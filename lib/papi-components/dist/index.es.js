import { jsx as C, jsxs as Fe } from 'react/jsx-runtime';
import {
  Button as In,
  FormLabel as Bn,
  Checkbox as Dn,
  Autocomplete as jn,
  TextField as cn,
  MenuItem as zn,
  Grid as ln,
  Slider as Vn,
  Snackbar as Ln,
  Switch as Fn,
  AppBar as Hn,
  Toolbar as Un,
  IconButton as Jn,
  Drawer as Gn,
} from '@mui/material';
import * as Ve from 'react';
import {
  useMemo as un,
  useState as tr,
  useCallback as or,
  useRef as Kn,
  useEffect as qn,
} from 'react';
import Wn, { SelectColumn as Xn } from 'react-data-grid';
import Yn, { ThemeContext as Zn, internal_processStyles as Qn } from '@mui/styled-engine';
function Ee({
  id: e,
  isDisabled: r = !1,
  className: n,
  onClick: t,
  onContextMenu: o,
  children: a,
}) {
  return /* @__PURE__ */ C(In, {
    id: e,
    disabled: r,
    className: `papi-button ${n ?? ''}`,
    onClick: t,
    onContextMenu: o,
    children: a,
  });
}
var $e = /* @__PURE__ */ ((e) => (
  (e.After = 'after'), (e.Before = 'before'), (e.Above = 'above'), (e.Below = 'below'), e
))($e || {});
function et({
  id: e,
  isChecked: r,
  labelText: n = '',
  labelPosition: t = $e.After,
  isIndeterminate: o = !1,
  isDefaultChecked: a,
  isDisabled: s = !1,
  hasError: c = !1,
  className: i,
  onChange: u,
}) {
  const f = /* @__PURE__ */ C(Dn, {
    id: e,
    checked: r,
    indeterminate: o,
    defaultChecked: a,
    disabled: s,
    className: `papi-checkbox ${c ? 'error' : ''} ${i ?? ''}`,
    onChange: u,
  });
  let p;
  if (n) {
    const l = t === $e.Before || t === $e.Above,
      y = /* @__PURE__ */ C('span', {
        className: `papi-checkbox-label ${c ? 'error' : ''} ${i ?? ''}`,
        children: n,
      }),
      v = t === $e.Before || t === $e.After,
      h = v ? y : /* @__PURE__ */ C('div', { children: y }),
      d = v ? f : /* @__PURE__ */ C('div', { children: f });
    p = /* @__PURE__ */ Fe(Bn, {
      className: `papi-checkbox ${t.toString()}`,
      disabled: s,
      error: c,
      children: [l && h, d, !l && h],
    });
  } else p = f;
  return p;
}
function rt({
  id: e,
  title: r,
  isDisabled: n = !1,
  isClearable: t = !0,
  hasError: o = !1,
  isFullWidth: a = !1,
  width: s,
  options: c = [],
  className: i,
  value: u,
  onChange: f,
  onFocus: p,
  onBlur: l,
}) {
  return /* @__PURE__ */ C(jn, {
    id: e,
    disablePortal: !0,
    disabled: n,
    disableClearable: !t,
    fullWidth: a,
    options: c,
    className: `papi-combo-box ${o ? 'error' : ''} ${i ?? ''}`,
    value: u,
    onChange: f,
    onFocus: p,
    onBlur: l,
    renderInput: (y) =>
      /* @__PURE__ */ C(cn, {
        ...y,
        error: o,
        fullWidth: a,
        disabled: n,
        label: r,
        style: { width: s },
      }),
  });
}
function nt(e) {
  const {
    onClick: r,
    name: n,
    hasAutoFocus: t = !1,
    className: o,
    isDense: a = !0,
    hasDisabledGutters: s = !1,
    hasDivider: c = !1,
    focusVisibleClassName: i,
    id: u,
  } = e;
  return /* @__PURE__ */ C(zn, {
    autoFocus: t,
    className: o,
    dense: a,
    disableGutters: s,
    divider: c,
    focusVisibleClassName: i,
    onClick: r,
    id: u,
    children: n,
  });
}
function tt({ commandHandler: e, name: r, className: n, items: t, id: o }) {
  return /* @__PURE__ */ Fe(ln, {
    id: o,
    item: !0,
    xs: 'auto',
    className: `papi-menu-column ${n ?? ''}`,
    children: [
      /* @__PURE__ */ C('h3', { className: `papi-menu ${n ?? ''}`, children: r }),
      t.map((a, s) =>
        /* @__PURE__ */ C(
          nt,
          {
            className: `papi-menu-item ${a.className}`,
            onClick: () => {
              e(a);
            },
            ...a,
          },
          s,
        ),
      ),
    ],
  });
}
function ot({ commandHandler: e, className: r, columns: n, id: t }) {
  return /* @__PURE__ */ C(ln, {
    container: !0,
    spacing: 0,
    className: `papi-multi-column-menu ${r ?? ''}`,
    columns: n.length,
    id: t,
    children: n.map((o, a) =>
      /* @__PURE__ */ C(
        tt,
        {
          commandHandler: e,
          name: o.name,
          className: r,
          items: o.items,
        },
        a,
      ),
    ),
  });
}
var at = Object.defineProperty,
  st = (e, r, n) =>
    r in e ? at(e, r, { enumerable: !0, configurable: !0, writable: !0, value: n }) : (e[r] = n),
  $ = (e, r, n) => (st(e, typeof r != 'symbol' ? r + '' : r, n), n);
const ke = [
    'GEN',
    'EXO',
    'LEV',
    'NUM',
    'DEU',
    'JOS',
    'JDG',
    'RUT',
    '1SA',
    '2SA',
    // 10
    '1KI',
    '2KI',
    '1CH',
    '2CH',
    'EZR',
    'NEH',
    'EST',
    'JOB',
    'PSA',
    'PRO',
    // 20
    'ECC',
    'SNG',
    'ISA',
    'JER',
    'LAM',
    'EZK',
    'DAN',
    'HOS',
    'JOL',
    'AMO',
    // 30
    'OBA',
    'JON',
    'MIC',
    'NAM',
    'HAB',
    'ZEP',
    'HAG',
    'ZEC',
    'MAL',
    'MAT',
    // 40
    'MRK',
    'LUK',
    'JHN',
    'ACT',
    'ROM',
    '1CO',
    '2CO',
    'GAL',
    'EPH',
    'PHP',
    // 50
    'COL',
    '1TH',
    '2TH',
    '1TI',
    '2TI',
    'TIT',
    'PHM',
    'HEB',
    'JAS',
    '1PE',
    // 60
    '2PE',
    '1JN',
    '2JN',
    '3JN',
    'JUD',
    'REV',
    'TOB',
    'JDT',
    'ESG',
    'WIS',
    // 70
    'SIR',
    'BAR',
    'LJE',
    'S3Y',
    'SUS',
    'BEL',
    '1MA',
    '2MA',
    '3MA',
    '4MA',
    // 80
    '1ES',
    '2ES',
    'MAN',
    'PS2',
    'ODA',
    'PSS',
    'JSA',
    // actual variant text for JOS, now in LXA text
    'JDB',
    // actual variant text for JDG, now in LXA text
    'TBS',
    // actual variant text for TOB, now in LXA text
    'SST',
    // actual variant text for SUS, now in LXA text // 90
    'DNT',
    // actual variant text for DAN, now in LXA text
    'BLT',
    // actual variant text for BEL, now in LXA text
    'XXA',
    'XXB',
    'XXC',
    'XXD',
    'XXE',
    'XXF',
    'XXG',
    'FRT',
    // 100
    'BAK',
    'OTH',
    '3ES',
    // Used previously but really should be 2ES
    'EZA',
    // Used to be called 4ES, but not actually in any known project
    '5EZ',
    // Used to be called 5ES, but not actually in any known project
    '6EZ',
    // Used to be called 6ES, but not actually in any known project
    'INT',
    'CNC',
    'GLO',
    'TDX',
    // 110
    'NDX',
    'DAG',
    'PS3',
    '2BA',
    'LBA',
    'JUB',
    'ENO',
    '1MQ',
    '2MQ',
    '3MQ',
    // 120
    'REP',
    '4BA',
    'LAO',
  ],
  br = [
    'XXA',
    'XXB',
    'XXC',
    'XXD',
    'XXE',
    'XXF',
    'XXG',
    'FRT',
    'BAK',
    'OTH',
    'INT',
    'CNC',
    'GLO',
    'TDX',
    'NDX',
  ],
  dn = [
    'Genesis',
    'Exodus',
    'Leviticus',
    'Numbers',
    'Deuteronomy',
    'Joshua',
    'Judges',
    'Ruth',
    '1 Samuel',
    '2 Samuel',
    '1 Kings',
    '2 Kings',
    '1 Chronicles',
    '2 Chronicles',
    'Ezra',
    'Nehemiah',
    'Esther (Hebrew)',
    'Job',
    'Psalms',
    'Proverbs',
    'Ecclesiastes',
    'Song of Songs',
    'Isaiah',
    'Jeremiah',
    'Lamentations',
    'Ezekiel',
    'Daniel (Hebrew)',
    'Hosea',
    'Joel',
    'Amos',
    'Obadiah',
    'Jonah',
    'Micah',
    'Nahum',
    'Habakkuk',
    'Zephaniah',
    'Haggai',
    'Zechariah',
    'Malachi',
    'Matthew',
    'Mark',
    'Luke',
    'John',
    'Acts',
    'Romans',
    '1 Corinthians',
    '2 Corinthians',
    'Galatians',
    'Ephesians',
    'Philippians',
    'Colossians',
    '1 Thessalonians',
    '2 Thessalonians',
    '1 Timothy',
    '2 Timothy',
    'Titus',
    'Philemon',
    'Hebrews',
    'James',
    '1 Peter',
    '2 Peter',
    '1 John',
    '2 John',
    '3 John',
    'Jude',
    'Revelation',
    'Tobit',
    'Judith',
    'Esther Greek',
    'Wisdom of Solomon',
    'Sirach (Ecclesiasticus)',
    'Baruch',
    'Letter of Jeremiah',
    'Song of 3 Young Men',
    'Susanna',
    'Bel and the Dragon',
    '1 Maccabees',
    '2 Maccabees',
    '3 Maccabees',
    '4 Maccabees',
    '1 Esdras (Greek)',
    '2 Esdras (Latin)',
    'Prayer of Manasseh',
    'Psalm 151',
    'Odes',
    'Psalms of Solomon',
    // WARNING, if you change the spelling of the *obsolete* tag be sure to update
    // IsObsolete routine
    'Joshua A. *obsolete*',
    'Judges B. *obsolete*',
    'Tobit S. *obsolete*',
    'Susanna Th. *obsolete*',
    'Daniel Th. *obsolete*',
    'Bel Th. *obsolete*',
    'Extra A',
    'Extra B',
    'Extra C',
    'Extra D',
    'Extra E',
    'Extra F',
    'Extra G',
    'Front Matter',
    'Back Matter',
    'Other Matter',
    '3 Ezra *obsolete*',
    'Apocalypse of Ezra',
    '5 Ezra (Latin Prologue)',
    '6 Ezra (Latin Epilogue)',
    'Introduction',
    'Concordance ',
    'Glossary ',
    'Topical Index',
    'Names Index',
    'Daniel Greek',
    'Psalms 152-155',
    '2 Baruch (Apocalypse)',
    'Letter of Baruch',
    'Jubilees',
    'Enoch',
    '1 Meqabyan',
    '2 Meqabyan',
    '3 Meqabyan',
    'Reproof (Proverbs 25-31)',
    '4 Baruch (Rest of Baruch)',
    'Laodiceans',
  ],
  $r = gt();
function Ie(e, r = !0) {
  return r && (e = e.toUpperCase()), e in $r ? $r[e] : 0;
}
function yr(e) {
  return Ie(e) > 0;
}
function it(e) {
  const r = typeof e == 'string' ? Ie(e) : e;
  return r >= 40 && r <= 66;
}
function ct(e) {
  return (typeof e == 'string' ? Ie(e) : e) <= 39;
}
function fn(e) {
  return e <= 66;
}
function lt(e) {
  const r = typeof e == 'string' ? Ie(e) : e;
  return mn(r) && !fn(r);
}
function* ut() {
  for (let e = 1; e <= ke.length; e++) yield e;
}
const dt = 1,
  pn = ke.length;
function ft() {
  return ['XXA', 'XXB', 'XXC', 'XXD', 'XXE', 'XXF', 'XXG'];
}
function vr(e, r = '***') {
  const n = e - 1;
  return n < 0 || n >= ke.length ? r : ke[n];
}
function hn(e) {
  return e <= 0 || e > pn ? '******' : dn[e - 1];
}
function pt(e) {
  return hn(Ie(e));
}
function mn(e) {
  const r = typeof e == 'number' ? vr(e) : e;
  return yr(r) && !br.includes(r);
}
function ht(e) {
  const r = typeof e == 'number' ? vr(e) : e;
  return yr(r) && br.includes(r);
}
function mt(e) {
  return dn[e - 1].includes('*obsolete*');
}
function gt() {
  const e = {};
  for (let r = 0; r < ke.length; r++) e[ke[r]] = r + 1;
  return e;
}
const fe = {
  allBookIds: ke,
  nonCanonicalIds: br,
  bookIdToNumber: Ie,
  isBookIdValid: yr,
  isBookNT: it,
  isBookOT: ct,
  isBookOTNT: fn,
  isBookDC: lt,
  allBookNumbers: ut,
  firstBook: dt,
  lastBook: pn,
  extraBooks: ft,
  bookNumberToId: vr,
  bookNumberToEnglishName: hn,
  bookIdToEnglishName: pt,
  isCanonical: mn,
  isExtraMaterial: ht,
  isObsolete: mt,
};
var be = /* @__PURE__ */ ((e) => (
  (e[(e.Unknown = 0)] = 'Unknown'),
  (e[(e.Original = 1)] = 'Original'),
  (e[(e.Septuagint = 2)] = 'Septuagint'),
  (e[(e.Vulgate = 3)] = 'Vulgate'),
  (e[(e.English = 4)] = 'English'),
  (e[(e.RussianProtestant = 5)] = 'RussianProtestant'),
  (e[(e.RussianOrthodox = 6)] = 'RussianOrthodox'),
  e
))(be || {});
const xe = class {
  // private versInfo: Versification;
  constructor(e) {
    if (
      ($(this, 'name'),
      $(this, 'fullPath'),
      $(this, 'isPresent'),
      $(this, 'hasVerseSegments'),
      $(this, 'isCustomized'),
      $(this, 'baseVersification'),
      $(this, 'scriptureBooks'),
      $(this, '_type'),
      e != null)
    )
      typeof e == 'string' ? (this.name = e) : (this._type = e);
    else throw new Error('Argument null');
  }
  get type() {
    return this._type;
  }
  equals(e) {
    return !e.type || !this.type ? !1 : e.type === this.type;
  }
};
let oe = xe;
$(oe, 'Original', new xe(be.Original)),
  $(oe, 'Septuagint', new xe(be.Septuagint)),
  $(oe, 'Vulgate', new xe(be.Vulgate)),
  $(oe, 'English', new xe(be.English)),
  $(oe, 'RussianProtestant', new xe(be.RussianProtestant)),
  $(oe, 'RussianOrthodox', new xe(be.RussianOrthodox));
function Rr(e, r) {
  const n = r[0];
  for (let t = 1; t < r.length; t++) e = e.split(r[t]).join(n);
  return e.split(n);
}
var gn = /* @__PURE__ */ ((e) => (
  (e[(e.Valid = 0)] = 'Valid'),
  (e[(e.UnknownVersification = 1)] = 'UnknownVersification'),
  (e[(e.OutOfRange = 2)] = 'OutOfRange'),
  (e[(e.VerseOutOfOrder = 3)] = 'VerseOutOfOrder'),
  (e[(e.VerseRepeated = 4)] = 'VerseRepeated'),
  e
))(gn || {});
const O = class {
  constructor(r, n, t, o) {
    if (
      ($(this, 'firstChapter'),
      $(this, 'lastChapter'),
      $(this, 'lastVerse'),
      $(this, 'hasSegmentsDefined'),
      $(this, 'text'),
      $(this, 'BBBCCCVVVS'),
      $(this, 'longHashCode'),
      $(this, 'versification'),
      $(this, 'rtlMark', '‏'),
      $(this, '_bookNum', 0),
      $(this, '_chapterNum', 0),
      $(this, '_verseNum', 0),
      $(this, '_verse'),
      t == null && o == null)
    )
      if (r != null && typeof r == 'string') {
        const a = r,
          s = n != null && n instanceof oe ? n : void 0;
        this.setEmpty(s), this.parse(a);
      } else if (r != null && typeof r == 'number') {
        const a = n != null && n instanceof oe ? n : void 0;
        this.setEmpty(a),
          (this._verseNum = r % O.chapterDigitShifter),
          (this._chapterNum = Math.floor((r % O.bookDigitShifter) / O.chapterDigitShifter)),
          (this._bookNum = Math.floor(r / O.bookDigitShifter));
      } else if (n == null)
        if (r != null && r instanceof O) {
          const a = r;
          (this._bookNum = a.bookNum),
            (this._chapterNum = a.chapterNum),
            (this._verseNum = a.verseNum),
            (this._verse = a.verse),
            (this.versification = a.versification);
        } else {
          if (r == null) return;
          const a = r instanceof oe ? r : O.defaultVersification;
          this.setEmpty(a);
        }
      else throw new Error('VerseRef constructor not supported.');
    else if (r != null && n != null && t != null)
      if (typeof r == 'string' && typeof n == 'string' && typeof t == 'string')
        this.setEmpty(o), this.updateInternal(r, n, t);
      else if (typeof r == 'number' && typeof n == 'number' && typeof t == 'number')
        (this._bookNum = r),
          (this._chapterNum = n),
          (this._verseNum = t),
          (this.versification = o ?? O.defaultVersification);
      else throw new Error('VerseRef constructor not supported.');
    else throw new Error('VerseRef constructor not supported.');
  }
  /**
   * @deprecated Will be removed in v2. Replace `VerseRef.parse('...')` with `new VerseRef('...')`
   * or refactor to use `VerseRef.tryParse('...')` which has a different return type.
   */
  static parse(r, n = O.defaultVersification) {
    const t = new O(n);
    return t.parse(r), t;
  }
  /**
   * Determines if the verse string is in a valid format (does not consider versification).
   */
  static isVerseParseable(r) {
    return (
      r.length > 0 &&
      '0123456789'.includes(r[0]) &&
      !r.endsWith(this.verseRangeSeparator) &&
      !r.endsWith(this.verseSequenceIndicator)
    );
  }
  /**
   * Tries to parse the specified string into a verse reference.
   * @param str - The string to attempt to parse.
   * @returns success: `true` if the specified string was successfully parsed, `false` otherwise.
   * @returns verseRef: The result of the parse if successful, or empty VerseRef if it failed
   */
  static tryParse(r) {
    let n;
    try {
      return (n = O.parse(r)), { success: !0, verseRef: n };
    } catch (t) {
      if (t instanceof Be) return (n = new O()), { success: !1, verseRef: n };
      throw t;
    }
  }
  /**
   * Gets the reference as a comparable integer where the book, chapter, and verse each occupy 3
   * digits.
   * @param bookNum - Book number (this is 1-based, not an index).
   * @param chapterNum - Chapter number.
   * @param verseNum - Verse number.
   * @returns The reference as a comparable integer where the book, chapter, and verse each occupy 3
   * digits.
   */
  static getBBBCCCVVV(r, n, t) {
    return (
      (r % O.bcvMaxValue) * O.bookDigitShifter +
      (n >= 0 ? (n % O.bcvMaxValue) * O.chapterDigitShifter : 0) +
      (t >= 0 ? t % O.bcvMaxValue : 0)
    );
  }
  /**
   * Parses a verse string and gets the leading numeric portion as a number.
   * @param verseStr - verse string to parse
   * @returns true if the entire string could be parsed as a single, simple verse number (1-999);
   *    false if the verse string represented a verse bridge, contained segment letters, or was invalid
   */
  static tryGetVerseNum(r) {
    let n;
    if (!r) return (n = -1), { success: !0, vNum: n };
    n = 0;
    let t;
    for (let o = 0; o < r.length; o++) {
      if (((t = r[o]), t < '0' || t > '9')) return o === 0 && (n = -1), { success: !1, vNum: n };
      if (((n = n * 10 + +t - +'0'), n > O.bcvMaxValue)) return (n = -1), { success: !1, vNum: n };
    }
    return { success: !0, vNum: n };
  }
  /**
   * Checks to see if a VerseRef hasn't been set - all values are the default.
   */
  get isDefault() {
    return (
      this.bookNum === 0 &&
      this.chapterNum === 0 &&
      this.verseNum === 0 &&
      this.versification == null
    );
  }
  /**
   * Gets whether the verse contains multiple verses.
   */
  get hasMultiple() {
    return (
      this._verse != null &&
      (this._verse.includes(O.verseRangeSeparator) ||
        this._verse.includes(O.verseSequenceIndicator))
    );
  }
  /**
   * Gets or sets the book of the reference. Book is the 3-letter abbreviation in capital letters,
   * e.g. `'MAT'`.
   */
  get book() {
    return fe.bookNumberToId(this.bookNum, '');
  }
  set book(r) {
    this.bookNum = fe.bookIdToNumber(r);
  }
  /**
   * Gets or sets the chapter of the reference,. e.g. `'3'`.
   */
  get chapter() {
    return this.isDefault || this._chapterNum < 0 ? '' : this._chapterNum.toString();
  }
  set chapter(r) {
    const n = +r;
    this._chapterNum = Number.isInteger(n) ? n : -1;
  }
  /**
   * Gets or sets the verse of the reference, including range, segments, and sequences, e.g. `'4'`,
   * or `'4b-5a, 7'`.
   */
  get verse() {
    return this._verse != null
      ? this._verse
      : this.isDefault || this._verseNum < 0
      ? ''
      : this._verseNum.toString();
  }
  set verse(r) {
    const { success: n, vNum: t } = O.tryGetVerseNum(r);
    (this._verse = n ? void 0 : r.replace(this.rtlMark, '')),
      (this._verseNum = t),
      !(this._verseNum >= 0) && ({ vNum: this._verseNum } = O.tryGetVerseNum(this._verse));
  }
  /**
   * Get or set Book based on book number, e.g. `42`.
   */
  get bookNum() {
    return this._bookNum;
  }
  set bookNum(r) {
    if (r <= 0 || r > fe.lastBook)
      throw new Be('BookNum must be greater than zero and less than or equal to last book');
    this._bookNum = r;
  }
  /**
   * Gets or sets the chapter number, e.g. `3`. `-1` if not valid.
   */
  get chapterNum() {
    return this._chapterNum;
  }
  set chapterNum(r) {
    this.chapterNum = r;
  }
  /**
   * Gets or sets verse start number, e.g. `4`. `-1` if not valid.
   */
  get verseNum() {
    return this._verseNum;
  }
  set verseNum(r) {
    this._verseNum = r;
  }
  /**
   * String representing the versification (should ONLY be used for serialization/deserialization).
   *
   * @remarks This is for backwards compatibility when ScrVers was an enumeration.
   */
  get versificationStr() {
    var r;
    return (r = this.versification) == null ? void 0 : r.name;
  }
  set versificationStr(r) {
    this.versification = this.versification != null ? new oe(r) : void 0;
  }
  /**
   * Determines if the reference is valid.
   */
  get valid() {
    return this.validStatus === 0;
  }
  /**
   * Get the valid status for this reference.
   */
  get validStatus() {
    return this.validateVerse(O.verseRangeSeparators, O.verseSequenceIndicators);
  }
  /**
   * Gets the reference as a comparable integer where the book,
   * chapter, and verse each occupy three digits and the verse is 0.
   */
  get BBBCCC() {
    return O.getBBBCCCVVV(this._bookNum, this._chapterNum, 0);
  }
  /**
   * Gets the reference as a comparable integer where the book,
   * chapter, and verse each occupy three digits. If verse is not null
   * (i.e., this reference represents a complex reference with verse
   * segments or bridge) this cannot be used for an exact comparison.
   */
  get BBBCCCVVV() {
    return O.getBBBCCCVVV(this._bookNum, this._chapterNum, this._verseNum);
  }
  /**
   * Gets whether the verse is defined as an excluded verse in the versification.
   * Does not handle verse ranges.
   */
  // eslint-disable-next-line @typescript-eslint/class-literal-property-style
  get isExcluded() {
    return !1;
  }
  /**
   * Parses the reference in the specified string.
   * Optionally versification can follow reference as in GEN 3:11/4
   * Throw an exception if
   * - invalid book name
   * - chapter number is missing or not a number
   * - verse number is missing or does not start with a number
   * - versification is invalid
   * @param verseStr - string to parse e.g. 'MAT 3:11'
   */
  parse(r) {
    if (((r = r.replace(this.rtlMark, '')), r.includes('/'))) {
      const a = r.split('/');
      if (((r = a[0]), a.length > 1))
        try {
          const s = +a[1].trim();
          this.versification = new oe(be[s]);
        } catch {
          throw new Be('Invalid reference : ' + r);
        }
    }
    const n = r.trim().split(' ');
    if (n.length !== 2) throw new Be('Invalid reference : ' + r);
    const t = n[1].split(':'),
      o = +t[0];
    if (
      t.length !== 2 ||
      fe.bookIdToNumber(n[0]) === 0 ||
      !Number.isInteger(o) ||
      o < 0 ||
      !O.isVerseParseable(t[1])
    )
      throw new Be('Invalid reference : ' + r);
    this.updateInternal(n[0], t[0], t[1]);
  }
  /**
   * Simplifies this verse ref so that it has no bridging of verses or
   * verse segments like `'1a'`.
   */
  simplify() {
    this._verse = void 0;
  }
  /**
   * Makes a clone of the reference.
   *
   * @returns The cloned VerseRef.
   */
  clone() {
    return new O(this);
  }
  toString() {
    const r = this.book;
    return r === '' ? '' : `${r} ${this.chapter}:${this.verse}`;
  }
  /**
   * Compares this `VerseRef` with supplied one.
   * @param verseRef - `VerseRef` to compare this one to.
   * @returns `true` if this `VerseRef` is equal to the supplied on, `false` otherwise.
   */
  equals(r) {
    return (
      r._bookNum === this._bookNum &&
      r._chapterNum === this._chapterNum &&
      r._verseNum === this._verseNum &&
      r._verse === this._verse &&
      r.versification != null &&
      this.versification != null &&
      r.versification.equals(this.versification)
    );
  }
  /**
   * Enumerate all individual verses contained in a VerseRef.
   * Verse ranges are indicated by "-" and consecutive verses by ","s.
   * Examples:
   * GEN 1:2 returns GEN 1:2
   * GEN 1:1a-3b,5 returns GEN 1:1a, GEN 1:2, GEN 1:3b, GEN 1:5
   * GEN 1:2a-2c returns //! ??????
   *
   * @param specifiedVersesOnly - if set to <c>true</c> return only verses that are
   * explicitly specified only, not verses within a range. Defaults to `false`.
   * @param verseRangeSeparators - Verse range separators.
   * Defaults to `VerseRef.verseRangeSeparators`.
   * @param verseSequenceSeparators - Verse sequence separators.
   * Defaults to `VerseRef.verseSequenceIndicators`.
   * @returns An array of all single verse references in this VerseRef.
   */
  allVerses(r = !1, n = O.verseRangeSeparators, t = O.verseSequenceIndicators) {
    if (this._verse == null || this.chapterNum <= 0) return [this.clone()];
    const o = [],
      a = Rr(this._verse, t);
    for (const s of a.map((c) => Rr(c, n))) {
      const c = this.clone();
      c.verse = s[0];
      const i = c.verseNum;
      if ((o.push(c), s.length > 1)) {
        const u = this.clone();
        if (((u.verse = s[1]), !r))
          for (let f = i + 1; f < u.verseNum; f++) {
            const p = new O(this._bookNum, this._chapterNum, f, this.versification);
            this.isExcluded || o.push(p);
          }
        o.push(u);
      }
    }
    return o;
  }
  /**
   * Validates a verse number using the supplied separators rather than the defaults.
   */
  validateVerse(r, n) {
    if (!this.verse) return this.internalValid;
    let t = 0;
    for (const o of this.allVerses(!0, r, n)) {
      const a = o.internalValid;
      if (a !== 0) return a;
      const s = o.BBBCCCVVV;
      if (t > s) return 3;
      if (t === s) return 4;
      t = s;
    }
    return 0;
  }
  /**
   * Gets whether a single verse reference is valid.
   */
  get internalValid() {
    return this.versification == null
      ? 1
      : this._bookNum <= 0 || this._bookNum > fe.lastBook
      ? 2
      : 0;
  }
  setEmpty(r = O.defaultVersification) {
    (this._bookNum = 0), (this._chapterNum = -1), (this._verse = void 0), (this.versification = r);
  }
  updateInternal(r, n, t) {
    (this.bookNum = fe.bookIdToNumber(r)), (this.chapter = n), (this.verse = t);
  }
};
let de = O;
$(de, 'defaultVersification', oe.English),
  $(de, 'verseRangeSeparator', '-'),
  $(de, 'verseSequenceIndicator', ','),
  $(de, 'verseRangeSeparators', [O.verseRangeSeparator]),
  $(de, 'verseSequenceIndicators', [O.verseSequenceIndicator]),
  $(de, 'chapterDigitShifter', 1e3),
  $(de, 'bookDigitShifter', O.chapterDigitShifter * O.chapterDigitShifter),
  $(de, 'bcvMaxValue', O.chapterDigitShifter - 1)
  /**
   * The valid status of the VerseRef.
   */,
  $(de, 'ValidStatusType', gn);
class Be extends Error {}
const bn = [
  { shortName: 'ERR', fullNames: ['ERROR'], chapters: -1 },
  { shortName: 'GEN', fullNames: ['Genesis'], chapters: 50 },
  { shortName: 'EXO', fullNames: ['Exodus'], chapters: 40 },
  { shortName: 'LEV', fullNames: ['Leviticus'], chapters: 27 },
  { shortName: 'NUM', fullNames: ['Numbers'], chapters: 36 },
  { shortName: 'DEU', fullNames: ['Deuteronomy'], chapters: 34 },
  { shortName: 'JOS', fullNames: ['Joshua'], chapters: 24 },
  { shortName: 'JDG', fullNames: ['Judges'], chapters: 21 },
  { shortName: 'RUT', fullNames: ['Ruth'], chapters: 4 },
  { shortName: '1SA', fullNames: ['1 Samuel'], chapters: 31 },
  { shortName: '2SA', fullNames: ['2 Samuel'], chapters: 24 },
  { shortName: '1KI', fullNames: ['1 Kings'], chapters: 22 },
  { shortName: '2KI', fullNames: ['2 Kings'], chapters: 25 },
  { shortName: '1CH', fullNames: ['1 Chronicles'], chapters: 29 },
  { shortName: '2CH', fullNames: ['2 Chronicles'], chapters: 36 },
  { shortName: 'EZR', fullNames: ['Ezra'], chapters: 10 },
  { shortName: 'NEH', fullNames: ['Nehemiah'], chapters: 13 },
  { shortName: 'EST', fullNames: ['Esther'], chapters: 10 },
  { shortName: 'JOB', fullNames: ['Job'], chapters: 42 },
  { shortName: 'PSA', fullNames: ['Psalm', 'Psalms'], chapters: 150 },
  { shortName: 'PRO', fullNames: ['Proverbs'], chapters: 31 },
  { shortName: 'ECC', fullNames: ['Ecclesiastes'], chapters: 12 },
  { shortName: 'SNG', fullNames: ['Song of Solomon', 'Song of Songs'], chapters: 8 },
  { shortName: 'ISA', fullNames: ['Isaiah'], chapters: 66 },
  { shortName: 'JER', fullNames: ['Jeremiah'], chapters: 52 },
  { shortName: 'LAM', fullNames: ['Lamentations'], chapters: 5 },
  { shortName: 'EZK', fullNames: ['Ezekiel'], chapters: 48 },
  { shortName: 'DAN', fullNames: ['Daniel'], chapters: 12 },
  { shortName: 'HOS', fullNames: ['Hosea'], chapters: 14 },
  { shortName: 'JOL', fullNames: ['Joel'], chapters: 3 },
  { shortName: 'AMO', fullNames: ['Amos'], chapters: 9 },
  { shortName: 'OBA', fullNames: ['Obadiah'], chapters: 1 },
  { shortName: 'JON', fullNames: ['Jonah'], chapters: 4 },
  { shortName: 'MIC', fullNames: ['Micah'], chapters: 7 },
  { shortName: 'NAM', fullNames: ['Nahum'], chapters: 3 },
  { shortName: 'HAB', fullNames: ['Habakkuk'], chapters: 3 },
  { shortName: 'ZEP', fullNames: ['Zephaniah'], chapters: 3 },
  { shortName: 'HAG', fullNames: ['Haggai'], chapters: 2 },
  { shortName: 'ZEC', fullNames: ['Zechariah'], chapters: 14 },
  { shortName: 'MAL', fullNames: ['Malachi'], chapters: 4 },
  { shortName: 'MAT', fullNames: ['Matthew'], chapters: 28 },
  { shortName: 'MRK', fullNames: ['Mark'], chapters: 16 },
  { shortName: 'LUK', fullNames: ['Luke'], chapters: 24 },
  { shortName: 'JHN', fullNames: ['John'], chapters: 21 },
  { shortName: 'ACT', fullNames: ['Acts'], chapters: 28 },
  { shortName: 'ROM', fullNames: ['Romans'], chapters: 16 },
  { shortName: '1CO', fullNames: ['1 Corinthians'], chapters: 16 },
  { shortName: '2CO', fullNames: ['2 Corinthians'], chapters: 13 },
  { shortName: 'GAL', fullNames: ['Galatians'], chapters: 6 },
  { shortName: 'EPH', fullNames: ['Ephesians'], chapters: 6 },
  { shortName: 'PHP', fullNames: ['Philippians'], chapters: 4 },
  { shortName: 'COL', fullNames: ['Colossians'], chapters: 4 },
  { shortName: '1TH', fullNames: ['1 Thessalonians'], chapters: 5 },
  { shortName: '2TH', fullNames: ['2 Thessalonians'], chapters: 3 },
  { shortName: '1TI', fullNames: ['1 Timothy'], chapters: 6 },
  { shortName: '2TI', fullNames: ['2 Timothy'], chapters: 4 },
  { shortName: 'TIT', fullNames: ['Titus'], chapters: 3 },
  { shortName: 'PHM', fullNames: ['Philemon'], chapters: 1 },
  { shortName: 'HEB', fullNames: ['Hebrews'], chapters: 13 },
  { shortName: 'JAS', fullNames: ['James'], chapters: 5 },
  { shortName: '1PE', fullNames: ['1 Peter'], chapters: 5 },
  { shortName: '2PE', fullNames: ['2 Peter'], chapters: 3 },
  { shortName: '1JN', fullNames: ['1 John'], chapters: 5 },
  { shortName: '2JN', fullNames: ['2 John'], chapters: 1 },
  { shortName: '3JN', fullNames: ['3 John'], chapters: 1 },
  { shortName: 'JUD', fullNames: ['Jude'], chapters: 1 },
  { shortName: 'REV', fullNames: ['Revelation'], chapters: 22 },
];
let ar;
const sr = () => (
    ar ||
      (ar = fe.allBookIds.map((e) => ({
        bookId: e,
        label: fe.bookIdToEnglishName(e),
      }))),
    ar
  ),
  yn = 1,
  bt = bn.length - 1,
  vn = 1,
  xn = 1,
  kn = (e) => {
    var r;
    return ((r = bn[e]) == null ? void 0 : r.chapters) ?? -1;
  },
  Ar = (e, r) => ({
    bookNum: Math.max(yn, Math.min(e.bookNum + r, bt)),
    chapterNum: 1,
    verseNum: 1,
  }),
  Pr = (e, r) => ({
    ...e,
    chapterNum: Math.min(Math.max(vn, e.chapterNum + r), kn(e.bookNum)),
    verseNum: 1,
  }),
  Mr = (e, r) => ({
    ...e,
    verseNum: Math.max(xn, e.verseNum + r),
  });
function hr({
  variant: e = 'outlined',
  id: r,
  isDisabled: n = !1,
  hasError: t = !1,
  isFullWidth: o = !1,
  helperText: a,
  label: s,
  placeholder: c,
  isRequired: i = !1,
  className: u,
  defaultValue: f,
  value: p,
  onChange: l,
  onFocus: y,
  onBlur: v,
}) {
  return /* @__PURE__ */ C(cn, {
    variant: e,
    id: r,
    disabled: n,
    error: t,
    fullWidth: o,
    helperText: a,
    label: s,
    placeholder: c,
    required: i,
    className: `papi-textfield ${u ?? ''}`,
    defaultValue: f,
    value: p,
    onChange: l,
    onFocus: y,
    onBlur: v,
  });
}
function ns({ scrRef: e, handleSubmit: r, id: n }) {
  const t = (i) => {
      r(i);
    },
    o = (i, u) => {
      const p = { bookNum: fe.bookIdToNumber(u.bookId), chapterNum: 1, verseNum: 1 };
      t(p);
    },
    a = (i) => {
      r({ ...e, chapterNum: +i.target.value });
    },
    s = (i) => {
      r({ ...e, verseNum: +i.target.value });
    },
    c = un(() => sr()[e.bookNum - 1], [e.bookNum]);
  return /* @__PURE__ */ Fe('span', {
    id: n,
    children: [
      /* @__PURE__ */ C(rt, {
        title: 'Book',
        className: 'papi-ref-selector book',
        value: c,
        options: sr(),
        onChange: o,
        isClearable: !1,
        width: 200,
      }),
      /* @__PURE__ */ C(Ee, {
        onClick: () => t(Ar(e, -1)),
        isDisabled: e.bookNum <= yn,
        children: '<',
      }),
      /* @__PURE__ */ C(Ee, {
        onClick: () => t(Ar(e, 1)),
        isDisabled: e.bookNum >= sr().length,
        children: '>',
      }),
      /* @__PURE__ */ C(hr, {
        className: 'papi-ref-selector chapter-verse',
        label: 'Chapter',
        value: e.chapterNum,
        onChange: a,
      }),
      /* @__PURE__ */ C(Ee, {
        onClick: () => r(Pr(e, -1)),
        isDisabled: e.chapterNum <= vn,
        children: '<',
      }),
      /* @__PURE__ */ C(Ee, {
        onClick: () => r(Pr(e, 1)),
        isDisabled: e.chapterNum >= kn(e.bookNum),
        children: '>',
      }),
      /* @__PURE__ */ C(hr, {
        className: 'papi-ref-selector chapter-verse',
        label: 'Verse',
        value: e.verseNum,
        onChange: s,
      }),
      /* @__PURE__ */ C(Ee, {
        onClick: () => r(Mr(e, -1)),
        isDisabled: e.verseNum <= xn,
        children: '<',
      }),
      /* @__PURE__ */ C(Ee, { onClick: () => r(Mr(e, 1)), children: '>' }),
    ],
  });
}
function ts({
  id: e,
  isDisabled: r = !1,
  orientation: n = 'horizontal',
  min: t = 0,
  max: o = 100,
  step: a = 1,
  showMarks: s = !1,
  defaultValue: c,
  value: i,
  valueLabelDisplay: u = 'off',
  className: f,
  onChange: p,
  onChangeCommitted: l,
}) {
  return /* @__PURE__ */ C(Vn, {
    id: e,
    disabled: r,
    orientation: n,
    min: t,
    max: o,
    step: a,
    marks: s,
    defaultValue: c,
    value: i,
    valueLabelDisplay: u,
    className: `papi-slider ${n} ${f ?? ''}`,
    onChange: p,
    onChangeCommitted: l,
  });
}
function os({
  autoHideDuration: e = null,
  id: r,
  isOpen: n = !1,
  className: t,
  onClose: o,
  anchorOrigin: a = { vertical: 'bottom', horizontal: 'left' },
  ContentProps: s,
  children: c,
}) {
  const i = {
    action: (s == null ? void 0 : s.action) || c,
    message: s == null ? void 0 : s.message,
    className: t,
  };
  return /* @__PURE__ */ C(Ln, {
    autoHideDuration: e,
    open: n,
    onClose: o,
    anchorOrigin: a,
    id: r,
    ContentProps: i,
  });
}
function as({
  id: e,
  isChecked: r,
  isDisabled: n = !1,
  hasError: t = !1,
  className: o,
  onChange: a,
}) {
  return /* @__PURE__ */ C(Fn, {
    id: e,
    checked: r,
    disabled: n,
    className: `papi-switch ${t ? 'error' : ''} ${o ?? ''}`,
    onChange: a,
  });
}
function Ir({ onRowChange: e, row: r, column: n }) {
  const t = (o) => {
    e({ ...r, [n.key]: o.target.value });
  };
  return /* @__PURE__ */ C(hr, { defaultValue: r[n.key], onChange: t });
}
const yt = ({ onChange: e, disabled: r, checked: n, ...t }) =>
  /* @__PURE__ */ C(et, {
    ...t,
    isChecked: n,
    isDisabled: r,
    onChange: (a) => {
      e(a.target.checked, a.nativeEvent.shiftKey);
    },
  });
function ss({
  columns: e,
  sortColumns: r,
  onSortColumnsChange: n,
  onColumnResize: t,
  defaultColumnWidth: o,
  defaultColumnMinWidth: a,
  defaultColumnMaxWidth: s,
  defaultColumnSortable: c = !0,
  defaultColumnResizable: i = !0,
  rows: u,
  enableSelectColumn: f,
  selectColumnWidth: p = 50,
  rowKeyGetter: l,
  rowHeight: y = 35,
  headerRowHeight: v = 35,
  selectedRows: h,
  onSelectedRowsChange: d,
  onRowsChange: S,
  onCellClick: W,
  onCellDoubleClick: B,
  onCellContextMenu: R,
  onCellKeyDown: m,
  direction: X = 'ltr',
  enableVirtualization: ne = !0,
  onCopy: ie,
  onPaste: ae,
  onScroll: D,
  className: Y,
  id: ce,
}) {
  const le = un(() => {
    const Q = e.map((q) =>
      typeof q.editable == 'function'
        ? {
            ...q,
            editable: (se) => !!q.editable(se),
            renderEditCell: q.renderEditCell || Ir,
          }
        : q.editable && !q.renderEditCell
        ? { ...q, renderEditCell: Ir }
        : q.renderEditCell && !q.editable
        ? { ...q, editable: !1 }
        : q,
    );
    return f ? [{ ...Xn, minWidth: p }, ...Q] : Q;
  }, [e, f, p]);
  return /* @__PURE__ */ C(Wn, {
    columns: le,
    defaultColumnOptions: {
      width: o,
      minWidth: a,
      maxWidth: s,
      sortable: c,
      resizable: i,
    },
    sortColumns: r,
    onSortColumnsChange: n,
    onColumnResize: t,
    rows: u,
    rowKeyGetter: l,
    rowHeight: y,
    headerRowHeight: v,
    selectedRows: h,
    onSelectedRowsChange: d,
    onRowsChange: S,
    onCellClick: W,
    onCellDoubleClick: B,
    onCellContextMenu: R,
    onCellKeyDown: m,
    direction: X,
    enableVirtualization: ne,
    onCopy: ie,
    onPaste: ae,
    onScroll: D,
    renderers: { renderCheckbox: yt },
    className: Y ?? 'rdg-light',
    id: ce,
  });
}
function A() {
  return (
    (A = Object.assign
      ? Object.assign.bind()
      : function (e) {
          for (var r = 1; r < arguments.length; r++) {
            var n = arguments[r];
            for (var t in n) Object.prototype.hasOwnProperty.call(n, t) && (e[t] = n[t]);
          }
          return e;
        }),
    A.apply(this, arguments)
  );
}
function Re(e) {
  return e !== null && typeof e == 'object' && e.constructor === Object;
}
function Sn(e) {
  if (!Re(e)) return e;
  const r = {};
  return (
    Object.keys(e).forEach((n) => {
      r[n] = Sn(e[n]);
    }),
    r
  );
}
function pe(
  e,
  r,
  n = {
    clone: !0,
  },
) {
  const t = n.clone ? A({}, e) : e;
  return (
    Re(e) &&
      Re(r) &&
      Object.keys(r).forEach((o) => {
        o !== '__proto__' &&
          (Re(r[o]) && o in e && Re(e[o])
            ? (t[o] = pe(e[o], r[o], n))
            : n.clone
            ? (t[o] = Re(r[o]) ? Sn(r[o]) : r[o])
            : (t[o] = r[o]));
      }),
    t
  );
}
function vt(e) {
  return e && e.__esModule && Object.prototype.hasOwnProperty.call(e, 'default') ? e.default : e;
}
var mr = { exports: {} },
  Ge = { exports: {} },
  z = {};
/** @license React v16.13.1
 * react-is.production.min.js
 *
 * Copyright (c) Facebook, Inc. and its affiliates.
 *
 * This source code is licensed under the MIT license found in the
 * LICENSE file in the root directory of this source tree.
 */
var Br;
function xt() {
  if (Br) return z;
  Br = 1;
  var e = typeof Symbol == 'function' && Symbol.for,
    r = e ? Symbol.for('react.element') : 60103,
    n = e ? Symbol.for('react.portal') : 60106,
    t = e ? Symbol.for('react.fragment') : 60107,
    o = e ? Symbol.for('react.strict_mode') : 60108,
    a = e ? Symbol.for('react.profiler') : 60114,
    s = e ? Symbol.for('react.provider') : 60109,
    c = e ? Symbol.for('react.context') : 60110,
    i = e ? Symbol.for('react.async_mode') : 60111,
    u = e ? Symbol.for('react.concurrent_mode') : 60111,
    f = e ? Symbol.for('react.forward_ref') : 60112,
    p = e ? Symbol.for('react.suspense') : 60113,
    l = e ? Symbol.for('react.suspense_list') : 60120,
    y = e ? Symbol.for('react.memo') : 60115,
    v = e ? Symbol.for('react.lazy') : 60116,
    h = e ? Symbol.for('react.block') : 60121,
    d = e ? Symbol.for('react.fundamental') : 60117,
    S = e ? Symbol.for('react.responder') : 60118,
    W = e ? Symbol.for('react.scope') : 60119;
  function B(m) {
    if (typeof m == 'object' && m !== null) {
      var X = m.$$typeof;
      switch (X) {
        case r:
          switch (((m = m.type), m)) {
            case i:
            case u:
            case t:
            case a:
            case o:
            case p:
              return m;
            default:
              switch (((m = m && m.$$typeof), m)) {
                case c:
                case f:
                case v:
                case y:
                case s:
                  return m;
                default:
                  return X;
              }
          }
        case n:
          return X;
      }
    }
  }
  function R(m) {
    return B(m) === u;
  }
  return (
    (z.AsyncMode = i),
    (z.ConcurrentMode = u),
    (z.ContextConsumer = c),
    (z.ContextProvider = s),
    (z.Element = r),
    (z.ForwardRef = f),
    (z.Fragment = t),
    (z.Lazy = v),
    (z.Memo = y),
    (z.Portal = n),
    (z.Profiler = a),
    (z.StrictMode = o),
    (z.Suspense = p),
    (z.isAsyncMode = function (m) {
      return R(m) || B(m) === i;
    }),
    (z.isConcurrentMode = R),
    (z.isContextConsumer = function (m) {
      return B(m) === c;
    }),
    (z.isContextProvider = function (m) {
      return B(m) === s;
    }),
    (z.isElement = function (m) {
      return typeof m == 'object' && m !== null && m.$$typeof === r;
    }),
    (z.isForwardRef = function (m) {
      return B(m) === f;
    }),
    (z.isFragment = function (m) {
      return B(m) === t;
    }),
    (z.isLazy = function (m) {
      return B(m) === v;
    }),
    (z.isMemo = function (m) {
      return B(m) === y;
    }),
    (z.isPortal = function (m) {
      return B(m) === n;
    }),
    (z.isProfiler = function (m) {
      return B(m) === a;
    }),
    (z.isStrictMode = function (m) {
      return B(m) === o;
    }),
    (z.isSuspense = function (m) {
      return B(m) === p;
    }),
    (z.isValidElementType = function (m) {
      return (
        typeof m == 'string' ||
        typeof m == 'function' ||
        m === t ||
        m === u ||
        m === a ||
        m === o ||
        m === p ||
        m === l ||
        (typeof m == 'object' &&
          m !== null &&
          (m.$$typeof === v ||
            m.$$typeof === y ||
            m.$$typeof === s ||
            m.$$typeof === c ||
            m.$$typeof === f ||
            m.$$typeof === d ||
            m.$$typeof === S ||
            m.$$typeof === W ||
            m.$$typeof === h))
      );
    }),
    (z.typeOf = B),
    z
  );
}
var V = {};
/** @license React v16.13.1
 * react-is.development.js
 *
 * Copyright (c) Facebook, Inc. and its affiliates.
 *
 * This source code is licensed under the MIT license found in the
 * LICENSE file in the root directory of this source tree.
 */
var Dr;
function kt() {
  return (
    Dr ||
      ((Dr = 1),
      process.env.NODE_ENV !== 'production' &&
        (function () {
          var e = typeof Symbol == 'function' && Symbol.for,
            r = e ? Symbol.for('react.element') : 60103,
            n = e ? Symbol.for('react.portal') : 60106,
            t = e ? Symbol.for('react.fragment') : 60107,
            o = e ? Symbol.for('react.strict_mode') : 60108,
            a = e ? Symbol.for('react.profiler') : 60114,
            s = e ? Symbol.for('react.provider') : 60109,
            c = e ? Symbol.for('react.context') : 60110,
            i = e ? Symbol.for('react.async_mode') : 60111,
            u = e ? Symbol.for('react.concurrent_mode') : 60111,
            f = e ? Symbol.for('react.forward_ref') : 60112,
            p = e ? Symbol.for('react.suspense') : 60113,
            l = e ? Symbol.for('react.suspense_list') : 60120,
            y = e ? Symbol.for('react.memo') : 60115,
            v = e ? Symbol.for('react.lazy') : 60116,
            h = e ? Symbol.for('react.block') : 60121,
            d = e ? Symbol.for('react.fundamental') : 60117,
            S = e ? Symbol.for('react.responder') : 60118,
            W = e ? Symbol.for('react.scope') : 60119;
          function B(b) {
            return (
              typeof b == 'string' ||
              typeof b == 'function' || // Note: its typeof might be other than 'symbol' or 'number' if it's a polyfill.
              b === t ||
              b === u ||
              b === a ||
              b === o ||
              b === p ||
              b === l ||
              (typeof b == 'object' &&
                b !== null &&
                (b.$$typeof === v ||
                  b.$$typeof === y ||
                  b.$$typeof === s ||
                  b.$$typeof === c ||
                  b.$$typeof === f ||
                  b.$$typeof === d ||
                  b.$$typeof === S ||
                  b.$$typeof === W ||
                  b.$$typeof === h))
            );
          }
          function R(b) {
            if (typeof b == 'object' && b !== null) {
              var te = b.$$typeof;
              switch (te) {
                case r:
                  var k = b.type;
                  switch (k) {
                    case i:
                    case u:
                    case t:
                    case a:
                    case o:
                    case p:
                      return k;
                    default:
                      var Ne = k && k.$$typeof;
                      switch (Ne) {
                        case c:
                        case f:
                        case v:
                        case y:
                        case s:
                          return Ne;
                        default:
                          return te;
                      }
                  }
                case n:
                  return te;
              }
            }
          }
          var m = i,
            X = u,
            ne = c,
            ie = s,
            ae = r,
            D = f,
            Y = t,
            ce = v,
            le = y,
            Q = n,
            q = a,
            ee = o,
            se = p,
            ve = !1;
          function Se(b) {
            return (
              ve ||
                ((ve = !0),
                console.warn(
                  'The ReactIs.isAsyncMode() alias has been deprecated, and will be removed in React 17+. Update your code to use ReactIs.isConcurrentMode() instead. It has the exact same API.',
                )),
              g(b) || R(b) === i
            );
          }
          function g(b) {
            return R(b) === u;
          }
          function x(b) {
            return R(b) === c;
          }
          function _(b) {
            return R(b) === s;
          }
          function w(b) {
            return typeof b == 'object' && b !== null && b.$$typeof === r;
          }
          function N(b) {
            return R(b) === f;
          }
          function P(b) {
            return R(b) === t;
          }
          function E(b) {
            return R(b) === v;
          }
          function T(b) {
            return R(b) === y;
          }
          function M(b) {
            return R(b) === n;
          }
          function j(b) {
            return R(b) === a;
          }
          function I(b) {
            return R(b) === o;
          }
          function Z(b) {
            return R(b) === p;
          }
          (V.AsyncMode = m),
            (V.ConcurrentMode = X),
            (V.ContextConsumer = ne),
            (V.ContextProvider = ie),
            (V.Element = ae),
            (V.ForwardRef = D),
            (V.Fragment = Y),
            (V.Lazy = ce),
            (V.Memo = le),
            (V.Portal = Q),
            (V.Profiler = q),
            (V.StrictMode = ee),
            (V.Suspense = se),
            (V.isAsyncMode = Se),
            (V.isConcurrentMode = g),
            (V.isContextConsumer = x),
            (V.isContextProvider = _),
            (V.isElement = w),
            (V.isForwardRef = N),
            (V.isFragment = P),
            (V.isLazy = E),
            (V.isMemo = T),
            (V.isPortal = M),
            (V.isProfiler = j),
            (V.isStrictMode = I),
            (V.isSuspense = Z),
            (V.isValidElementType = B),
            (V.typeOf = R);
        })()),
    V
  );
}
var jr;
function Nn() {
  return (
    jr ||
      ((jr = 1), process.env.NODE_ENV === 'production' ? (Ge.exports = xt()) : (Ge.exports = kt())),
    Ge.exports
  );
}
/*
object-assign
(c) Sindre Sorhus
@license MIT
*/
var ir, zr;
function St() {
  if (zr) return ir;
  zr = 1;
  var e = Object.getOwnPropertySymbols,
    r = Object.prototype.hasOwnProperty,
    n = Object.prototype.propertyIsEnumerable;
  function t(a) {
    if (a == null) throw new TypeError('Object.assign cannot be called with null or undefined');
    return Object(a);
  }
  function o() {
    try {
      if (!Object.assign) return !1;
      var a = new String('abc');
      if (((a[5] = 'de'), Object.getOwnPropertyNames(a)[0] === '5')) return !1;
      for (var s = {}, c = 0; c < 10; c++) s['_' + String.fromCharCode(c)] = c;
      var i = Object.getOwnPropertyNames(s).map(function (f) {
        return s[f];
      });
      if (i.join('') !== '0123456789') return !1;
      var u = {};
      return (
        'abcdefghijklmnopqrst'.split('').forEach(function (f) {
          u[f] = f;
        }),
        Object.keys(Object.assign({}, u)).join('') === 'abcdefghijklmnopqrst'
      );
    } catch {
      return !1;
    }
  }
  return (
    (ir = o()
      ? Object.assign
      : function (a, s) {
          for (var c, i = t(a), u, f = 1; f < arguments.length; f++) {
            c = Object(arguments[f]);
            for (var p in c) r.call(c, p) && (i[p] = c[p]);
            if (e) {
              u = e(c);
              for (var l = 0; l < u.length; l++) n.call(c, u[l]) && (i[u[l]] = c[u[l]]);
            }
          }
          return i;
        }),
    ir
  );
}
var cr, Vr;
function xr() {
  if (Vr) return cr;
  Vr = 1;
  var e = 'SECRET_DO_NOT_PASS_THIS_OR_YOU_WILL_BE_FIRED';
  return (cr = e), cr;
}
var lr, Lr;
function En() {
  return Lr || ((Lr = 1), (lr = Function.call.bind(Object.prototype.hasOwnProperty))), lr;
}
var ur, Fr;
function Nt() {
  if (Fr) return ur;
  Fr = 1;
  var e = function () {};
  if (process.env.NODE_ENV !== 'production') {
    var r = xr(),
      n = {},
      t = En();
    e = function (a) {
      var s = 'Warning: ' + a;
      typeof console < 'u' && console.error(s);
      try {
        throw new Error(s);
      } catch {}
    };
  }
  function o(a, s, c, i, u) {
    if (process.env.NODE_ENV !== 'production') {
      for (var f in a)
        if (t(a, f)) {
          var p;
          try {
            if (typeof a[f] != 'function') {
              var l = Error(
                (i || 'React class') +
                  ': ' +
                  c +
                  ' type `' +
                  f +
                  '` is invalid; it must be a function, usually from the `prop-types` package, but received `' +
                  typeof a[f] +
                  '`.This often happens because of typos such as `PropTypes.function` instead of `PropTypes.func`.',
              );
              throw ((l.name = 'Invariant Violation'), l);
            }
            p = a[f](s, f, i, c, null, r);
          } catch (v) {
            p = v;
          }
          if (
            (p &&
              !(p instanceof Error) &&
              e(
                (i || 'React class') +
                  ': type specification of ' +
                  c +
                  ' `' +
                  f +
                  '` is invalid; the type checker function must return `null` or an `Error` but returned a ' +
                  typeof p +
                  '. You may have forgotten to pass an argument to the type checker creator (arrayOf, instanceOf, objectOf, oneOf, oneOfType, and shape all require an argument).',
              ),
            p instanceof Error && !(p.message in n))
          ) {
            n[p.message] = !0;
            var y = u ? u() : '';
            e('Failed ' + c + ' type: ' + p.message + (y ?? ''));
          }
        }
    }
  }
  return (
    (o.resetWarningCache = function () {
      process.env.NODE_ENV !== 'production' && (n = {});
    }),
    (ur = o),
    ur
  );
}
var dr, Hr;
function Et() {
  if (Hr) return dr;
  Hr = 1;
  var e = Nn(),
    r = St(),
    n = xr(),
    t = En(),
    o = Nt(),
    a = function () {};
  process.env.NODE_ENV !== 'production' &&
    (a = function (c) {
      var i = 'Warning: ' + c;
      typeof console < 'u' && console.error(i);
      try {
        throw new Error(i);
      } catch {}
    });
  function s() {
    return null;
  }
  return (
    (dr = function (c, i) {
      var u = typeof Symbol == 'function' && Symbol.iterator,
        f = '@@iterator';
      function p(g) {
        var x = g && ((u && g[u]) || g[f]);
        if (typeof x == 'function') return x;
      }
      var l = '<<anonymous>>',
        y = {
          array: S('array'),
          bigint: S('bigint'),
          bool: S('boolean'),
          func: S('function'),
          number: S('number'),
          object: S('object'),
          string: S('string'),
          symbol: S('symbol'),
          any: W(),
          arrayOf: B,
          element: R(),
          elementType: m(),
          instanceOf: X,
          node: D(),
          objectOf: ie,
          oneOf: ne,
          oneOfType: ae,
          shape: ce,
          exact: le,
        };
      function v(g, x) {
        return g === x ? g !== 0 || 1 / g === 1 / x : g !== g && x !== x;
      }
      function h(g, x) {
        (this.message = g), (this.data = x && typeof x == 'object' ? x : {}), (this.stack = '');
      }
      h.prototype = Error.prototype;
      function d(g) {
        if (process.env.NODE_ENV !== 'production')
          var x = {},
            _ = 0;
        function w(P, E, T, M, j, I, Z) {
          if (((M = M || l), (I = I || T), Z !== n)) {
            if (i) {
              var b = new Error(
                'Calling PropTypes validators directly is not supported by the `prop-types` package. Use `PropTypes.checkPropTypes()` to call them. Read more at http://fb.me/use-check-prop-types',
              );
              throw ((b.name = 'Invariant Violation'), b);
            } else if (process.env.NODE_ENV !== 'production' && typeof console < 'u') {
              var te = M + ':' + T;
              !x[te] && // Avoid spamming the console because they are often not actionable except for lib authors
                _ < 3 &&
                (a(
                  'You are manually calling a React.PropTypes validation function for the `' +
                    I +
                    '` prop on `' +
                    M +
                    '`. This is deprecated and will throw in the standalone `prop-types` package. You may be seeing this warning due to a third-party PropTypes library. See https://fb.me/react-warning-dont-call-proptypes for details.',
                ),
                (x[te] = !0),
                _++);
            }
          }
          return E[T] == null
            ? P
              ? E[T] === null
                ? new h(
                    'The ' +
                      j +
                      ' `' +
                      I +
                      '` is marked as required ' +
                      ('in `' + M + '`, but its value is `null`.'),
                  )
                : new h(
                    'The ' +
                      j +
                      ' `' +
                      I +
                      '` is marked as required in ' +
                      ('`' + M + '`, but its value is `undefined`.'),
                  )
              : null
            : g(E, T, M, j, I);
        }
        var N = w.bind(null, !1);
        return (N.isRequired = w.bind(null, !0)), N;
      }
      function S(g) {
        function x(_, w, N, P, E, T) {
          var M = _[w],
            j = ee(M);
          if (j !== g) {
            var I = se(M);
            return new h(
              'Invalid ' +
                P +
                ' `' +
                E +
                '` of type ' +
                ('`' + I + '` supplied to `' + N + '`, expected ') +
                ('`' + g + '`.'),
              { expectedType: g },
            );
          }
          return null;
        }
        return d(x);
      }
      function W() {
        return d(s);
      }
      function B(g) {
        function x(_, w, N, P, E) {
          if (typeof g != 'function')
            return new h(
              'Property `' +
                E +
                '` of component `' +
                N +
                '` has invalid PropType notation inside arrayOf.',
            );
          var T = _[w];
          if (!Array.isArray(T)) {
            var M = ee(T);
            return new h(
              'Invalid ' +
                P +
                ' `' +
                E +
                '` of type ' +
                ('`' + M + '` supplied to `' + N + '`, expected an array.'),
            );
          }
          for (var j = 0; j < T.length; j++) {
            var I = g(T, j, N, P, E + '[' + j + ']', n);
            if (I instanceof Error) return I;
          }
          return null;
        }
        return d(x);
      }
      function R() {
        function g(x, _, w, N, P) {
          var E = x[_];
          if (!c(E)) {
            var T = ee(E);
            return new h(
              'Invalid ' +
                N +
                ' `' +
                P +
                '` of type ' +
                ('`' + T + '` supplied to `' + w + '`, expected a single ReactElement.'),
            );
          }
          return null;
        }
        return d(g);
      }
      function m() {
        function g(x, _, w, N, P) {
          var E = x[_];
          if (!e.isValidElementType(E)) {
            var T = ee(E);
            return new h(
              'Invalid ' +
                N +
                ' `' +
                P +
                '` of type ' +
                ('`' + T + '` supplied to `' + w + '`, expected a single ReactElement type.'),
            );
          }
          return null;
        }
        return d(g);
      }
      function X(g) {
        function x(_, w, N, P, E) {
          if (!(_[w] instanceof g)) {
            var T = g.name || l,
              M = Se(_[w]);
            return new h(
              'Invalid ' +
                P +
                ' `' +
                E +
                '` of type ' +
                ('`' + M + '` supplied to `' + N + '`, expected ') +
                ('instance of `' + T + '`.'),
            );
          }
          return null;
        }
        return d(x);
      }
      function ne(g) {
        if (!Array.isArray(g))
          return (
            process.env.NODE_ENV !== 'production' &&
              (arguments.length > 1
                ? a(
                    'Invalid arguments supplied to oneOf, expected an array, got ' +
                      arguments.length +
                      ' arguments. A common mistake is to write oneOf(x, y, z) instead of oneOf([x, y, z]).',
                  )
                : a('Invalid argument supplied to oneOf, expected an array.')),
            s
          );
        function x(_, w, N, P, E) {
          for (var T = _[w], M = 0; M < g.length; M++) if (v(T, g[M])) return null;
          var j = JSON.stringify(g, function (Z, b) {
            var te = se(b);
            return te === 'symbol' ? String(b) : b;
          });
          return new h(
            'Invalid ' +
              P +
              ' `' +
              E +
              '` of value `' +
              String(T) +
              '` ' +
              ('supplied to `' + N + '`, expected one of ' + j + '.'),
          );
        }
        return d(x);
      }
      function ie(g) {
        function x(_, w, N, P, E) {
          if (typeof g != 'function')
            return new h(
              'Property `' +
                E +
                '` of component `' +
                N +
                '` has invalid PropType notation inside objectOf.',
            );
          var T = _[w],
            M = ee(T);
          if (M !== 'object')
            return new h(
              'Invalid ' +
                P +
                ' `' +
                E +
                '` of type ' +
                ('`' + M + '` supplied to `' + N + '`, expected an object.'),
            );
          for (var j in T)
            if (t(T, j)) {
              var I = g(T, j, N, P, E + '.' + j, n);
              if (I instanceof Error) return I;
            }
          return null;
        }
        return d(x);
      }
      function ae(g) {
        if (!Array.isArray(g))
          return (
            process.env.NODE_ENV !== 'production' &&
              a('Invalid argument supplied to oneOfType, expected an instance of array.'),
            s
          );
        for (var x = 0; x < g.length; x++) {
          var _ = g[x];
          if (typeof _ != 'function')
            return (
              a(
                'Invalid argument supplied to oneOfType. Expected an array of check functions, but received ' +
                  ve(_) +
                  ' at index ' +
                  x +
                  '.',
              ),
              s
            );
        }
        function w(N, P, E, T, M) {
          for (var j = [], I = 0; I < g.length; I++) {
            var Z = g[I],
              b = Z(N, P, E, T, M, n);
            if (b == null) return null;
            b.data && t(b.data, 'expectedType') && j.push(b.data.expectedType);
          }
          var te = j.length > 0 ? ', expected one of type [' + j.join(', ') + ']' : '';
          return new h('Invalid ' + T + ' `' + M + '` supplied to ' + ('`' + E + '`' + te + '.'));
        }
        return d(w);
      }
      function D() {
        function g(x, _, w, N, P) {
          return Q(x[_])
            ? null
            : new h(
                'Invalid ' +
                  N +
                  ' `' +
                  P +
                  '` supplied to ' +
                  ('`' + w + '`, expected a ReactNode.'),
              );
        }
        return d(g);
      }
      function Y(g, x, _, w, N) {
        return new h(
          (g || 'React class') +
            ': ' +
            x +
            ' type `' +
            _ +
            '.' +
            w +
            '` is invalid; it must be a function, usually from the `prop-types` package, but received `' +
            N +
            '`.',
        );
      }
      function ce(g) {
        function x(_, w, N, P, E) {
          var T = _[w],
            M = ee(T);
          if (M !== 'object')
            return new h(
              'Invalid ' +
                P +
                ' `' +
                E +
                '` of type `' +
                M +
                '` ' +
                ('supplied to `' + N + '`, expected `object`.'),
            );
          for (var j in g) {
            var I = g[j];
            if (typeof I != 'function') return Y(N, P, E, j, se(I));
            var Z = I(T, j, N, P, E + '.' + j, n);
            if (Z) return Z;
          }
          return null;
        }
        return d(x);
      }
      function le(g) {
        function x(_, w, N, P, E) {
          var T = _[w],
            M = ee(T);
          if (M !== 'object')
            return new h(
              'Invalid ' +
                P +
                ' `' +
                E +
                '` of type `' +
                M +
                '` ' +
                ('supplied to `' + N + '`, expected `object`.'),
            );
          var j = r({}, _[w], g);
          for (var I in j) {
            var Z = g[I];
            if (t(g, I) && typeof Z != 'function') return Y(N, P, E, I, se(Z));
            if (!Z)
              return new h(
                'Invalid ' +
                  P +
                  ' `' +
                  E +
                  '` key `' +
                  I +
                  '` supplied to `' +
                  N +
                  '`.\nBad object: ' +
                  JSON.stringify(_[w], null, '  ') +
                  `
Valid keys: ` +
                  JSON.stringify(Object.keys(g), null, '  '),
              );
            var b = Z(T, I, N, P, E + '.' + I, n);
            if (b) return b;
          }
          return null;
        }
        return d(x);
      }
      function Q(g) {
        switch (typeof g) {
          case 'number':
          case 'string':
          case 'undefined':
            return !0;
          case 'boolean':
            return !g;
          case 'object':
            if (Array.isArray(g)) return g.every(Q);
            if (g === null || c(g)) return !0;
            var x = p(g);
            if (x) {
              var _ = x.call(g),
                w;
              if (x !== g.entries) {
                for (; !(w = _.next()).done; ) if (!Q(w.value)) return !1;
              } else
                for (; !(w = _.next()).done; ) {
                  var N = w.value;
                  if (N && !Q(N[1])) return !1;
                }
            } else return !1;
            return !0;
          default:
            return !1;
        }
      }
      function q(g, x) {
        return g === 'symbol'
          ? !0
          : x
          ? x['@@toStringTag'] === 'Symbol' || (typeof Symbol == 'function' && x instanceof Symbol)
          : !1;
      }
      function ee(g) {
        var x = typeof g;
        return Array.isArray(g) ? 'array' : g instanceof RegExp ? 'object' : q(x, g) ? 'symbol' : x;
      }
      function se(g) {
        if (typeof g > 'u' || g === null) return '' + g;
        var x = ee(g);
        if (x === 'object') {
          if (g instanceof Date) return 'date';
          if (g instanceof RegExp) return 'regexp';
        }
        return x;
      }
      function ve(g) {
        var x = se(g);
        switch (x) {
          case 'array':
          case 'object':
            return 'an ' + x;
          case 'boolean':
          case 'date':
          case 'regexp':
            return 'a ' + x;
          default:
            return x;
        }
      }
      function Se(g) {
        return !g.constructor || !g.constructor.name ? l : g.constructor.name;
      }
      return (
        (y.checkPropTypes = o), (y.resetWarningCache = o.resetWarningCache), (y.PropTypes = y), y
      );
    }),
    dr
  );
}
var fr, Ur;
function wt() {
  if (Ur) return fr;
  Ur = 1;
  var e = xr();
  function r() {}
  function n() {}
  return (
    (n.resetWarningCache = r),
    (fr = function () {
      function t(s, c, i, u, f, p) {
        if (p !== e) {
          var l = new Error(
            'Calling PropTypes validators directly is not supported by the `prop-types` package. Use PropTypes.checkPropTypes() to call them. Read more at http://fb.me/use-check-prop-types',
          );
          throw ((l.name = 'Invariant Violation'), l);
        }
      }
      t.isRequired = t;
      function o() {
        return t;
      }
      var a = {
        array: t,
        bigint: t,
        bool: t,
        func: t,
        number: t,
        object: t,
        string: t,
        symbol: t,
        any: t,
        arrayOf: o,
        element: t,
        elementType: t,
        instanceOf: o,
        node: t,
        objectOf: o,
        oneOf: o,
        oneOfType: o,
        shape: o,
        exact: o,
        checkPropTypes: n,
        resetWarningCache: r,
      };
      return (a.PropTypes = a), a;
    }),
    fr
  );
}
if (process.env.NODE_ENV !== 'production') {
  var Tt = Nn(),
    Ct = !0;
  mr.exports = Et()(Tt.isElement, Ct);
} else mr.exports = wt()();
var _t = mr.exports;
const U = /* @__PURE__ */ vt(_t);
function Pe(e) {
  let r = 'https://mui.com/production-error/?code=' + e;
  for (let n = 1; n < arguments.length; n += 1) r += '&args[]=' + encodeURIComponent(arguments[n]);
  return 'Minified MUI error #' + e + '; visit ' + r + ' for the full message.';
}
var gr = { exports: {} },
  L = {};
/**
 * @license React
 * react-is.production.min.js
 *
 * Copyright (c) Facebook, Inc. and its affiliates.
 *
 * This source code is licensed under the MIT license found in the
 * LICENSE file in the root directory of this source tree.
 */
var Jr;
function Ot() {
  if (Jr) return L;
  Jr = 1;
  var e = Symbol.for('react.element'),
    r = Symbol.for('react.portal'),
    n = Symbol.for('react.fragment'),
    t = Symbol.for('react.strict_mode'),
    o = Symbol.for('react.profiler'),
    a = Symbol.for('react.provider'),
    s = Symbol.for('react.context'),
    c = Symbol.for('react.server_context'),
    i = Symbol.for('react.forward_ref'),
    u = Symbol.for('react.suspense'),
    f = Symbol.for('react.suspense_list'),
    p = Symbol.for('react.memo'),
    l = Symbol.for('react.lazy'),
    y = Symbol.for('react.offscreen'),
    v;
  v = Symbol.for('react.module.reference');
  function h(d) {
    if (typeof d == 'object' && d !== null) {
      var S = d.$$typeof;
      switch (S) {
        case e:
          switch (((d = d.type), d)) {
            case n:
            case o:
            case t:
            case u:
            case f:
              return d;
            default:
              switch (((d = d && d.$$typeof), d)) {
                case c:
                case s:
                case i:
                case l:
                case p:
                case a:
                  return d;
                default:
                  return S;
              }
          }
        case r:
          return S;
      }
    }
  }
  return (
    (L.ContextConsumer = s),
    (L.ContextProvider = a),
    (L.Element = e),
    (L.ForwardRef = i),
    (L.Fragment = n),
    (L.Lazy = l),
    (L.Memo = p),
    (L.Portal = r),
    (L.Profiler = o),
    (L.StrictMode = t),
    (L.Suspense = u),
    (L.SuspenseList = f),
    (L.isAsyncMode = function () {
      return !1;
    }),
    (L.isConcurrentMode = function () {
      return !1;
    }),
    (L.isContextConsumer = function (d) {
      return h(d) === s;
    }),
    (L.isContextProvider = function (d) {
      return h(d) === a;
    }),
    (L.isElement = function (d) {
      return typeof d == 'object' && d !== null && d.$$typeof === e;
    }),
    (L.isForwardRef = function (d) {
      return h(d) === i;
    }),
    (L.isFragment = function (d) {
      return h(d) === n;
    }),
    (L.isLazy = function (d) {
      return h(d) === l;
    }),
    (L.isMemo = function (d) {
      return h(d) === p;
    }),
    (L.isPortal = function (d) {
      return h(d) === r;
    }),
    (L.isProfiler = function (d) {
      return h(d) === o;
    }),
    (L.isStrictMode = function (d) {
      return h(d) === t;
    }),
    (L.isSuspense = function (d) {
      return h(d) === u;
    }),
    (L.isSuspenseList = function (d) {
      return h(d) === f;
    }),
    (L.isValidElementType = function (d) {
      return (
        typeof d == 'string' ||
        typeof d == 'function' ||
        d === n ||
        d === o ||
        d === t ||
        d === u ||
        d === f ||
        d === y ||
        (typeof d == 'object' &&
          d !== null &&
          (d.$$typeof === l ||
            d.$$typeof === p ||
            d.$$typeof === a ||
            d.$$typeof === s ||
            d.$$typeof === i ||
            d.$$typeof === v ||
            d.getModuleId !== void 0))
      );
    }),
    (L.typeOf = h),
    L
  );
}
var F = {};
/**
 * @license React
 * react-is.development.js
 *
 * Copyright (c) Facebook, Inc. and its affiliates.
 *
 * This source code is licensed under the MIT license found in the
 * LICENSE file in the root directory of this source tree.
 */
var Gr;
function $t() {
  return (
    Gr ||
      ((Gr = 1),
      process.env.NODE_ENV !== 'production' &&
        (function () {
          var e = Symbol.for('react.element'),
            r = Symbol.for('react.portal'),
            n = Symbol.for('react.fragment'),
            t = Symbol.for('react.strict_mode'),
            o = Symbol.for('react.profiler'),
            a = Symbol.for('react.provider'),
            s = Symbol.for('react.context'),
            c = Symbol.for('react.server_context'),
            i = Symbol.for('react.forward_ref'),
            u = Symbol.for('react.suspense'),
            f = Symbol.for('react.suspense_list'),
            p = Symbol.for('react.memo'),
            l = Symbol.for('react.lazy'),
            y = Symbol.for('react.offscreen'),
            v = !1,
            h = !1,
            d = !1,
            S = !1,
            W = !1,
            B;
          B = Symbol.for('react.module.reference');
          function R(k) {
            return !!(
              typeof k == 'string' ||
              typeof k == 'function' ||
              k === n ||
              k === o ||
              W ||
              k === t ||
              k === u ||
              k === f ||
              S ||
              k === y ||
              v ||
              h ||
              d ||
              (typeof k == 'object' &&
                k !== null &&
                (k.$$typeof === l ||
                  k.$$typeof === p ||
                  k.$$typeof === a ||
                  k.$$typeof === s ||
                  k.$$typeof === i || // This needs to include all possible module reference object
                  // types supported by any Flight configuration anywhere since
                  // we don't know which Flight build this will end up being used
                  // with.
                  k.$$typeof === B ||
                  k.getModuleId !== void 0))
            );
          }
          function m(k) {
            if (typeof k == 'object' && k !== null) {
              var Ne = k.$$typeof;
              switch (Ne) {
                case e:
                  var Je = k.type;
                  switch (Je) {
                    case n:
                    case o:
                    case t:
                    case u:
                    case f:
                      return Je;
                    default:
                      var Or = Je && Je.$$typeof;
                      switch (Or) {
                        case c:
                        case s:
                        case i:
                        case l:
                        case p:
                        case a:
                          return Or;
                        default:
                          return Ne;
                      }
                  }
                case r:
                  return Ne;
              }
            }
          }
          var X = s,
            ne = a,
            ie = e,
            ae = i,
            D = n,
            Y = l,
            ce = p,
            le = r,
            Q = o,
            q = t,
            ee = u,
            se = f,
            ve = !1,
            Se = !1;
          function g(k) {
            return (
              ve ||
                ((ve = !0),
                console.warn(
                  'The ReactIs.isAsyncMode() alias has been deprecated, and will be removed in React 18+.',
                )),
              !1
            );
          }
          function x(k) {
            return (
              Se ||
                ((Se = !0),
                console.warn(
                  'The ReactIs.isConcurrentMode() alias has been deprecated, and will be removed in React 18+.',
                )),
              !1
            );
          }
          function _(k) {
            return m(k) === s;
          }
          function w(k) {
            return m(k) === a;
          }
          function N(k) {
            return typeof k == 'object' && k !== null && k.$$typeof === e;
          }
          function P(k) {
            return m(k) === i;
          }
          function E(k) {
            return m(k) === n;
          }
          function T(k) {
            return m(k) === l;
          }
          function M(k) {
            return m(k) === p;
          }
          function j(k) {
            return m(k) === r;
          }
          function I(k) {
            return m(k) === o;
          }
          function Z(k) {
            return m(k) === t;
          }
          function b(k) {
            return m(k) === u;
          }
          function te(k) {
            return m(k) === f;
          }
          (F.ContextConsumer = X),
            (F.ContextProvider = ne),
            (F.Element = ie),
            (F.ForwardRef = ae),
            (F.Fragment = D),
            (F.Lazy = Y),
            (F.Memo = ce),
            (F.Portal = le),
            (F.Profiler = Q),
            (F.StrictMode = q),
            (F.Suspense = ee),
            (F.SuspenseList = se),
            (F.isAsyncMode = g),
            (F.isConcurrentMode = x),
            (F.isContextConsumer = _),
            (F.isContextProvider = w),
            (F.isElement = N),
            (F.isForwardRef = P),
            (F.isFragment = E),
            (F.isLazy = T),
            (F.isMemo = M),
            (F.isPortal = j),
            (F.isProfiler = I),
            (F.isStrictMode = Z),
            (F.isSuspense = b),
            (F.isSuspenseList = te),
            (F.isValidElementType = R),
            (F.typeOf = m);
        })()),
    F
  );
}
process.env.NODE_ENV === 'production' ? (gr.exports = Ot()) : (gr.exports = $t());
var Kr = gr.exports;
const Rt = /^\s*function(?:\s|\s*\/\*.*\*\/\s*)+([^(\s/]*)\s*/;
function At(e) {
  const r = `${e}`.match(Rt);
  return (r && r[1]) || '';
}
function wn(e, r = '') {
  return e.displayName || e.name || At(e) || r;
}
function qr(e, r, n) {
  const t = wn(r);
  return e.displayName || (t !== '' ? `${n}(${t})` : n);
}
function Pt(e) {
  if (e != null) {
    if (typeof e == 'string') return e;
    if (typeof e == 'function') return wn(e, 'Component');
    if (typeof e == 'object')
      switch (e.$$typeof) {
        case Kr.ForwardRef:
          return qr(e, e.render, 'ForwardRef');
        case Kr.Memo:
          return qr(e, e.type, 'memo');
        default:
          return;
      }
  }
}
function he(e) {
  if (typeof e != 'string')
    throw new Error(
      process.env.NODE_ENV !== 'production'
        ? 'MUI: `capitalize(string)` expects a string argument.'
        : Pe(7),
    );
  return e.charAt(0).toUpperCase() + e.slice(1);
}
function Tn(e, r) {
  const n = A({}, r);
  return (
    Object.keys(e).forEach((t) => {
      if (t.toString().match(/^(components|slots)$/)) n[t] = A({}, e[t], n[t]);
      else if (t.toString().match(/^(componentsProps|slotProps)$/)) {
        const o = e[t] || {},
          a = r[t];
        (n[t] = {}),
          !a || !Object.keys(a)
            ? (n[t] = o)
            : !o || !Object.keys(o)
            ? (n[t] = a)
            : ((n[t] = A({}, a)),
              Object.keys(o).forEach((s) => {
                n[t][s] = Tn(o[s], a[s]);
              }));
      } else n[t] === void 0 && (n[t] = e[t]);
    }),
    n
  );
}
function Mt(e, r, n = void 0) {
  const t = {};
  return (
    Object.keys(e).forEach(
      // `Objet.keys(slots)` can't be wider than `T` because we infer `T` from `slots`.
      // @ts-expect-error https://github.com/microsoft/TypeScript/pull/12253#issuecomment-263132208
      (o) => {
        t[o] = e[o]
          .reduce((a, s) => {
            if (s) {
              const c = r(s);
              c !== '' && a.push(c), n && n[s] && a.push(n[s]);
            }
            return a;
          }, [])
          .join(' ');
      },
    ),
    t
  );
}
const Wr = (e) => e,
  It = () => {
    let e = Wr;
    return {
      configure(r) {
        e = r;
      },
      generate(r) {
        return e(r);
      },
      reset() {
        e = Wr;
      },
    };
  },
  Bt = It(),
  Dt = Bt,
  jt = {
    active: 'active',
    checked: 'checked',
    completed: 'completed',
    disabled: 'disabled',
    readOnly: 'readOnly',
    error: 'error',
    expanded: 'expanded',
    focused: 'focused',
    focusVisible: 'focusVisible',
    required: 'required',
    selected: 'selected',
  };
function kr(e, r, n = 'Mui') {
  const t = jt[r];
  return t ? `${n}-${t}` : `${Dt.generate(e)}-${r}`;
}
function zt(e, r, n = 'Mui') {
  const t = {};
  return (
    r.forEach((o) => {
      t[o] = kr(e, o, n);
    }),
    t
  );
}
function ge(e, r) {
  if (e == null) return {};
  var n = {},
    t = Object.keys(e),
    o,
    a;
  for (a = 0; a < t.length; a++) (o = t[a]), !(r.indexOf(o) >= 0) && (n[o] = e[o]);
  return n;
}
function Cn(e) {
  var r,
    n,
    t = '';
  if (typeof e == 'string' || typeof e == 'number') t += e;
  else if (typeof e == 'object')
    if (Array.isArray(e))
      for (r = 0; r < e.length; r++) e[r] && (n = Cn(e[r])) && (t && (t += ' '), (t += n));
    else for (r in e) e[r] && (t && (t += ' '), (t += r));
  return t;
}
function Vt() {
  for (var e, r, n = 0, t = ''; n < arguments.length; )
    (e = arguments[n++]) && (r = Cn(e)) && (t && (t += ' '), (t += r));
  return t;
}
const Lt = ['values', 'unit', 'step'],
  Ft = (e) => {
    const r =
      Object.keys(e).map((n) => ({
        key: n,
        val: e[n],
      })) || [];
    return (
      r.sort((n, t) => n.val - t.val),
      r.reduce(
        (n, t) =>
          A({}, n, {
            [t.key]: t.val,
          }),
        {},
      )
    );
  };
function Ht(e) {
  const {
      // The breakpoint **start** at this value.
      // For instance with the first breakpoint xs: [xs, sm).
      values: r = {
        xs: 0,
        // phone
        sm: 600,
        // tablet
        md: 900,
        // small laptop
        lg: 1200,
        // desktop
        xl: 1536,
        // large screen
      },
      unit: n = 'px',
      step: t = 5,
    } = e,
    o = ge(e, Lt),
    a = Ft(r),
    s = Object.keys(a);
  function c(l) {
    return `@media (min-width:${typeof r[l] == 'number' ? r[l] : l}${n})`;
  }
  function i(l) {
    return `@media (max-width:${(typeof r[l] == 'number' ? r[l] : l) - t / 100}${n})`;
  }
  function u(l, y) {
    const v = s.indexOf(y);
    return `@media (min-width:${typeof r[l] == 'number' ? r[l] : l}${n}) and (max-width:${
      (v !== -1 && typeof r[s[v]] == 'number' ? r[s[v]] : y) - t / 100
    }${n})`;
  }
  function f(l) {
    return s.indexOf(l) + 1 < s.length ? u(l, s[s.indexOf(l) + 1]) : c(l);
  }
  function p(l) {
    const y = s.indexOf(l);
    return y === 0
      ? c(s[1])
      : y === s.length - 1
      ? i(s[y])
      : u(l, s[s.indexOf(l) + 1]).replace('@media', '@media not all and');
  }
  return A(
    {
      keys: s,
      values: a,
      up: c,
      down: i,
      between: u,
      only: f,
      not: p,
      unit: n,
    },
    o,
  );
}
const Ut = {
    borderRadius: 4,
  },
  Jt = Ut,
  Gt =
    process.env.NODE_ENV !== 'production'
      ? U.oneOfType([U.number, U.string, U.object, U.array])
      : {},
  ye = Gt;
function ze(e, r) {
  return r
    ? pe(e, r, {
        clone: !1,
        // No need to clone deep, it's way faster.
      })
    : e;
}
const Sr = {
    xs: 0,
    // phone
    sm: 600,
    // tablet
    md: 900,
    // small laptop
    lg: 1200,
    // desktop
    xl: 1536,
    // large screen
  },
  Xr = {
    // Sorted ASC by size. That's important.
    // It can't be configured as it's used statically for propTypes.
    keys: ['xs', 'sm', 'md', 'lg', 'xl'],
    up: (e) => `@media (min-width:${Sr[e]}px)`,
  };
function me(e, r, n) {
  const t = e.theme || {};
  if (Array.isArray(r)) {
    const a = t.breakpoints || Xr;
    return r.reduce((s, c, i) => ((s[a.up(a.keys[i])] = n(r[i])), s), {});
  }
  if (typeof r == 'object') {
    const a = t.breakpoints || Xr;
    return Object.keys(r).reduce((s, c) => {
      if (Object.keys(a.values || Sr).indexOf(c) !== -1) {
        const i = a.up(c);
        s[i] = n(r[c], c);
      } else {
        const i = c;
        s[i] = r[i];
      }
      return s;
    }, {});
  }
  return n(r);
}
function Kt(e = {}) {
  var r;
  return (
    ((r = e.keys) == null
      ? void 0
      : r.reduce((t, o) => {
          const a = e.up(o);
          return (t[a] = {}), t;
        }, {})) || {}
  );
}
function qt(e, r) {
  return e.reduce((n, t) => {
    const o = n[t];
    return (!o || Object.keys(o).length === 0) && delete n[t], n;
  }, r);
}
function We(e, r, n = !0) {
  if (!r || typeof r != 'string') return null;
  if (e && e.vars && n) {
    const t = `vars.${r}`.split('.').reduce((o, a) => (o && o[a] ? o[a] : null), e);
    if (t != null) return t;
  }
  return r.split('.').reduce((t, o) => (t && t[o] != null ? t[o] : null), e);
}
function qe(e, r, n, t = n) {
  let o;
  return (
    typeof e == 'function' ? (o = e(n)) : Array.isArray(e) ? (o = e[n] || t) : (o = We(e, n) || t),
    r && (o = r(o, t, e)),
    o
  );
}
function H(e) {
  const { prop: r, cssProperty: n = e.prop, themeKey: t, transform: o } = e,
    a = (s) => {
      if (s[r] == null) return null;
      const c = s[r],
        i = s.theme,
        u = We(i, t) || {};
      return me(s, c, (p) => {
        let l = qe(u, o, p);
        return (
          p === l &&
            typeof p == 'string' &&
            (l = qe(u, o, `${r}${p === 'default' ? '' : he(p)}`, p)),
          n === !1
            ? l
            : {
                [n]: l,
              }
        );
      });
    };
  return (
    (a.propTypes =
      process.env.NODE_ENV !== 'production'
        ? {
            [r]: ye,
          }
        : {}),
    (a.filterProps = [r]),
    a
  );
}
function Wt(e) {
  const r = {};
  return (n) => (r[n] === void 0 && (r[n] = e(n)), r[n]);
}
const Xt = {
    m: 'margin',
    p: 'padding',
  },
  Yt = {
    t: 'Top',
    r: 'Right',
    b: 'Bottom',
    l: 'Left',
    x: ['Left', 'Right'],
    y: ['Top', 'Bottom'],
  },
  Yr = {
    marginX: 'mx',
    marginY: 'my',
    paddingX: 'px',
    paddingY: 'py',
  },
  Zt = Wt((e) => {
    if (e.length > 2)
      if (Yr[e]) e = Yr[e];
      else return [e];
    const [r, n] = e.split(''),
      t = Xt[r],
      o = Yt[n] || '';
    return Array.isArray(o) ? o.map((a) => t + a) : [t + o];
  }),
  Xe = [
    'm',
    'mt',
    'mr',
    'mb',
    'ml',
    'mx',
    'my',
    'margin',
    'marginTop',
    'marginRight',
    'marginBottom',
    'marginLeft',
    'marginX',
    'marginY',
    'marginInline',
    'marginInlineStart',
    'marginInlineEnd',
    'marginBlock',
    'marginBlockStart',
    'marginBlockEnd',
  ],
  Ye = [
    'p',
    'pt',
    'pr',
    'pb',
    'pl',
    'px',
    'py',
    'padding',
    'paddingTop',
    'paddingRight',
    'paddingBottom',
    'paddingLeft',
    'paddingX',
    'paddingY',
    'paddingInline',
    'paddingInlineStart',
    'paddingInlineEnd',
    'paddingBlock',
    'paddingBlockStart',
    'paddingBlockEnd',
  ],
  Qt = [...Xe, ...Ye];
function He(e, r, n, t) {
  var o;
  const a = (o = We(e, r, !1)) != null ? o : n;
  return typeof a == 'number'
    ? (s) =>
        typeof s == 'string'
          ? s
          : (process.env.NODE_ENV !== 'production' &&
              typeof s != 'number' &&
              console.error(`MUI: Expected ${t} argument to be a number or a string, got ${s}.`),
            a * s)
    : Array.isArray(a)
    ? (s) =>
        typeof s == 'string'
          ? s
          : (process.env.NODE_ENV !== 'production' &&
              (Number.isInteger(s)
                ? s > a.length - 1 &&
                  console.error(
                    [
                      `MUI: The value provided (${s}) overflows.`,
                      `The supported values are: ${JSON.stringify(a)}.`,
                      `${s} > ${a.length - 1}, you need to add the missing values.`,
                    ].join(`
`),
                  )
                : console.error(
                    [
                      `MUI: The \`theme.${r}\` array type cannot be combined with non integer values.You should either use an integer value that can be used as index, or define the \`theme.${r}\` as a number.`,
                    ].join(`
`),
                  )),
            a[s])
    : typeof a == 'function'
    ? a
    : (process.env.NODE_ENV !== 'production' &&
        console.error(
          [
            `MUI: The \`theme.${r}\` value (${a}) is invalid.`,
            'It should be a number, an array or a function.',
          ].join(`
`),
        ),
      () => {});
}
function _n(e) {
  return He(e, 'spacing', 8, 'spacing');
}
function Ue(e, r) {
  if (typeof r == 'string' || r == null) return r;
  const n = Math.abs(r),
    t = e(n);
  return r >= 0 ? t : typeof t == 'number' ? -t : `-${t}`;
}
function eo(e, r) {
  return (n) => e.reduce((t, o) => ((t[o] = Ue(r, n)), t), {});
}
function ro(e, r, n, t) {
  if (r.indexOf(n) === -1) return null;
  const o = Zt(n),
    a = eo(o, t),
    s = e[n];
  return me(e, s, a);
}
function On(e, r) {
  const n = _n(e.theme);
  return Object.keys(e)
    .map((t) => ro(e, r, t, n))
    .reduce(ze, {});
}
function G(e) {
  return On(e, Xe);
}
G.propTypes =
  process.env.NODE_ENV !== 'production' ? Xe.reduce((e, r) => ((e[r] = ye), e), {}) : {};
G.filterProps = Xe;
function K(e) {
  return On(e, Ye);
}
K.propTypes =
  process.env.NODE_ENV !== 'production' ? Ye.reduce((e, r) => ((e[r] = ye), e), {}) : {};
K.filterProps = Ye;
process.env.NODE_ENV !== 'production' && Qt.reduce((e, r) => ((e[r] = ye), e), {});
function no(e = 8) {
  if (e.mui) return e;
  const r = _n({
      spacing: e,
    }),
    n = (...t) => (
      process.env.NODE_ENV !== 'production' &&
        (t.length <= 4 ||
          console.error(
            `MUI: Too many arguments provided, expected between 0 and 4, got ${t.length}`,
          )),
      (t.length === 0 ? [1] : t)
        .map((a) => {
          const s = r(a);
          return typeof s == 'number' ? `${s}px` : s;
        })
        .join(' ')
    );
  return (n.mui = !0), n;
}
function Ze(...e) {
  const r = e.reduce(
      (t, o) => (
        o.filterProps.forEach((a) => {
          t[a] = o;
        }),
        t
      ),
      {},
    ),
    n = (t) => Object.keys(t).reduce((o, a) => (r[a] ? ze(o, r[a](t)) : o), {});
  return (
    (n.propTypes =
      process.env.NODE_ENV !== 'production'
        ? e.reduce((t, o) => Object.assign(t, o.propTypes), {})
        : {}),
    (n.filterProps = e.reduce((t, o) => t.concat(o.filterProps), [])),
    n
  );
}
function ue(e) {
  return typeof e != 'number' ? e : `${e}px solid`;
}
const to = H({
    prop: 'border',
    themeKey: 'borders',
    transform: ue,
  }),
  oo = H({
    prop: 'borderTop',
    themeKey: 'borders',
    transform: ue,
  }),
  ao = H({
    prop: 'borderRight',
    themeKey: 'borders',
    transform: ue,
  }),
  so = H({
    prop: 'borderBottom',
    themeKey: 'borders',
    transform: ue,
  }),
  io = H({
    prop: 'borderLeft',
    themeKey: 'borders',
    transform: ue,
  }),
  co = H({
    prop: 'borderColor',
    themeKey: 'palette',
  }),
  lo = H({
    prop: 'borderTopColor',
    themeKey: 'palette',
  }),
  uo = H({
    prop: 'borderRightColor',
    themeKey: 'palette',
  }),
  fo = H({
    prop: 'borderBottomColor',
    themeKey: 'palette',
  }),
  po = H({
    prop: 'borderLeftColor',
    themeKey: 'palette',
  }),
  Qe = (e) => {
    if (e.borderRadius !== void 0 && e.borderRadius !== null) {
      const r = He(e.theme, 'shape.borderRadius', 4, 'borderRadius'),
        n = (t) => ({
          borderRadius: Ue(r, t),
        });
      return me(e, e.borderRadius, n);
    }
    return null;
  };
Qe.propTypes =
  process.env.NODE_ENV !== 'production'
    ? {
        borderRadius: ye,
      }
    : {};
Qe.filterProps = ['borderRadius'];
Ze(to, oo, ao, so, io, co, lo, uo, fo, po, Qe);
const er = (e) => {
  if (e.gap !== void 0 && e.gap !== null) {
    const r = He(e.theme, 'spacing', 8, 'gap'),
      n = (t) => ({
        gap: Ue(r, t),
      });
    return me(e, e.gap, n);
  }
  return null;
};
er.propTypes =
  process.env.NODE_ENV !== 'production'
    ? {
        gap: ye,
      }
    : {};
er.filterProps = ['gap'];
const rr = (e) => {
  if (e.columnGap !== void 0 && e.columnGap !== null) {
    const r = He(e.theme, 'spacing', 8, 'columnGap'),
      n = (t) => ({
        columnGap: Ue(r, t),
      });
    return me(e, e.columnGap, n);
  }
  return null;
};
rr.propTypes =
  process.env.NODE_ENV !== 'production'
    ? {
        columnGap: ye,
      }
    : {};
rr.filterProps = ['columnGap'];
const nr = (e) => {
  if (e.rowGap !== void 0 && e.rowGap !== null) {
    const r = He(e.theme, 'spacing', 8, 'rowGap'),
      n = (t) => ({
        rowGap: Ue(r, t),
      });
    return me(e, e.rowGap, n);
  }
  return null;
};
nr.propTypes =
  process.env.NODE_ENV !== 'production'
    ? {
        rowGap: ye,
      }
    : {};
nr.filterProps = ['rowGap'];
const ho = H({
    prop: 'gridColumn',
  }),
  mo = H({
    prop: 'gridRow',
  }),
  go = H({
    prop: 'gridAutoFlow',
  }),
  bo = H({
    prop: 'gridAutoColumns',
  }),
  yo = H({
    prop: 'gridAutoRows',
  }),
  vo = H({
    prop: 'gridTemplateColumns',
  }),
  xo = H({
    prop: 'gridTemplateRows',
  }),
  ko = H({
    prop: 'gridTemplateAreas',
  }),
  So = H({
    prop: 'gridArea',
  });
Ze(er, rr, nr, ho, mo, go, bo, yo, vo, xo, ko, So);
function Ae(e, r) {
  return r === 'grey' ? r : e;
}
const No = H({
    prop: 'color',
    themeKey: 'palette',
    transform: Ae,
  }),
  Eo = H({
    prop: 'bgcolor',
    cssProperty: 'backgroundColor',
    themeKey: 'palette',
    transform: Ae,
  }),
  wo = H({
    prop: 'backgroundColor',
    themeKey: 'palette',
    transform: Ae,
  });
Ze(No, Eo, wo);
function re(e) {
  return e <= 1 && e !== 0 ? `${e * 100}%` : e;
}
const To = H({
    prop: 'width',
    transform: re,
  }),
  Nr = (e) => {
    if (e.maxWidth !== void 0 && e.maxWidth !== null) {
      const r = (n) => {
        var t;
        return {
          maxWidth:
            ((t = e.theme) == null || (t = t.breakpoints) == null || (t = t.values) == null
              ? void 0
              : t[n]) ||
            Sr[n] ||
            re(n),
        };
      };
      return me(e, e.maxWidth, r);
    }
    return null;
  };
Nr.filterProps = ['maxWidth'];
const Co = H({
    prop: 'minWidth',
    transform: re,
  }),
  _o = H({
    prop: 'height',
    transform: re,
  }),
  Oo = H({
    prop: 'maxHeight',
    transform: re,
  }),
  $o = H({
    prop: 'minHeight',
    transform: re,
  });
H({
  prop: 'size',
  cssProperty: 'width',
  transform: re,
});
H({
  prop: 'size',
  cssProperty: 'height',
  transform: re,
});
const Ro = H({
  prop: 'boxSizing',
});
Ze(To, Nr, Co, _o, Oo, $o, Ro);
const Ao = {
    // borders
    border: {
      themeKey: 'borders',
      transform: ue,
    },
    borderTop: {
      themeKey: 'borders',
      transform: ue,
    },
    borderRight: {
      themeKey: 'borders',
      transform: ue,
    },
    borderBottom: {
      themeKey: 'borders',
      transform: ue,
    },
    borderLeft: {
      themeKey: 'borders',
      transform: ue,
    },
    borderColor: {
      themeKey: 'palette',
    },
    borderTopColor: {
      themeKey: 'palette',
    },
    borderRightColor: {
      themeKey: 'palette',
    },
    borderBottomColor: {
      themeKey: 'palette',
    },
    borderLeftColor: {
      themeKey: 'palette',
    },
    borderRadius: {
      themeKey: 'shape.borderRadius',
      style: Qe,
    },
    // palette
    color: {
      themeKey: 'palette',
      transform: Ae,
    },
    bgcolor: {
      themeKey: 'palette',
      cssProperty: 'backgroundColor',
      transform: Ae,
    },
    backgroundColor: {
      themeKey: 'palette',
      transform: Ae,
    },
    // spacing
    p: {
      style: K,
    },
    pt: {
      style: K,
    },
    pr: {
      style: K,
    },
    pb: {
      style: K,
    },
    pl: {
      style: K,
    },
    px: {
      style: K,
    },
    py: {
      style: K,
    },
    padding: {
      style: K,
    },
    paddingTop: {
      style: K,
    },
    paddingRight: {
      style: K,
    },
    paddingBottom: {
      style: K,
    },
    paddingLeft: {
      style: K,
    },
    paddingX: {
      style: K,
    },
    paddingY: {
      style: K,
    },
    paddingInline: {
      style: K,
    },
    paddingInlineStart: {
      style: K,
    },
    paddingInlineEnd: {
      style: K,
    },
    paddingBlock: {
      style: K,
    },
    paddingBlockStart: {
      style: K,
    },
    paddingBlockEnd: {
      style: K,
    },
    m: {
      style: G,
    },
    mt: {
      style: G,
    },
    mr: {
      style: G,
    },
    mb: {
      style: G,
    },
    ml: {
      style: G,
    },
    mx: {
      style: G,
    },
    my: {
      style: G,
    },
    margin: {
      style: G,
    },
    marginTop: {
      style: G,
    },
    marginRight: {
      style: G,
    },
    marginBottom: {
      style: G,
    },
    marginLeft: {
      style: G,
    },
    marginX: {
      style: G,
    },
    marginY: {
      style: G,
    },
    marginInline: {
      style: G,
    },
    marginInlineStart: {
      style: G,
    },
    marginInlineEnd: {
      style: G,
    },
    marginBlock: {
      style: G,
    },
    marginBlockStart: {
      style: G,
    },
    marginBlockEnd: {
      style: G,
    },
    // display
    displayPrint: {
      cssProperty: !1,
      transform: (e) => ({
        '@media print': {
          display: e,
        },
      }),
    },
    display: {},
    overflow: {},
    textOverflow: {},
    visibility: {},
    whiteSpace: {},
    // flexbox
    flexBasis: {},
    flexDirection: {},
    flexWrap: {},
    justifyContent: {},
    alignItems: {},
    alignContent: {},
    order: {},
    flex: {},
    flexGrow: {},
    flexShrink: {},
    alignSelf: {},
    justifyItems: {},
    justifySelf: {},
    // grid
    gap: {
      style: er,
    },
    rowGap: {
      style: nr,
    },
    columnGap: {
      style: rr,
    },
    gridColumn: {},
    gridRow: {},
    gridAutoFlow: {},
    gridAutoColumns: {},
    gridAutoRows: {},
    gridTemplateColumns: {},
    gridTemplateRows: {},
    gridTemplateAreas: {},
    gridArea: {},
    // positions
    position: {},
    zIndex: {
      themeKey: 'zIndex',
    },
    top: {},
    right: {},
    bottom: {},
    left: {},
    // shadows
    boxShadow: {
      themeKey: 'shadows',
    },
    // sizing
    width: {
      transform: re,
    },
    maxWidth: {
      style: Nr,
    },
    minWidth: {
      transform: re,
    },
    height: {
      transform: re,
    },
    maxHeight: {
      transform: re,
    },
    minHeight: {
      transform: re,
    },
    boxSizing: {},
    // typography
    fontFamily: {
      themeKey: 'typography',
    },
    fontSize: {
      themeKey: 'typography',
    },
    fontStyle: {
      themeKey: 'typography',
    },
    fontWeight: {
      themeKey: 'typography',
    },
    letterSpacing: {},
    textTransform: {},
    lineHeight: {},
    textAlign: {},
    typography: {
      cssProperty: !1,
      themeKey: 'typography',
    },
  },
  Er = Ao;
function Po(...e) {
  const r = e.reduce((t, o) => t.concat(Object.keys(o)), []),
    n = new Set(r);
  return e.every((t) => n.size === Object.keys(t).length);
}
function Mo(e, r) {
  return typeof e == 'function' ? e(r) : e;
}
function Io() {
  function e(n, t, o, a) {
    const s = {
        [n]: t,
        theme: o,
      },
      c = a[n];
    if (!c)
      return {
        [n]: t,
      };
    const { cssProperty: i = n, themeKey: u, transform: f, style: p } = c;
    if (t == null) return null;
    if (u === 'typography' && t === 'inherit')
      return {
        [n]: t,
      };
    const l = We(o, u) || {};
    return p
      ? p(s)
      : me(s, t, (v) => {
          let h = qe(l, f, v);
          return (
            v === h &&
              typeof v == 'string' &&
              (h = qe(l, f, `${n}${v === 'default' ? '' : he(v)}`, v)),
            i === !1
              ? h
              : {
                  [i]: h,
                }
          );
        });
  }
  function r(n) {
    var t;
    const { sx: o, theme: a = {} } = n || {};
    if (!o) return null;
    const s = (t = a.unstable_sxConfig) != null ? t : Er;
    function c(i) {
      let u = i;
      if (typeof i == 'function') u = i(a);
      else if (typeof i != 'object') return i;
      if (!u) return null;
      const f = Kt(a.breakpoints),
        p = Object.keys(f);
      let l = f;
      return (
        Object.keys(u).forEach((y) => {
          const v = Mo(u[y], a);
          if (v != null)
            if (typeof v == 'object')
              if (s[y]) l = ze(l, e(y, v, a, s));
              else {
                const h = me(
                  {
                    theme: a,
                  },
                  v,
                  (d) => ({
                    [y]: d,
                  }),
                );
                Po(h, v)
                  ? (l[y] = r({
                      sx: v,
                      theme: a,
                    }))
                  : (l = ze(l, h));
              }
            else l = ze(l, e(y, v, a, s));
        }),
        qt(p, l)
      );
    }
    return Array.isArray(o) ? o.map(c) : c(o);
  }
  return r;
}
const $n = Io();
$n.filterProps = ['sx'];
const wr = $n,
  Bo = ['breakpoints', 'palette', 'spacing', 'shape'];
function Tr(e = {}, ...r) {
  const { breakpoints: n = {}, palette: t = {}, spacing: o, shape: a = {} } = e,
    s = ge(e, Bo),
    c = Ht(n),
    i = no(o);
  let u = pe(
    {
      breakpoints: c,
      direction: 'ltr',
      components: {},
      // Inject component definitions.
      palette: A(
        {
          mode: 'light',
        },
        t,
      ),
      spacing: i,
      shape: A({}, Jt, a),
    },
    s,
  );
  return (
    (u = r.reduce((f, p) => pe(f, p), u)),
    (u.unstable_sxConfig = A({}, Er, s == null ? void 0 : s.unstable_sxConfig)),
    (u.unstable_sx = function (p) {
      return wr({
        sx: p,
        theme: this,
      });
    }),
    u
  );
}
function Do(e) {
  return Object.keys(e).length === 0;
}
function jo(e = null) {
  const r = Ve.useContext(Zn);
  return !r || Do(r) ? e : r;
}
const zo = Tr();
function Vo(e = zo) {
  return jo(e);
}
const Lo = ['variant'];
function Zr(e) {
  return e.length === 0;
}
function Rn(e) {
  const { variant: r } = e,
    n = ge(e, Lo);
  let t = r || '';
  return (
    Object.keys(n)
      .sort()
      .forEach((o) => {
        o === 'color'
          ? (t += Zr(t) ? e[o] : he(e[o]))
          : (t += `${Zr(t) ? o : he(o)}${he(e[o].toString())}`);
      }),
    t
  );
}
const Fo = ['name', 'slot', 'skipVariantsResolver', 'skipSx', 'overridesResolver'];
function Ho(e) {
  return Object.keys(e).length === 0;
}
function Uo(e) {
  return (
    typeof e == 'string' && // 96 is one less than the char code
    // for "a" so this is checking that
    // it's a lowercase character
    e.charCodeAt(0) > 96
  );
}
const Jo = (e, r) =>
    r.components && r.components[e] && r.components[e].styleOverrides
      ? r.components[e].styleOverrides
      : null,
  Go = (e, r) => {
    let n = [];
    r &&
      r.components &&
      r.components[e] &&
      r.components[e].variants &&
      (n = r.components[e].variants);
    const t = {};
    return (
      n.forEach((o) => {
        const a = Rn(o.props);
        t[a] = o.style;
      }),
      t
    );
  },
  Ko = (e, r, n, t) => {
    var o;
    const { ownerState: a = {} } = e,
      s = [],
      c = n == null || (o = n.components) == null || (o = o[t]) == null ? void 0 : o.variants;
    return (
      c &&
        c.forEach((i) => {
          let u = !0;
          Object.keys(i.props).forEach((f) => {
            a[f] !== i.props[f] && e[f] !== i.props[f] && (u = !1);
          }),
            u && s.push(r[Rn(i.props)]);
        }),
      s
    );
  };
function Ke(e) {
  return e !== 'ownerState' && e !== 'theme' && e !== 'sx' && e !== 'as';
}
const qo = Tr(),
  Wo = (e) => e.charAt(0).toLowerCase() + e.slice(1);
function De({ defaultTheme: e, theme: r, themeId: n }) {
  return Ho(r) ? e : r[n] || r;
}
function Xo(e = {}) {
  const {
      themeId: r,
      defaultTheme: n = qo,
      rootShouldForwardProp: t = Ke,
      slotShouldForwardProp: o = Ke,
    } = e,
    a = (s) =>
      wr(
        A({}, s, {
          theme: De(
            A({}, s, {
              defaultTheme: n,
              themeId: r,
            }),
          ),
        }),
      );
  return (
    (a.__mui_systemSx = !0),
    (s, c = {}) => {
      Qn(s, (R) => R.filter((m) => !(m != null && m.__mui_systemSx)));
      const { name: i, slot: u, skipVariantsResolver: f, skipSx: p, overridesResolver: l } = c,
        y = ge(c, Fo),
        v = f !== void 0 ? f : (u && u !== 'Root') || !1,
        h = p || !1;
      let d;
      process.env.NODE_ENV !== 'production' && i && (d = `${i}-${Wo(u || 'Root')}`);
      let S = Ke;
      u === 'Root' ? (S = t) : u ? (S = o) : Uo(s) && (S = void 0);
      const W = Yn(
          s,
          A(
            {
              shouldForwardProp: S,
              label: d,
            },
            y,
          ),
        ),
        B = (R, ...m) => {
          const X = m
            ? m.map((D) =>
                typeof D == 'function' && D.__emotion_real !== D
                  ? (Y) =>
                      D(
                        A({}, Y, {
                          theme: De(
                            A({}, Y, {
                              defaultTheme: n,
                              themeId: r,
                            }),
                          ),
                        }),
                      )
                  : D,
              )
            : [];
          let ne = R;
          i &&
            l &&
            X.push((D) => {
              const Y = De(
                  A({}, D, {
                    defaultTheme: n,
                    themeId: r,
                  }),
                ),
                ce = Jo(i, Y);
              if (ce) {
                const le = {};
                return (
                  Object.entries(ce).forEach(([Q, q]) => {
                    le[Q] =
                      typeof q == 'function'
                        ? q(
                            A({}, D, {
                              theme: Y,
                            }),
                          )
                        : q;
                  }),
                  l(D, le)
                );
              }
              return null;
            }),
            i &&
              !v &&
              X.push((D) => {
                const Y = De(
                  A({}, D, {
                    defaultTheme: n,
                    themeId: r,
                  }),
                );
                return Ko(D, Go(i, Y), Y, i);
              }),
            h || X.push(a);
          const ie = X.length - m.length;
          if (Array.isArray(R) && ie > 0) {
            const D = new Array(ie).fill('');
            (ne = [...R, ...D]), (ne.raw = [...R.raw, ...D]);
          } else
            typeof R == 'function' && // On the server Emotion doesn't use React.forwardRef for creating components, so the created
              // component stays as a function. This condition makes sure that we do not interpolate functions
              // which are basically components used as a selectors.
              R.__emotion_real !== R &&
              (ne = (D) =>
                R(
                  A({}, D, {
                    theme: De(
                      A({}, D, {
                        defaultTheme: n,
                        themeId: r,
                      }),
                    ),
                  }),
                ));
          const ae = W(ne, ...X);
          if (process.env.NODE_ENV !== 'production') {
            let D;
            i && (D = `${i}${u || ''}`),
              D === void 0 && (D = `Styled(${Pt(s)})`),
              (ae.displayName = D);
          }
          return s.muiName && (ae.muiName = s.muiName), ae;
        };
      return W.withConfig && (B.withConfig = W.withConfig), B;
    }
  );
}
function Yo(e) {
  const { theme: r, name: n, props: t } = e;
  return !r || !r.components || !r.components[n] || !r.components[n].defaultProps
    ? t
    : Tn(r.components[n].defaultProps, t);
}
function Zo({ props: e, name: r, defaultTheme: n, themeId: t }) {
  let o = Vo(n);
  return (
    t && (o = o[t] || o),
    Yo({
      theme: o,
      name: r,
      props: e,
    })
  );
}
function An(e, r = 0, n = 1) {
  return (
    process.env.NODE_ENV !== 'production' &&
      (e < r || e > n) &&
      console.error(`MUI: The value provided ${e} is out of range [${r}, ${n}].`),
    Math.min(Math.max(r, e), n)
  );
}
function Qo(e) {
  e = e.slice(1);
  const r = new RegExp(`.{1,${e.length >= 6 ? 2 : 1}}`, 'g');
  let n = e.match(r);
  return (
    n && n[0].length === 1 && (n = n.map((t) => t + t)),
    n
      ? `rgb${n.length === 4 ? 'a' : ''}(${n
          .map((t, o) =>
            o < 3 ? parseInt(t, 16) : Math.round((parseInt(t, 16) / 255) * 1e3) / 1e3,
          )
          .join(', ')})`
      : ''
  );
}
function Me(e) {
  if (e.type) return e;
  if (e.charAt(0) === '#') return Me(Qo(e));
  const r = e.indexOf('('),
    n = e.substring(0, r);
  if (['rgb', 'rgba', 'hsl', 'hsla', 'color'].indexOf(n) === -1)
    throw new Error(
      process.env.NODE_ENV !== 'production'
        ? `MUI: Unsupported \`${e}\` color.
The following formats are supported: #nnn, #nnnnnn, rgb(), rgba(), hsl(), hsla(), color().`
        : Pe(9, e),
    );
  let t = e.substring(r + 1, e.length - 1),
    o;
  if (n === 'color') {
    if (
      ((t = t.split(' ')),
      (o = t.shift()),
      t.length === 4 && t[3].charAt(0) === '/' && (t[3] = t[3].slice(1)),
      ['srgb', 'display-p3', 'a98-rgb', 'prophoto-rgb', 'rec-2020'].indexOf(o) === -1)
    )
      throw new Error(
        process.env.NODE_ENV !== 'production'
          ? `MUI: unsupported \`${o}\` color space.
The following color spaces are supported: srgb, display-p3, a98-rgb, prophoto-rgb, rec-2020.`
          : Pe(10, o),
      );
  } else t = t.split(',');
  return (
    (t = t.map((a) => parseFloat(a))),
    {
      type: n,
      values: t,
      colorSpace: o,
    }
  );
}
function Cr(e) {
  const { type: r, colorSpace: n } = e;
  let { values: t } = e;
  return (
    r.indexOf('rgb') !== -1
      ? (t = t.map((o, a) => (a < 3 ? parseInt(o, 10) : o)))
      : r.indexOf('hsl') !== -1 && ((t[1] = `${t[1]}%`), (t[2] = `${t[2]}%`)),
    r.indexOf('color') !== -1 ? (t = `${n} ${t.join(' ')}`) : (t = `${t.join(', ')}`),
    `${r}(${t})`
  );
}
function ea(e) {
  e = Me(e);
  const { values: r } = e,
    n = r[0],
    t = r[1] / 100,
    o = r[2] / 100,
    a = t * Math.min(o, 1 - o),
    s = (u, f = (u + n / 30) % 12) => o - a * Math.max(Math.min(f - 3, 9 - f, 1), -1);
  let c = 'rgb';
  const i = [Math.round(s(0) * 255), Math.round(s(8) * 255), Math.round(s(4) * 255)];
  return (
    e.type === 'hsla' && ((c += 'a'), i.push(r[3])),
    Cr({
      type: c,
      values: i,
    })
  );
}
function Qr(e) {
  e = Me(e);
  let r = e.type === 'hsl' || e.type === 'hsla' ? Me(ea(e)).values : e.values;
  return (
    (r = r.map(
      (n) => (
        e.type !== 'color' && (n /= 255), n <= 0.03928 ? n / 12.92 : ((n + 0.055) / 1.055) ** 2.4
      ),
    )),
    Number((0.2126 * r[0] + 0.7152 * r[1] + 0.0722 * r[2]).toFixed(3))
  );
}
function en(e, r) {
  const n = Qr(e),
    t = Qr(r);
  return (Math.max(n, t) + 0.05) / (Math.min(n, t) + 0.05);
}
function ra(e, r) {
  if (((e = Me(e)), (r = An(r)), e.type.indexOf('hsl') !== -1)) e.values[2] *= 1 - r;
  else if (e.type.indexOf('rgb') !== -1 || e.type.indexOf('color') !== -1)
    for (let n = 0; n < 3; n += 1) e.values[n] *= 1 - r;
  return Cr(e);
}
function na(e, r) {
  if (((e = Me(e)), (r = An(r)), e.type.indexOf('hsl') !== -1))
    e.values[2] += (100 - e.values[2]) * r;
  else if (e.type.indexOf('rgb') !== -1)
    for (let n = 0; n < 3; n += 1) e.values[n] += (255 - e.values[n]) * r;
  else if (e.type.indexOf('color') !== -1)
    for (let n = 0; n < 3; n += 1) e.values[n] += (1 - e.values[n]) * r;
  return Cr(e);
}
function ta(e, r) {
  return A(
    {
      toolbar: {
        minHeight: 56,
        [e.up('xs')]: {
          '@media (orientation: landscape)': {
            minHeight: 48,
          },
        },
        [e.up('sm')]: {
          minHeight: 64,
        },
      },
    },
    r,
  );
}
const oa = {
    black: '#000',
    white: '#fff',
  },
  Le = oa,
  aa = {
    50: '#fafafa',
    100: '#f5f5f5',
    200: '#eeeeee',
    300: '#e0e0e0',
    400: '#bdbdbd',
    500: '#9e9e9e',
    600: '#757575',
    700: '#616161',
    800: '#424242',
    900: '#212121',
    A100: '#f5f5f5',
    A200: '#eeeeee',
    A400: '#bdbdbd',
    A700: '#616161',
  },
  sa = aa,
  ia = {
    50: '#f3e5f5',
    100: '#e1bee7',
    200: '#ce93d8',
    300: '#ba68c8',
    400: '#ab47bc',
    500: '#9c27b0',
    600: '#8e24aa',
    700: '#7b1fa2',
    800: '#6a1b9a',
    900: '#4a148c',
    A100: '#ea80fc',
    A200: '#e040fb',
    A400: '#d500f9',
    A700: '#aa00ff',
  },
  we = ia,
  ca = {
    50: '#ffebee',
    100: '#ffcdd2',
    200: '#ef9a9a',
    300: '#e57373',
    400: '#ef5350',
    500: '#f44336',
    600: '#e53935',
    700: '#d32f2f',
    800: '#c62828',
    900: '#b71c1c',
    A100: '#ff8a80',
    A200: '#ff5252',
    A400: '#ff1744',
    A700: '#d50000',
  },
  Te = ca,
  la = {
    50: '#fff3e0',
    100: '#ffe0b2',
    200: '#ffcc80',
    300: '#ffb74d',
    400: '#ffa726',
    500: '#ff9800',
    600: '#fb8c00',
    700: '#f57c00',
    800: '#ef6c00',
    900: '#e65100',
    A100: '#ffd180',
    A200: '#ffab40',
    A400: '#ff9100',
    A700: '#ff6d00',
  },
  je = la,
  ua = {
    50: '#e3f2fd',
    100: '#bbdefb',
    200: '#90caf9',
    300: '#64b5f6',
    400: '#42a5f5',
    500: '#2196f3',
    600: '#1e88e5',
    700: '#1976d2',
    800: '#1565c0',
    900: '#0d47a1',
    A100: '#82b1ff',
    A200: '#448aff',
    A400: '#2979ff',
    A700: '#2962ff',
  },
  Ce = ua,
  da = {
    50: '#e1f5fe',
    100: '#b3e5fc',
    200: '#81d4fa',
    300: '#4fc3f7',
    400: '#29b6f6',
    500: '#03a9f4',
    600: '#039be5',
    700: '#0288d1',
    800: '#0277bd',
    900: '#01579b',
    A100: '#80d8ff',
    A200: '#40c4ff',
    A400: '#00b0ff',
    A700: '#0091ea',
  },
  _e = da,
  fa = {
    50: '#e8f5e9',
    100: '#c8e6c9',
    200: '#a5d6a7',
    300: '#81c784',
    400: '#66bb6a',
    500: '#4caf50',
    600: '#43a047',
    700: '#388e3c',
    800: '#2e7d32',
    900: '#1b5e20',
    A100: '#b9f6ca',
    A200: '#69f0ae',
    A400: '#00e676',
    A700: '#00c853',
  },
  Oe = fa,
  pa = ['mode', 'contrastThreshold', 'tonalOffset'],
  rn = {
    // The colors used to style the text.
    text: {
      // The most important text.
      primary: 'rgba(0, 0, 0, 0.87)',
      // Secondary text.
      secondary: 'rgba(0, 0, 0, 0.6)',
      // Disabled text have even lower visual prominence.
      disabled: 'rgba(0, 0, 0, 0.38)',
    },
    // The color used to divide different elements.
    divider: 'rgba(0, 0, 0, 0.12)',
    // The background colors used to style the surfaces.
    // Consistency between these values is important.
    background: {
      paper: Le.white,
      default: Le.white,
    },
    // The colors used to style the action elements.
    action: {
      // The color of an active action like an icon button.
      active: 'rgba(0, 0, 0, 0.54)',
      // The color of an hovered action.
      hover: 'rgba(0, 0, 0, 0.04)',
      hoverOpacity: 0.04,
      // The color of a selected action.
      selected: 'rgba(0, 0, 0, 0.08)',
      selectedOpacity: 0.08,
      // The color of a disabled action.
      disabled: 'rgba(0, 0, 0, 0.26)',
      // The background color of a disabled action.
      disabledBackground: 'rgba(0, 0, 0, 0.12)',
      disabledOpacity: 0.38,
      focus: 'rgba(0, 0, 0, 0.12)',
      focusOpacity: 0.12,
      activatedOpacity: 0.12,
    },
  },
  pr = {
    text: {
      primary: Le.white,
      secondary: 'rgba(255, 255, 255, 0.7)',
      disabled: 'rgba(255, 255, 255, 0.5)',
      icon: 'rgba(255, 255, 255, 0.5)',
    },
    divider: 'rgba(255, 255, 255, 0.12)',
    background: {
      paper: '#121212',
      default: '#121212',
    },
    action: {
      active: Le.white,
      hover: 'rgba(255, 255, 255, 0.08)',
      hoverOpacity: 0.08,
      selected: 'rgba(255, 255, 255, 0.16)',
      selectedOpacity: 0.16,
      disabled: 'rgba(255, 255, 255, 0.3)',
      disabledBackground: 'rgba(255, 255, 255, 0.12)',
      disabledOpacity: 0.38,
      focus: 'rgba(255, 255, 255, 0.12)',
      focusOpacity: 0.12,
      activatedOpacity: 0.24,
    },
  };
function nn(e, r, n, t) {
  const o = t.light || t,
    a = t.dark || t * 1.5;
  e[r] ||
    (e.hasOwnProperty(n)
      ? (e[r] = e[n])
      : r === 'light'
      ? (e.light = na(e.main, o))
      : r === 'dark' && (e.dark = ra(e.main, a)));
}
function ha(e = 'light') {
  return e === 'dark'
    ? {
        main: Ce[200],
        light: Ce[50],
        dark: Ce[400],
      }
    : {
        main: Ce[700],
        light: Ce[400],
        dark: Ce[800],
      };
}
function ma(e = 'light') {
  return e === 'dark'
    ? {
        main: we[200],
        light: we[50],
        dark: we[400],
      }
    : {
        main: we[500],
        light: we[300],
        dark: we[700],
      };
}
function ga(e = 'light') {
  return e === 'dark'
    ? {
        main: Te[500],
        light: Te[300],
        dark: Te[700],
      }
    : {
        main: Te[700],
        light: Te[400],
        dark: Te[800],
      };
}
function ba(e = 'light') {
  return e === 'dark'
    ? {
        main: _e[400],
        light: _e[300],
        dark: _e[700],
      }
    : {
        main: _e[700],
        light: _e[500],
        dark: _e[900],
      };
}
function ya(e = 'light') {
  return e === 'dark'
    ? {
        main: Oe[400],
        light: Oe[300],
        dark: Oe[700],
      }
    : {
        main: Oe[800],
        light: Oe[500],
        dark: Oe[900],
      };
}
function va(e = 'light') {
  return e === 'dark'
    ? {
        main: je[400],
        light: je[300],
        dark: je[700],
      }
    : {
        main: '#ed6c02',
        // closest to orange[800] that pass 3:1.
        light: je[500],
        dark: je[900],
      };
}
function xa(e) {
  const { mode: r = 'light', contrastThreshold: n = 3, tonalOffset: t = 0.2 } = e,
    o = ge(e, pa),
    a = e.primary || ha(r),
    s = e.secondary || ma(r),
    c = e.error || ga(r),
    i = e.info || ba(r),
    u = e.success || ya(r),
    f = e.warning || va(r);
  function p(h) {
    const d = en(h, pr.text.primary) >= n ? pr.text.primary : rn.text.primary;
    if (process.env.NODE_ENV !== 'production') {
      const S = en(h, d);
      S < 3 &&
        console.error(
          [
            `MUI: The contrast ratio of ${S}:1 for ${d} on ${h}`,
            'falls below the WCAG recommended absolute minimum contrast ratio of 3:1.',
            'https://www.w3.org/TR/2008/REC-WCAG20-20081211/#visual-audio-contrast-contrast',
          ].join(`
`),
        );
    }
    return d;
  }
  const l = ({
      color: h,
      name: d,
      mainShade: S = 500,
      lightShade: W = 300,
      darkShade: B = 700,
    }) => {
      if (((h = A({}, h)), !h.main && h[S] && (h.main = h[S]), !h.hasOwnProperty('main')))
        throw new Error(
          process.env.NODE_ENV !== 'production'
            ? `MUI: The color${d ? ` (${d})` : ''} provided to augmentColor(color) is invalid.
The color object needs to have a \`main\` property or a \`${S}\` property.`
            : Pe(11, d ? ` (${d})` : '', S),
        );
      if (typeof h.main != 'string')
        throw new Error(
          process.env.NODE_ENV !== 'production'
            ? `MUI: The color${d ? ` (${d})` : ''} provided to augmentColor(color) is invalid.
\`color.main\` should be a string, but \`${JSON.stringify(h.main)}\` was provided instead.

Did you intend to use one of the following approaches?

import { green } from "@mui/material/colors";

const theme1 = createTheme({ palette: {
  primary: green,
} });

const theme2 = createTheme({ palette: {
  primary: { main: green[500] },
} });`
            : Pe(12, d ? ` (${d})` : '', JSON.stringify(h.main)),
        );
      return (
        nn(h, 'light', W, t), nn(h, 'dark', B, t), h.contrastText || (h.contrastText = p(h.main)), h
      );
    },
    y = {
      dark: pr,
      light: rn,
    };
  return (
    process.env.NODE_ENV !== 'production' &&
      (y[r] || console.error(`MUI: The palette mode \`${r}\` is not supported.`)),
    pe(
      A(
        {
          // A collection of common colors.
          common: A({}, Le),
          // prevent mutable object.
          // The palette mode, can be light or dark.
          mode: r,
          // The colors used to represent primary interface elements for a user.
          primary: l({
            color: a,
            name: 'primary',
          }),
          // The colors used to represent secondary interface elements for a user.
          secondary: l({
            color: s,
            name: 'secondary',
            mainShade: 'A400',
            lightShade: 'A200',
            darkShade: 'A700',
          }),
          // The colors used to represent interface elements that the user should be made aware of.
          error: l({
            color: c,
            name: 'error',
          }),
          // The colors used to represent potentially dangerous actions or important messages.
          warning: l({
            color: f,
            name: 'warning',
          }),
          // The colors used to present information to the user that is neutral and not necessarily important.
          info: l({
            color: i,
            name: 'info',
          }),
          // The colors used to indicate the successful completion of an action that user triggered.
          success: l({
            color: u,
            name: 'success',
          }),
          // The grey colors.
          grey: sa,
          // Used by `getContrastText()` to maximize the contrast between
          // the background and the text.
          contrastThreshold: n,
          // Takes a background color and returns the text color that maximizes the contrast.
          getContrastText: p,
          // Generate a rich color object.
          augmentColor: l,
          // Used by the functions below to shift a color's luminance by approximately
          // two indexes within its tonal palette.
          // E.g., shift from Red 500 to Red 300 or Red 700.
          tonalOffset: t,
        },
        y[r],
      ),
      o,
    )
  );
}
const ka = [
  'fontFamily',
  'fontSize',
  'fontWeightLight',
  'fontWeightRegular',
  'fontWeightMedium',
  'fontWeightBold',
  'htmlFontSize',
  'allVariants',
  'pxToRem',
];
function Sa(e) {
  return Math.round(e * 1e5) / 1e5;
}
const tn = {
    textTransform: 'uppercase',
  },
  on = '"Roboto", "Helvetica", "Arial", sans-serif';
function Na(e, r) {
  const n = typeof r == 'function' ? r(e) : r,
    {
      fontFamily: t = on,
      // The default font size of the Material Specification.
      fontSize: o = 14,
      // px
      fontWeightLight: a = 300,
      fontWeightRegular: s = 400,
      fontWeightMedium: c = 500,
      fontWeightBold: i = 700,
      // Tell MUI what's the font-size on the html element.
      // 16px is the default font-size used by browsers.
      htmlFontSize: u = 16,
      // Apply the CSS properties to all the variants.
      allVariants: f,
      pxToRem: p,
    } = n,
    l = ge(n, ka);
  process.env.NODE_ENV !== 'production' &&
    (typeof o != 'number' && console.error('MUI: `fontSize` is required to be a number.'),
    typeof u != 'number' && console.error('MUI: `htmlFontSize` is required to be a number.'));
  const y = o / 14,
    v = p || ((S) => `${(S / u) * y}rem`),
    h = (S, W, B, R, m) =>
      A(
        {
          fontFamily: t,
          fontWeight: S,
          fontSize: v(W),
          // Unitless following https://meyerweb.com/eric/thoughts/2006/02/08/unitless-line-heights/
          lineHeight: B,
        },
        t === on
          ? {
              letterSpacing: `${Sa(R / W)}em`,
            }
          : {},
        m,
        f,
      ),
    d = {
      h1: h(a, 96, 1.167, -1.5),
      h2: h(a, 60, 1.2, -0.5),
      h3: h(s, 48, 1.167, 0),
      h4: h(s, 34, 1.235, 0.25),
      h5: h(s, 24, 1.334, 0),
      h6: h(c, 20, 1.6, 0.15),
      subtitle1: h(s, 16, 1.75, 0.15),
      subtitle2: h(c, 14, 1.57, 0.1),
      body1: h(s, 16, 1.5, 0.15),
      body2: h(s, 14, 1.43, 0.15),
      button: h(c, 14, 1.75, 0.4, tn),
      caption: h(s, 12, 1.66, 0.4),
      overline: h(s, 12, 2.66, 1, tn),
      inherit: {
        fontFamily: 'inherit',
        fontWeight: 'inherit',
        fontSize: 'inherit',
        lineHeight: 'inherit',
        letterSpacing: 'inherit',
      },
    };
  return pe(
    A(
      {
        htmlFontSize: u,
        pxToRem: v,
        fontFamily: t,
        fontSize: o,
        fontWeightLight: a,
        fontWeightRegular: s,
        fontWeightMedium: c,
        fontWeightBold: i,
      },
      d,
    ),
    l,
    {
      clone: !1,
      // No need to clone deep
    },
  );
}
const Ea = 0.2,
  wa = 0.14,
  Ta = 0.12;
function J(...e) {
  return [
    `${e[0]}px ${e[1]}px ${e[2]}px ${e[3]}px rgba(0,0,0,${Ea})`,
    `${e[4]}px ${e[5]}px ${e[6]}px ${e[7]}px rgba(0,0,0,${wa})`,
    `${e[8]}px ${e[9]}px ${e[10]}px ${e[11]}px rgba(0,0,0,${Ta})`,
  ].join(',');
}
const Ca = [
    'none',
    J(0, 2, 1, -1, 0, 1, 1, 0, 0, 1, 3, 0),
    J(0, 3, 1, -2, 0, 2, 2, 0, 0, 1, 5, 0),
    J(0, 3, 3, -2, 0, 3, 4, 0, 0, 1, 8, 0),
    J(0, 2, 4, -1, 0, 4, 5, 0, 0, 1, 10, 0),
    J(0, 3, 5, -1, 0, 5, 8, 0, 0, 1, 14, 0),
    J(0, 3, 5, -1, 0, 6, 10, 0, 0, 1, 18, 0),
    J(0, 4, 5, -2, 0, 7, 10, 1, 0, 2, 16, 1),
    J(0, 5, 5, -3, 0, 8, 10, 1, 0, 3, 14, 2),
    J(0, 5, 6, -3, 0, 9, 12, 1, 0, 3, 16, 2),
    J(0, 6, 6, -3, 0, 10, 14, 1, 0, 4, 18, 3),
    J(0, 6, 7, -4, 0, 11, 15, 1, 0, 4, 20, 3),
    J(0, 7, 8, -4, 0, 12, 17, 2, 0, 5, 22, 4),
    J(0, 7, 8, -4, 0, 13, 19, 2, 0, 5, 24, 4),
    J(0, 7, 9, -4, 0, 14, 21, 2, 0, 5, 26, 4),
    J(0, 8, 9, -5, 0, 15, 22, 2, 0, 6, 28, 5),
    J(0, 8, 10, -5, 0, 16, 24, 2, 0, 6, 30, 5),
    J(0, 8, 11, -5, 0, 17, 26, 2, 0, 6, 32, 5),
    J(0, 9, 11, -5, 0, 18, 28, 2, 0, 7, 34, 6),
    J(0, 9, 12, -6, 0, 19, 29, 2, 0, 7, 36, 6),
    J(0, 10, 13, -6, 0, 20, 31, 3, 0, 8, 38, 7),
    J(0, 10, 13, -6, 0, 21, 33, 3, 0, 8, 40, 7),
    J(0, 10, 14, -6, 0, 22, 35, 3, 0, 8, 42, 7),
    J(0, 11, 14, -7, 0, 23, 36, 3, 0, 9, 44, 8),
    J(0, 11, 15, -7, 0, 24, 38, 3, 0, 9, 46, 8),
  ],
  _a = Ca,
  Oa = ['duration', 'easing', 'delay'],
  $a = {
    // This is the most common easing curve.
    easeInOut: 'cubic-bezier(0.4, 0, 0.2, 1)',
    // Objects enter the screen at full velocity from off-screen and
    // slowly decelerate to a resting point.
    easeOut: 'cubic-bezier(0.0, 0, 0.2, 1)',
    // Objects leave the screen at full velocity. They do not decelerate when off-screen.
    easeIn: 'cubic-bezier(0.4, 0, 1, 1)',
    // The sharp curve is used by objects that may return to the screen at any time.
    sharp: 'cubic-bezier(0.4, 0, 0.6, 1)',
  },
  Ra = {
    shortest: 150,
    shorter: 200,
    short: 250,
    // most basic recommended timing
    standard: 300,
    // this is to be used in complex animations
    complex: 375,
    // recommended when something is entering screen
    enteringScreen: 225,
    // recommended when something is leaving screen
    leavingScreen: 195,
  };
function an(e) {
  return `${Math.round(e)}ms`;
}
function Aa(e) {
  if (!e) return 0;
  const r = e / 36;
  return Math.round((4 + 15 * r ** 0.25 + r / 5) * 10);
}
function Pa(e) {
  const r = A({}, $a, e.easing),
    n = A({}, Ra, e.duration);
  return A(
    {
      getAutoHeightDuration: Aa,
      create: (o = ['all'], a = {}) => {
        const { duration: s = n.standard, easing: c = r.easeInOut, delay: i = 0 } = a,
          u = ge(a, Oa);
        if (process.env.NODE_ENV !== 'production') {
          const f = (l) => typeof l == 'string',
            p = (l) => !isNaN(parseFloat(l));
          !f(o) &&
            !Array.isArray(o) &&
            console.error('MUI: Argument "props" must be a string or Array.'),
            !p(s) &&
              !f(s) &&
              console.error(
                `MUI: Argument "duration" must be a number or a string but found ${s}.`,
              ),
            f(c) || console.error('MUI: Argument "easing" must be a string.'),
            !p(i) && !f(i) && console.error('MUI: Argument "delay" must be a number or a string.'),
            typeof a != 'object' &&
              console.error(
                [
                  'MUI: Secong argument of transition.create must be an object.',
                  "Arguments should be either `create('prop1', options)` or `create(['prop1', 'prop2'], options)`",
                ].join(`
`),
              ),
            Object.keys(u).length !== 0 &&
              console.error(`MUI: Unrecognized argument(s) [${Object.keys(u).join(',')}].`);
        }
        return (Array.isArray(o) ? o : [o])
          .map(
            (f) =>
              `${f} ${typeof s == 'string' ? s : an(s)} ${c} ${typeof i == 'string' ? i : an(i)}`,
          )
          .join(',');
      },
    },
    e,
    {
      easing: r,
      duration: n,
    },
  );
}
const Ma = {
    mobileStepper: 1e3,
    fab: 1050,
    speedDial: 1050,
    appBar: 1100,
    drawer: 1200,
    modal: 1300,
    snackbar: 1400,
    tooltip: 1500,
  },
  Ia = Ma,
  Ba = ['breakpoints', 'mixins', 'spacing', 'palette', 'transitions', 'typography', 'shape'];
function Da(e = {}, ...r) {
  const { mixins: n = {}, palette: t = {}, transitions: o = {}, typography: a = {} } = e,
    s = ge(e, Ba);
  if (e.vars)
    throw new Error(
      process.env.NODE_ENV !== 'production'
        ? 'MUI: `vars` is a private field used for CSS variables support.\nPlease use another name.'
        : Pe(18),
    );
  const c = xa(t),
    i = Tr(e);
  let u = pe(i, {
    mixins: ta(i.breakpoints, n),
    palette: c,
    // Don't use [...shadows] until you've verified its transpiled code is not invoking the iterator protocol.
    shadows: _a.slice(),
    typography: Na(c, a),
    transitions: Pa(o),
    zIndex: A({}, Ia),
  });
  if (
    ((u = pe(u, s)), (u = r.reduce((f, p) => pe(f, p), u)), process.env.NODE_ENV !== 'production')
  ) {
    const f = [
        'active',
        'checked',
        'completed',
        'disabled',
        'error',
        'expanded',
        'focused',
        'focusVisible',
        'required',
        'selected',
      ],
      p = (l, y) => {
        let v;
        for (v in l) {
          const h = l[v];
          if (f.indexOf(v) !== -1 && Object.keys(h).length > 0) {
            if (process.env.NODE_ENV !== 'production') {
              const d = kr('', v);
              console.error(
                [
                  `MUI: The \`${y}\` component increases the CSS specificity of the \`${v}\` internal state.`,
                  'You can not override it like this: ',
                  JSON.stringify(l, null, 2),
                  '',
                  `Instead, you need to use the '&.${d}' syntax:`,
                  JSON.stringify(
                    {
                      root: {
                        [`&.${d}`]: h,
                      },
                    },
                    null,
                    2,
                  ),
                  '',
                  'https://mui.com/r/state-classes-guide',
                ].join(`
`),
              );
            }
            l[v] = {};
          }
        }
      };
    Object.keys(u.components).forEach((l) => {
      const y = u.components[l].styleOverrides;
      y && l.indexOf('Mui') === 0 && p(y, l);
    });
  }
  return (
    (u.unstable_sxConfig = A({}, Er, s == null ? void 0 : s.unstable_sxConfig)),
    (u.unstable_sx = function (p) {
      return wr({
        sx: p,
        theme: this,
      });
    }),
    u
  );
}
const ja = Da(),
  Pn = ja,
  Mn = '$$material';
function za({ props: e, name: r }) {
  return Zo({
    props: e,
    name: r,
    defaultTheme: Pn,
    themeId: Mn,
  });
}
const Va = (e) => Ke(e) && e !== 'classes',
  La = Xo({
    themeId: Mn,
    defaultTheme: Pn,
    rootShouldForwardProp: Va,
  }),
  Fa = La;
function Ha(e) {
  return kr('MuiSvgIcon', e);
}
zt('MuiSvgIcon', [
  'root',
  'colorPrimary',
  'colorSecondary',
  'colorAction',
  'colorError',
  'colorDisabled',
  'fontSizeInherit',
  'fontSizeSmall',
  'fontSizeMedium',
  'fontSizeLarge',
]);
const Ua = [
    'children',
    'className',
    'color',
    'component',
    'fontSize',
    'htmlColor',
    'inheritViewBox',
    'titleAccess',
    'viewBox',
  ],
  Ja = (e) => {
    const { color: r, fontSize: n, classes: t } = e,
      o = {
        root: ['root', r !== 'inherit' && `color${he(r)}`, `fontSize${he(n)}`],
      };
    return Mt(o, Ha, t);
  },
  Ga = Fa('svg', {
    name: 'MuiSvgIcon',
    slot: 'Root',
    overridesResolver: (e, r) => {
      const { ownerState: n } = e;
      return [
        r.root,
        n.color !== 'inherit' && r[`color${he(n.color)}`],
        r[`fontSize${he(n.fontSize)}`],
      ];
    },
  })(({ theme: e, ownerState: r }) => {
    var n, t, o, a, s, c, i, u, f, p, l, y, v;
    return {
      userSelect: 'none',
      width: '1em',
      height: '1em',
      display: 'inline-block',
      // the <svg> will define the property that has `currentColor`
      // e.g. heroicons uses fill="none" and stroke="currentColor"
      fill: r.hasSvgAsChild ? void 0 : 'currentColor',
      flexShrink: 0,
      transition:
        (n = e.transitions) == null || (t = n.create) == null
          ? void 0
          : t.call(n, 'fill', {
              duration:
                (o = e.transitions) == null || (o = o.duration) == null ? void 0 : o.shorter,
            }),
      fontSize: {
        inherit: 'inherit',
        small:
          ((a = e.typography) == null || (s = a.pxToRem) == null ? void 0 : s.call(a, 20)) ||
          '1.25rem',
        medium:
          ((c = e.typography) == null || (i = c.pxToRem) == null ? void 0 : i.call(c, 24)) ||
          '1.5rem',
        large:
          ((u = e.typography) == null || (f = u.pxToRem) == null ? void 0 : f.call(u, 35)) ||
          '2.1875rem',
      }[r.fontSize],
      // TODO v5 deprecate, v6 remove for sx
      color:
        (p = (l = (e.vars || e).palette) == null || (l = l[r.color]) == null ? void 0 : l.main) !=
        null
          ? p
          : {
              action:
                (y = (e.vars || e).palette) == null || (y = y.action) == null ? void 0 : y.active,
              disabled:
                (v = (e.vars || e).palette) == null || (v = v.action) == null ? void 0 : v.disabled,
              inherit: void 0,
            }[r.color],
    };
  }),
  _r = /* @__PURE__ */ Ve.forwardRef(function (r, n) {
    const t = za({
        props: r,
        name: 'MuiSvgIcon',
      }),
      {
        children: o,
        className: a,
        color: s = 'inherit',
        component: c = 'svg',
        fontSize: i = 'medium',
        htmlColor: u,
        inheritViewBox: f = !1,
        titleAccess: p,
        viewBox: l = '0 0 24 24',
      } = t,
      y = ge(t, Ua),
      v = /* @__PURE__ */ Ve.isValidElement(o) && o.type === 'svg',
      h = A({}, t, {
        color: s,
        component: c,
        fontSize: i,
        instanceFontSize: r.fontSize,
        inheritViewBox: f,
        viewBox: l,
        hasSvgAsChild: v,
      }),
      d = {};
    f || (d.viewBox = l);
    const S = Ja(h);
    return /* @__PURE__ */ Fe(
      Ga,
      A(
        {
          as: c,
          className: Vt(S.root, a),
          focusable: 'false',
          color: u,
          'aria-hidden': p ? void 0 : !0,
          role: p ? 'img' : void 0,
          ref: n,
        },
        d,
        y,
        v && o.props,
        {
          ownerState: h,
          children: [
            v ? o.props.children : o,
            p
              ? /* @__PURE__ */ C('title', {
                  children: p,
                })
              : null,
          ],
        },
      ),
    );
  });
process.env.NODE_ENV !== 'production' &&
  (_r.propTypes = {
    // ----------------------------- Warning --------------------------------
    // | These PropTypes are generated from the TypeScript type definitions |
    // |     To update them edit the d.ts file and run "yarn proptypes"     |
    // ----------------------------------------------------------------------
    /**
     * Node passed into the SVG element.
     */
    children: U.node,
    /**
     * Override or extend the styles applied to the component.
     */
    classes: U.object,
    /**
     * @ignore
     */
    className: U.string,
    /**
     * The color of the component.
     * It supports both default and custom theme colors, which can be added as shown in the
     * [palette customization guide](https://mui.com/material-ui/customization/palette/#adding-new-colors).
     * You can use the `htmlColor` prop to apply a color attribute to the SVG element.
     * @default 'inherit'
     */
    color: U.oneOfType([
      U.oneOf([
        'inherit',
        'action',
        'disabled',
        'primary',
        'secondary',
        'error',
        'info',
        'success',
        'warning',
      ]),
      U.string,
    ]),
    /**
     * The component used for the root node.
     * Either a string to use a HTML element or a component.
     */
    component: U.elementType,
    /**
     * The fontSize applied to the icon. Defaults to 24px, but can be configure to inherit font size.
     * @default 'medium'
     */
    fontSize: U.oneOfType([U.oneOf(['inherit', 'large', 'medium', 'small']), U.string]),
    /**
     * Applies a color attribute to the SVG element.
     */
    htmlColor: U.string,
    /**
     * If `true`, the root node will inherit the custom `component`'s viewBox and the `viewBox`
     * prop will be ignored.
     * Useful when you want to reference a custom `component` and have `SvgIcon` pass that
     * `component`'s viewBox to the root node.
     * @default false
     */
    inheritViewBox: U.bool,
    /**
     * The shape-rendering attribute. The behavior of the different options is described on the
     * [MDN Web Docs](https://developer.mozilla.org/en-US/docs/Web/SVG/Attribute/shape-rendering).
     * If you are having issues with blurry icons you should investigate this prop.
     */
    shapeRendering: U.string,
    /**
     * The system prop that allows defining system overrides as well as additional CSS styles.
     */
    sx: U.oneOfType([U.arrayOf(U.oneOfType([U.func, U.object, U.bool])), U.func, U.object]),
    /**
     * Provides a human-readable title for the element that contains it.
     * https://www.w3.org/TR/SVG-access/#Equivalent
     */
    titleAccess: U.string,
    /**
     * Allows you to redefine what the coordinates without units mean inside an SVG element.
     * For example, if the SVG element is 500 (width) by 200 (height),
     * and you pass viewBox="0 0 50 20",
     * this means that the coordinates inside the SVG will go from the top left corner (0,0)
     * to bottom right (50,20) and each unit will be worth 10px.
     * @default '0 0 24 24'
     */
    viewBox: U.string,
  });
_r.muiName = 'SvgIcon';
const sn = _r;
function Ka(e, r) {
  function n(t, o) {
    return /* @__PURE__ */ C(
      sn,
      A(
        {
          'data-testid': `${r}Icon`,
          ref: o,
        },
        t,
        {
          children: e,
        },
      ),
    );
  }
  return (
    process.env.NODE_ENV !== 'production' && (n.displayName = `${r}Icon`),
    (n.muiName = sn.muiName),
    /* @__PURE__ */ Ve.memo(/* @__PURE__ */ Ve.forwardRef(n))
  );
}
const qa = Ka(
  /* @__PURE__ */ C('path', {
    d: 'M3 18h18v-2H3v2zm0-5h18v-2H3v2zm0-7v2h18V6H3z',
  }),
  'Menu',
);
function is({ menu: e, dataHandler: r, commandHandler: n, className: t, id: o, children: a }) {
  const [s, c] = tr(!1),
    [i, u] = tr(!1),
    f = or(() => {
      s && c(!1), u(!1);
    }, [s]),
    p = or((S) => {
      S.stopPropagation(),
        c((W) => {
          const B = !W;
          return B && S.shiftKey && u(!0), B;
        });
    }, []),
    l = Kn(null),
    [y, v] = tr(0);
  qn(() => {
    s && l.current && v(l.current.clientHeight);
  }, [s]);
  const h = or((S) => (f(), n(S)), [n, f]);
  let d = e;
  return (
    !d && r && (d = r(i)),
    /* @__PURE__ */ C('div', {
      ref: l,
      style: { position: 'relative' },
      children: /* @__PURE__ */ C(Hn, {
        position: 'static',
        id: o,
        children: /* @__PURE__ */ Fe(Un, {
          className: `papi-toolbar ${t ?? ''}`,
          variant: 'dense',
          children: [
            d
              ? /* @__PURE__ */ C(Jn, {
                  edge: 'start',
                  className: `papi-menuButton ${t ?? ''}`,
                  color: 'inherit',
                  'aria-label': 'open drawer',
                  onClick: p,
                  children: /* @__PURE__ */ C(qa, {}),
                })
              : null,
            a ? /* @__PURE__ */ C('div', { className: 'papi-menu-children', children: a }) : null,
            d
              ? /* @__PURE__ */ C(Gn, {
                  className: `papi-menu-drawer ${t ?? ''}`,
                  anchor: 'left',
                  variant: 'persistent',
                  open: s,
                  onClose: f,
                  PaperProps: {
                    className: 'papi-menu-drawer-paper',
                    style: {
                      top: y,
                    },
                  },
                  children: /* @__PURE__ */ C(ot, { commandHandler: h, columns: d.columns }),
                })
              : null,
          ],
        }),
      }),
    })
  );
}
function Wa(e, r = 'top') {
  if (!e || typeof document > 'u') return;
  const n = document.head || document.querySelector('head'),
    t = n.querySelector(':first-child'),
    o = document.createElement('style');
  o.appendChild(document.createTextNode(e)),
    r === 'top' && t ? n.insertBefore(o, t) : n.appendChild(o);
}
Wa(
  `.papi-button {
  border: 0;
  border-radius: 3em;
  cursor: pointer;
  display: inline-block;
  font-family: 'Nunito Sans', 'Helvetica Neue', Helvetica, Arial, sans-serif;
  font-weight: 700;
  line-height: 1;
}

.papi-button.primary {
  background-color: #1ea7fd;
  color: white;
}

.papi-button.secondary {
  background-color: transparent;
  box-shadow: rgba(0, 0, 0, 0.15) 0 0 0 1px inset;
  color: #333;
}

.papi-button.paratext {
  background-color: darkgreen;
  color: greenyellow;
}

.papi-button.paratext.bright {
  background-color: greenyellow;
  color: darkgreen;
}

.papi-button.video {
  background-color: red;
  color: white;
}

.papi-button.video a,
.papi-button.video a:visited {
  color: white;
  text-decoration: none;
}

.papi-button.video a:hover {
  color: white;
  text-decoration: underline;
}
<<<<<<< HEAD
.papi-slider {
  background-color: transparent;
  color: #1ea7fd;
}

.papi-slider.vertical {
  min-height: 200px;
}

.papi-slider.paratext {
  background-color: darkgreen;
  color: greenyellow;
}

.papi-slider.paratext.bright {
  background-color: greenyellow;
  color: darkgreen;
}
.papi-checkbox {
  background-color: transparent;
}

.papi-checkbox.error {
  color: #f00;
}

.papi-checkbox.error:hover {
  background-color: rgba(255, 0, 0, 0.2);
}

.papi-checkbox.paratext {
  color: greenyellow;
}

.papi-checkbox-label.paratext {
  color: darkgreen;
}

.papi-checkbox.paratext:hover {
  background-color: rgba(0, 100, 0, 0.3);
}

.papi-checkbox.paratext.bright {
  color: darkgreen;
}

.papi-checkbox-label.paratext.bright {
  background-color: greenyellow;
}

.papi-checkbox.paratext.bright:hover {
  background-color: rgba(173, 255, 47, 0.3);
}

.papi-checkbox.below,
.papi-checkbox.above {
  text-align: center;
}
.papi-menu-item {
  line-height: 0.8;
}

.papi-menu-item.paratext {
=======
.papi-combo-box {
  background-color: transparent;
}

.papi-combo-box.fullwidth {
  width: 100%;
}

.papi-combo-box.error {
  background-color: #f00;
}

.papi-combo-box.paratext {
>>>>>>> 6bb3750f
  background-color: darkgreen;
  color: greenyellow;
}

<<<<<<< HEAD
.papi-menu-item.paratext.bright {
=======
.papi-combo-box.paratext.bright {
>>>>>>> 6bb3750f
  background-color: greenyellow;
  color: darkgreen;
}
.papi-toolbar {
  background-color: rgb(245, 245, 245);
  color: black;
}

<<<<<<< HEAD
.papi-toolbar.paratext {
  background-color: darkgreen;
  color: greenyellow;
=======
.papi-snackbar.primary {
  background: #1ea7fd;
  color: white;
>>>>>>> 6bb3750f
}

.papi-toolbar.paratext.bright {
  background-color: greenyellow;
  color: darkgreen;
}

.papi-menu-drawer-paper {
  height: fit-content !important;
  position: absolute !important;
}

.papi-menu-children {
  padding: 10px;
  position: relative;
}
.papi-ref-selector.book {
  display: inline-block;
  vertical-align: middle;
}

.papi-ref-selector.chapter-verse {
  width: 75px;
}
<<<<<<< HEAD
.papi-combo-box {
  background-color: transparent;
}

.papi-combo-box.fullwidth {
  width: 100%;
}

.papi-combo-box.error {
  background-color: #f00;
}

.papi-combo-box.paratext {
  background-color: darkgreen;
  color: greenyellow;
}

.papi-combo-box.paratext.bright {
  background-color: greenyellow;
  color: darkgreen;
}
.papi-snackbar {
  font-family: Arial, Helvetica, sans-serif;
=======
.papi-checkbox {
  background-color: transparent;
>>>>>>> 6bb3750f
}

.papi-snackbar.primary {
  background: #1ea7fd;
  color: white;
  height: auto;
  line-height: auto;
}

.papi-snackbar.external {
  background-color: lightsteelblue;
  border-color: white;
  border-style: dotted;
  padding: 2%;
  width: 30%;
}

.papi-snackbar.secondary {
  background: transparent;
  color: #333;
}

.papi-snackbar.alert {
  background: lightcoral;
}

.papi-snackbar.paratext {
  background: darkgreen;
  color: greenyellow;
}

.papi-snackbar.bright {
  background: greenyellow;
  color: darkgreen;
}
.papi-switch {
  background-color: transparent;
}

.papi-switch.primary {
  background-color: #1ea7fd;
}

.papi-switch.secondary {
  background-color: #6fc8ff;
}
<<<<<<< HEAD

.papi-switch.error {
  background-color: #f00;
=======
.papi-multi-column-menu {
  background-color: lightgray;
  display: flex;
  flex-direction: column;
  padding-left: 3px;
  padding-right: 3px;
}

.papi-menu {
  background-color: rgb(145, 145, 145);
  font-size: 11pt;
  font-weight: 600;
  margin-top: 1px;
  padding-bottom: 2px;
  padding-left: 24px;
  padding-top: 2px;
}
.papi-slider {
  background-color: transparent;
  color: #1ea7fd;
}

.papi-slider.vertical {
  min-height: 200px;
}

.papi-slider.paratext {
  background-color: darkgreen;
  color: greenyellow;
}

.papi-slider.paratext.bright {
  background-color: greenyellow;
  color: darkgreen;
}
.papi-switch {
  background-color: transparent;
}

.papi-switch.primary {
  background-color: #1ea7fd;
}

.papi-switch.secondary {
  background-color: #6fc8ff;
}

.papi-switch.error {
  background-color: #f00;
}

.papi-switch.paratext {
  background-color: darkgreen;
  color: greenyellow;
}

.papi-switch.paratext.bright {
  background-color: greenyellow;
  color: darkgreen;
}
.papi-menu-item {
  line-height: 0.8;
}

.papi-menu-item.paratext {
  background-color: darkgreen;
  color: greenyellow;
}

.papi-menu-item.paratext.bright {
  background-color: greenyellow;
  color: darkgreen;
}
.papi-ref-selector.book {
  display: inline-block;
  vertical-align: middle;
}

.papi-ref-selector.chapter-verse {
  width: 75px;
}
.papi-toolbar {
  background-color: rgb(245, 245, 245);
  color: black;
>>>>>>> 6bb3750f
}

.papi-switch.paratext {
  background-color: darkgreen;
  color: greenyellow;
}

.papi-switch.paratext.bright {
  background-color: greenyellow;
  color: darkgreen;
}
.papi-multi-column-menu {
  background-color: lightgray;
  display: flex;
  flex-direction: column;
  padding-left: 3px;
  padding-right: 3px;
}

.papi-menu {
  background-color: rgb(145, 145, 145);
  font-size: 11pt;
  font-weight: 600;
  margin-top: 1px;
  padding-bottom: 2px;
  padding-left: 24px;
  padding-top: 2px;
}
.paratext {
  background-color: darkgreen;
  color: greenyellow;
}
@layer rdg.MeasuringCell {.m1l09lto7-0-0-beta-34 {
    contain: strict;
    grid-row: 1;
    visibility: hidden
}
  }


@layer rdg.Cell {.c1wupbe7-0-0-beta-34 {
    /* max-content does not work with size containment
     * dynamically switching between different containment styles incurs a heavy relayout penalty
     * Chromium bug: at odd zoom levels or subpixel positioning, layout/paint containment can make cell borders disappear
     *   https://bugs.chromium.org/p/chromium/issues/detail?id=1326946
     */
    contain: style;
    position: relative; /* needed for absolute positioning to work */
    padding-block: 0;
    padding-inline: 8px;
    border-inline-end: 1px solid var(--rdg-border-color);
    border-block-end: 1px solid var(--rdg-border-color);
    grid-row-start: var(--rdg-grid-row-start);
    background-color: inherit;

    white-space: nowrap;
    overflow: hidden;
    overflow: clip;
    text-overflow: ellipsis;
    outline: none
}

    .c1wupbe7-0-0-beta-34[aria-selected='true'] {
      outline: 2px solid var(--rdg-selection-color);
      outline-offset: -2px;
    }
  }

@layer rdg.Cell {

.cd0kgiy7-0-0-beta-34 {
    position: sticky;
    /* Should have a higher value than 0 to show up above unfrozen cells */
    z-index: 1
}
  }

@layer rdg.Cell {

.c1730fa47-0-0-beta-34 {
    box-shadow: calc(2px * var(--rdg-sign)) 0 5px -2px rgba(136, 136, 136, 0.3)
}
  }


@layer rdg.CheckboxLabel {.c1hs68w07-0-0-beta-34 {
    cursor: pointer;
    display: flex;
    align-items: center;
    justify-content: center;
    position: absolute;
    inset: 0;
    margin-inline-end: 1px /* align checkbox in row group cell */
}
  }

@layer rdg.CheckboxInput {

.cojpd0n7-0-0-beta-34 {
    all: unset
}
  }

@layer rdg.CheckboxIcon {

.cwsfieb7-0-0-beta-34 {
    content: '';
    inline-size: 20px;
    block-size: 20px;
    border: 2px solid var(--rdg-border-color);
    background-color: var(--rdg-background-color)
}

    .cojpd0n7-0-0-beta-34:checked + .cwsfieb7-0-0-beta-34 {
      background-color: var(--rdg-checkbox-color);
      outline: 4px solid var(--rdg-background-color);
      outline-offset: -6px;
    }

    .cojpd0n7-0-0-beta-34:focus + .cwsfieb7-0-0-beta-34 {
      border-color: var(--rdg-checkbox-focus-color);
    }
  }

@layer rdg.CheckboxLabel {

.c1fgadbl7-0-0-beta-34 {
    cursor: default
}

    .c1fgadbl7-0-0-beta-34 .cwsfieb7-0-0-beta-34 {
      border-color: var(--rdg-checkbox-disabled-border-color);
      background-color: var(--rdg-checkbox-disabled-background-color);
    }
  }


@layer rdg.GroupCellContent {.g1w3c5217-0-0-beta-34 {
    outline: none
}
  }

@layer rdg.GroupCellCaret {

.cm5tyhw7-0-0-beta-34 {
    margin-inline-start: 4px;
    stroke: currentColor;
    stroke-width: 1.5px;
    fill: transparent;
    vertical-align: middle
}

    .cm5tyhw7-0-0-beta-34 > path {
      transition: d 0.1s;
    }
  }


@layer rdg.DragHandle {.cadd3bp7-0-0-beta-34 {
    cursor: move;
    position: absolute;
    inset-inline-end: 0;
    inset-block-end: 0;
    inline-size: 8px;
    block-size: 8px;
    background-color: var(--rdg-selection-color)
}

    .cadd3bp7-0-0-beta-34:hover {
      inline-size: 16px;
      block-size: 16px;
      border: 2px solid var(--rdg-selection-color);
      background-color: var(--rdg-background-color);
    }
  }


@layer rdg.EditCell {.c1tngyp17-0-0-beta-34 {
    padding: 0
}
  }


@layer rdg.Row {.r1otpg647-0-0-beta-34 {
    display: contents;
    line-height: var(--rdg-row-height);
    background-color: var(--rdg-background-color)
}

    .r1otpg647-0-0-beta-34:hover {
      background-color: var(--rdg-row-hover-background-color);
    }

    .r1otpg647-0-0-beta-34[aria-selected='true'] {
      background-color: var(--rdg-row-selected-background-color);
    }

      .r1otpg647-0-0-beta-34[aria-selected='true']:hover {
        background-color: var(--rdg-row-selected-hover-background-color);
      }
  }

@layer rdg.FocusSink {

.rel5gk27-0-0-beta-34 {
    outline: 2px solid var(--rdg-selection-color);
    outline-offset: -2px
}
  }

@layer rdg.FocusSink {
    .r1qymf1z7-0-0-beta-34::before {
      content: '';
      display: inline-block;
      height: 100%;
      position: sticky;
      inset-inline-start: 0;
      border-inline-start: 2px solid var(--rdg-selection-color);
    }
  }


@layer rdg.GroupedRow {
    .gyxx7e97-0-0-beta-34:not([aria-selected='true']) {
      background-color: var(--rdg-header-background-color);
    }

    .gyxx7e97-0-0-beta-34 > .c1wupbe7-0-0-beta-34:not(:last-child):not(.c1730fa47-0-0-beta-34) {
      border-inline-end: none;
    }
  }


@layer rdg.SortableHeaderCell {.hizp7y17-0-0-beta-34 {
    cursor: pointer;
    display: flex
}

    .hizp7y17-0-0-beta-34:focus {
      outline: none;
    }
  }

@layer rdg.SortableHeaderCellName {

.h14cojrm7-0-0-beta-34 {
    flex-grow: 1;
    overflow: hidden;
    overflow: clip;
    text-overflow: ellipsis
}
  }


@layer rdg.HeaderCell {.celq7o97-0-0-beta-34 {
    touch-action: none
}

    .celq7o97-0-0-beta-34::after {
      content: '';
      cursor: col-resize;
      position: absolute;
      inset-block-start: 0;
      inset-inline-end: 0;
      inset-block-end: 0;
      inline-size: 10px;
    }
  }


@layer rdg.HeaderRow {.h197vzie7-0-0-beta-34 {
    display: contents;
    line-height: var(--rdg-header-row-height);
    background-color: var(--rdg-header-background-color);
    font-weight: bold
}

    .h197vzie7-0-0-beta-34 > .c1wupbe7-0-0-beta-34 {
      /* Should have a higher value than 0 to show up above regular cells */
      z-index: 1;
      position: sticky;
      inset-block-start: 0;
    }

    .h197vzie7-0-0-beta-34 > .cd0kgiy7-0-0-beta-34 {
      z-index: 2;
    }
  }


@layer rdg.Cell {.ccpfvsn7-0-0-beta-34 {
    background-color: #ccccff
}
  }

@layer rdg.Cell {

.c1bmg16t7-0-0-beta-34 {
    background-color: #ccccff
}

    .c1bmg16t7-0-0-beta-34.ccpfvsn7-0-0-beta-34 {
      background-color: #9999ff;
    }
  }


@layer rdg.SortIcon {.a1mygwml7-0-0-beta-34 {
    fill: currentColor
}

    .a1mygwml7-0-0-beta-34 > path {
      transition: d 0.1s;
    }
  }


@layer rdg {
    @layer Defaults,
      FocusSink,
      CheckboxInput,
      CheckboxIcon,
      CheckboxLabel,
      Cell,
      HeaderCell,
      SummaryCell,
      EditCell,
      Row,
      HeaderRow,
      SummaryRow,
      GroupedRow,
      Root;

    @layer Defaults {
      .r104f42s7-0-0-beta-34 *,
      .r104f42s7-0-0-beta-34 *::before,
      .r104f42s7-0-0-beta-34 *::after {
        box-sizing: inherit;
      }
    }

    @layer Root {.r104f42s7-0-0-beta-34 {
      --rdg-color: #000;   --rdg-border-color: #ddd;   --rdg-summary-border-color: #aaa;   --rdg-background-color: hsl(0deg 0% 100%);   --rdg-header-background-color: hsl(0deg 0% 97.5%);   --rdg-row-hover-background-color: hsl(0deg 0% 96%);   --rdg-row-selected-background-color: hsl(207deg 76% 92%);   --rdg-row-selected-hover-background-color: hsl(207deg 76% 88%);   --rdg-checkbox-color: hsl(207deg 100% 29%);   --rdg-checkbox-focus-color: hsl(207deg 100% 69%);   --rdg-checkbox-disabled-border-color: #ccc;   --rdg-checkbox-disabled-background-color: #ddd;
      --rdg-selection-color: #66afe9;
      --rdg-font-size: 14px;

      display: grid;

      color-scheme: var(--rdg-color-scheme, light dark);

      /* https://developer.mozilla.org/en-US/docs/Web/CSS/CSS_Positioning/Understanding_z_index/The_stacking_context */
      /* We set a stacking context so internal elements don't render on top of external elements. */
      /* size containment is not used as it could break "width: min-content" for example, and the grid would infinitely resize on Chromium browsers */
      contain: content;
      content-visibility: auto;
      block-size: 350px;
      border: 1px solid var(--rdg-border-color);
      box-sizing: border-box;
      overflow: auto;
      background-color: var(--rdg-background-color);
      color: var(--rdg-color);
      font-size: var(--rdg-font-size)

      /* needed on Firefox */
}
      .r104f42s7-0-0-beta-34::before {
        content: '';
        grid-column: 1/-1;
        grid-row: 1/-1;
      }

      .r104f42s7-0-0-beta-34.rdg-dark {
        --rdg-color-scheme: dark;
        --rdg-color: #ddd;   --rdg-border-color: #444;   --rdg-summary-border-color: #555;   --rdg-background-color: hsl(0deg 0% 13%);   --rdg-header-background-color: hsl(0deg 0% 10.5%);   --rdg-row-hover-background-color: hsl(0deg 0% 9%);   --rdg-row-selected-background-color: hsl(207deg 76% 42%);   --rdg-row-selected-hover-background-color: hsl(207deg 76% 38%);   --rdg-checkbox-color: hsl(207deg 100% 79%);   --rdg-checkbox-focus-color: hsl(207deg 100% 89%);   --rdg-checkbox-disabled-border-color: #000;   --rdg-checkbox-disabled-background-color: #333;
      }

      .r104f42s7-0-0-beta-34.rdg-light {
        --rdg-color-scheme: light;
      }

      @media (prefers-color-scheme: dark) {
        .r104f42s7-0-0-beta-34:not(.rdg-light) {
          --rdg-color: #ddd;   --rdg-border-color: #444;   --rdg-summary-border-color: #555;   --rdg-background-color: hsl(0deg 0% 13%);   --rdg-header-background-color: hsl(0deg 0% 10.5%);   --rdg-row-hover-background-color: hsl(0deg 0% 9%);   --rdg-row-selected-background-color: hsl(207deg 76% 42%);   --rdg-row-selected-hover-background-color: hsl(207deg 76% 38%);   --rdg-checkbox-color: hsl(207deg 100% 79%);   --rdg-checkbox-focus-color: hsl(207deg 100% 89%);   --rdg-checkbox-disabled-border-color: #000;   --rdg-checkbox-disabled-background-color: #333;
        }
      }
    }
  }

@layer rdg.Root {

.v7ly7s7-0-0-beta-34 {
    user-select: none
}

    .v7ly7s7-0-0-beta-34 .r1otpg647-0-0-beta-34 {
      cursor: move;
    }
  }

@layer rdg.FocusSink {

.fc4f4zb7-0-0-beta-34 {
    grid-column: 1/-1;
    pointer-events: none;
    /* Should have a higher value than 2 to show up above header row */
    z-index: 3
}
  }


@layer rdg.SummaryCell {.s1n3hxke7-0-0-beta-34 {
    inset-block-start: var(--rdg-summary-row-top);
    inset-block-end: var(--rdg-summary-row-bottom)
}
  }


@layer rdg.SummaryRow {.snfqesz7-0-0-beta-34 {
    line-height: var(--rdg-summary-row-height)
}

    .snfqesz7-0-0-beta-34 > .c1wupbe7-0-0-beta-34 {
      position: sticky;
    }
  }

@layer rdg.SummaryRow {
    .t1jijrjz7-0-0-beta-34 > .c1wupbe7-0-0-beta-34 {
      z-index: 1;
    }

    .t1jijrjz7-0-0-beta-34 > .cd0kgiy7-0-0-beta-34 {
      z-index: 2;
    }
  }

@layer rdg.SummaryRow {
    .t14bmecc7-0-0-beta-34 > .c1wupbe7-0-0-beta-34 {
      border-block-end: 2px solid var(--rdg-summary-border-color);
    }
  }

@layer rdg.SummaryRow {
    .b1odhhml7-0-0-beta-34 > .c1wupbe7-0-0-beta-34 {
      border-block-start: 2px solid var(--rdg-summary-border-color);
    }
  }


@layer rdg.TextEditor {.tlmcuo07-0-0-beta-34 {
    appearance: none;

    box-sizing: border-box;
    inline-size: 100%;
    block-size: 100%;
    padding-block: 0;
    padding-inline: 6px;
    border: 2px solid #ccc;
    vertical-align: top;
    color: var(--rdg-color);
    background-color: var(--rdg-background-color);

    font-family: inherit;
    font-size: var(--rdg-font-size)
}

    .tlmcuo07-0-0-beta-34:focus {
      border-color: var(--rdg-selection-color);
      outline: none;
    }

    .tlmcuo07-0-0-beta-34::placeholder {
      color: #999;
      opacity: 1;
    }
  }

`,
  'top',
);
export {
  Ee as Button,
  et as Checkbox,
  rt as ComboBox,
  ot as GridMenu,
  $e as LabelPosition,
  nt as MenuItem,
  ns as RefSelector,
  ts as Slider,
  os as Snackbar,
  as as Switch,
  ss as Table,
  hr as TextField,
  is as Toolbar,
};
//# sourceMappingURL=index.es.js.map<|MERGE_RESOLUTION|>--- conflicted
+++ resolved
@@ -5470,170 +5470,13 @@
   color: white;
   text-decoration: underline;
 }
-<<<<<<< HEAD
-.papi-slider {
-  background-color: transparent;
-  color: #1ea7fd;
-}
-
-.papi-slider.vertical {
-  min-height: 200px;
-}
-
-.papi-slider.paratext {
-  background-color: darkgreen;
-  color: greenyellow;
-}
-
-.papi-slider.paratext.bright {
-  background-color: greenyellow;
-  color: darkgreen;
-}
-.papi-checkbox {
-  background-color: transparent;
-}
-
-.papi-checkbox.error {
-  color: #f00;
-}
-
-.papi-checkbox.error:hover {
-  background-color: rgba(255, 0, 0, 0.2);
-}
-
-.papi-checkbox.paratext {
-  color: greenyellow;
-}
-
-.papi-checkbox-label.paratext {
-  color: darkgreen;
-}
-
-.papi-checkbox.paratext:hover {
-  background-color: rgba(0, 100, 0, 0.3);
-}
-
-.papi-checkbox.paratext.bright {
-  color: darkgreen;
-}
-
-.papi-checkbox-label.paratext.bright {
-  background-color: greenyellow;
-}
-
-.papi-checkbox.paratext.bright:hover {
-  background-color: rgba(173, 255, 47, 0.3);
-}
-
-.papi-checkbox.below,
-.papi-checkbox.above {
-  text-align: center;
-}
-.papi-menu-item {
-  line-height: 0.8;
-}
-
-.papi-menu-item.paratext {
-=======
-.papi-combo-box {
-  background-color: transparent;
-}
-
-.papi-combo-box.fullwidth {
-  width: 100%;
-}
-
-.papi-combo-box.error {
-  background-color: #f00;
-}
-
-.papi-combo-box.paratext {
->>>>>>> 6bb3750f
-  background-color: darkgreen;
-  color: greenyellow;
-}
-
-<<<<<<< HEAD
-.papi-menu-item.paratext.bright {
-=======
-.papi-combo-box.paratext.bright {
->>>>>>> 6bb3750f
-  background-color: greenyellow;
-  color: darkgreen;
-}
-.papi-toolbar {
-  background-color: rgb(245, 245, 245);
-  color: black;
-}
-
-<<<<<<< HEAD
-.papi-toolbar.paratext {
-  background-color: darkgreen;
-  color: greenyellow;
-=======
+.papi-snackbar {
+  font-family: Arial, Helvetica, sans-serif;
+}
+
 .papi-snackbar.primary {
   background: #1ea7fd;
   color: white;
->>>>>>> 6bb3750f
-}
-
-.papi-toolbar.paratext.bright {
-  background-color: greenyellow;
-  color: darkgreen;
-}
-
-.papi-menu-drawer-paper {
-  height: fit-content !important;
-  position: absolute !important;
-}
-
-.papi-menu-children {
-  padding: 10px;
-  position: relative;
-}
-.papi-ref-selector.book {
-  display: inline-block;
-  vertical-align: middle;
-}
-
-.papi-ref-selector.chapter-verse {
-  width: 75px;
-}
-<<<<<<< HEAD
-.papi-combo-box {
-  background-color: transparent;
-}
-
-.papi-combo-box.fullwidth {
-  width: 100%;
-}
-
-.papi-combo-box.error {
-  background-color: #f00;
-}
-
-.papi-combo-box.paratext {
-  background-color: darkgreen;
-  color: greenyellow;
-}
-
-.papi-combo-box.paratext.bright {
-  background-color: greenyellow;
-  color: darkgreen;
-}
-.papi-snackbar {
-  font-family: Arial, Helvetica, sans-serif;
-=======
-.papi-checkbox {
-  background-color: transparent;
->>>>>>> 6bb3750f
-}
-
-.papi-snackbar.primary {
-  background: #1ea7fd;
-  color: white;
-  height: auto;
-  line-height: auto;
 }
 
 .papi-snackbar.external {
@@ -5662,22 +5505,72 @@
   background: greenyellow;
   color: darkgreen;
 }
-.papi-switch {
+.papi-slider {
   background-color: transparent;
-}
-
-.papi-switch.primary {
-  background-color: #1ea7fd;
-}
-
-.papi-switch.secondary {
-  background-color: #6fc8ff;
-}
-<<<<<<< HEAD
-
-.papi-switch.error {
-  background-color: #f00;
-=======
+  color: #1ea7fd;
+}
+
+.papi-slider.vertical {
+  min-height: 200px;
+}
+
+.papi-slider.paratext {
+  background-color: darkgreen;
+  color: greenyellow;
+}
+
+.papi-slider.paratext.bright {
+  background-color: greenyellow;
+  color: darkgreen;
+}
+.papi-ref-selector.book {
+  display: inline-block;
+  vertical-align: middle;
+}
+
+.papi-ref-selector.chapter-verse {
+  width: 75px;
+}
+.papi-checkbox {
+  background-color: transparent;
+}
+
+.papi-checkbox.error {
+  color: #f00;
+}
+
+.papi-checkbox.error:hover {
+  background-color: rgba(255, 0, 0, 0.2);
+}
+
+.papi-checkbox.paratext {
+  color: greenyellow;
+}
+
+.papi-checkbox-label.paratext {
+  color: darkgreen;
+}
+
+.papi-checkbox.paratext:hover {
+  background-color: rgba(0, 100, 0, 0.3);
+}
+
+.papi-checkbox.paratext.bright {
+  color: darkgreen;
+}
+
+.papi-checkbox-label.paratext.bright {
+  background-color: greenyellow;
+}
+
+.papi-checkbox.paratext.bright:hover {
+  background-color: rgba(173, 255, 47, 0.3);
+}
+
+.papi-checkbox.below,
+.papi-checkbox.above {
+  text-align: center;
+}
 .papi-multi-column-menu {
   background-color: lightgray;
   display: flex;
@@ -5695,21 +5588,16 @@
   padding-left: 24px;
   padding-top: 2px;
 }
-.papi-slider {
-  background-color: transparent;
-  color: #1ea7fd;
-}
-
-.papi-slider.vertical {
-  min-height: 200px;
-}
-
-.papi-slider.paratext {
+.papi-menu-item {
+  line-height: 0.8;
+}
+
+.papi-menu-item.paratext {
   background-color: darkgreen;
   color: greenyellow;
 }
 
-.papi-slider.paratext.bright {
+.papi-menu-item.paratext.bright {
   background-color: greenyellow;
   color: darkgreen;
 }
@@ -5738,58 +5626,50 @@
   background-color: greenyellow;
   color: darkgreen;
 }
-.papi-menu-item {
-  line-height: 0.8;
-}
-
-.papi-menu-item.paratext {
+.papi-combo-box {
+  background-color: transparent;
+}
+
+.papi-combo-box.fullwidth {
+  width: 100%;
+}
+
+.papi-combo-box.error {
+  background-color: #f00;
+}
+
+.papi-combo-box.paratext {
   background-color: darkgreen;
   color: greenyellow;
 }
 
-.papi-menu-item.paratext.bright {
+.papi-combo-box.paratext.bright {
   background-color: greenyellow;
   color: darkgreen;
-}
-.papi-ref-selector.book {
-  display: inline-block;
-  vertical-align: middle;
-}
-
-.papi-ref-selector.chapter-verse {
-  width: 75px;
 }
 .papi-toolbar {
   background-color: rgb(245, 245, 245);
   color: black;
->>>>>>> 6bb3750f
-}
-
-.papi-switch.paratext {
+}
+
+.papi-toolbar.paratext {
   background-color: darkgreen;
   color: greenyellow;
 }
 
-.papi-switch.paratext.bright {
+.papi-toolbar.paratext.bright {
   background-color: greenyellow;
   color: darkgreen;
 }
-.papi-multi-column-menu {
-  background-color: lightgray;
-  display: flex;
-  flex-direction: column;
-  padding-left: 3px;
-  padding-right: 3px;
-}
-
-.papi-menu {
-  background-color: rgb(145, 145, 145);
-  font-size: 11pt;
-  font-weight: 600;
-  margin-top: 1px;
-  padding-bottom: 2px;
-  padding-left: 24px;
-  padding-top: 2px;
+
+.papi-menu-drawer-paper {
+  height: fit-content !important;
+  position: absolute !important;
+}
+
+.papi-menu-children {
+  padding: 10px;
+  position: relative;
 }
 .paratext {
   background-color: darkgreen;
