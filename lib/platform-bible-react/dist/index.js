import ql, { jsx as d, jsxs as $, Fragment as Et } from "react/jsx-runtime";
import * as N from "react";
import U, { forwardRef as xn, useCallback as Se, useState as ge, useRef as Mt, useEffect as Qe, useLayoutEffect as wa, useMemo as ct } from "react";
import { History as Kl, ChevronRight as Ri, Check as Po, Circle as Jl, ArrowDownWideNarrow as Zl, Clock as Ql, Bookmark as ec, FilterIcon as tc, ChevronDown as En, ChevronUp as rc, ArrowLeftIcon as nc, ChevronLeftIcon as oc, ChevronRightIcon as ac, ArrowRightIcon as ic, ArrowUpIcon as sc, ArrowDownIcon as lc, ArrowUpDownIcon as cc, CircleCheckIcon as pc, CircleXIcon as dc, CircleHelpIcon as uc, X as fc, Search as mc, ChevronsUpDown as hc, ChevronLeft as gc, LoaderCircle as bc, Download as vc, Filter as yc, User as wc, Link as xc, CircleHelp as Ec } from "lucide-react";
import Oe, { clsx as kc } from "clsx";
import { extendTailwindMerge as Nc } from "tailwind-merge";
import * as be from "@radix-ui/react-dropdown-menu";
import { DropdownMenuTrigger as Tc } from "@radix-ui/react-dropdown-menu";
import { getChaptersForBook as Cc, getLocalizeKeyForScrollGroupId as fe, formatScrRef as Xn, compareScrRefs as mo, scrRefToBBBCCCVVV as Yn, NumberFormat as Sc, formatBytes as Oc } from "platform-bible-utils";
import { useReactTable as Pi, getCoreRowModel as $i, getPaginationRowModel as Rc, getSortedRowModel as _i, getFilteredRowModel as Pc, flexRender as Tr, getExpandedRowModel as $c, getGroupedRowModel as _c } from "@tanstack/react-table";
import { Slot as Ic } from "@radix-ui/react-slot";
import { cva as kn } from "class-variance-authority";
import * as xe from "@radix-ui/react-select";
import * as Nn from "@radix-ui/react-toggle-group";
import * as Ii from "@radix-ui/react-toggle";
import * as $r from "@radix-ui/react-popover";
import { Command as De } from "cmdk";
import * as et from "@radix-ui/react-dialog";
import * as Mi from "@radix-ui/react-label";
import { FormLabel as Mc, Checkbox as Ac, MenuItem as Dc, ListItemText as jc, ListItemIcon as Ai, Menu as Bc, Grid as Di, List as Lc, IconButton as ji, Drawer as Fc, Slider as Vc, Snackbar as zc, Switch as Uc, AppBar as Hc, Toolbar as Gc } from "@mui/material";
import Wc, { ThemeContext as Xc, internal_processStyles as Yc } from "@mui/styled-engine";
import * as qc from "react-dom";
import Qr from "react-dom";
import * as je from "@radix-ui/react-tabs";
import * as Bi from "@radix-ui/react-separator";
import { Toaster as Kc } from "sonner";
import { toast as P0 } from "sonner";
import * as xr from "@radix-ui/react-slider";
import * as ho from "@radix-ui/react-switch";
const Jc = Nc({ prefix: "pr-" });
function D(...e) {
  return Jc(kc(e));
}
const Fr = U.forwardRef(
  ({ className: e, type: t, ...r }, n) => /* @__PURE__ */ d(
    "input",
    {
      type: t,
      className: D(
        "pr-twp pr-flex pr-rounded-md pr-bg-background pr-px-3 pr-py-2 pr-font-sans pr-text-sm pr-ring-offset-background file:pr-border-0 file:pr-bg-transparent file:pr-text-sm file:pr-font-medium placeholder:pr-text-muted-foreground disabled:pr-cursor-not-allowed disabled:pr-opacity-50",
        e
      ),
      ref: n,
      ...r
    }
  )
);
Fr.displayName = "Input";
const Zc = xn(
  ({ handleSearch: e, handleKeyDown: t, handleOnClick: r, handleSubmit: n, ...o }, a) => /* @__PURE__ */ $("div", { className: "pr-relative", children: [
    /* @__PURE__ */ d(
      Fr,
      {
        ...o,
        type: "text",
        className: "pr-box-border pr-gap-2.5 pr-rounded-lg pr-border pr-border-solid pr-bg-background pr-py-2 pr-pl-4 pr-pr-3 pr-font-medium pr-shadow-none pr-outline-none",
        onChange: (i) => e(i.target.value),
        onKeyDown: (i) => {
          i.key === "Enter" && n(), t(i);
        },
        onClick: r,
        ref: a
      }
    ),
    /* @__PURE__ */ d(
      Kl,
      {
        className: "pr-absolute pr-right-3 pr-top-1/2 pr-h-4 pr-w-4 pr--translate-y-1/2 pr-transform pr-cursor-pointer pr-text-muted-foreground",
        onClick: () => {
          console.log("back in history");
        }
      }
    )
  ] })
);
var Qc = Object.defineProperty, ep = (e, t, r) => t in e ? Qc(e, t, { enumerable: !0, configurable: !0, writable: !0, value: r }) : e[t] = r, oe = (e, t, r) => ep(e, typeof t != "symbol" ? t + "" : t, r);
const Dt = [
  "GEN",
  "EXO",
  "LEV",
  "NUM",
  "DEU",
  "JOS",
  "JDG",
  "RUT",
  "1SA",
  "2SA",
  // 10
  "1KI",
  "2KI",
  "1CH",
  "2CH",
  "EZR",
  "NEH",
  "EST",
  "JOB",
  "PSA",
  "PRO",
  // 20
  "ECC",
  "SNG",
  "ISA",
  "JER",
  "LAM",
  "EZK",
  "DAN",
  "HOS",
  "JOL",
  "AMO",
  // 30
  "OBA",
  "JON",
  "MIC",
  "NAM",
  "HAB",
  "ZEP",
  "HAG",
  "ZEC",
  "MAL",
  "MAT",
  // 40
  "MRK",
  "LUK",
  "JHN",
  "ACT",
  "ROM",
  "1CO",
  "2CO",
  "GAL",
  "EPH",
  "PHP",
  // 50
  "COL",
  "1TH",
  "2TH",
  "1TI",
  "2TI",
  "TIT",
  "PHM",
  "HEB",
  "JAS",
  "1PE",
  // 60
  "2PE",
  "1JN",
  "2JN",
  "3JN",
  "JUD",
  "REV",
  "TOB",
  "JDT",
  "ESG",
  "WIS",
  // 70
  "SIR",
  "BAR",
  "LJE",
  "S3Y",
  "SUS",
  "BEL",
  "1MA",
  "2MA",
  "3MA",
  "4MA",
  // 80
  "1ES",
  "2ES",
  "MAN",
  "PS2",
  "ODA",
  "PSS",
  "JSA",
  // actual variant text for JOS, now in LXA text
  "JDB",
  // actual variant text for JDG, now in LXA text
  "TBS",
  // actual variant text for TOB, now in LXA text
  "SST",
  // actual variant text for SUS, now in LXA text // 90
  "DNT",
  // actual variant text for DAN, now in LXA text
  "BLT",
  // actual variant text for BEL, now in LXA text
  "XXA",
  "XXB",
  "XXC",
  "XXD",
  "XXE",
  "XXF",
  "XXG",
  "FRT",
  // 100
  "BAK",
  "OTH",
  "3ES",
  // Used previously but really should be 2ES
  "EZA",
  // Used to be called 4ES, but not actually in any known project
  "5EZ",
  // Used to be called 5ES, but not actually in any known project
  "6EZ",
  // Used to be called 6ES, but not actually in any known project
  "INT",
  "CNC",
  "GLO",
  "TDX",
  // 110
  "NDX",
  "DAG",
  "PS3",
  "2BA",
  "LBA",
  "JUB",
  "ENO",
  "1MQ",
  "2MQ",
  "3MQ",
  // 120
  "REP",
  "4BA",
  "LAO"
], $o = [
  "XXA",
  "XXB",
  "XXC",
  "XXD",
  "XXE",
  "XXF",
  "XXG",
  "FRT",
  "BAK",
  "OTH",
  "INT",
  "CNC",
  "GLO",
  "TDX",
  "NDX"
], Li = [
  "Genesis",
  "Exodus",
  "Leviticus",
  "Numbers",
  "Deuteronomy",
  "Joshua",
  "Judges",
  "Ruth",
  "1 Samuel",
  "2 Samuel",
  "1 Kings",
  "2 Kings",
  "1 Chronicles",
  "2 Chronicles",
  "Ezra",
  "Nehemiah",
  "Esther (Hebrew)",
  "Job",
  "Psalms",
  "Proverbs",
  "Ecclesiastes",
  "Song of Songs",
  "Isaiah",
  "Jeremiah",
  "Lamentations",
  "Ezekiel",
  "Daniel (Hebrew)",
  "Hosea",
  "Joel",
  "Amos",
  "Obadiah",
  "Jonah",
  "Micah",
  "Nahum",
  "Habakkuk",
  "Zephaniah",
  "Haggai",
  "Zechariah",
  "Malachi",
  "Matthew",
  "Mark",
  "Luke",
  "John",
  "Acts",
  "Romans",
  "1 Corinthians",
  "2 Corinthians",
  "Galatians",
  "Ephesians",
  "Philippians",
  "Colossians",
  "1 Thessalonians",
  "2 Thessalonians",
  "1 Timothy",
  "2 Timothy",
  "Titus",
  "Philemon",
  "Hebrews",
  "James",
  "1 Peter",
  "2 Peter",
  "1 John",
  "2 John",
  "3 John",
  "Jude",
  "Revelation",
  "Tobit",
  "Judith",
  "Esther Greek",
  "Wisdom of Solomon",
  "Sirach (Ecclesiasticus)",
  "Baruch",
  "Letter of Jeremiah",
  "Song of 3 Young Men",
  "Susanna",
  "Bel and the Dragon",
  "1 Maccabees",
  "2 Maccabees",
  "3 Maccabees",
  "4 Maccabees",
  "1 Esdras (Greek)",
  "2 Esdras (Latin)",
  "Prayer of Manasseh",
  "Psalm 151",
  "Odes",
  "Psalms of Solomon",
  // WARNING, if you change the spelling of the *obsolete* tag be sure to update
  // IsObsolete routine
  "Joshua A. *obsolete*",
  "Judges B. *obsolete*",
  "Tobit S. *obsolete*",
  "Susanna Th. *obsolete*",
  "Daniel Th. *obsolete*",
  "Bel Th. *obsolete*",
  "Extra A",
  "Extra B",
  "Extra C",
  "Extra D",
  "Extra E",
  "Extra F",
  "Extra G",
  "Front Matter",
  "Back Matter",
  "Other Matter",
  "3 Ezra *obsolete*",
  "Apocalypse of Ezra",
  "5 Ezra (Latin Prologue)",
  "6 Ezra (Latin Epilogue)",
  "Introduction",
  "Concordance ",
  "Glossary ",
  "Topical Index",
  "Names Index",
  "Daniel Greek",
  "Psalms 152-155",
  "2 Baruch (Apocalypse)",
  "Letter of Baruch",
  "Jubilees",
  "Enoch",
  "1 Meqabyan",
  "2 Meqabyan",
  "3 Meqabyan",
  "Reproof (Proverbs 25-31)",
  "4 Baruch (Rest of Baruch)",
  "Laodiceans"
], xa = pp();
function sr(e, t = !0) {
  return t && (e = e.toUpperCase()), e in xa ? xa[e] : 0;
}
function _o(e) {
  return sr(e) > 0;
}
function tp(e) {
  const t = typeof e == "string" ? sr(e) : e;
  return t >= 40 && t <= 66;
}
function rp(e) {
  return (typeof e == "string" ? sr(e) : e) <= 39;
}
function Fi(e) {
  return e <= 66;
}
function np(e) {
  const t = typeof e == "string" ? sr(e) : e;
  return Ui(t) && !Fi(t);
}
function* op() {
  for (let e = 1; e <= Dt.length; e++)
    yield e;
}
const ap = 1, Vi = Dt.length;
function ip() {
  return ["XXA", "XXB", "XXC", "XXD", "XXE", "XXF", "XXG"];
}
function Io(e, t = "***") {
  const r = e - 1;
  return r < 0 || r >= Dt.length ? t : Dt[r];
}
function zi(e) {
  return e <= 0 || e > Vi ? "******" : Li[e - 1];
}
function sp(e) {
  return zi(sr(e));
}
function Ui(e) {
  const t = typeof e == "number" ? Io(e) : e;
  return _o(t) && !$o.includes(t);
}
function lp(e) {
  const t = typeof e == "number" ? Io(e) : e;
  return _o(t) && $o.includes(t);
}
function cp(e) {
  return Li[e - 1].includes("*obsolete*");
}
function pp() {
  const e = {};
  for (let t = 0; t < Dt.length; t++)
    e[Dt[t]] = t + 1;
  return e;
}
const me = {
  allBookIds: Dt,
  nonCanonicalIds: $o,
  bookIdToNumber: sr,
  isBookIdValid: _o,
  isBookNT: tp,
  isBookOT: rp,
  isBookOTNT: Fi,
  isBookDC: np,
  allBookNumbers: op,
  firstBook: ap,
  lastBook: Vi,
  extraBooks: ip,
  bookNumberToId: Io,
  bookNumberToEnglishName: zi,
  bookIdToEnglishName: sp,
  isCanonical: Ui,
  isExtraMaterial: lp,
  isObsolete: cp
};
var Je = /* @__PURE__ */ ((e) => (e[e.Unknown = 0] = "Unknown", e[e.Original = 1] = "Original", e[e.Septuagint = 2] = "Septuagint", e[e.Vulgate = 3] = "Vulgate", e[e.English = 4] = "English", e[e.RussianProtestant = 5] = "RussianProtestant", e[e.RussianOrthodox = 6] = "RussianOrthodox", e))(Je || {});
const Fe = class {
  // private versInfo: Versification;
  constructor(t) {
    if (oe(this, "name"), oe(this, "fullPath"), oe(this, "isPresent"), oe(this, "hasVerseSegments"), oe(this, "isCustomized"), oe(this, "baseVersification"), oe(this, "scriptureBooks"), oe(this, "_type"), t == null)
      throw new Error("Argument undefined");
    typeof t == "string" ? (this.name = t, this._type = Je[t]) : (this._type = t, this.name = Je[t]);
  }
  get type() {
    return this._type;
  }
  equals(t) {
    return !t.type || !this.type ? !1 : t.type === this.type;
  }
};
oe(Fe, "Original", new Fe(Je.Original)), oe(Fe, "Septuagint", new Fe(Je.Septuagint)), oe(Fe, "Vulgate", new Fe(Je.Vulgate)), oe(Fe, "English", new Fe(Je.English)), oe(Fe, "RussianProtestant", new Fe(Je.RussianProtestant)), oe(Fe, "RussianOrthodox", new Fe(Je.RussianOrthodox));
let Ot = Fe;
function Ea(e, t) {
  const r = t[0];
  for (let n = 1; n < t.length; n++)
    e = e.split(t[n]).join(r);
  return e.split(r);
}
var Hi = /* @__PURE__ */ ((e) => (e[e.Valid = 0] = "Valid", e[e.UnknownVersification = 1] = "UnknownVersification", e[e.OutOfRange = 2] = "OutOfRange", e[e.VerseOutOfOrder = 3] = "VerseOutOfOrder", e[e.VerseRepeated = 4] = "VerseRepeated", e))(Hi || {});
const Ie = class le {
  constructor(t, r, n, o) {
    if (oe(this, "firstChapter"), oe(this, "lastChapter"), oe(this, "lastVerse"), oe(this, "hasSegmentsDefined"), oe(this, "text"), oe(this, "BBBCCCVVVS"), oe(this, "longHashCode"), oe(this, "versification"), oe(this, "rtlMark", "‏"), oe(this, "_bookNum", 0), oe(this, "_chapterNum", 0), oe(this, "_verseNum", 0), oe(this, "_verse"), n == null && o == null)
      if (t != null && typeof t == "string") {
        const a = t, i = r != null && r instanceof Ot ? r : void 0;
        this.setEmpty(i), this.parse(a);
      } else if (t != null && typeof t == "number") {
        const a = r != null && r instanceof Ot ? r : void 0;
        this.setEmpty(a), this._verseNum = t % le.chapterDigitShifter, this._chapterNum = Math.floor(
          t % le.bookDigitShifter / le.chapterDigitShifter
        ), this._bookNum = Math.floor(t / le.bookDigitShifter);
      } else if (r == null)
        if (t != null && t instanceof le) {
          const a = t;
          this._bookNum = a.bookNum, this._chapterNum = a.chapterNum, this._verseNum = a.verseNum, this._verse = a.verse, this.versification = a.versification;
        } else {
          if (t == null)
            return;
          const a = t instanceof Ot ? t : le.defaultVersification;
          this.setEmpty(a);
        }
      else
        throw new Error("VerseRef constructor not supported.");
    else if (t != null && r != null && n != null)
      if (typeof t == "string" && typeof r == "string" && typeof n == "string")
        this.setEmpty(o), this.updateInternal(t, r, n);
      else if (typeof t == "number" && typeof r == "number" && typeof n == "number")
        this._bookNum = t, this._chapterNum = r, this._verseNum = n, this.versification = o ?? le.defaultVersification;
      else
        throw new Error("VerseRef constructor not supported.");
    else
      throw new Error("VerseRef constructor not supported.");
  }
  /**
   * Determines if the verse string is in a valid format (does not consider versification).
   */
  static isVerseParseable(t) {
    return t.length > 0 && "0123456789".includes(t[0]) && !t.endsWith(this.verseRangeSeparator) && !t.endsWith(this.verseSequenceIndicator);
  }
  /**
   * Tries to parse the specified string into a verse reference.
   * @param str - The string to attempt to parse.
   * @returns success: `true` if the specified string was successfully parsed, `false` otherwise.
   * @returns verseRef: The result of the parse if successful, or empty VerseRef if it failed
   */
  static tryParse(t) {
    let r;
    try {
      return r = new le(t), { success: !0, verseRef: r };
    } catch (n) {
      if (n instanceof mr)
        return r = new le(), { success: !1, verseRef: r };
      throw n;
    }
  }
  /**
   * Gets the reference as a comparable integer where the book, chapter, and verse each occupy 3
   * digits.
   * @param bookNum - Book number (this is 1-based, not an index).
   * @param chapterNum - Chapter number.
   * @param verseNum - Verse number.
   * @returns The reference as a comparable integer where the book, chapter, and verse each occupy 3
   * digits.
   */
  static getBBBCCCVVV(t, r, n) {
    return t % le.bcvMaxValue * le.bookDigitShifter + (r >= 0 ? r % le.bcvMaxValue * le.chapterDigitShifter : 0) + (n >= 0 ? n % le.bcvMaxValue : 0);
  }
  /**
   * Deserializes a serialized VerseRef.
   * @param serializedVerseRef - Serialized VerseRef to create from.
   * @returns the deserialized VerseRef.
   */
  static fromJSON(t) {
    const { book: r, chapterNum: n, verseNum: o, verse: a, versificationStr: i } = t, l = a || o.toString();
    let c;
    return i && (c = new Ot(i)), r ? new le(r, n.toString(), l, c) : new le();
  }
  /**
   * Parses a verse string and gets the leading numeric portion as a number.
   * @param verseStr - verse string to parse
   * @returns true if the entire string could be parsed as a single, simple verse number (1-999);
   *    false if the verse string represented a verse bridge, contained segment letters, or was invalid
   */
  static tryGetVerseNum(t) {
    let r;
    if (!t)
      return r = -1, { success: !0, vNum: r };
    r = 0;
    let n;
    for (let o = 0; o < t.length; o++) {
      if (n = t[o], n < "0" || n > "9")
        return o === 0 && (r = -1), { success: !1, vNum: r };
      if (r = r * 10 + +n - 0, r > le.bcvMaxValue)
        return r = -1, { success: !1, vNum: r };
    }
    return { success: !0, vNum: r };
  }
  /**
   * Checks to see if a VerseRef hasn't been set - all values are the default.
   */
  get isDefault() {
    return this.bookNum === 0 && this.chapterNum === 0 && this.verseNum === 0 && this.versification == null;
  }
  /**
   * Gets whether the verse contains multiple verses.
   */
  get hasMultiple() {
    return this._verse != null && (this._verse.includes(le.verseRangeSeparator) || this._verse.includes(le.verseSequenceIndicator));
  }
  /**
   * Gets or sets the book of the reference. Book is the 3-letter abbreviation in capital letters,
   * e.g. `'MAT'`.
   */
  get book() {
    return me.bookNumberToId(this.bookNum, "");
  }
  set book(t) {
    this.bookNum = me.bookIdToNumber(t);
  }
  /**
   * Gets or sets the chapter of the reference,. e.g. `'3'`.
   */
  get chapter() {
    return this.isDefault || this._chapterNum < 0 ? "" : this._chapterNum.toString();
  }
  set chapter(t) {
    const r = +t;
    this._chapterNum = Number.isInteger(r) ? r : -1;
  }
  /**
   * Gets or sets the verse of the reference, including range, segments, and sequences, e.g. `'4'`,
   * or `'4b-5a, 7'`.
   */
  get verse() {
    return this._verse != null ? this._verse : this.isDefault || this._verseNum < 0 ? "" : this._verseNum.toString();
  }
  set verse(t) {
    const { success: r, vNum: n } = le.tryGetVerseNum(t);
    this._verse = r ? void 0 : t.replace(this.rtlMark, ""), this._verseNum = n, !(this._verseNum >= 0) && ({ vNum: this._verseNum } = le.tryGetVerseNum(this._verse));
  }
  /**
   * Get or set Book based on book number, e.g. `42`.
   */
  get bookNum() {
    return this._bookNum;
  }
  set bookNum(t) {
    if (t <= 0 || t > me.lastBook)
      throw new mr(
        "BookNum must be greater than zero and less than or equal to last book"
      );
    this._bookNum = t;
  }
  /**
   * Gets or sets the chapter number, e.g. `3`. `-1` if not valid.
   */
  get chapterNum() {
    return this._chapterNum;
  }
  set chapterNum(t) {
    this.chapterNum = t;
  }
  /**
   * Gets or sets verse start number, e.g. `4`. `-1` if not valid.
   */
  get verseNum() {
    return this._verseNum;
  }
  set verseNum(t) {
    this._verseNum = t;
  }
  /**
   * String representing the versification (should ONLY be used for serialization/deserialization).
   *
   * @remarks This is for backwards compatibility when ScrVers was an enumeration.
   */
  get versificationStr() {
    var t;
    return (t = this.versification) == null ? void 0 : t.name;
  }
  set versificationStr(t) {
    this.versification = this.versification != null ? new Ot(t) : void 0;
  }
  /**
   * Determines if the reference is valid.
   */
  get valid() {
    return this.validStatus === 0;
  }
  /**
   * Get the valid status for this reference.
   */
  get validStatus() {
    return this.validateVerse(le.verseRangeSeparators, le.verseSequenceIndicators);
  }
  /**
   * Gets the reference as a comparable integer where the book,
   * chapter, and verse each occupy three digits and the verse is 0.
   */
  get BBBCCC() {
    return le.getBBBCCCVVV(this._bookNum, this._chapterNum, 0);
  }
  /**
   * Gets the reference as a comparable integer where the book,
   * chapter, and verse each occupy three digits. If verse is not null
   * (i.e., this reference represents a complex reference with verse
   * segments or bridge) this cannot be used for an exact comparison.
   */
  get BBBCCCVVV() {
    return le.getBBBCCCVVV(this._bookNum, this._chapterNum, this._verseNum);
  }
  /**
   * Gets whether the verse is defined as an excluded verse in the versification.
   * Does not handle verse ranges.
   */
  // eslint-disable-next-line @typescript-eslint/class-literal-property-style
  get isExcluded() {
    return !1;
  }
  /**
   * Parses the reference in the specified string.
   * Optionally versification can follow reference as in GEN 3:11/4
   * Throw an exception if
   * - invalid book name
   * - chapter number is missing or not a number
   * - verse number is missing or does not start with a number
   * - versification is invalid
   * @param verseStr - string to parse e.g. 'MAT 3:11'
   */
  parse(t) {
    if (t = t.replace(this.rtlMark, ""), t.includes("/")) {
      const a = t.split("/");
      if (t = a[0], a.length > 1)
        try {
          const i = +a[1].trim();
          this.versification = new Ot(Je[i]);
        } catch {
          throw new mr("Invalid reference : " + t);
        }
    }
    const r = t.trim().split(" ");
    if (r.length !== 2)
      throw new mr("Invalid reference : " + t);
    const n = r[1].split(":"), o = +n[0];
    if (n.length !== 2 || me.bookIdToNumber(r[0]) === 0 || !Number.isInteger(o) || o < 0 || !le.isVerseParseable(n[1]))
      throw new mr("Invalid reference : " + t);
    this.updateInternal(r[0], n[0], n[1]);
  }
  /**
   * Simplifies this verse ref so that it has no bridging of verses or
   * verse segments like `'1a'`.
   */
  simplify() {
    this._verse = void 0;
  }
  /**
   * Makes a clone of the reference.
   *
   * @returns The cloned VerseRef.
   */
  clone() {
    return new le(this);
  }
  toString() {
    const t = this.book;
    return t === "" ? "" : `${t} ${this.chapter}:${this.verse}`;
  }
  toJSON() {
    let t = this.verse;
    (t === "" || t === this.verseNum.toString()) && (t = void 0);
    const r = {
      book: this.book,
      chapterNum: this.chapterNum,
      verseNum: this.verseNum,
      verse: t,
      versificationStr: this.versificationStr
    };
    return t || delete r.verse, r;
  }
  /**
   * Compares this `VerseRef` with supplied one.
   * @param verseRef - object to compare this one to.
   * @returns `true` if this `VerseRef` is equal to the supplied one, `false` otherwise.
   */
  equals(t) {
    return t instanceof le ? t._bookNum === this._bookNum && t._chapterNum === this._chapterNum && t._verseNum === this._verseNum && t.verse === this.verse && (t.versification == null && this.versification == null || t.versification != null && this.versification != null && t.versification.equals(this.versification)) : !1;
  }
  /**
   * Enumerate all individual verses contained in a VerseRef.
   * Verse ranges are indicated by "-" and consecutive verses by ","s.
   * Examples:
   * GEN 1:2 returns GEN 1:2
   * GEN 1:1a-3b,5 returns GEN 1:1a, GEN 1:2, GEN 1:3b, GEN 1:5
   * GEN 1:2a-2c returns //! ??????
   *
   * @param specifiedVersesOnly - if set to <c>true</c> return only verses that are
   * explicitly specified only, not verses within a range. Defaults to `false`.
   * @param verseRangeSeparators - Verse range separators.
   * Defaults to `VerseRef.verseRangeSeparators`.
   * @param verseSequenceSeparators - Verse sequence separators.
   * Defaults to `VerseRef.verseSequenceIndicators`.
   * @returns An array of all single verse references in this VerseRef.
   */
  allVerses(t = !1, r = le.verseRangeSeparators, n = le.verseSequenceIndicators) {
    if (this._verse == null || this.chapterNum <= 0)
      return [this.clone()];
    const o = [], a = Ea(this._verse, n);
    for (const i of a.map((l) => Ea(l, r))) {
      const l = this.clone();
      l.verse = i[0];
      const c = l.verseNum;
      if (o.push(l), i.length > 1) {
        const u = this.clone();
        if (u.verse = i[1], !t)
          for (let m = c + 1; m < u.verseNum; m++) {
            const v = new le(
              this._bookNum,
              this._chapterNum,
              m,
              this.versification
            );
            this.isExcluded || o.push(v);
          }
        o.push(u);
      }
    }
    return o;
  }
  /**
   * Validates a verse number using the supplied separators rather than the defaults.
   */
  validateVerse(t, r) {
    if (!this.verse)
      return this.internalValid;
    let n = 0;
    for (const o of this.allVerses(!0, t, r)) {
      const a = o.internalValid;
      if (a !== 0)
        return a;
      const i = o.BBBCCCVVV;
      if (n > i)
        return 3;
      if (n === i)
        return 4;
      n = i;
    }
    return 0;
  }
  /**
   * Gets whether a single verse reference is valid.
   */
  get internalValid() {
    return this.versification == null ? 1 : this._bookNum <= 0 || this._bookNum > me.lastBook ? 2 : (me.isCanonical(this._bookNum), 0);
  }
  setEmpty(t = le.defaultVersification) {
    this._bookNum = 0, this._chapterNum = -1, this._verse = void 0, this.versification = t;
  }
  updateInternal(t, r, n) {
    this.bookNum = me.bookIdToNumber(t), this.chapter = r, this.verse = n;
  }
};
oe(Ie, "defaultVersification", Ot.English), oe(Ie, "verseRangeSeparator", "-"), oe(Ie, "verseSequenceIndicator", ","), oe(Ie, "verseRangeSeparators", [Ie.verseRangeSeparator]), oe(Ie, "verseSequenceIndicators", [Ie.verseSequenceIndicator]), oe(Ie, "chapterDigitShifter", 1e3), oe(Ie, "bookDigitShifter", Ie.chapterDigitShifter * Ie.chapterDigitShifter), oe(Ie, "bcvMaxValue", Ie.chapterDigitShifter - 1), /**
* The valid status of the VerseRef.
*/
oe(Ie, "ValidStatusType", Hi);
let mr = class extends Error {
};
const Mo = be.Root, Gi = be.Trigger, dp = be.Group, Gv = be.Portal, Wv = be.Sub, Xv = be.RadioGroup, up = U.forwardRef(({ className: e, inset: t, children: r, ...n }, o) => /* @__PURE__ */ $(
  be.SubTrigger,
  {
    ref: o,
    className: D(
      "pr-flex pr-cursor-default pr-select-none pr-items-center pr-rounded-sm pr-px-2 pr-py-1.5 pr-text-sm pr-outline-none focus:pr-bg-accent data-[state=open]:pr-bg-accent",
      t && "pr-pl-8",
      e
    ),
    ...n,
    children: [
      r,
      /* @__PURE__ */ d(Ri, { className: "pr-ml-auto pr-h-4 pr-w-4" })
    ]
  }
));
up.displayName = be.SubTrigger.displayName;
const fp = U.forwardRef(({ className: e, ...t }, r) => /* @__PURE__ */ d(
  be.SubContent,
  {
    ref: r,
    className: D(
      "pr-z-50 pr-min-w-[8rem] pr-overflow-hidden pr-rounded-md pr-border pr-bg-popover pr-p-1 pr-text-popover-foreground pr-shadow-lg data-[state=open]:pr-animate-in data-[state=closed]:pr-animate-out data-[state=closed]:pr-fade-out-0 data-[state=open]:pr-fade-in-0 data-[state=closed]:pr-zoom-out-95 data-[state=open]:pr-zoom-in-95 data-[side=bottom]:pr-slide-in-from-top-2 data-[side=left]:pr-slide-in-from-right-2 data-[side=right]:pr-slide-in-from-left-2 data-[side=top]:pr-slide-in-from-bottom-2",
      e
    ),
    ...t
  }
));
fp.displayName = be.SubContent.displayName;
const Tn = U.forwardRef(({ className: e, sideOffset: t = 4, ...r }, n) => /* @__PURE__ */ d(be.Portal, { children: /* @__PURE__ */ d(
  be.Content,
  {
    ref: n,
    sideOffset: t,
    className: D(
      /* adding pr-twp because the dropdown content is added to the dom as a sibling to the app root */
      "pr-twp pr-z-50 pr-min-w-[8rem] pr-overflow-hidden pr-rounded-md pr-border pr-bg-popover pr-p-1 pr-text-popover-foreground pr-shadow-md data-[state=open]:pr-animate-in data-[state=closed]:pr-animate-out data-[state=closed]:pr-fade-out-0 data-[state=open]:pr-fade-in-0 data-[state=closed]:pr-zoom-out-95 data-[state=open]:pr-zoom-in-95 data-[side=bottom]:pr-slide-in-from-top-2 data-[side=left]:pr-slide-in-from-right-2 data-[side=right]:pr-slide-in-from-left-2 data-[side=top]:pr-slide-in-from-bottom-2",
      e
    ),
    ...r
  }
) }));
Tn.displayName = be.Content.displayName;
const Wi = U.forwardRef(({ className: e, inset: t, ...r }, n) => /* @__PURE__ */ d(
  be.Item,
  {
    ref: n,
    className: D(
      // removed: pr-relative pr-flex focus:pr-text-accent-foreground
      "pr-cursor-default pr-select-none pr-items-center pr-rounded-sm pr-px-2 pr-py-1.5 pr-text-sm pr-outline-none pr-transition-colors focus:pr-bg-accent data-[disabled]:pr-pointer-events-none data-[disabled]:pr-opacity-50",
      t && "pr-pl-8",
      e
    ),
    ...r
  }
));
Wi.displayName = be.Item.displayName;
const Ao = U.forwardRef(({ className: e, children: t, checked: r, ...n }, o) => /* @__PURE__ */ $(
  be.CheckboxItem,
  {
    ref: o,
    className: D(
      "pr-relative pr-flex pr-cursor-default pr-select-none pr-items-center pr-rounded-sm pr-py-1.5 pr-pl-8 pr-pr-2 pr-text-sm pr-outline-none pr-transition-colors focus:pr-bg-accent focus:pr-text-accent-foreground data-[disabled]:pr-pointer-events-none data-[disabled]:pr-opacity-50",
      e
    ),
    checked: r,
    ...n,
    children: [
      /* @__PURE__ */ d("span", { className: "pr-absolute pr-left-2 pr-flex pr-h-3.5 pr-w-3.5 pr-items-center pr-justify-center", children: /* @__PURE__ */ d(be.ItemIndicator, { children: /* @__PURE__ */ d(Po, { className: "pr-h-4 pr-w-4" }) }) }),
      t
    ]
  }
));
Ao.displayName = be.CheckboxItem.displayName;
const Xi = U.forwardRef(({ className: e, children: t, ...r }, n) => /* @__PURE__ */ $(
  be.RadioItem,
  {
    ref: n,
    className: D(
      "pr-relative pr-flex pr-cursor-default pr-select-none pr-items-center pr-rounded-sm pr-py-1.5 pr-pl-8 pr-pr-2 pr-text-sm pr-outline-none pr-transition-colors focus:pr-bg-accent focus:pr-text-accent-foreground data-[disabled]:pr-pointer-events-none data-[disabled]:pr-opacity-50",
      e
    ),
    ...r,
    children: [
      /* @__PURE__ */ d("span", { className: "pr-absolute pr-left-2 pr-flex pr-h-3.5 pr-w-3.5 pr-items-center pr-justify-center", children: /* @__PURE__ */ d(be.ItemIndicator, { children: /* @__PURE__ */ d(Jl, { className: "pr-h-2 pr-w-2 pr-fill-current" }) }) }),
      t
    ]
  }
));
Xi.displayName = be.RadioItem.displayName;
const Vr = U.forwardRef(({ className: e, inset: t, ...r }, n) => /* @__PURE__ */ d(
  be.Label,
  {
    ref: n,
    className: D("pr-px-2 pr-py-1.5 pr-text-sm pr-font-semibold", t && "pr-pl-8", e),
    ...r
  }
));
Vr.displayName = be.Label.displayName;
const Cn = U.forwardRef(({ className: e, ...t }, r) => /* @__PURE__ */ d(
  be.Separator,
  {
    ref: r,
    className: D("pr--mx-1 pr-my-1 pr-h-px pr-bg-muted", e),
    ...t
  }
));
Cn.displayName = be.Separator.displayName;
function mp({ className: e, ...t }) {
  return /* @__PURE__ */ d(
    "span",
    {
      className: D("pr-ml-auto pr-text-xs pr-tracking-widest pr-opacity-60", e),
      ...t
    }
  );
}
mp.displayName = "DropdownMenuShortcut";
const hp = xn(
  ({
    bookId: e,
    handleSelectBook: t,
    isSelected: r,
    handleHighlightBook: n,
    handleKeyDown: o,
    bookType: a,
    children: i
  }, l) => /* @__PURE__ */ $(
    Wi,
    {
      ref: l,
      textValue: e,
      className: D("pr-mx-1 pr-px-1 pr-font-normal pr-text-foreground/80", {
        // Overriding `data-[highlighted]` changes the default gray background that is normally shown on hover
        "pr-bg-amber-50 pr-text-yellow-900 data-[highlighted]:pr-bg-amber-100": r
      }),
      onSelect: (c) => {
        c.preventDefault(), t();
      },
      onKeyDown: (c) => {
        o(c);
      },
      onFocus: n,
      onMouseMove: n,
      children: [
        /* @__PURE__ */ d(
          "span",
          {
            className: D(
              "pr-border-b-0 pr-border-l-2 pr-border-r-0 pr-border-t-0 pr-border-solid pr-px-2",
              {
                "pr-font-bold": r,
                "pr-border-l-red-200": a.toLowerCase() === "ot",
                "pr-border-l-purple-200": a.toLowerCase() === "nt",
                "pr-border-l-indigo-200": a.toLowerCase() === "dc"
              }
            ),
            children: me.bookIdToEnglishName(e)
          }
        ),
        r && /* @__PURE__ */ d("div", { children: i })
      ]
    },
    e
  )
);
function gp({
  handleSelectChapter: e,
  endChapter: t,
  activeChapter: r,
  highlightedChapter: n,
  handleHighlightedChapter: o
}) {
  const a = Array.from({ length: t }, (l, c) => c + 1), i = Se(
    (l) => {
      o(l);
    },
    [o]
  );
  return /* @__PURE__ */ d("div", { className: D("pr-flex pr-flex-wrap pr-items-start pr-justify-start pr-self-stretch"), children: a.map((l) => /* @__PURE__ */ d(
    "div",
    {
      className: D(
        "pr-box-content pr-flex pr-h-4 pr-w-4 pr-cursor-pointer pr-items-center pr-justify-end pr-rounded-md pr-p-2 pr-text-amber-800",
        {
          "pr-font-semibold pr-text-amber-900": l === r,
          "pr-bg-amber-200": l === n
        }
      ),
      onClick: (c) => {
        c.preventDefault(), c.stopPropagation(), e(l);
      },
      role: "button",
      onKeyDown: (c) => {
        c.key === "Enter" && e(l);
      },
      tabIndex: 0,
      onMouseMove: () => i(l),
      children: l
    },
    l
  )) });
}
function bp({ handleSort: e, handleLocationHistory: t, handleBookmarks: r }) {
  return /* @__PURE__ */ $(Vr, { className: "pr-flex pr-justify-between", children: [
    /* @__PURE__ */ d("p", { className: "pr-inline-block pr-align-middle", children: "Go To" }),
    /* @__PURE__ */ $("div", { className: "pr-flex pr-items-center", children: [
      /* @__PURE__ */ d(
        Zl,
        {
          onClick: e,
          className: "pr-m-2 pr-h-4 pr-w-4 pr-cursor-pointer pr-gap-2"
        }
      ),
      /* @__PURE__ */ d(
        Ql,
        {
          onClick: t,
          className: "pr-m-2 pr-h-4 pr-w-4 pr-cursor-pointer pr-gap-2"
        }
      ),
      /* @__PURE__ */ d(
        ec,
        {
          onClick: r,
          className: "pr-m-2 pr-h-4 pr-w-4 pr-cursor-pointer pr-gap-2"
        }
      )
    ] })
  ] });
}
const Cr = me.allBookIds, vp = {
  OT: "Old Testament",
  NT: "New Testament",
  DC: "Deuterocanon"
}, ka = ["OT", "NT", "DC"], yp = 32 + 32 + 32, wp = [
  /^(\w+)$/i,
  // Matches a single word (book name or id)
  /^(\w+)(?:\s(\d+))$/i,
  // Matches a word followed by a chapter number
  /^(\w+)(?:\s(\d+):(\d+))$/i
  // Matches a word followed by a chapter and verse number
], xp = (e) => ({
  OT: Cr.filter((r) => me.isBookOT(r)),
  NT: Cr.filter((r) => me.isBookNT(r)),
  DC: Cr.filter((r) => me.isBookDC(r))
})[e], hr = (e) => Cc(me.bookIdToNumber(e));
function Ep() {
  return Cr.map((t) => me.bookIdToEnglishName(t));
}
function kp(e) {
  return Ep().includes(e);
}
function Np(e) {
  const t = e.toLowerCase().replace(/^\w/, (r) => r.toUpperCase());
  if (kp(t))
    return Cr.find((n) => me.bookIdToEnglishName(n) === t);
}
function Yv({ scrRef: e, handleSubmit: t }) {
  const [r, n] = ge(""), [o, a] = ge(
    me.bookNumberToId(e.bookNum)
  ), [i, l] = ge(e.chapterNum ?? 0), [c, u] = ge(
    me.bookNumberToId(e.bookNum)
  ), [m, v] = ge(!1), [b, p] = ge(m), h = Mt(void 0), f = Mt(void 0), g = Mt(void 0), w = Se(
    (k) => xp(k).filter((M) => {
      const j = me.bookIdToEnglishName(M).toLowerCase(), z = r.replace(/[^a-zA-Z]/g, "").toLowerCase();
      return j.includes(z) || // Match book name
      M.toLowerCase().includes(z);
    }),
    [r]
  ), O = (k) => {
    n(k);
  }, x = Mt(!1), E = Se((k) => {
    if (x.current) {
      x.current = !1;
      return;
    }
    v(k);
  }, []), y = Se(
    (k, M, j, z) => {
      if (l(
        me.bookNumberToId(e.bookNum) !== k ? 1 : e.chapterNum
      ), M || hr(k) === -1) {
        t({
          bookNum: me.bookIdToNumber(k),
          chapterNum: j || 1,
          verseNum: z || 1
        }), v(!1), n("");
        return;
      }
      a(o !== k ? k : ""), v(!M);
    },
    [t, e.bookNum, e.chapterNum, o]
  ), T = (k) => {
    k <= 0 || k > hr(o) || y(o, !0, k);
  }, C = Se(() => {
    wp.forEach((k) => {
      const M = r.match(k);
      if (M) {
        const [j, z = void 0, G = void 0] = M.slice(1), B = Np(j);
        (me.isBookIdValid(j) || B) && y(
          B ?? j,
          !0,
          z ? parseInt(z, 10) : 1,
          G ? parseInt(G, 10) : 1
        );
      }
    });
  }, [y, r]), I = Se(
    (k) => {
      m ? (k.key === "ArrowDown" || k.key === "ArrowUp") && (typeof g < "u" && // Ref uses null
      // eslint-disable-next-line no-null/no-null
      g.current !== null ? g.current.focus() : typeof f < "u" && // Ref uses null
      // eslint-disable-next-line no-null/no-null
      f.current !== null && f.current.focus(), k.preventDefault()) : v(!0);
    },
    [m]
  ), R = (k) => {
    const { key: M } = k;
    M === "ArrowRight" || M === "ArrowLeft" || M === "ArrowDown" || M === "ArrowUp" || M === "Enter" || (h.current.dispatchEvent(new KeyboardEvent("keydown", { key: M })), h.current.focus());
  }, _ = (k) => {
    const { key: M } = k;
    if (c === o) {
      if (M === "Enter") {
        k.preventDefault(), y(o, !0, i);
        return;
      }
      let j = 0;
      if (M === "ArrowRight")
        if (i < hr(c))
          j = 1;
        else {
          k.preventDefault();
          return;
        }
      else if (M === "ArrowLeft")
        if (i > 1)
          j = -1;
        else {
          k.preventDefault();
          return;
        }
      else
        M === "ArrowDown" ? j = 6 : M === "ArrowUp" && (j = -6);
      i + j <= 0 || i + j > hr(c) ? l(0) : j !== 0 && (l(i + j), k.preventDefault());
    }
  };
  return Qe(() => {
    o === c ? o === me.bookNumberToId(e.bookNum) ? l(e.chapterNum) : l(1) : l(0);
  }, [c, e.bookNum, e.chapterNum, o]), wa(() => {
    p(m);
  }, [m]), wa(() => {
    const k = setTimeout(() => {
      if (b && f.current && g.current) {
        const j = g.current.offsetTop - yp;
        f.current.scrollTo({ top: j, behavior: "instant" });
      }
    }, 10);
    return () => {
      clearTimeout(k);
    };
  }, [b]), /* @__PURE__ */ d("div", { className: "pr-twp pr-flex", children: /* @__PURE__ */ $(Mo, { modal: !1, open: m, onOpenChange: E, children: [
    /* @__PURE__ */ d(Gi, { asChild: !0, children: /* @__PURE__ */ d(
      Zc,
      {
        ref: h,
        value: r,
        handleSearch: O,
        handleKeyDown: I,
        handleOnClick: () => {
          a(me.bookNumberToId(e.bookNum)), u(me.bookNumberToId(e.bookNum)), l(e.chapterNum > 0 ? e.chapterNum : 0), v(!0), h.current.focus();
        },
        onFocus: () => {
          x.current = !0;
        },
        handleSubmit: C,
        placeholder: `${me.bookNumberToEnglishName(e.bookNum)} ${e.chapterNum}:${e.verseNum}`
      }
    ) }),
    /* @__PURE__ */ $(
      Tn,
      {
        className: "pr-m-1 pr-overflow-y-auto pr-p-0 pr-font-normal pr-text-foreground/80",
        style: { width: "233px", maxHeight: "500px", zIndex: "250" },
        onKeyDown: R,
        align: "start",
        ref: f,
        children: [
          /* @__PURE__ */ d(
            bp,
            {
              handleSort: () => console.log("sorting"),
              handleLocationHistory: () => console.log("location history"),
              handleBookmarks: () => console.log("bookmarks")
            }
          ),
          ka.map(
            (k, M) => w(k).length > 0 && /* @__PURE__ */ $("div", { children: [
              /* @__PURE__ */ d(Vr, { className: "pr-font-semibold pr-text-foreground/80", children: vp[k] }),
              w(k).map((j) => /* @__PURE__ */ d("div", { children: /* @__PURE__ */ d(
                hp,
                {
                  bookId: j,
                  handleSelectBook: () => y(j, !1),
                  isSelected: o === j,
                  handleHighlightBook: () => u(j),
                  handleKeyDown: _,
                  bookType: k,
                  ref: (z) => {
                    o === j && (g.current = z);
                  },
                  children: /* @__PURE__ */ d(
                    gp,
                    {
                      handleSelectChapter: T,
                      endChapter: hr(j),
                      activeChapter: e.bookNum === me.bookIdToNumber(j) ? e.chapterNum : 0,
                      highlightedChapter: i,
                      handleHighlightedChapter: (z) => {
                        l(z);
                      }
                    }
                  )
                }
              ) }, j)),
              ka.length - 1 !== M ? /* @__PURE__ */ d(Cn, {}) : void 0
            ] }, k)
          )
        ]
      }
    )
  ] }) });
}
const Tp = kn(
  "pr-twp pr-inline-flex pr-items-center pr-justify-center pr-whitespace-nowrap pr-rounded-md pr-text-sm pr-font-medium pr-ring-offset-background pr-transition-colors focus-visible:pr-outline-none focus-visible:pr-ring-2 focus-visible:pr-ring-ring focus-visible:pr-ring-offset-2 disabled:pr-pointer-events-none disabled:pr-opacity-50",
  {
    variants: {
      variant: {
        default: "pr-bg-primary pr-text-primary-foreground hover:pr-bg-primary/90",
        destructive: "pr-bg-destructive pr-text-destructive-foreground hover:pr-bg-destructive/90",
        outline: "pr-border pr-border-input pr-bg-background hover:pr-bg-accent hover:pr-text-accent-foreground",
        secondary: "pr-bg-secondary pr-text-secondary-foreground hover:pr-bg-secondary/80",
        ghost: "hover:pr-bg-accent hover:pr-text-accent-foreground",
        link: "pr-text-primary pr-underline-offset-4 hover:pr-underline"
      },
      size: {
        default: "pr-h-10 pr-px-4 pr-py-2",
        sm: "pr-h-9 pr-rounded-md pr-px-3",
        lg: "pr-h-11 pr-rounded-md pr-px-8",
        icon: "pr-h-10 pr-w-10"
      }
    },
    defaultVariants: {
      variant: "default",
      size: "default"
    }
  }
), Te = U.forwardRef(
  ({ className: e, variant: t, size: r, asChild: n = !1, ...o }, a) => /* @__PURE__ */ d(n ? Ic : "button", { className: D(Tp({ variant: t, size: r, className: e })), ref: a, ...o })
);
Te.displayName = "Button";
function Cp({ table: e }) {
  return /* @__PURE__ */ $(Mo, { children: [
    /* @__PURE__ */ d(Tc, { asChild: !0, children: /* @__PURE__ */ $(Te, { variant: "outline", size: "sm", className: "pr-ml-auto pr-hidden pr-h-8 lg:pr-flex", children: [
      /* @__PURE__ */ d(tc, { className: "pr-mr-2 pr-h-4 pr-w-4" }),
      "View"
    ] }) }),
    /* @__PURE__ */ $(Tn, { align: "end", className: "pr-w-[150px]", children: [
      /* @__PURE__ */ d(Vr, { children: "Toggle columns" }),
      /* @__PURE__ */ d(Cn, {}),
      e.getAllColumns().filter((t) => t.getCanHide()).map((t) => /* @__PURE__ */ d(
        Ao,
        {
          className: "pr-capitalize",
          checked: t.getIsVisible(),
          onCheckedChange: (r) => t.toggleVisibility(!!r),
          children: t.id
        },
        t.id
      ))
    ] })
  ] });
}
const _r = xe.Root, Sp = xe.Group, Ir = xe.Value, Zt = U.forwardRef(({ className: e, children: t, ...r }, n) => /* @__PURE__ */ $(
  xe.Trigger,
  {
    ref: n,
    className: D(
      "pr-flex pr-h-10 pr-w-full pr-items-center pr-justify-between pr-rounded-md pr-border pr-border-input pr-bg-background pr-px-3 pr-py-2 pr-text-sm pr-ring-offset-background placeholder:pr-text-muted-foreground focus:pr-outline-none focus:pr-ring-2 focus:pr-ring-ring focus:pr-ring-offset-2 disabled:pr-cursor-not-allowed disabled:pr-opacity-50 [&>span]:pr-line-clamp-1",
      e
    ),
    ...r,
    children: [
      t,
      /* @__PURE__ */ d(xe.Icon, { asChild: !0, children: /* @__PURE__ */ d(En, { className: "pr-h-4 pr-w-4 pr-opacity-50" }) })
    ]
  }
));
Zt.displayName = xe.Trigger.displayName;
const Yi = U.forwardRef(({ className: e, ...t }, r) => /* @__PURE__ */ d(
  xe.ScrollUpButton,
  {
    ref: r,
    className: D("pr-flex pr-cursor-default pr-items-center pr-justify-center pr-py-1", e),
    ...t,
    children: /* @__PURE__ */ d(rc, { className: "pr-h-4 pr-w-4" })
  }
));
Yi.displayName = xe.ScrollUpButton.displayName;
const qi = U.forwardRef(({ className: e, ...t }, r) => /* @__PURE__ */ d(
  xe.ScrollDownButton,
  {
    ref: r,
    className: D("pr-flex pr-cursor-default pr-items-center pr-justify-center pr-py-1", e),
    ...t,
    children: /* @__PURE__ */ d(En, { className: "pr-h-4 pr-w-4" })
  }
));
qi.displayName = xe.ScrollDownButton.displayName;
const Qt = U.forwardRef(({ className: e, children: t, position: r = "popper", ...n }, o) => /* @__PURE__ */ d(xe.Portal, { children: /* @__PURE__ */ $(
  xe.Content,
  {
    ref: o,
    className: D(
      "pr-twp pr-relative pr-z-50 pr-max-h-96 pr-min-w-[8rem] pr-overflow-hidden pr-rounded-md pr-border pr-bg-popover pr-text-popover-foreground pr-shadow-md data-[state=open]:pr-animate-in data-[state=closed]:pr-animate-out data-[state=closed]:pr-fade-out-0 data-[state=open]:pr-fade-in-0 data-[state=closed]:pr-zoom-out-95 data-[state=open]:pr-zoom-in-95 data-[side=bottom]:pr-slide-in-from-top-2 data-[side=left]:pr-slide-in-from-right-2 data-[side=right]:pr-slide-in-from-left-2 data-[side=top]:pr-slide-in-from-bottom-2",
      r === "popper" && "data-[side=bottom]:pr-translate-y-1 data-[side=left]:pr--translate-x-1 data-[side=right]:pr-translate-x-1 data-[side=top]:pr--translate-y-1",
      e
    ),
    position: r,
    ...n,
    children: [
      /* @__PURE__ */ d(Yi, {}),
      /* @__PURE__ */ d(
        xe.Viewport,
        {
          className: D(
            "pr-p-1",
            r === "popper" && "pr-h-[var(--radix-select-trigger-height)] pr-w-full pr-min-w-[var(--radix-select-trigger-width)]"
          ),
          children: t
        }
      ),
      /* @__PURE__ */ d(qi, {})
    ]
  }
) }));
Qt.displayName = xe.Content.displayName;
const Op = U.forwardRef(({ className: e, ...t }, r) => /* @__PURE__ */ d(
  xe.Label,
  {
    ref: r,
    className: D("pr-py-1.5 pr-pl-8 pr-pr-2 pr-text-sm pr-font-semibold", e),
    ...t
  }
));
Op.displayName = xe.Label.displayName;
const Ke = U.forwardRef(({ className: e, children: t, ...r }, n) => /* @__PURE__ */ $(
  xe.Item,
  {
    ref: n,
    className: D(
      "pr-relative pr-flex pr-w-full pr-cursor-default pr-select-none pr-items-center pr-rounded-sm pr-py-1.5 pr-pl-8 pr-pr-2 pr-text-sm pr-outline-none focus:pr-bg-accent focus:pr-text-accent-foreground data-[disabled]:pr-pointer-events-none data-[disabled]:pr-opacity-50",
      e
    ),
    ...r,
    children: [
      /* @__PURE__ */ d("span", { className: "pr-absolute pr-left-2 pr-flex pr-h-3.5 pr-w-3.5 pr-items-center pr-justify-center", children: /* @__PURE__ */ d(xe.ItemIndicator, { children: /* @__PURE__ */ d(Po, { className: "pr-h-4 pr-w-4" }) }) }),
      /* @__PURE__ */ d(xe.ItemText, { children: t })
    ]
  }
));
Ke.displayName = xe.Item.displayName;
const Rp = U.forwardRef(({ className: e, ...t }, r) => /* @__PURE__ */ d(
  xe.Separator,
  {
    ref: r,
    className: D("pr--mx-1 pr-my-1 pr-h-px pr-bg-muted", e),
    ...t
  }
));
Rp.displayName = xe.Separator.displayName;
function Pp({ table: e }) {
  return /* @__PURE__ */ d("div", { className: "pr-flex pr-items-center pr-justify-between pr-px-2 pr-pb-3 pr-pt-3", children: /* @__PURE__ */ $("div", { className: "pr-flex pr-items-center pr-space-x-6 lg:pr-space-x-8", children: [
    /* @__PURE__ */ $("div", { className: "pr-flex-1 pr-text-sm pr-text-muted-foreground", children: [
      e.getFilteredSelectedRowModel().rows.length,
      " of",
      " ",
      e.getFilteredRowModel().rows.length,
      " row(s) selected"
    ] }),
    /* @__PURE__ */ $("div", { className: "pr-flex pr-items-center pr-space-x-2", children: [
      /* @__PURE__ */ d("p", { className: "pr-text-nowrap pr-text-sm pr-font-medium", children: "Rows per page" }),
      /* @__PURE__ */ $(
        _r,
        {
          value: `${e.getState().pagination.pageSize}`,
          onValueChange: (t) => {
            e.setPageSize(Number(t));
          },
          children: [
            /* @__PURE__ */ d(Zt, { className: "pr-h-8 pr-w-[70px]", children: /* @__PURE__ */ d(Ir, { placeholder: e.getState().pagination.pageSize }) }),
            /* @__PURE__ */ d(Qt, { side: "top", children: [10, 20, 30, 40, 50].map((t) => /* @__PURE__ */ d(Ke, { value: `${t}`, children: t }, t)) })
          ]
        }
      )
    ] }),
    /* @__PURE__ */ $("div", { className: "pr-flex pr-w-[100px] pr-items-center pr-justify-center pr-text-sm pr-font-medium", children: [
      "Page ",
      e.getState().pagination.pageIndex + 1,
      " of ",
      e.getPageCount()
    ] }),
    /* @__PURE__ */ $("div", { className: "pr-flex pr-items-center pr-space-x-2", children: [
      /* @__PURE__ */ $(
        Te,
        {
          variant: "outline",
          size: "icon",
          className: "pr-hidden pr-h-8 pr-w-8 pr-p-0 lg:pr-flex",
          onClick: () => e.setPageIndex(0),
          disabled: !e.getCanPreviousPage(),
          children: [
            /* @__PURE__ */ d("span", { className: "pr-sr-only", children: "Go to first page" }),
            /* @__PURE__ */ d(nc, { className: "pr-h-4 pr-w-4" })
          ]
        }
      ),
      /* @__PURE__ */ $(
        Te,
        {
          variant: "outline",
          size: "icon",
          className: "pr-h-8 pr-w-8 pr-p-0",
          onClick: () => e.previousPage(),
          disabled: !e.getCanPreviousPage(),
          children: [
            /* @__PURE__ */ d("span", { className: "pr-sr-only", children: "Go to previous page" }),
            /* @__PURE__ */ d(oc, { className: "pr-h-4 pr-w-4" })
          ]
        }
      ),
      /* @__PURE__ */ $(
        Te,
        {
          variant: "outline",
          size: "icon",
          className: "pr-h-8 pr-w-8 pr-p-0",
          onClick: () => e.nextPage(),
          disabled: !e.getCanNextPage(),
          children: [
            /* @__PURE__ */ d("span", { className: "pr-sr-only", children: "Go to next page" }),
            /* @__PURE__ */ d(ac, { className: "pr-h-4 pr-w-4" })
          ]
        }
      ),
      /* @__PURE__ */ $(
        Te,
        {
          variant: "outline",
          size: "icon",
          className: "pr-hidden pr-h-8 pr-w-8 pr-p-0 lg:pr-flex",
          onClick: () => e.setPageIndex(e.getPageCount() - 1),
          disabled: !e.getCanNextPage(),
          children: [
            /* @__PURE__ */ d("span", { className: "pr-sr-only", children: "Go to last page" }),
            /* @__PURE__ */ d(ic, { className: "pr-h-4 pr-w-4" })
          ]
        }
      )
    ] })
  ] }) });
}
const Sn = U.forwardRef(({ className: e, stickyHeader: t, ...r }, n) => /* @__PURE__ */ d("div", { className: D("pr-twp pr-relative pr-w-full", { "pr-overflow-auto": !t }), children: /* @__PURE__ */ d(
  "table",
  {
    ref: n,
    className: D("pr-w-full pr-caption-bottom pr-text-sm", e),
    ...r
  }
) }));
Sn.displayName = "Table";
const On = U.forwardRef(({ className: e, stickyHeader: t, ...r }, n) => /* @__PURE__ */ d(
  "thead",
  {
    ref: n,
    className: D(
      { "pr-sticky pr-top-0 pr-bg-muted": t },
      "[&_tr]:pr-border-b",
      e
    ),
    ...r
  }
));
On.displayName = "TableHeader";
const Rn = U.forwardRef(({ className: e, ...t }, r) => /* @__PURE__ */ d("tbody", { ref: r, className: D("[&_tr:last-child]:pr-border-0", e), ...t }));
Rn.displayName = "TableBody";
const $p = U.forwardRef(({ className: e, ...t }, r) => /* @__PURE__ */ d(
  "tfoot",
  {
    ref: r,
    className: D("pr-border-t pr-bg-muted/50 pr-font-medium [&>tr]:last:pr-border-b-0", e),
    ...t
  }
));
$p.displayName = "TableFooter";
const xt = U.forwardRef(
  ({ className: e, ...t }, r) => /* @__PURE__ */ d(
    "tr",
    {
      ref: r,
      className: D(
        "pr-border-b pr-transition-colors hover:pr-bg-muted/50 data-[state=selected]:pr-bg-muted",
        e
      ),
      ...t
    }
  )
);
xt.displayName = "TableRow";
const Mr = U.forwardRef(({ className: e, ...t }, r) => /* @__PURE__ */ d(
  "th",
  {
    ref: r,
    className: D(
      "pr-h-12 pr-px-4 pr-text-start pr-align-middle pr-font-medium pr-text-muted-foreground [&:has([role=checkbox])]:pr-pe-0",
      e
    ),
    ...t
  }
));
Mr.displayName = "TableHead";
const er = U.forwardRef(({ className: e, ...t }, r) => /* @__PURE__ */ d(
  "td",
  {
    ref: r,
    className: D("pr-p-4 pr-align-middle [&:has([role=checkbox])]:pr-pe-0", e),
    ...t
  }
));
er.displayName = "TableCell";
const _p = U.forwardRef(({ className: e, ...t }, r) => /* @__PURE__ */ d(
  "caption",
  {
    ref: r,
    className: D("pr-mt-4 pr-text-sm pr-text-muted-foreground", e),
    ...t
  }
));
_p.displayName = "TableCaption";
function Ip({
  columns: e,
  data: t,
  enablePagination: r = !1,
  showPaginationControls: n = !1,
  showColumnVisibilityControls: o = !1,
  stickyHeader: a = !1,
  onRowClickHandler: i = () => {
  }
}) {
  var g;
  const [l, c] = ge([]), [u, m] = ge([]), [v, b] = ge({}), [p, h] = ge({}), f = Pi({
    data: t,
    columns: e,
    getCoreRowModel: $i(),
    ...r && { getPaginationRowModel: Rc() },
    onSortingChange: c,
    getSortedRowModel: _i(),
    onColumnFiltersChange: m,
    getFilteredRowModel: Pc(),
    onColumnVisibilityChange: b,
    onRowSelectionChange: h,
    state: {
      sorting: l,
      columnFilters: u,
      columnVisibility: v,
      rowSelection: p
    }
  });
  return /* @__PURE__ */ $("div", { className: "pr-twp pr-font-sans", children: [
    o && /* @__PURE__ */ d(Cp, { table: f }),
    /* @__PURE__ */ $(Sn, { stickyHeader: a, children: [
      /* @__PURE__ */ d(On, { stickyHeader: a, children: f.getHeaderGroups().map((w) => /* @__PURE__ */ d(xt, { children: w.headers.map((O) => /* @__PURE__ */ d(Mr, { children: O.isPlaceholder ? void 0 : Tr(O.column.columnDef.header, O.getContext()) }, O.id)) }, w.id)) }),
      /* @__PURE__ */ d(Rn, { children: (g = f.getRowModel().rows) != null && g.length ? f.getRowModel().rows.map((w) => /* @__PURE__ */ d(
        xt,
        {
          onClick: () => i(w, f),
          "data-state": w.getIsSelected() && "selected",
          children: w.getVisibleCells().map((O) => /* @__PURE__ */ d(er, { children: Tr(O.column.columnDef.cell, O.getContext()) }, O.id))
        },
        w.id
      )) : /* @__PURE__ */ d(xt, { children: /* @__PURE__ */ d(er, { colSpan: e.length, className: "pr-h-24 pr-text-center", children: "No results." }) }) })
    ] }),
    r && /* @__PURE__ */ $("div", { className: "pr-flex pr-items-center pr-justify-end pr-space-x-2 pr-py-4", children: [
      /* @__PURE__ */ d(
        Te,
        {
          variant: "outline",
          size: "sm",
          onClick: () => f.previousPage(),
          disabled: !f.getCanPreviousPage(),
          children: "Previous"
        }
      ),
      /* @__PURE__ */ d(
        Te,
        {
          variant: "outline",
          size: "sm",
          onClick: () => f.nextPage(),
          disabled: !f.getCanNextPage(),
          children: "Next"
        }
      )
    ] }),
    r && n && /* @__PURE__ */ d(Pp, { table: f })
  ] });
}
const Mp = (e) => e.split(/(?:\r?\n|\r)|(?=(?:\\(?:v|c|id)))/g), Na = (e) => {
  const t = /^\\[vc]\s+(\d+)/, r = e.match(t);
  if (r)
    return +r[1];
}, Ta = (e, t, r, n) => {
  if (!e || e === "" || t === "")
    return [];
  const o = [], a = Mp(e);
  let i = n.chapterNum, l = n.verseNum, c = 0;
  return a.forEach((u) => {
    u.startsWith("\\id") && (i = 0, l = 0), u.startsWith("\\c") && (i = Na(u), l = 0), u.startsWith("\\v") && (l = Na(u), i === 0 && (i = n.chapterNum));
    const m = r(u, t);
    for (let v = 0; v < m.length; v++) {
      const b = {
        reference: {
          ...n,
          chapterNum: i !== void 0 ? +i : -1,
          verseNum: l !== void 0 ? +l : -1
        },
        snippet: u,
        key: c
      };
      c += 1, o.push(b);
    }
  }), o;
};
function Ap({
  selectedItem: e,
  text: t,
  extractItems: r,
  scriptureReference: n,
  setScriptureReference: o,
  localizedStrings: a
}) {
  const i = a["%webView_inventory_occurrences_table_header_reference%"], l = a["%webView_inventory_occurrences_table_header_occurrence%"], [c, u] = ge(
    Ta(t, e, r, n)
  );
  return Qe(
    () => u(Ta(t, e, r, n)),
    [t, e, n, r]
  ), /* @__PURE__ */ $(Sn, { stickyHeader: !0, children: [
    /* @__PURE__ */ d(On, { stickyHeader: !0, children: /* @__PURE__ */ $(xt, { children: [
      /* @__PURE__ */ d(Mr, { children: i }),
      /* @__PURE__ */ d(Mr, { children: l })
    ] }) }),
    /* @__PURE__ */ d(Rn, { children: c.map((m) => /* @__PURE__ */ $(
      xt,
      {
        onClick: () => {
          o(m.reference);
        },
        children: [
          /* @__PURE__ */ d(er, { children: `${me.bookNumberToEnglishName(m.reference.bookNum)} ${m.reference.chapterNum}:${m.reference.verseNum}` }),
          /* @__PURE__ */ d(er, { children: m.snippet })
        ]
      },
      m.key
    )) })
  ] });
}
const qv = Object.freeze([
  "%webView_inventory_all%",
  "%webView_inventory_approved%",
  "%webView_inventory_unapproved%",
  "%webView_inventory_unknown%",
  "%webView_inventory_scope_book%",
  "%webView_inventory_scope_chapter%",
  "%webView_inventory_scope_verse%",
  "%webView_inventory_filter_text%",
  "%webView_inventory_occurrences_table_header_reference%",
  "%webView_inventory_occurrences_table_header_occurrence%"
]), Do = (e) => e === "asc" ? /* @__PURE__ */ d(sc, { className: "pr-ms-2 pr-h-4 pr-w-4" }) : e === "desc" ? /* @__PURE__ */ d(lc, { className: "pr-ms-2 pr-h-4 pr-w-4" }) : /* @__PURE__ */ d(cc, { className: "pr-ms-2 pr-h-4 pr-w-4" }), Dp = (e, t, r) => {
  let n = e;
  return t !== "all" && (n = n.filter(
    (o) => t === "approved" && o.status === "approved" || t === "unapproved" && o.status === "unapproved" || t === "unknown" && o.status === "unknown"
  )), r !== "" && (n = n.filter((o) => o.item.includes(r))), n;
}, jp = (e, t, r) => {
  const n = [], o = t(e);
  for (let a = 0; a < o.length; a++) {
    const i = o[a], l = n.find((c) => c.item === i);
    if (l)
      l.count += 1;
    else {
      const c = {
        item: i,
        count: 1,
        status: r(i)
      };
      n.push(c);
    }
  }
  return n;
}, gt = (e, t) => e[t] ?? t;
function Kv({
  scriptureReference: e,
  setScriptureReference: t,
  localizedStrings: r,
  extractItems: n,
  approvedItems: o,
  onApprovedItemsChange: a,
  unapprovedItems: i,
  onUnapprovedItemsChange: l,
  text: c,
  scope: u,
  onScopeChange: m,
  getColumns: v
}) {
  const b = gt(r, "%webView_inventory_all%"), p = gt(r, "%webView_inventory_approved%"), h = gt(r, "%webView_inventory_unapproved%"), f = gt(r, "%webView_inventory_unknown%"), g = gt(r, "%webView_inventory_scope_book%"), w = gt(r, "%webView_inventory_scope_chapter%"), O = gt(r, "%webView_inventory_scope_verse%"), x = gt(r, "%webView_inventory_filter_text%"), [E, y] = ge([]), [T, C] = ge("all"), [I, R] = ge(""), [_, k] = ge(""), M = Se(
    (V, S) => {
      y((Y) => {
        let H = [];
        return V.forEach((K) => {
          H = Y.map((q) => q.item === K && q.status !== S ? { ...q, status: S } : q);
        }), H;
      });
      let L = [...o];
      V.forEach((Y) => {
        S === "approved" ? L.includes(Y) || L.push(Y) : L = L.filter((H) => H !== Y);
      }), a(L);
      let X = [...i];
      V.forEach((Y) => {
        S === "unapproved" ? X.includes(Y) || X.push(Y) : X = X.filter(
          (H) => H !== Y
        );
      }), l(X);
    },
    [o, a, i, l]
  ), j = Se(
    (V) => o.includes(V) ? "approved" : i.includes(V) ? "unapproved" : "unknown",
    [o, i]
  );
  Qe(() => {
    c && y(jp(c, n, j));
  }, [n, c, j]);
  const z = ct(() => Dp(E, T, I), [E, T, I]);
  Qe(() => {
    k("");
  }, [z]);
  const G = (V, S) => {
    S.toggleAllRowsSelected(!1), V.toggleSelected(void 0), k(V.getValue("item"));
  }, B = ct(() => v(M), [v, M]), W = (V) => {
    if (V === "book" || V === "chapter" || V === "verse")
      m(V);
    else
      throw new Error(`Invalid scope value: ${V}`);
  }, te = (V) => {
    if (V === "all" || V === "approved" || V === "unapproved" || V === "unknown")
      C(V);
    else
      throw new Error(`Invalid status filter value: ${V}`);
  };
  return /* @__PURE__ */ $("div", { className: "pr-twp pr-flex pr-h-full pr-flex-col", children: [
    /* @__PURE__ */ $("div", { className: "pr-flex", children: [
      /* @__PURE__ */ $(
        _r,
        {
          onValueChange: (V) => te(V),
          defaultValue: T,
          children: [
            /* @__PURE__ */ d(Zt, { className: "pr-m-1", children: /* @__PURE__ */ d(Ir, { placeholder: "Select filter" }) }),
            /* @__PURE__ */ $(Qt, { className: "pr-font-sans", children: [
              /* @__PURE__ */ d(Ke, { value: "all", children: b }),
              /* @__PURE__ */ d(Ke, { value: "approved", children: p }),
              /* @__PURE__ */ d(Ke, { value: "unapproved", children: h }),
              /* @__PURE__ */ d(Ke, { value: "unknown", children: f })
            ] })
          ]
        }
      ),
      /* @__PURE__ */ $(_r, { onValueChange: (V) => W(V), defaultValue: u, children: [
        /* @__PURE__ */ d(Zt, { className: "pr-m-1", children: /* @__PURE__ */ d(Ir, { placeholder: "Select scope" }) }),
        /* @__PURE__ */ $(Qt, { className: "pr-font-sans", children: [
          /* @__PURE__ */ d(Ke, { value: "book", children: g }),
          /* @__PURE__ */ d(Ke, { value: "chapter", children: w }),
          /* @__PURE__ */ d(Ke, { value: "verse", children: O })
        ] })
      ] }),
      /* @__PURE__ */ d(
        Fr,
        {
          className: "pr-m-1 pr-rounded-md pr-border",
          placeholder: x,
          value: I,
          onChange: (V) => {
            R(V.target.value);
          }
        }
      )
    ] }),
    /* @__PURE__ */ d("div", { className: "pr-m-1 pr-flex-1 pr-overflow-auto pr-rounded-md pr-border", children: /* @__PURE__ */ d(
      Ip,
      {
        columns: B,
        data: z,
        onRowClickHandler: G,
        stickyHeader: !0
      }
    ) }),
    _ !== "" && /* @__PURE__ */ d("div", { className: "pr-m-1 pr-flex-1 pr-overflow-auto pr-rounded-md pr-border", children: /* @__PURE__ */ d(
      Ap,
      {
        selectedItem: _,
        text: c,
        extractItems: n,
        scriptureReference: e,
        setScriptureReference: (V) => t(V),
        localizedStrings: r
      }
    ) })
  ] });
}
const Ki = kn(
  "pr-twp pr-font-sans pr-inline-flex pr-items-center pr-justify-center pr-rounded-md pr-text-sm pr-font-medium pr-ring-offset-background pr-transition-colors hover:pr-bg-muted hover:pr-text-muted-foreground focus-visible:pr-outline-none focus-visible:pr-ring-2 focus-visible:pr-ring-ring focus-visible:pr-ring-offset-2 disabled:pr-pointer-events-none disabled:pr-opacity-50 data-[state=on]:pr-bg-accent data-[state=on]:pr-text-accent-foreground",
  {
    variants: {
      variant: {
        default: "pr-bg-transparent",
        outline: "pr-border pr-border-input pr-bg-transparent hover:pr-bg-accent hover:pr-text-accent-foreground"
      },
      size: {
        default: "pr-h-10 pr-px-3",
        sm: "pr-h-9 pr-px-2.5",
        lg: "pr-h-11 pr-px-5"
      }
    },
    defaultVariants: {
      variant: "default",
      size: "default"
    }
  }
), Bp = U.forwardRef(({ className: e, variant: t, size: r, ...n }, o) => /* @__PURE__ */ d(
  Ii.Root,
  {
    ref: o,
    className: D(Ki({ variant: t, size: r, className: e })),
    ...n
  }
));
Bp.displayName = Ii.Root.displayName;
const Ji = U.createContext({
  size: "default",
  variant: "default"
}), Zi = U.forwardRef(({ className: e, variant: t, size: r, children: n, ...o }, a) => /* @__PURE__ */ d(
  Nn.Root,
  {
    ref: a,
    className: D(
      "pr-twp pr-flex pr-items-center pr-justify-center pr-gap-1 pr-font-sans",
      e
    ),
    ...o,
    children: /* @__PURE__ */ d(
      Ji.Provider,
      {
        value: { variant: t, size: r },
        children: n
      }
    )
  }
));
Zi.displayName = Nn.Root.displayName;
const an = U.forwardRef(({ className: e, children: t, variant: r, size: n, ...o }, a) => {
  const i = U.useContext(Ji);
  return /* @__PURE__ */ d(
    Nn.Item,
    {
      ref: a,
      className: D(
        Ki({
          variant: i.variant || r,
          size: i.size || n
        }),
        e
      ),
      ...o,
      children: t
    }
  );
});
an.displayName = Nn.Item.displayName;
const Jv = (e) => ({
  accessorKey: "item",
  header: ({ column: t }) => /* @__PURE__ */ $(Te, { variant: "ghost", onClick: () => t.toggleSorting(void 0), children: [
    e,
    Do(t.getIsSorted())
  ] })
}), Zv = (e) => ({
  accessorKey: "count",
  header: ({ column: t }) => /* @__PURE__ */ d("div", { className: "pr-flex pr-justify-end pr-tabular-nums", children: /* @__PURE__ */ $(Te, { variant: "ghost", onClick: () => t.toggleSorting(void 0), children: [
    e,
    Do(t.getIsSorted())
  ] }) }),
  cell: ({ row: t }) => /* @__PURE__ */ d("div", { className: "pr-flex pr-justify-end", children: t.getValue("count") })
}), Qv = (e, t) => ({
  accessorKey: "status",
  header: ({ column: r }) => /* @__PURE__ */ d("div", { className: "pr-flex pr-justify-center", children: /* @__PURE__ */ $(Te, { variant: "ghost", onClick: () => r.toggleSorting(void 0), children: [
    e,
    Do(r.getIsSorted())
  ] }) }),
  cell: ({ row: r }) => {
    const n = r.getValue("status"), o = r.getValue("item");
    return /* @__PURE__ */ $(Zi, { value: n, variant: "outline", type: "single", children: [
      /* @__PURE__ */ d(an, { onClick: () => t([o], "approved"), value: "approved", children: /* @__PURE__ */ d(pc, {}) }),
      /* @__PURE__ */ d(
        an,
        {
          onClick: () => t([o], "unapproved"),
          value: "unapproved",
          children: /* @__PURE__ */ d(dc, {})
        }
      ),
      /* @__PURE__ */ d(an, { onClick: () => t([o], "unknown"), value: "unknown", children: /* @__PURE__ */ d(uc, {}) })
    ] });
  }
}), qn = {
  [fe("undefined")]: "Ø",
  [fe(0)]: "A",
  [fe(1)]: "B",
  [fe(2)]: "C",
  [fe(3)]: "D",
  [fe(4)]: "E",
  [fe(5)]: "F",
  [fe(6)]: "G",
  [fe(7)]: "H",
  [fe(8)]: "I",
  [fe(9)]: "J",
  [fe(10)]: "K",
  [fe(11)]: "L",
  [fe(12)]: "M",
  [fe(13)]: "N",
  [fe(14)]: "O",
  [fe(15)]: "P",
  [fe(16)]: "Q",
  [fe(17)]: "R",
  [fe(18)]: "S",
  [fe(19)]: "T",
  [fe(20)]: "U",
  [fe(21)]: "V",
  [fe(22)]: "W",
  [fe(23)]: "X",
  [fe(24)]: "Y",
  [fe(25)]: "Z"
};
function e0({
  availableScrollGroupIds: e,
  scrollGroupId: t,
  onChangeScrollGroupId: r,
  localizedStrings: n = {}
}) {
  const o = {
    ...qn,
    ...Object.fromEntries(
      Object.entries(n).map(
        ([a, i]) => [
          a,
          a === i && a in qn ? qn[a] : i
        ]
      )
    )
  };
  return /* @__PURE__ */ $(
    _r,
    {
      value: `${t}`,
      onValueChange: (a) => r(
        a === "undefined" ? void 0 : parseInt(a, 10)
      ),
      children: [
        /* @__PURE__ */ d(Zt, { className: "pr-twp pr-w-auto", children: /* @__PURE__ */ d(
          Ir,
          {
            placeholder: o[fe(t)] ?? t
          }
        ) }),
        /* @__PURE__ */ d(
          Qt,
          {
            style: { zIndex: 250 },
            children: e.map((a) => /* @__PURE__ */ d(Ke, { value: `${a}`, children: o[fe(a)] }, `${a}`))
          }
        )
      ]
    }
  );
}
const Lp = $r.Root, Fp = $r.Trigger, Qi = U.forwardRef(({ className: e, align: t = "center", sideOffset: r = 4, ...n }, o) => /* @__PURE__ */ d($r.Portal, { children: /* @__PURE__ */ d(
  $r.Content,
  {
    ref: o,
    align: t,
    sideOffset: r,
    className: D(
      "pr-twp pr-z-50 pr-w-72 pr-rounded-md pr-border pr-bg-popover pr-p-4 pr-text-popover-foreground pr-shadow-md pr-outline-none data-[state=open]:pr-animate-in data-[state=closed]:pr-animate-out data-[state=closed]:pr-fade-out-0 data-[state=open]:pr-fade-in-0 data-[state=closed]:pr-zoom-out-95 data-[state=open]:pr-zoom-in-95 data-[side=bottom]:pr-slide-in-from-top-2 data-[side=left]:pr-slide-in-from-right-2 data-[side=right]:pr-slide-in-from-left-2 data-[side=top]:pr-slide-in-from-bottom-2",
      e
    ),
    ...n
  }
) }));
Qi.displayName = $r.Content.displayName;
const Vp = et.Portal, es = U.forwardRef(({ className: e, ...t }, r) => /* @__PURE__ */ d(
  et.Overlay,
  {
    ref: r,
    className: D(
      "pr- pr-fixed pr-inset-0 pr-z-50 pr-bg-black/80 data-[state=open]:pr-animate-in data-[state=closed]:pr-animate-out data-[state=closed]:pr-fade-out-0 data-[state=open]:pr-fade-in-0",
      e
    ),
    ...t
  }
));
es.displayName = et.Overlay.displayName;
const zp = U.forwardRef(({ className: e, children: t, ...r }, n) => /* @__PURE__ */ $(Vp, { children: [
  /* @__PURE__ */ d(es, {}),
  /* @__PURE__ */ $(
    et.Content,
    {
      ref: n,
      className: D(
        "pr-fixed pr-left-[50%] pr-top-[50%] pr-z-50 pr-grid pr-w-full pr-max-w-lg pr-translate-x-[-50%] pr-translate-y-[-50%] pr-gap-4 pr-border pr-bg-background pr-p-6 pr-shadow-lg pr-duration-200 data-[state=open]:pr-animate-in data-[state=closed]:pr-animate-out data-[state=closed]:pr-fade-out-0 data-[state=open]:pr-fade-in-0 data-[state=closed]:pr-zoom-out-95 data-[state=open]:pr-zoom-in-95 data-[state=closed]:pr-slide-out-to-left-1/2 data-[state=closed]:pr-slide-out-to-top-[48%] data-[state=open]:pr-slide-in-from-left-1/2 data-[state=open]:pr-slide-in-from-top-[48%] sm:pr-rounded-lg",
        e
      ),
      ...r,
      children: [
        t,
        /* @__PURE__ */ $(et.Close, { className: "pr-absolute pr-right-4 pr-top-4 pr-rounded-sm pr-opacity-70 pr-ring-offset-background pr-transition-opacity hover:pr-opacity-100 focus:pr-outline-none focus:pr-ring-2 focus:pr-ring-ring focus:pr-ring-offset-2 disabled:pr-pointer-events-none data-[state=open]:pr-bg-accent data-[state=open]:pr-text-muted-foreground", children: [
          /* @__PURE__ */ d(fc, { className: "pr-h-4 pr-w-4" }),
          /* @__PURE__ */ d("span", { className: "pr-sr-only", children: "Close" })
        ] })
      ]
    }
  )
] }));
zp.displayName = et.Content.displayName;
const Up = U.forwardRef(({ className: e, ...t }, r) => /* @__PURE__ */ d(
  et.Title,
  {
    ref: r,
    className: D("pr-text-lg pr-font-semibold pr-leading-none pr-tracking-tight", e),
    ...t
  }
));
Up.displayName = et.Title.displayName;
const Hp = U.forwardRef(({ className: e, ...t }, r) => /* @__PURE__ */ d(
  et.Description,
  {
    ref: r,
    className: D("pr-text-sm pr-text-muted-foreground", e),
    ...t
  }
));
Hp.displayName = et.Description.displayName;
const ts = U.forwardRef(({ className: e, ...t }, r) => /* @__PURE__ */ d(
  De,
  {
    ref: r,
    className: D(
      "pr-flex pr-h-full pr-w-full pr-flex-col pr-overflow-hidden pr-rounded-md pr-bg-popover pr-text-popover-foreground",
      e
    ),
    ...t
  }
));
ts.displayName = De.displayName;
const rs = U.forwardRef(({ className: e, ...t }, r) => /* @__PURE__ */ $("div", { className: "pr-flex pr-items-center pr-border-b pr-px-3", children: [
  /* @__PURE__ */ d(mc, { className: "pr-me-2 pr-h-4 pr-w-4 pr-shrink-0 pr-opacity-50" }),
  /* @__PURE__ */ d(
    De.Input,
    {
      ref: r,
      className: D(
        "pr-flex pr-h-11 pr-w-full pr-rounded-md pr-bg-transparent pr-py-3 pr-text-sm pr-outline-none placeholder:pr-text-muted-foreground disabled:pr-cursor-not-allowed disabled:pr-opacity-50",
        e
      ),
      ...t
    }
  )
] }));
rs.displayName = De.Input.displayName;
const ns = U.forwardRef(({ className: e, ...t }, r) => /* @__PURE__ */ d(
  De.List,
  {
    ref: r,
    className: D("pr-max-h-[300px] pr-overflow-y-auto pr-overflow-x-hidden", e),
    ...t
  }
));
ns.displayName = De.List.displayName;
const os = U.forwardRef((e, t) => /* @__PURE__ */ d(De.Empty, { ref: t, className: "pr-py-6 pr-text-center pr-text-sm", ...e }));
os.displayName = De.Empty.displayName;
const Gp = U.forwardRef(({ className: e, ...t }, r) => /* @__PURE__ */ d(
  De.Group,
  {
    ref: r,
    className: D(
      "pr-overflow-hidden pr-p-1 pr-text-foreground [&_[cmdk-group-heading]]:pr-px-2 [&_[cmdk-group-heading]]:pr-py-1.5 [&_[cmdk-group-heading]]:pr-text-xs [&_[cmdk-group-heading]]:pr-font-medium [&_[cmdk-group-heading]]:pr-text-muted-foreground",
      e
    ),
    ...t
  }
));
Gp.displayName = De.Group.displayName;
const Wp = U.forwardRef(({ className: e, ...t }, r) => /* @__PURE__ */ d(
  De.Separator,
  {
    ref: r,
    className: D("pr--mx-1 pr-h-px pr-bg-border", e),
    ...t
  }
));
Wp.displayName = De.Separator.displayName;
const as = U.forwardRef(({ className: e, ...t }, r) => /* @__PURE__ */ d(
  De.Item,
  {
    ref: r,
    className: D(
      "pr-relative pr-flex pr-cursor-default pr-select-none pr-items-center pr-rounded-sm pr-px-2 pr-py-1.5 pr-text-sm pr-outline-none data-[disabled=true]:pr-pointer-events-none data-[selected=true]:pr-bg-accent data-[selected=true]:pr-text-accent-foreground data-[disabled=true]:pr-opacity-50",
      e
    ),
    ...t
  }
));
as.displayName = De.Item.displayName;
function Xp(e) {
  return typeof e == "string" ? e : typeof e == "number" ? e.toString() : e.label;
}
function Ca({
  id: e,
  options: t = [],
  className: r,
  value: n,
  onChange: o = () => {
  },
  getOptionLabel: a = Xp,
  buttonPlaceholder: i = "",
  textPlaceholder: l = "",
  commandEmptyMessage: c = "No option found",
  buttonVariant: u = "outline",
  dir: m = "ltr",
  isDisabled: v = !1,
  ...b
}) {
  const [p, h] = ge(!1);
  return /* @__PURE__ */ $(Lp, { open: p, onOpenChange: h, ...b, children: [
    /* @__PURE__ */ d(Fp, { asChild: !0, children: /* @__PURE__ */ $(
      Te,
      {
        variant: u,
        role: "combobox",
        "aria-expanded": p,
        id: e,
        className: D("pr-w-[200px] pr-justify-between", r),
        disabled: v,
        children: [
<<<<<<< HEAD
          /* @__PURE__ */ d("span", { className: "pr-overflow-hidden pr-text-ellipsis pr-whitespace-nowrap", children: n ? a(n) : i }),
          /* @__PURE__ */ d(gc, { className: "pr-ms-2 pr-h-4 pr-w-4 pr-shrink-0 pr-opacity-50" })
=======
          n ? a(n) : i,
          /* @__PURE__ */ d(hc, { className: "pr-ms-2 pr-h-4 pr-w-4 pr-shrink-0 pr-opacity-50" })
>>>>>>> e9053989
        ]
      }
    ) }),
    /* @__PURE__ */ d(Qi, { className: "pr-w-[200px] pr-p-0", dir: m, children: /* @__PURE__ */ $(ts, { children: [
      /* @__PURE__ */ d(rs, { dir: m, placeholder: l, className: "pr-text-inherit" }),
      /* @__PURE__ */ d(os, { children: c }),
      /* @__PURE__ */ d(ns, { children: t.map((f) => /* @__PURE__ */ $(
        as,
        {
          value: a(f),
          onSelect: () => {
            o(f), h(!1);
          },
          children: [
            /* @__PURE__ */ d(
              Po,
              {
                className: D("pr-me-2 pr-h-4 pr-w-4", {
                  "pr-opacity-0": !n || a(n) !== a(f)
                })
              }
            ),
            a(f)
          ]
        },
        a(f)
      )) })
    ] }) })
  ] });
}
const Yp = kn(
  "pr-text-sm pr-font-medium pr-leading-none peer-disabled:pr-cursor-not-allowed peer-disabled:pr-opacity-70"
), un = U.forwardRef(({ className: e, ...t }, r) => /* @__PURE__ */ d(
  Mi.Root,
  {
    ref: r,
    className: D("pr-twp pr-font-sans", Yp(), e),
    ...t
  }
));
un.displayName = Mi.Root.displayName;
function t0({
  startChapter: e,
  endChapter: t,
  handleSelectStartChapter: r,
  handleSelectEndChapter: n,
  isDisabled: o = !1,
  chapterCount: a
}) {
  const i = ct(
    () => Array.from({ length: a }, (u, m) => m + 1),
    [a]
  );
  return /* @__PURE__ */ $(Et, { children: [
    /* @__PURE__ */ d(un, { className: "book-selection-chapter-form-label start", htmlFor: "start-chapters-combobox", children: "Chapters" }),
    /* @__PURE__ */ d(
      Ca,
      {
        isDisabled: o,
        onChange: (u) => {
          r(u), u > t && n(u);
        },
        className: "book-selection-chapter",
        options: i,
        getOptionLabel: (u) => u.toString(),
        value: e
      },
      "start chapter"
    ),
    /* @__PURE__ */ d(un, { className: "book-selection-chapter-form-label end", htmlFor: "end-chapters-combobox", children: "to" }),
    /* @__PURE__ */ d(
      Ca,
      {
        isDisabled: o,
        onChange: (u) => {
          n(u), u < e && r(u);
        },
        className: "book-selection-chapter",
        options: i,
        getOptionLabel: (u) => u.toString(),
        value: t
      },
      "end chapter"
    )
  ] });
}
var qt = /* @__PURE__ */ ((e) => (e.After = "after", e.Before = "before", e.Above = "above", e.Below = "below", e))(qt || {});
function qp({
  id: e,
  isChecked: t,
  labelText: r = "",
  labelPosition: n = qt.After,
  isIndeterminate: o = !1,
  isDefaultChecked: a,
  isDisabled: i = !1,
  hasError: l = !1,
  className: c,
  onChange: u
}) {
  const m = /* @__PURE__ */ d(
    Ac,
    {
      id: e,
      checked: t,
      indeterminate: o,
      defaultChecked: a,
      disabled: i,
      className: `papi-checkbox ${l ? "error" : ""} ${c ?? ""}`,
      onChange: u
    }
  );
  let v;
  if (r) {
    const b = n === qt.Before || n === qt.Above, p = /* @__PURE__ */ d("span", { className: `papi-checkbox-label ${l ? "error" : ""} ${c ?? ""}`, children: r }), h = n === qt.Before || n === qt.After, f = h ? p : /* @__PURE__ */ d("div", { children: p }), g = h ? m : /* @__PURE__ */ d("div", { children: m });
    v = /* @__PURE__ */ $(
      Mc,
      {
        className: `papi-checkbox ${n.toString()}`,
        disabled: i,
        error: l,
        children: [
          b && f,
          g,
          !b && f
        ]
      }
    );
  } else
    v = m;
  return v;
}
function r0({
  id: e,
  className: t,
  legend: r,
  listItems: n,
  selectedListItems: o,
  handleSelectListItem: a,
  createLabel: i
}) {
  return /* @__PURE__ */ $("fieldset", { id: e, className: t, children: [
    r && /* @__PURE__ */ d("legend", { children: r }),
    n.map((l) => /* @__PURE__ */ d(
      qp,
      {
        className: "check-item",
        isChecked: o.includes(l),
        labelText: i ? i(l) : l,
        onChange: (c) => a(l, c.target.checked)
      },
      l
    ))
  ] });
}
function Kp(e) {
  return e && e.__esModule && Object.prototype.hasOwnProperty.call(e, "default") ? e.default : e;
}
function Jp(e) {
  if (e.__esModule)
    return e;
  var t = e.default;
  if (typeof t == "function") {
    var r = function n() {
      return this instanceof n ? Reflect.construct(t, arguments, this.constructor) : t.apply(this, arguments);
    };
    r.prototype = t.prototype;
  } else
    r = {};
  return Object.defineProperty(r, "__esModule", { value: !0 }), Object.keys(e).forEach(function(n) {
    var o = Object.getOwnPropertyDescriptor(e, n);
    Object.defineProperty(r, n, o.get ? o : {
      enumerable: !0,
      get: function() {
        return e[n];
      }
    });
  }), r;
}
var jo = {}, is = { exports: {} };
(function(e) {
  function t(r) {
    return r && r.__esModule ? r : {
      default: r
    };
  }
  e.exports = t, e.exports.__esModule = !0, e.exports.default = e.exports;
})(is);
var Zp = is.exports, Kn = {};
function lr(e, t) {
  return process.env.NODE_ENV === "production" ? () => null : function(...n) {
    return e(...n) || t(...n);
  };
}
function P() {
  return P = Object.assign ? Object.assign.bind() : function(e) {
    for (var t = 1; t < arguments.length; t++) {
      var r = arguments[t];
      for (var n in r)
        Object.prototype.hasOwnProperty.call(r, n) && (e[n] = r[n]);
    }
    return e;
  }, P.apply(this, arguments);
}
function _t(e) {
  if (typeof e != "object" || e === null)
    return !1;
  const t = Object.getPrototypeOf(e);
  return (t === null || t === Object.prototype || Object.getPrototypeOf(t) === null) && !(Symbol.toStringTag in e) && !(Symbol.iterator in e);
}
function ss(e) {
  if (!_t(e))
    return e;
  const t = {};
  return Object.keys(e).forEach((r) => {
    t[r] = ss(e[r]);
  }), t;
}
function lt(e, t, r = {
  clone: !0
}) {
  const n = r.clone ? P({}, e) : e;
  return _t(e) && _t(t) && Object.keys(t).forEach((o) => {
    o !== "__proto__" && (_t(t[o]) && o in e && _t(e[o]) ? n[o] = lt(e[o], t[o], r) : r.clone ? n[o] = _t(t[o]) ? ss(t[o]) : t[o] : n[o] = t[o]);
  }), n;
}
var go = { exports: {} }, en = { exports: {} }, ce = {};
/** @license React v16.13.1
 * react-is.production.min.js
 *
 * Copyright (c) Facebook, Inc. and its affiliates.
 *
 * This source code is licensed under the MIT license found in the
 * LICENSE file in the root directory of this source tree.
 */
var Sa;
function Qp() {
  if (Sa)
    return ce;
  Sa = 1;
  var e = typeof Symbol == "function" && Symbol.for, t = e ? Symbol.for("react.element") : 60103, r = e ? Symbol.for("react.portal") : 60106, n = e ? Symbol.for("react.fragment") : 60107, o = e ? Symbol.for("react.strict_mode") : 60108, a = e ? Symbol.for("react.profiler") : 60114, i = e ? Symbol.for("react.provider") : 60109, l = e ? Symbol.for("react.context") : 60110, c = e ? Symbol.for("react.async_mode") : 60111, u = e ? Symbol.for("react.concurrent_mode") : 60111, m = e ? Symbol.for("react.forward_ref") : 60112, v = e ? Symbol.for("react.suspense") : 60113, b = e ? Symbol.for("react.suspense_list") : 60120, p = e ? Symbol.for("react.memo") : 60115, h = e ? Symbol.for("react.lazy") : 60116, f = e ? Symbol.for("react.block") : 60121, g = e ? Symbol.for("react.fundamental") : 60117, w = e ? Symbol.for("react.responder") : 60118, O = e ? Symbol.for("react.scope") : 60119;
  function x(y) {
    if (typeof y == "object" && y !== null) {
      var T = y.$$typeof;
      switch (T) {
        case t:
          switch (y = y.type, y) {
            case c:
            case u:
            case n:
            case a:
            case o:
            case v:
              return y;
            default:
              switch (y = y && y.$$typeof, y) {
                case l:
                case m:
                case h:
                case p:
                case i:
                  return y;
                default:
                  return T;
              }
          }
        case r:
          return T;
      }
    }
  }
  function E(y) {
    return x(y) === u;
  }
  return ce.AsyncMode = c, ce.ConcurrentMode = u, ce.ContextConsumer = l, ce.ContextProvider = i, ce.Element = t, ce.ForwardRef = m, ce.Fragment = n, ce.Lazy = h, ce.Memo = p, ce.Portal = r, ce.Profiler = a, ce.StrictMode = o, ce.Suspense = v, ce.isAsyncMode = function(y) {
    return E(y) || x(y) === c;
  }, ce.isConcurrentMode = E, ce.isContextConsumer = function(y) {
    return x(y) === l;
  }, ce.isContextProvider = function(y) {
    return x(y) === i;
  }, ce.isElement = function(y) {
    return typeof y == "object" && y !== null && y.$$typeof === t;
  }, ce.isForwardRef = function(y) {
    return x(y) === m;
  }, ce.isFragment = function(y) {
    return x(y) === n;
  }, ce.isLazy = function(y) {
    return x(y) === h;
  }, ce.isMemo = function(y) {
    return x(y) === p;
  }, ce.isPortal = function(y) {
    return x(y) === r;
  }, ce.isProfiler = function(y) {
    return x(y) === a;
  }, ce.isStrictMode = function(y) {
    return x(y) === o;
  }, ce.isSuspense = function(y) {
    return x(y) === v;
  }, ce.isValidElementType = function(y) {
    return typeof y == "string" || typeof y == "function" || y === n || y === u || y === a || y === o || y === v || y === b || typeof y == "object" && y !== null && (y.$$typeof === h || y.$$typeof === p || y.$$typeof === i || y.$$typeof === l || y.$$typeof === m || y.$$typeof === g || y.$$typeof === w || y.$$typeof === O || y.$$typeof === f);
  }, ce.typeOf = x, ce;
}
var pe = {};
/** @license React v16.13.1
 * react-is.development.js
 *
 * Copyright (c) Facebook, Inc. and its affiliates.
 *
 * This source code is licensed under the MIT license found in the
 * LICENSE file in the root directory of this source tree.
 */
var Oa;
function ed() {
  return Oa || (Oa = 1, process.env.NODE_ENV !== "production" && function() {
    var e = typeof Symbol == "function" && Symbol.for, t = e ? Symbol.for("react.element") : 60103, r = e ? Symbol.for("react.portal") : 60106, n = e ? Symbol.for("react.fragment") : 60107, o = e ? Symbol.for("react.strict_mode") : 60108, a = e ? Symbol.for("react.profiler") : 60114, i = e ? Symbol.for("react.provider") : 60109, l = e ? Symbol.for("react.context") : 60110, c = e ? Symbol.for("react.async_mode") : 60111, u = e ? Symbol.for("react.concurrent_mode") : 60111, m = e ? Symbol.for("react.forward_ref") : 60112, v = e ? Symbol.for("react.suspense") : 60113, b = e ? Symbol.for("react.suspense_list") : 60120, p = e ? Symbol.for("react.memo") : 60115, h = e ? Symbol.for("react.lazy") : 60116, f = e ? Symbol.for("react.block") : 60121, g = e ? Symbol.for("react.fundamental") : 60117, w = e ? Symbol.for("react.responder") : 60118, O = e ? Symbol.for("react.scope") : 60119;
    function x(F) {
      return typeof F == "string" || typeof F == "function" || // Note: its typeof might be other than 'symbol' or 'number' if it's a polyfill.
      F === n || F === u || F === a || F === o || F === v || F === b || typeof F == "object" && F !== null && (F.$$typeof === h || F.$$typeof === p || F.$$typeof === i || F.$$typeof === l || F.$$typeof === m || F.$$typeof === g || F.$$typeof === w || F.$$typeof === O || F.$$typeof === f);
    }
    function E(F) {
      if (typeof F == "object" && F !== null) {
        var re = F.$$typeof;
        switch (re) {
          case t:
            var A = F.type;
            switch (A) {
              case c:
              case u:
              case n:
              case a:
              case o:
              case v:
                return A;
              default:
                var se = A && A.$$typeof;
                switch (se) {
                  case l:
                  case m:
                  case h:
                  case p:
                  case i:
                    return se;
                  default:
                    return re;
                }
            }
          case r:
            return re;
        }
      }
    }
    var y = c, T = u, C = l, I = i, R = t, _ = m, k = n, M = h, j = p, z = r, G = a, B = o, W = v, te = !1;
    function V(F) {
      return te || (te = !0, console.warn("The ReactIs.isAsyncMode() alias has been deprecated, and will be removed in React 17+. Update your code to use ReactIs.isConcurrentMode() instead. It has the exact same API.")), S(F) || E(F) === c;
    }
    function S(F) {
      return E(F) === u;
    }
    function L(F) {
      return E(F) === l;
    }
    function X(F) {
      return E(F) === i;
    }
    function Y(F) {
      return typeof F == "object" && F !== null && F.$$typeof === t;
    }
    function H(F) {
      return E(F) === m;
    }
    function K(F) {
      return E(F) === n;
    }
    function q(F) {
      return E(F) === h;
    }
    function Z(F) {
      return E(F) === p;
    }
    function J(F) {
      return E(F) === r;
    }
    function Q(F) {
      return E(F) === a;
    }
    function ee(F) {
      return E(F) === o;
    }
    function ie(F) {
      return E(F) === v;
    }
    pe.AsyncMode = y, pe.ConcurrentMode = T, pe.ContextConsumer = C, pe.ContextProvider = I, pe.Element = R, pe.ForwardRef = _, pe.Fragment = k, pe.Lazy = M, pe.Memo = j, pe.Portal = z, pe.Profiler = G, pe.StrictMode = B, pe.Suspense = W, pe.isAsyncMode = V, pe.isConcurrentMode = S, pe.isContextConsumer = L, pe.isContextProvider = X, pe.isElement = Y, pe.isForwardRef = H, pe.isFragment = K, pe.isLazy = q, pe.isMemo = Z, pe.isPortal = J, pe.isProfiler = Q, pe.isStrictMode = ee, pe.isSuspense = ie, pe.isValidElementType = x, pe.typeOf = E;
  }()), pe;
}
var Ra;
function ls() {
  return Ra || (Ra = 1, process.env.NODE_ENV === "production" ? en.exports = Qp() : en.exports = ed()), en.exports;
}
/*
object-assign
(c) Sindre Sorhus
@license MIT
*/
var Jn, Pa;
function td() {
  if (Pa)
    return Jn;
  Pa = 1;
  var e = Object.getOwnPropertySymbols, t = Object.prototype.hasOwnProperty, r = Object.prototype.propertyIsEnumerable;
  function n(a) {
    if (a == null)
      throw new TypeError("Object.assign cannot be called with null or undefined");
    return Object(a);
  }
  function o() {
    try {
      if (!Object.assign)
        return !1;
      var a = new String("abc");
      if (a[5] = "de", Object.getOwnPropertyNames(a)[0] === "5")
        return !1;
      for (var i = {}, l = 0; l < 10; l++)
        i["_" + String.fromCharCode(l)] = l;
      var c = Object.getOwnPropertyNames(i).map(function(m) {
        return i[m];
      });
      if (c.join("") !== "0123456789")
        return !1;
      var u = {};
      return "abcdefghijklmnopqrst".split("").forEach(function(m) {
        u[m] = m;
      }), Object.keys(Object.assign({}, u)).join("") === "abcdefghijklmnopqrst";
    } catch {
      return !1;
    }
  }
  return Jn = o() ? Object.assign : function(a, i) {
    for (var l, c = n(a), u, m = 1; m < arguments.length; m++) {
      l = Object(arguments[m]);
      for (var v in l)
        t.call(l, v) && (c[v] = l[v]);
      if (e) {
        u = e(l);
        for (var b = 0; b < u.length; b++)
          r.call(l, u[b]) && (c[u[b]] = l[u[b]]);
      }
    }
    return c;
  }, Jn;
}
var Zn, $a;
function Bo() {
  if ($a)
    return Zn;
  $a = 1;
  var e = "SECRET_DO_NOT_PASS_THIS_OR_YOU_WILL_BE_FIRED";
  return Zn = e, Zn;
}
var Qn, _a;
function cs() {
  return _a || (_a = 1, Qn = Function.call.bind(Object.prototype.hasOwnProperty)), Qn;
}
var eo, Ia;
function rd() {
  if (Ia)
    return eo;
  Ia = 1;
  var e = function() {
  };
  if (process.env.NODE_ENV !== "production") {
    var t = Bo(), r = {}, n = cs();
    e = function(a) {
      var i = "Warning: " + a;
      typeof console < "u" && console.error(i);
      try {
        throw new Error(i);
      } catch {
      }
    };
  }
  function o(a, i, l, c, u) {
    if (process.env.NODE_ENV !== "production") {
      for (var m in a)
        if (n(a, m)) {
          var v;
          try {
            if (typeof a[m] != "function") {
              var b = Error(
                (c || "React class") + ": " + l + " type `" + m + "` is invalid; it must be a function, usually from the `prop-types` package, but received `" + typeof a[m] + "`.This often happens because of typos such as `PropTypes.function` instead of `PropTypes.func`."
              );
              throw b.name = "Invariant Violation", b;
            }
            v = a[m](i, m, c, l, null, t);
          } catch (h) {
            v = h;
          }
          if (v && !(v instanceof Error) && e(
            (c || "React class") + ": type specification of " + l + " `" + m + "` is invalid; the type checker function must return `null` or an `Error` but returned a " + typeof v + ". You may have forgotten to pass an argument to the type checker creator (arrayOf, instanceOf, objectOf, oneOf, oneOfType, and shape all require an argument)."
          ), v instanceof Error && !(v.message in r)) {
            r[v.message] = !0;
            var p = u ? u() : "";
            e(
              "Failed " + l + " type: " + v.message + (p ?? "")
            );
          }
        }
    }
  }
  return o.resetWarningCache = function() {
    process.env.NODE_ENV !== "production" && (r = {});
  }, eo = o, eo;
}
var to, Ma;
function nd() {
  if (Ma)
    return to;
  Ma = 1;
  var e = ls(), t = td(), r = Bo(), n = cs(), o = rd(), a = function() {
  };
  process.env.NODE_ENV !== "production" && (a = function(l) {
    var c = "Warning: " + l;
    typeof console < "u" && console.error(c);
    try {
      throw new Error(c);
    } catch {
    }
  });
  function i() {
    return null;
  }
  return to = function(l, c) {
    var u = typeof Symbol == "function" && Symbol.iterator, m = "@@iterator";
    function v(S) {
      var L = S && (u && S[u] || S[m]);
      if (typeof L == "function")
        return L;
    }
    var b = "<<anonymous>>", p = {
      array: w("array"),
      bigint: w("bigint"),
      bool: w("boolean"),
      func: w("function"),
      number: w("number"),
      object: w("object"),
      string: w("string"),
      symbol: w("symbol"),
      any: O(),
      arrayOf: x,
      element: E(),
      elementType: y(),
      instanceOf: T,
      node: _(),
      objectOf: I,
      oneOf: C,
      oneOfType: R,
      shape: M,
      exact: j
    };
    function h(S, L) {
      return S === L ? S !== 0 || 1 / S === 1 / L : S !== S && L !== L;
    }
    function f(S, L) {
      this.message = S, this.data = L && typeof L == "object" ? L : {}, this.stack = "";
    }
    f.prototype = Error.prototype;
    function g(S) {
      if (process.env.NODE_ENV !== "production")
        var L = {}, X = 0;
      function Y(K, q, Z, J, Q, ee, ie) {
        if (J = J || b, ee = ee || Z, ie !== r) {
          if (c) {
            var F = new Error(
              "Calling PropTypes validators directly is not supported by the `prop-types` package. Use `PropTypes.checkPropTypes()` to call them. Read more at http://fb.me/use-check-prop-types"
            );
            throw F.name = "Invariant Violation", F;
          } else if (process.env.NODE_ENV !== "production" && typeof console < "u") {
            var re = J + ":" + Z;
            !L[re] && // Avoid spamming the console because they are often not actionable except for lib authors
            X < 3 && (a(
              "You are manually calling a React.PropTypes validation function for the `" + ee + "` prop on `" + J + "`. This is deprecated and will throw in the standalone `prop-types` package. You may be seeing this warning due to a third-party PropTypes library. See https://fb.me/react-warning-dont-call-proptypes for details."
            ), L[re] = !0, X++);
          }
        }
        return q[Z] == null ? K ? q[Z] === null ? new f("The " + Q + " `" + ee + "` is marked as required " + ("in `" + J + "`, but its value is `null`.")) : new f("The " + Q + " `" + ee + "` is marked as required in " + ("`" + J + "`, but its value is `undefined`.")) : null : S(q, Z, J, Q, ee);
      }
      var H = Y.bind(null, !1);
      return H.isRequired = Y.bind(null, !0), H;
    }
    function w(S) {
      function L(X, Y, H, K, q, Z) {
        var J = X[Y], Q = B(J);
        if (Q !== S) {
          var ee = W(J);
          return new f(
            "Invalid " + K + " `" + q + "` of type " + ("`" + ee + "` supplied to `" + H + "`, expected ") + ("`" + S + "`."),
            { expectedType: S }
          );
        }
        return null;
      }
      return g(L);
    }
    function O() {
      return g(i);
    }
    function x(S) {
      function L(X, Y, H, K, q) {
        if (typeof S != "function")
          return new f("Property `" + q + "` of component `" + H + "` has invalid PropType notation inside arrayOf.");
        var Z = X[Y];
        if (!Array.isArray(Z)) {
          var J = B(Z);
          return new f("Invalid " + K + " `" + q + "` of type " + ("`" + J + "` supplied to `" + H + "`, expected an array."));
        }
        for (var Q = 0; Q < Z.length; Q++) {
          var ee = S(Z, Q, H, K, q + "[" + Q + "]", r);
          if (ee instanceof Error)
            return ee;
        }
        return null;
      }
      return g(L);
    }
    function E() {
      function S(L, X, Y, H, K) {
        var q = L[X];
        if (!l(q)) {
          var Z = B(q);
          return new f("Invalid " + H + " `" + K + "` of type " + ("`" + Z + "` supplied to `" + Y + "`, expected a single ReactElement."));
        }
        return null;
      }
      return g(S);
    }
    function y() {
      function S(L, X, Y, H, K) {
        var q = L[X];
        if (!e.isValidElementType(q)) {
          var Z = B(q);
          return new f("Invalid " + H + " `" + K + "` of type " + ("`" + Z + "` supplied to `" + Y + "`, expected a single ReactElement type."));
        }
        return null;
      }
      return g(S);
    }
    function T(S) {
      function L(X, Y, H, K, q) {
        if (!(X[Y] instanceof S)) {
          var Z = S.name || b, J = V(X[Y]);
          return new f("Invalid " + K + " `" + q + "` of type " + ("`" + J + "` supplied to `" + H + "`, expected ") + ("instance of `" + Z + "`."));
        }
        return null;
      }
      return g(L);
    }
    function C(S) {
      if (!Array.isArray(S))
        return process.env.NODE_ENV !== "production" && (arguments.length > 1 ? a(
          "Invalid arguments supplied to oneOf, expected an array, got " + arguments.length + " arguments. A common mistake is to write oneOf(x, y, z) instead of oneOf([x, y, z])."
        ) : a("Invalid argument supplied to oneOf, expected an array.")), i;
      function L(X, Y, H, K, q) {
        for (var Z = X[Y], J = 0; J < S.length; J++)
          if (h(Z, S[J]))
            return null;
        var Q = JSON.stringify(S, function(ie, F) {
          var re = W(F);
          return re === "symbol" ? String(F) : F;
        });
        return new f("Invalid " + K + " `" + q + "` of value `" + String(Z) + "` " + ("supplied to `" + H + "`, expected one of " + Q + "."));
      }
      return g(L);
    }
    function I(S) {
      function L(X, Y, H, K, q) {
        if (typeof S != "function")
          return new f("Property `" + q + "` of component `" + H + "` has invalid PropType notation inside objectOf.");
        var Z = X[Y], J = B(Z);
        if (J !== "object")
          return new f("Invalid " + K + " `" + q + "` of type " + ("`" + J + "` supplied to `" + H + "`, expected an object."));
        for (var Q in Z)
          if (n(Z, Q)) {
            var ee = S(Z, Q, H, K, q + "." + Q, r);
            if (ee instanceof Error)
              return ee;
          }
        return null;
      }
      return g(L);
    }
    function R(S) {
      if (!Array.isArray(S))
        return process.env.NODE_ENV !== "production" && a("Invalid argument supplied to oneOfType, expected an instance of array."), i;
      for (var L = 0; L < S.length; L++) {
        var X = S[L];
        if (typeof X != "function")
          return a(
            "Invalid argument supplied to oneOfType. Expected an array of check functions, but received " + te(X) + " at index " + L + "."
          ), i;
      }
      function Y(H, K, q, Z, J) {
        for (var Q = [], ee = 0; ee < S.length; ee++) {
          var ie = S[ee], F = ie(H, K, q, Z, J, r);
          if (F == null)
            return null;
          F.data && n(F.data, "expectedType") && Q.push(F.data.expectedType);
        }
        var re = Q.length > 0 ? ", expected one of type [" + Q.join(", ") + "]" : "";
        return new f("Invalid " + Z + " `" + J + "` supplied to " + ("`" + q + "`" + re + "."));
      }
      return g(Y);
    }
    function _() {
      function S(L, X, Y, H, K) {
        return z(L[X]) ? null : new f("Invalid " + H + " `" + K + "` supplied to " + ("`" + Y + "`, expected a ReactNode."));
      }
      return g(S);
    }
    function k(S, L, X, Y, H) {
      return new f(
        (S || "React class") + ": " + L + " type `" + X + "." + Y + "` is invalid; it must be a function, usually from the `prop-types` package, but received `" + H + "`."
      );
    }
    function M(S) {
      function L(X, Y, H, K, q) {
        var Z = X[Y], J = B(Z);
        if (J !== "object")
          return new f("Invalid " + K + " `" + q + "` of type `" + J + "` " + ("supplied to `" + H + "`, expected `object`."));
        for (var Q in S) {
          var ee = S[Q];
          if (typeof ee != "function")
            return k(H, K, q, Q, W(ee));
          var ie = ee(Z, Q, H, K, q + "." + Q, r);
          if (ie)
            return ie;
        }
        return null;
      }
      return g(L);
    }
    function j(S) {
      function L(X, Y, H, K, q) {
        var Z = X[Y], J = B(Z);
        if (J !== "object")
          return new f("Invalid " + K + " `" + q + "` of type `" + J + "` " + ("supplied to `" + H + "`, expected `object`."));
        var Q = t({}, X[Y], S);
        for (var ee in Q) {
          var ie = S[ee];
          if (n(S, ee) && typeof ie != "function")
            return k(H, K, q, ee, W(ie));
          if (!ie)
            return new f(
              "Invalid " + K + " `" + q + "` key `" + ee + "` supplied to `" + H + "`.\nBad object: " + JSON.stringify(X[Y], null, "  ") + `
Valid keys: ` + JSON.stringify(Object.keys(S), null, "  ")
            );
          var F = ie(Z, ee, H, K, q + "." + ee, r);
          if (F)
            return F;
        }
        return null;
      }
      return g(L);
    }
    function z(S) {
      switch (typeof S) {
        case "number":
        case "string":
        case "undefined":
          return !0;
        case "boolean":
          return !S;
        case "object":
          if (Array.isArray(S))
            return S.every(z);
          if (S === null || l(S))
            return !0;
          var L = v(S);
          if (L) {
            var X = L.call(S), Y;
            if (L !== S.entries) {
              for (; !(Y = X.next()).done; )
                if (!z(Y.value))
                  return !1;
            } else
              for (; !(Y = X.next()).done; ) {
                var H = Y.value;
                if (H && !z(H[1]))
                  return !1;
              }
          } else
            return !1;
          return !0;
        default:
          return !1;
      }
    }
    function G(S, L) {
      return S === "symbol" ? !0 : L ? L["@@toStringTag"] === "Symbol" || typeof Symbol == "function" && L instanceof Symbol : !1;
    }
    function B(S) {
      var L = typeof S;
      return Array.isArray(S) ? "array" : S instanceof RegExp ? "object" : G(L, S) ? "symbol" : L;
    }
    function W(S) {
      if (typeof S > "u" || S === null)
        return "" + S;
      var L = B(S);
      if (L === "object") {
        if (S instanceof Date)
          return "date";
        if (S instanceof RegExp)
          return "regexp";
      }
      return L;
    }
    function te(S) {
      var L = W(S);
      switch (L) {
        case "array":
        case "object":
          return "an " + L;
        case "boolean":
        case "date":
        case "regexp":
          return "a " + L;
        default:
          return L;
      }
    }
    function V(S) {
      return !S.constructor || !S.constructor.name ? b : S.constructor.name;
    }
    return p.checkPropTypes = o, p.resetWarningCache = o.resetWarningCache, p.PropTypes = p, p;
  }, to;
}
var ro, Aa;
function od() {
  if (Aa)
    return ro;
  Aa = 1;
  var e = Bo();
  function t() {
  }
  function r() {
  }
  return r.resetWarningCache = t, ro = function() {
    function n(i, l, c, u, m, v) {
      if (v !== e) {
        var b = new Error(
          "Calling PropTypes validators directly is not supported by the `prop-types` package. Use PropTypes.checkPropTypes() to call them. Read more at http://fb.me/use-check-prop-types"
        );
        throw b.name = "Invariant Violation", b;
      }
    }
    n.isRequired = n;
    function o() {
      return n;
    }
    var a = {
      array: n,
      bigint: n,
      bool: n,
      func: n,
      number: n,
      object: n,
      string: n,
      symbol: n,
      any: n,
      arrayOf: o,
      element: n,
      elementType: n,
      instanceOf: o,
      node: n,
      objectOf: o,
      oneOf: o,
      oneOfType: o,
      shape: o,
      exact: o,
      checkPropTypes: r,
      resetWarningCache: t
    };
    return a.PropTypes = a, a;
  }, ro;
}
if (process.env.NODE_ENV !== "production") {
  var ad = ls(), id = !0;
  go.exports = nd()(ad.isElement, id);
} else
  go.exports = od()();
var sd = go.exports;
const s = /* @__PURE__ */ Kp(sd);
function ld(e) {
  const {
    prototype: t = {}
  } = e;
  return !!t.isReactComponent;
}
function ps(e, t, r, n, o) {
  const a = e[t], i = o || t;
  if (a == null || // When server-side rendering React doesn't warn either.
  // This is not an accurate check for SSR.
  // This is only in place for Emotion compat.
  // TODO: Revisit once https://github.com/facebook/react/issues/20047 is resolved.
  typeof window > "u")
    return null;
  let l;
  const c = a.type;
  return typeof c == "function" && !ld(c) && (l = "Did you accidentally use a plain function component for an element instead?"), l !== void 0 ? new Error(`Invalid ${n} \`${i}\` supplied to \`${r}\`. Expected an element that can hold a ref. ${l} For more information see https://mui.com/r/caveat-with-refs-guide`) : null;
}
const ds = lr(s.element, ps);
ds.isRequired = lr(s.element.isRequired, ps);
const zr = ds;
function cd(e) {
  const {
    prototype: t = {}
  } = e;
  return !!t.isReactComponent;
}
function pd(e, t, r, n, o) {
  const a = e[t], i = o || t;
  if (a == null || // When server-side rendering React doesn't warn either.
  // This is not an accurate check for SSR.
  // This is only in place for emotion compat.
  // TODO: Revisit once https://github.com/facebook/react/issues/20047 is resolved.
  typeof window > "u")
    return null;
  let l;
  return typeof a == "function" && !cd(a) && (l = "Did you accidentally provide a plain function component instead?"), l !== void 0 ? new Error(`Invalid ${n} \`${i}\` supplied to \`${r}\`. Expected an element type that can hold a ref. ${l} For more information see https://mui.com/r/caveat-with-refs-guide`) : null;
}
const dd = lr(s.elementType, pd), ud = "exact-prop: ​";
function us(e) {
  return process.env.NODE_ENV === "production" ? e : P({}, e, {
    [ud]: (t) => {
      const r = Object.keys(t).filter((n) => !e.hasOwnProperty(n));
      return r.length > 0 ? new Error(`The following props are not supported: ${r.map((n) => `\`${n}\``).join(", ")}. Please remove them.`) : null;
    }
  });
}
function tr(e) {
  let t = "https://mui.com/production-error/?code=" + e;
  for (let r = 1; r < arguments.length; r += 1)
    t += "&args[]=" + encodeURIComponent(arguments[r]);
  return "Minified MUI error #" + e + "; visit " + t + " for the full message.";
}
var bo = { exports: {} }, de = {};
/**
 * @license React
 * react-is.production.min.js
 *
 * Copyright (c) Facebook, Inc. and its affiliates.
 *
 * This source code is licensed under the MIT license found in the
 * LICENSE file in the root directory of this source tree.
 */
var Da;
function fd() {
  if (Da)
    return de;
  Da = 1;
  var e = Symbol.for("react.element"), t = Symbol.for("react.portal"), r = Symbol.for("react.fragment"), n = Symbol.for("react.strict_mode"), o = Symbol.for("react.profiler"), a = Symbol.for("react.provider"), i = Symbol.for("react.context"), l = Symbol.for("react.server_context"), c = Symbol.for("react.forward_ref"), u = Symbol.for("react.suspense"), m = Symbol.for("react.suspense_list"), v = Symbol.for("react.memo"), b = Symbol.for("react.lazy"), p = Symbol.for("react.offscreen"), h;
  h = Symbol.for("react.module.reference");
  function f(g) {
    if (typeof g == "object" && g !== null) {
      var w = g.$$typeof;
      switch (w) {
        case e:
          switch (g = g.type, g) {
            case r:
            case o:
            case n:
            case u:
            case m:
              return g;
            default:
              switch (g = g && g.$$typeof, g) {
                case l:
                case i:
                case c:
                case b:
                case v:
                case a:
                  return g;
                default:
                  return w;
              }
          }
        case t:
          return w;
      }
    }
  }
  return de.ContextConsumer = i, de.ContextProvider = a, de.Element = e, de.ForwardRef = c, de.Fragment = r, de.Lazy = b, de.Memo = v, de.Portal = t, de.Profiler = o, de.StrictMode = n, de.Suspense = u, de.SuspenseList = m, de.isAsyncMode = function() {
    return !1;
  }, de.isConcurrentMode = function() {
    return !1;
  }, de.isContextConsumer = function(g) {
    return f(g) === i;
  }, de.isContextProvider = function(g) {
    return f(g) === a;
  }, de.isElement = function(g) {
    return typeof g == "object" && g !== null && g.$$typeof === e;
  }, de.isForwardRef = function(g) {
    return f(g) === c;
  }, de.isFragment = function(g) {
    return f(g) === r;
  }, de.isLazy = function(g) {
    return f(g) === b;
  }, de.isMemo = function(g) {
    return f(g) === v;
  }, de.isPortal = function(g) {
    return f(g) === t;
  }, de.isProfiler = function(g) {
    return f(g) === o;
  }, de.isStrictMode = function(g) {
    return f(g) === n;
  }, de.isSuspense = function(g) {
    return f(g) === u;
  }, de.isSuspenseList = function(g) {
    return f(g) === m;
  }, de.isValidElementType = function(g) {
    return typeof g == "string" || typeof g == "function" || g === r || g === o || g === n || g === u || g === m || g === p || typeof g == "object" && g !== null && (g.$$typeof === b || g.$$typeof === v || g.$$typeof === a || g.$$typeof === i || g.$$typeof === c || g.$$typeof === h || g.getModuleId !== void 0);
  }, de.typeOf = f, de;
}
var ue = {};
/**
 * @license React
 * react-is.development.js
 *
 * Copyright (c) Facebook, Inc. and its affiliates.
 *
 * This source code is licensed under the MIT license found in the
 * LICENSE file in the root directory of this source tree.
 */
var ja;
function md() {
  return ja || (ja = 1, process.env.NODE_ENV !== "production" && function() {
    var e = Symbol.for("react.element"), t = Symbol.for("react.portal"), r = Symbol.for("react.fragment"), n = Symbol.for("react.strict_mode"), o = Symbol.for("react.profiler"), a = Symbol.for("react.provider"), i = Symbol.for("react.context"), l = Symbol.for("react.server_context"), c = Symbol.for("react.forward_ref"), u = Symbol.for("react.suspense"), m = Symbol.for("react.suspense_list"), v = Symbol.for("react.memo"), b = Symbol.for("react.lazy"), p = Symbol.for("react.offscreen"), h = !1, f = !1, g = !1, w = !1, O = !1, x;
    x = Symbol.for("react.module.reference");
    function E(A) {
      return !!(typeof A == "string" || typeof A == "function" || A === r || A === o || O || A === n || A === u || A === m || w || A === p || h || f || g || typeof A == "object" && A !== null && (A.$$typeof === b || A.$$typeof === v || A.$$typeof === a || A.$$typeof === i || A.$$typeof === c || // This needs to include all possible module reference object
      // types supported by any Flight configuration anywhere since
      // we don't know which Flight build this will end up being used
      // with.
      A.$$typeof === x || A.getModuleId !== void 0));
    }
    function y(A) {
      if (typeof A == "object" && A !== null) {
        var se = A.$$typeof;
        switch (se) {
          case e:
            var Ne = A.type;
            switch (Ne) {
              case r:
              case o:
              case n:
              case u:
              case m:
                return Ne;
              default:
                var $e = Ne && Ne.$$typeof;
                switch ($e) {
                  case l:
                  case i:
                  case c:
                  case b:
                  case v:
                  case a:
                    return $e;
                  default:
                    return se;
                }
            }
          case t:
            return se;
        }
      }
    }
    var T = i, C = a, I = e, R = c, _ = r, k = b, M = v, j = t, z = o, G = n, B = u, W = m, te = !1, V = !1;
    function S(A) {
      return te || (te = !0, console.warn("The ReactIs.isAsyncMode() alias has been deprecated, and will be removed in React 18+.")), !1;
    }
    function L(A) {
      return V || (V = !0, console.warn("The ReactIs.isConcurrentMode() alias has been deprecated, and will be removed in React 18+.")), !1;
    }
    function X(A) {
      return y(A) === i;
    }
    function Y(A) {
      return y(A) === a;
    }
    function H(A) {
      return typeof A == "object" && A !== null && A.$$typeof === e;
    }
    function K(A) {
      return y(A) === c;
    }
    function q(A) {
      return y(A) === r;
    }
    function Z(A) {
      return y(A) === b;
    }
    function J(A) {
      return y(A) === v;
    }
    function Q(A) {
      return y(A) === t;
    }
    function ee(A) {
      return y(A) === o;
    }
    function ie(A) {
      return y(A) === n;
    }
    function F(A) {
      return y(A) === u;
    }
    function re(A) {
      return y(A) === m;
    }
    ue.ContextConsumer = T, ue.ContextProvider = C, ue.Element = I, ue.ForwardRef = R, ue.Fragment = _, ue.Lazy = k, ue.Memo = M, ue.Portal = j, ue.Profiler = z, ue.StrictMode = G, ue.Suspense = B, ue.SuspenseList = W, ue.isAsyncMode = S, ue.isConcurrentMode = L, ue.isContextConsumer = X, ue.isContextProvider = Y, ue.isElement = H, ue.isForwardRef = K, ue.isFragment = q, ue.isLazy = Z, ue.isMemo = J, ue.isPortal = Q, ue.isProfiler = ee, ue.isStrictMode = ie, ue.isSuspense = F, ue.isSuspenseList = re, ue.isValidElementType = E, ue.typeOf = y;
  }()), ue;
}
process.env.NODE_ENV === "production" ? bo.exports = fd() : bo.exports = md();
var fn = bo.exports;
const hd = /^\s*function(?:\s|\s*\/\*.*\*\/\s*)+([^(\s/]*)\s*/;
function gd(e) {
  const t = `${e}`.match(hd);
  return t && t[1] || "";
}
function fs(e, t = "") {
  return e.displayName || e.name || gd(e) || t;
}
function Ba(e, t, r) {
  const n = fs(t);
  return e.displayName || (n !== "" ? `${r}(${n})` : r);
}
function bd(e) {
  if (e != null) {
    if (typeof e == "string")
      return e;
    if (typeof e == "function")
      return fs(e, "Component");
    if (typeof e == "object")
      switch (e.$$typeof) {
        case fn.ForwardRef:
          return Ba(e, e.render, "ForwardRef");
        case fn.Memo:
          return Ba(e, e.type, "memo");
        default:
          return;
      }
  }
}
function pt(e, t, r, n, o) {
  if (process.env.NODE_ENV === "production")
    return null;
  const a = e[t], i = o || t;
  return a == null ? null : a && a.nodeType !== 1 ? new Error(`Invalid ${n} \`${i}\` supplied to \`${r}\`. Expected an HTMLElement.`) : null;
}
const vd = s.oneOfType([s.func, s.object]), Lo = vd;
function tt(e) {
  if (typeof e != "string")
    throw new Error(process.env.NODE_ENV !== "production" ? "MUI: `capitalize(string)` expects a string argument." : tr(7));
  return e.charAt(0).toUpperCase() + e.slice(1);
}
function vo(...e) {
  return e.reduce((t, r) => r == null ? t : function(...o) {
    t.apply(this, o), r.apply(this, o);
  }, () => {
  });
}
function ms(e, t = 166) {
  let r;
  function n(...o) {
    const a = () => {
      e.apply(this, o);
    };
    clearTimeout(r), r = setTimeout(a, t);
  }
  return n.clear = () => {
    clearTimeout(r);
  }, n;
}
function yd(e, t) {
  return process.env.NODE_ENV === "production" ? () => null : (r, n, o, a, i) => {
    const l = o || "<<anonymous>>", c = i || n;
    return typeof r[n] < "u" ? new Error(`The ${a} \`${c}\` of \`${l}\` is deprecated. ${t}`) : null;
  };
}
function wd(e, t) {
  var r, n;
  return /* @__PURE__ */ N.isValidElement(e) && t.indexOf(
    // For server components `muiName` is avaialble in element.type._payload.value.muiName
    // relevant info - https://github.com/facebook/react/blob/2807d781a08db8e9873687fccc25c0f12b4fb3d4/packages/react/src/ReactLazy.js#L45
    // eslint-disable-next-line no-underscore-dangle
    (r = e.type.muiName) != null ? r : (n = e.type) == null || (n = n._payload) == null || (n = n.value) == null ? void 0 : n.muiName
  ) !== -1;
}
function Re(e) {
  return e && e.ownerDocument || document;
}
function rr(e) {
  return Re(e).defaultView || window;
}
function xd(e, t) {
  if (process.env.NODE_ENV === "production")
    return () => null;
  const r = t ? P({}, t.propTypes) : null;
  return (o) => (a, i, l, c, u, ...m) => {
    const v = u || i, b = r == null ? void 0 : r[v];
    if (b) {
      const p = b(a, i, l, c, u, ...m);
      if (p)
        return p;
    }
    return typeof a[i] < "u" && !a[o] ? new Error(`The prop \`${v}\` of \`${e}\` can only be used together with the \`${o}\` prop.`) : null;
  };
}
function mn(e, t) {
  typeof e == "function" ? e(t) : e && (e.current = t);
}
const Ed = typeof window < "u" ? N.useLayoutEffect : N.useEffect, jt = Ed;
let La = 0;
function kd(e) {
  const [t, r] = N.useState(e), n = e || t;
  return N.useEffect(() => {
    t == null && (La += 1, r(`mui-${La}`));
  }, [t]), n;
}
const Fa = N["useId".toString()];
function hs(e) {
  if (Fa !== void 0) {
    const t = Fa();
    return e ?? t;
  }
  return kd(e);
}
function Nd(e, t, r, n, o) {
  if (process.env.NODE_ENV === "production")
    return null;
  const a = o || t;
  return typeof e[t] < "u" ? new Error(`The prop \`${a}\` is not supported. Please remove it.`) : null;
}
function gs({
  controlled: e,
  default: t,
  name: r,
  state: n = "value"
}) {
  const {
    current: o
  } = N.useRef(e !== void 0), [a, i] = N.useState(t), l = o ? e : a;
  if (process.env.NODE_ENV !== "production") {
    N.useEffect(() => {
      o !== (e !== void 0) && console.error([`MUI: A component is changing the ${o ? "" : "un"}controlled ${n} state of ${r} to be ${o ? "un" : ""}controlled.`, "Elements should not switch from uncontrolled to controlled (or vice versa).", `Decide between using a controlled or uncontrolled ${r} element for the lifetime of the component.`, "The nature of the state is determined during the first render. It's considered controlled if the value is not `undefined`.", "More info: https://fb.me/react-controlled-components"].join(`
`));
    }, [n, r, e]);
    const {
      current: u
    } = N.useRef(t);
    N.useEffect(() => {
      !o && u !== t && console.error([`MUI: A component is changing the default ${n} state of an uncontrolled ${r} after being initialized. To suppress this warning opt to use a controlled ${r}.`].join(`
`));
    }, [JSON.stringify(t)]);
  }
  const c = N.useCallback((u) => {
    o || i(u);
  }, []);
  return [l, c];
}
function Ar(e) {
  const t = N.useRef(e);
  return jt(() => {
    t.current = e;
  }), N.useRef((...r) => (
    // @ts-expect-error hide `this`
    (0, t.current)(...r)
  )).current;
}
function We(...e) {
  return N.useMemo(() => e.every((t) => t == null) ? null : (t) => {
    e.forEach((r) => {
      mn(r, t);
    });
  }, e);
}
const Va = {};
function Td(e, t) {
  const r = N.useRef(Va);
  return r.current === Va && (r.current = e(t)), r;
}
const Cd = [];
function Sd(e) {
  N.useEffect(e, Cd);
}
class Ur {
  constructor() {
    this.currentId = null, this.clear = () => {
      this.currentId !== null && (clearTimeout(this.currentId), this.currentId = null);
    }, this.disposeEffect = () => this.clear;
  }
  static create() {
    return new Ur();
  }
  /**
   * Executes `fn` after `delay`, clearing any previously scheduled call.
   */
  start(t, r) {
    this.clear(), this.currentId = setTimeout(() => {
      this.currentId = null, r();
    }, t);
  }
}
function Er() {
  const e = Td(Ur.create).current;
  return Sd(e.disposeEffect), e;
}
let Pn = !0, yo = !1;
const Od = new Ur(), Rd = {
  text: !0,
  search: !0,
  url: !0,
  tel: !0,
  email: !0,
  password: !0,
  number: !0,
  date: !0,
  month: !0,
  week: !0,
  time: !0,
  datetime: !0,
  "datetime-local": !0
};
function Pd(e) {
  const {
    type: t,
    tagName: r
  } = e;
  return !!(r === "INPUT" && Rd[t] && !e.readOnly || r === "TEXTAREA" && !e.readOnly || e.isContentEditable);
}
function $d(e) {
  e.metaKey || e.altKey || e.ctrlKey || (Pn = !0);
}
function no() {
  Pn = !1;
}
function _d() {
  this.visibilityState === "hidden" && yo && (Pn = !0);
}
function Id(e) {
  e.addEventListener("keydown", $d, !0), e.addEventListener("mousedown", no, !0), e.addEventListener("pointerdown", no, !0), e.addEventListener("touchstart", no, !0), e.addEventListener("visibilitychange", _d, !0);
}
function Md(e) {
  const {
    target: t
  } = e;
  try {
    return t.matches(":focus-visible");
  } catch {
  }
  return Pn || Pd(t);
}
function bs() {
  const e = N.useCallback((o) => {
    o != null && Id(o.ownerDocument);
  }, []), t = N.useRef(!1);
  function r() {
    return t.current ? (yo = !0, Od.start(100, () => {
      yo = !1;
    }), t.current = !1, !0) : !1;
  }
  function n(o) {
    return Md(o) ? (t.current = !0, !0) : !1;
  }
  return {
    isFocusVisibleRef: t,
    onFocus: n,
    onBlur: r,
    ref: e
  };
}
function vs(e) {
  const t = e.documentElement.clientWidth;
  return Math.abs(window.innerWidth - t);
}
function Ad(e) {
  const t = typeof e;
  switch (t) {
    case "number":
      return Number.isNaN(e) ? "NaN" : Number.isFinite(e) ? e !== Math.floor(e) ? "float" : "number" : "Infinity";
    case "object":
      return e === null ? "null" : e.constructor.name;
    default:
      return t;
  }
}
function Dd(e) {
  return typeof e == "number" && isFinite(e) && Math.floor(e) === e;
}
const jd = Number.isInteger || Dd;
function ys(e, t, r, n) {
  const o = e[t];
  if (o == null || !jd(o)) {
    const a = Ad(o);
    return new RangeError(`Invalid ${n} \`${t}\` of type \`${a}\` supplied to \`${r}\`, expected \`integer\`.`);
  }
  return null;
}
function ws(e, t, ...r) {
  return e[t] === void 0 ? null : ys(e, t, ...r);
}
function wo() {
  return null;
}
ws.isRequired = ys;
wo.isRequired = wo;
const xs = process.env.NODE_ENV === "production" ? wo : ws;
function Es(e, t) {
  const r = P({}, t);
  return Object.keys(e).forEach((n) => {
    if (n.toString().match(/^(components|slots)$/))
      r[n] = P({}, e[n], r[n]);
    else if (n.toString().match(/^(componentsProps|slotProps)$/)) {
      const o = e[n] || {}, a = t[n];
      r[n] = {}, !a || !Object.keys(a) ? r[n] = o : !o || !Object.keys(o) ? r[n] = a : (r[n] = P({}, a), Object.keys(o).forEach((i) => {
        r[n][i] = Es(o[i], a[i]);
      }));
    } else
      r[n] === void 0 && (r[n] = e[n]);
  }), r;
}
function ft(e, t, r = void 0) {
  const n = {};
  return Object.keys(e).forEach(
    // `Object.keys(slots)` can't be wider than `T` because we infer `T` from `slots`.
    // @ts-expect-error https://github.com/microsoft/TypeScript/pull/12253#issuecomment-263132208
    (o) => {
      n[o] = e[o].reduce((a, i) => {
        if (i) {
          const l = t(i);
          l !== "" && a.push(l), r && r[i] && a.push(r[i]);
        }
        return a;
      }, []).join(" ");
    }
  ), n;
}
const za = (e) => e, Bd = () => {
  let e = za;
  return {
    configure(t) {
      e = t;
    },
    generate(t) {
      return e(t);
    },
    reset() {
      e = za;
    }
  };
}, Ld = Bd(), ks = Ld, Ns = {
  active: "active",
  checked: "checked",
  completed: "completed",
  disabled: "disabled",
  error: "error",
  expanded: "expanded",
  focused: "focused",
  focusVisible: "focusVisible",
  open: "open",
  readOnly: "readOnly",
  required: "required",
  selected: "selected"
};
function nt(e, t, r = "Mui") {
  const n = Ns[t];
  return n ? `${r}-${n}` : `${ks.generate(e)}-${t}`;
}
function kt(e, t, r = "Mui") {
  const n = {};
  return t.forEach((o) => {
    n[o] = nt(e, o, r);
  }), n;
}
function Fd(e, t = Number.MIN_SAFE_INTEGER, r = Number.MAX_SAFE_INTEGER) {
  return Math.max(t, Math.min(e, r));
}
function he(e, t) {
  if (e == null)
    return {};
  var r = {}, n = Object.keys(e), o, a;
  for (a = 0; a < n.length; a++)
    o = n[a], !(t.indexOf(o) >= 0) && (r[o] = e[o]);
  return r;
}
const Vd = ["values", "unit", "step"], zd = (e) => {
  const t = Object.keys(e).map((r) => ({
    key: r,
    val: e[r]
  })) || [];
  return t.sort((r, n) => r.val - n.val), t.reduce((r, n) => P({}, r, {
    [n.key]: n.val
  }), {});
};
function Ud(e) {
  const {
    // The breakpoint **start** at this value.
    // For instance with the first breakpoint xs: [xs, sm).
    values: t = {
      xs: 0,
      // phone
      sm: 600,
      // tablet
      md: 900,
      // small laptop
      lg: 1200,
      // desktop
      xl: 1536
      // large screen
    },
    unit: r = "px",
    step: n = 5
  } = e, o = he(e, Vd), a = zd(t), i = Object.keys(a);
  function l(b) {
    return `@media (min-width:${typeof t[b] == "number" ? t[b] : b}${r})`;
  }
  function c(b) {
    return `@media (max-width:${(typeof t[b] == "number" ? t[b] : b) - n / 100}${r})`;
  }
  function u(b, p) {
    const h = i.indexOf(p);
    return `@media (min-width:${typeof t[b] == "number" ? t[b] : b}${r}) and (max-width:${(h !== -1 && typeof t[i[h]] == "number" ? t[i[h]] : p) - n / 100}${r})`;
  }
  function m(b) {
    return i.indexOf(b) + 1 < i.length ? u(b, i[i.indexOf(b) + 1]) : l(b);
  }
  function v(b) {
    const p = i.indexOf(b);
    return p === 0 ? l(i[1]) : p === i.length - 1 ? c(i[p]) : u(b, i[i.indexOf(b) + 1]).replace("@media", "@media not all and");
  }
  return P({
    keys: i,
    values: a,
    up: l,
    down: c,
    between: u,
    only: m,
    not: v,
    unit: r
  }, o);
}
const Hd = {
  borderRadius: 4
}, Gd = Hd, Wd = process.env.NODE_ENV !== "production" ? s.oneOfType([s.number, s.string, s.object, s.array]) : {}, Nt = Wd;
function Sr(e, t) {
  return t ? lt(e, t, {
    clone: !1
    // No need to clone deep, it's way faster.
  }) : e;
}
const Fo = {
  xs: 0,
  // phone
  sm: 600,
  // tablet
  md: 900,
  // small laptop
  lg: 1200,
  // desktop
  xl: 1536
  // large screen
}, Ua = {
  // Sorted ASC by size. That's important.
  // It can't be configured as it's used statically for propTypes.
  keys: ["xs", "sm", "md", "lg", "xl"],
  up: (e) => `@media (min-width:${Fo[e]}px)`
};
function dt(e, t, r) {
  const n = e.theme || {};
  if (Array.isArray(t)) {
    const a = n.breakpoints || Ua;
    return t.reduce((i, l, c) => (i[a.up(a.keys[c])] = r(t[c]), i), {});
  }
  if (typeof t == "object") {
    const a = n.breakpoints || Ua;
    return Object.keys(t).reduce((i, l) => {
      if (Object.keys(a.values || Fo).indexOf(l) !== -1) {
        const c = a.up(l);
        i[c] = r(t[l], l);
      } else {
        const c = l;
        i[c] = t[c];
      }
      return i;
    }, {});
  }
  return r(t);
}
function Xd(e = {}) {
  var t;
  return ((t = e.keys) == null ? void 0 : t.reduce((n, o) => {
    const a = e.up(o);
    return n[a] = {}, n;
  }, {})) || {};
}
function Yd(e, t) {
  return e.reduce((r, n) => {
    const o = r[n];
    return (!o || Object.keys(o).length === 0) && delete r[n], r;
  }, t);
}
function $n(e, t, r = !0) {
  if (!t || typeof t != "string")
    return null;
  if (e && e.vars && r) {
    const n = `vars.${t}`.split(".").reduce((o, a) => o && o[a] ? o[a] : null, e);
    if (n != null)
      return n;
  }
  return t.split(".").reduce((n, o) => n && n[o] != null ? n[o] : null, e);
}
function hn(e, t, r, n = r) {
  let o;
  return typeof e == "function" ? o = e(r) : Array.isArray(e) ? o = e[r] || n : o = $n(e, r) || n, t && (o = t(o, n, e)), o;
}
function ke(e) {
  const {
    prop: t,
    cssProperty: r = e.prop,
    themeKey: n,
    transform: o
  } = e, a = (i) => {
    if (i[t] == null)
      return null;
    const l = i[t], c = i.theme, u = $n(c, n) || {};
    return dt(i, l, (v) => {
      let b = hn(u, o, v);
      return v === b && typeof v == "string" && (b = hn(u, o, `${t}${v === "default" ? "" : tt(v)}`, v)), r === !1 ? b : {
        [r]: b
      };
    });
  };
  return a.propTypes = process.env.NODE_ENV !== "production" ? {
    [t]: Nt
  } : {}, a.filterProps = [t], a;
}
function qd(e) {
  const t = {};
  return (r) => (t[r] === void 0 && (t[r] = e(r)), t[r]);
}
const Kd = {
  m: "margin",
  p: "padding"
}, Jd = {
  t: "Top",
  r: "Right",
  b: "Bottom",
  l: "Left",
  x: ["Left", "Right"],
  y: ["Top", "Bottom"]
}, Ha = {
  marginX: "mx",
  marginY: "my",
  paddingX: "px",
  paddingY: "py"
}, Zd = qd((e) => {
  if (e.length > 2)
    if (Ha[e])
      e = Ha[e];
    else
      return [e];
  const [t, r] = e.split(""), n = Kd[t], o = Jd[r] || "";
  return Array.isArray(o) ? o.map((a) => n + a) : [n + o];
}), _n = ["m", "mt", "mr", "mb", "ml", "mx", "my", "margin", "marginTop", "marginRight", "marginBottom", "marginLeft", "marginX", "marginY", "marginInline", "marginInlineStart", "marginInlineEnd", "marginBlock", "marginBlockStart", "marginBlockEnd"], In = ["p", "pt", "pr", "pb", "pl", "px", "py", "padding", "paddingTop", "paddingRight", "paddingBottom", "paddingLeft", "paddingX", "paddingY", "paddingInline", "paddingInlineStart", "paddingInlineEnd", "paddingBlock", "paddingBlockStart", "paddingBlockEnd"], Qd = [..._n, ...In];
function Hr(e, t, r, n) {
  var o;
  const a = (o = $n(e, t, !1)) != null ? o : r;
  return typeof a == "number" ? (i) => typeof i == "string" ? i : (process.env.NODE_ENV !== "production" && typeof i != "number" && console.error(`MUI: Expected ${n} argument to be a number or a string, got ${i}.`), a * i) : Array.isArray(a) ? (i) => typeof i == "string" ? i : (process.env.NODE_ENV !== "production" && (Number.isInteger(i) ? i > a.length - 1 && console.error([`MUI: The value provided (${i}) overflows.`, `The supported values are: ${JSON.stringify(a)}.`, `${i} > ${a.length - 1}, you need to add the missing values.`].join(`
`)) : console.error([`MUI: The \`theme.${t}\` array type cannot be combined with non integer values.You should either use an integer value that can be used as index, or define the \`theme.${t}\` as a number.`].join(`
`))), a[i]) : typeof a == "function" ? a : (process.env.NODE_ENV !== "production" && console.error([`MUI: The \`theme.${t}\` value (${a}) is invalid.`, "It should be a number, an array or a function."].join(`
`)), () => {
  });
}
function Ts(e) {
  return Hr(e, "spacing", 8, "spacing");
}
function Gr(e, t) {
  if (typeof t == "string" || t == null)
    return t;
  const r = Math.abs(t), n = e(r);
  return t >= 0 ? n : typeof n == "number" ? -n : `-${n}`;
}
function eu(e, t) {
  return (r) => e.reduce((n, o) => (n[o] = Gr(t, r), n), {});
}
function tu(e, t, r, n) {
  if (t.indexOf(r) === -1)
    return null;
  const o = Zd(r), a = eu(o, n), i = e[r];
  return dt(e, i, a);
}
function Cs(e, t) {
  const r = Ts(e.theme);
  return Object.keys(e).map((n) => tu(e, t, n, r)).reduce(Sr, {});
}
function ye(e) {
  return Cs(e, _n);
}
ye.propTypes = process.env.NODE_ENV !== "production" ? _n.reduce((e, t) => (e[t] = Nt, e), {}) : {};
ye.filterProps = _n;
function we(e) {
  return Cs(e, In);
}
we.propTypes = process.env.NODE_ENV !== "production" ? In.reduce((e, t) => (e[t] = Nt, e), {}) : {};
we.filterProps = In;
process.env.NODE_ENV !== "production" && Qd.reduce((e, t) => (e[t] = Nt, e), {});
function ru(e = 8) {
  if (e.mui)
    return e;
  const t = Ts({
    spacing: e
  }), r = (...n) => (process.env.NODE_ENV !== "production" && (n.length <= 4 || console.error(`MUI: Too many arguments provided, expected between 0 and 4, got ${n.length}`)), (n.length === 0 ? [1] : n).map((a) => {
    const i = t(a);
    return typeof i == "number" ? `${i}px` : i;
  }).join(" "));
  return r.mui = !0, r;
}
function Mn(...e) {
  const t = e.reduce((n, o) => (o.filterProps.forEach((a) => {
    n[a] = o;
  }), n), {}), r = (n) => Object.keys(n).reduce((o, a) => t[a] ? Sr(o, t[a](n)) : o, {});
  return r.propTypes = process.env.NODE_ENV !== "production" ? e.reduce((n, o) => Object.assign(n, o.propTypes), {}) : {}, r.filterProps = e.reduce((n, o) => n.concat(o.filterProps), []), r;
}
function He(e) {
  return typeof e != "number" ? e : `${e}px solid`;
}
function qe(e, t) {
  return ke({
    prop: e,
    themeKey: "borders",
    transform: t
  });
}
const nu = qe("border", He), ou = qe("borderTop", He), au = qe("borderRight", He), iu = qe("borderBottom", He), su = qe("borderLeft", He), lu = qe("borderColor"), cu = qe("borderTopColor"), pu = qe("borderRightColor"), du = qe("borderBottomColor"), uu = qe("borderLeftColor"), fu = qe("outline", He), mu = qe("outlineColor"), An = (e) => {
  if (e.borderRadius !== void 0 && e.borderRadius !== null) {
    const t = Hr(e.theme, "shape.borderRadius", 4, "borderRadius"), r = (n) => ({
      borderRadius: Gr(t, n)
    });
    return dt(e, e.borderRadius, r);
  }
  return null;
};
An.propTypes = process.env.NODE_ENV !== "production" ? {
  borderRadius: Nt
} : {};
An.filterProps = ["borderRadius"];
Mn(nu, ou, au, iu, su, lu, cu, pu, du, uu, An, fu, mu);
const Dn = (e) => {
  if (e.gap !== void 0 && e.gap !== null) {
    const t = Hr(e.theme, "spacing", 8, "gap"), r = (n) => ({
      gap: Gr(t, n)
    });
    return dt(e, e.gap, r);
  }
  return null;
};
Dn.propTypes = process.env.NODE_ENV !== "production" ? {
  gap: Nt
} : {};
Dn.filterProps = ["gap"];
const jn = (e) => {
  if (e.columnGap !== void 0 && e.columnGap !== null) {
    const t = Hr(e.theme, "spacing", 8, "columnGap"), r = (n) => ({
      columnGap: Gr(t, n)
    });
    return dt(e, e.columnGap, r);
  }
  return null;
};
jn.propTypes = process.env.NODE_ENV !== "production" ? {
  columnGap: Nt
} : {};
jn.filterProps = ["columnGap"];
const Bn = (e) => {
  if (e.rowGap !== void 0 && e.rowGap !== null) {
    const t = Hr(e.theme, "spacing", 8, "rowGap"), r = (n) => ({
      rowGap: Gr(t, n)
    });
    return dt(e, e.rowGap, r);
  }
  return null;
};
Bn.propTypes = process.env.NODE_ENV !== "production" ? {
  rowGap: Nt
} : {};
Bn.filterProps = ["rowGap"];
const hu = ke({
  prop: "gridColumn"
}), gu = ke({
  prop: "gridRow"
}), bu = ke({
  prop: "gridAutoFlow"
}), vu = ke({
  prop: "gridAutoColumns"
}), yu = ke({
  prop: "gridAutoRows"
}), wu = ke({
  prop: "gridTemplateColumns"
}), xu = ke({
  prop: "gridTemplateRows"
}), Eu = ke({
  prop: "gridTemplateAreas"
}), ku = ke({
  prop: "gridArea"
});
Mn(Dn, jn, Bn, hu, gu, bu, vu, yu, wu, xu, Eu, ku);
function Jt(e, t) {
  return t === "grey" ? t : e;
}
const Nu = ke({
  prop: "color",
  themeKey: "palette",
  transform: Jt
}), Tu = ke({
  prop: "bgcolor",
  cssProperty: "backgroundColor",
  themeKey: "palette",
  transform: Jt
}), Cu = ke({
  prop: "backgroundColor",
  themeKey: "palette",
  transform: Jt
});
Mn(Nu, Tu, Cu);
function Ve(e) {
  return e <= 1 && e !== 0 ? `${e * 100}%` : e;
}
const Su = ke({
  prop: "width",
  transform: Ve
}), Vo = (e) => {
  if (e.maxWidth !== void 0 && e.maxWidth !== null) {
    const t = (r) => {
      var n, o;
      const a = ((n = e.theme) == null || (n = n.breakpoints) == null || (n = n.values) == null ? void 0 : n[r]) || Fo[r];
      return a ? ((o = e.theme) == null || (o = o.breakpoints) == null ? void 0 : o.unit) !== "px" ? {
        maxWidth: `${a}${e.theme.breakpoints.unit}`
      } : {
        maxWidth: a
      } : {
        maxWidth: Ve(r)
      };
    };
    return dt(e, e.maxWidth, t);
  }
  return null;
};
Vo.filterProps = ["maxWidth"];
const Ou = ke({
  prop: "minWidth",
  transform: Ve
}), Ru = ke({
  prop: "height",
  transform: Ve
}), Pu = ke({
  prop: "maxHeight",
  transform: Ve
}), $u = ke({
  prop: "minHeight",
  transform: Ve
});
ke({
  prop: "size",
  cssProperty: "width",
  transform: Ve
});
ke({
  prop: "size",
  cssProperty: "height",
  transform: Ve
});
const _u = ke({
  prop: "boxSizing"
});
Mn(Su, Vo, Ou, Ru, Pu, $u, _u);
const Iu = {
  // borders
  border: {
    themeKey: "borders",
    transform: He
  },
  borderTop: {
    themeKey: "borders",
    transform: He
  },
  borderRight: {
    themeKey: "borders",
    transform: He
  },
  borderBottom: {
    themeKey: "borders",
    transform: He
  },
  borderLeft: {
    themeKey: "borders",
    transform: He
  },
  borderColor: {
    themeKey: "palette"
  },
  borderTopColor: {
    themeKey: "palette"
  },
  borderRightColor: {
    themeKey: "palette"
  },
  borderBottomColor: {
    themeKey: "palette"
  },
  borderLeftColor: {
    themeKey: "palette"
  },
  outline: {
    themeKey: "borders",
    transform: He
  },
  outlineColor: {
    themeKey: "palette"
  },
  borderRadius: {
    themeKey: "shape.borderRadius",
    style: An
  },
  // palette
  color: {
    themeKey: "palette",
    transform: Jt
  },
  bgcolor: {
    themeKey: "palette",
    cssProperty: "backgroundColor",
    transform: Jt
  },
  backgroundColor: {
    themeKey: "palette",
    transform: Jt
  },
  // spacing
  p: {
    style: we
  },
  pt: {
    style: we
  },
  pr: {
    style: we
  },
  pb: {
    style: we
  },
  pl: {
    style: we
  },
  px: {
    style: we
  },
  py: {
    style: we
  },
  padding: {
    style: we
  },
  paddingTop: {
    style: we
  },
  paddingRight: {
    style: we
  },
  paddingBottom: {
    style: we
  },
  paddingLeft: {
    style: we
  },
  paddingX: {
    style: we
  },
  paddingY: {
    style: we
  },
  paddingInline: {
    style: we
  },
  paddingInlineStart: {
    style: we
  },
  paddingInlineEnd: {
    style: we
  },
  paddingBlock: {
    style: we
  },
  paddingBlockStart: {
    style: we
  },
  paddingBlockEnd: {
    style: we
  },
  m: {
    style: ye
  },
  mt: {
    style: ye
  },
  mr: {
    style: ye
  },
  mb: {
    style: ye
  },
  ml: {
    style: ye
  },
  mx: {
    style: ye
  },
  my: {
    style: ye
  },
  margin: {
    style: ye
  },
  marginTop: {
    style: ye
  },
  marginRight: {
    style: ye
  },
  marginBottom: {
    style: ye
  },
  marginLeft: {
    style: ye
  },
  marginX: {
    style: ye
  },
  marginY: {
    style: ye
  },
  marginInline: {
    style: ye
  },
  marginInlineStart: {
    style: ye
  },
  marginInlineEnd: {
    style: ye
  },
  marginBlock: {
    style: ye
  },
  marginBlockStart: {
    style: ye
  },
  marginBlockEnd: {
    style: ye
  },
  // display
  displayPrint: {
    cssProperty: !1,
    transform: (e) => ({
      "@media print": {
        display: e
      }
    })
  },
  display: {},
  overflow: {},
  textOverflow: {},
  visibility: {},
  whiteSpace: {},
  // flexbox
  flexBasis: {},
  flexDirection: {},
  flexWrap: {},
  justifyContent: {},
  alignItems: {},
  alignContent: {},
  order: {},
  flex: {},
  flexGrow: {},
  flexShrink: {},
  alignSelf: {},
  justifyItems: {},
  justifySelf: {},
  // grid
  gap: {
    style: Dn
  },
  rowGap: {
    style: Bn
  },
  columnGap: {
    style: jn
  },
  gridColumn: {},
  gridRow: {},
  gridAutoFlow: {},
  gridAutoColumns: {},
  gridAutoRows: {},
  gridTemplateColumns: {},
  gridTemplateRows: {},
  gridTemplateAreas: {},
  gridArea: {},
  // positions
  position: {},
  zIndex: {
    themeKey: "zIndex"
  },
  top: {},
  right: {},
  bottom: {},
  left: {},
  // shadows
  boxShadow: {
    themeKey: "shadows"
  },
  // sizing
  width: {
    transform: Ve
  },
  maxWidth: {
    style: Vo
  },
  minWidth: {
    transform: Ve
  },
  height: {
    transform: Ve
  },
  maxHeight: {
    transform: Ve
  },
  minHeight: {
    transform: Ve
  },
  boxSizing: {},
  // typography
  fontFamily: {
    themeKey: "typography"
  },
  fontSize: {
    themeKey: "typography"
  },
  fontStyle: {
    themeKey: "typography"
  },
  fontWeight: {
    themeKey: "typography"
  },
  letterSpacing: {},
  textTransform: {},
  lineHeight: {},
  textAlign: {},
  typography: {
    cssProperty: !1,
    themeKey: "typography"
  }
}, zo = Iu;
function Mu(...e) {
  const t = e.reduce((n, o) => n.concat(Object.keys(o)), []), r = new Set(t);
  return e.every((n) => r.size === Object.keys(n).length);
}
function Au(e, t) {
  return typeof e == "function" ? e(t) : e;
}
function Du() {
  function e(r, n, o, a) {
    const i = {
      [r]: n,
      theme: o
    }, l = a[r];
    if (!l)
      return {
        [r]: n
      };
    const {
      cssProperty: c = r,
      themeKey: u,
      transform: m,
      style: v
    } = l;
    if (n == null)
      return null;
    if (u === "typography" && n === "inherit")
      return {
        [r]: n
      };
    const b = $n(o, u) || {};
    return v ? v(i) : dt(i, n, (h) => {
      let f = hn(b, m, h);
      return h === f && typeof h == "string" && (f = hn(b, m, `${r}${h === "default" ? "" : tt(h)}`, h)), c === !1 ? f : {
        [c]: f
      };
    });
  }
  function t(r) {
    var n;
    const {
      sx: o,
      theme: a = {}
    } = r || {};
    if (!o)
      return null;
    const i = (n = a.unstable_sxConfig) != null ? n : zo;
    function l(c) {
      let u = c;
      if (typeof c == "function")
        u = c(a);
      else if (typeof c != "object")
        return c;
      if (!u)
        return null;
      const m = Xd(a.breakpoints), v = Object.keys(m);
      let b = m;
      return Object.keys(u).forEach((p) => {
        const h = Au(u[p], a);
        if (h != null)
          if (typeof h == "object")
            if (i[p])
              b = Sr(b, e(p, h, a, i));
            else {
              const f = dt({
                theme: a
              }, h, (g) => ({
                [p]: g
              }));
              Mu(f, h) ? b[p] = t({
                sx: h,
                theme: a
              }) : b = Sr(b, f);
            }
          else
            b = Sr(b, e(p, h, a, i));
      }), Yd(v, b);
    }
    return Array.isArray(o) ? o.map(l) : l(o);
  }
  return t;
}
const Ss = Du();
Ss.filterProps = ["sx"];
const Uo = Ss;
function ju(e, t) {
  const r = this;
  return r.vars && typeof r.getColorSchemeSelector == "function" ? {
    [r.getColorSchemeSelector(e).replace(/(\[[^\]]+\])/, "*:where($1)")]: t
  } : r.palette.mode === e ? t : {};
}
const Bu = ["breakpoints", "palette", "spacing", "shape"];
function Ho(e = {}, ...t) {
  const {
    breakpoints: r = {},
    palette: n = {},
    spacing: o,
    shape: a = {}
  } = e, i = he(e, Bu), l = Ud(r), c = ru(o);
  let u = lt({
    breakpoints: l,
    direction: "ltr",
    components: {},
    // Inject component definitions.
    palette: P({
      mode: "light"
    }, n),
    spacing: c,
    shape: P({}, Gd, a)
  }, i);
  return u.applyStyles = ju, u = t.reduce((m, v) => lt(m, v), u), u.unstable_sxConfig = P({}, zo, i == null ? void 0 : i.unstable_sxConfig), u.unstable_sx = function(v) {
    return Uo({
      sx: v,
      theme: this
    });
  }, u;
}
function Lu(e) {
  return Object.keys(e).length === 0;
}
function Os(e = null) {
  const t = N.useContext(Xc);
  return !t || Lu(t) ? e : t;
}
const Fu = Ho();
function Rs(e = Fu) {
  return Os(e);
}
const Vu = ["ownerState"], zu = ["variants"], Uu = ["name", "slot", "skipVariantsResolver", "skipSx", "overridesResolver"];
function Hu(e) {
  return Object.keys(e).length === 0;
}
function Gu(e) {
  return typeof e == "string" && // 96 is one less than the char code
  // for "a" so this is checking that
  // it's a lowercase character
  e.charCodeAt(0) > 96;
}
function sn(e) {
  return e !== "ownerState" && e !== "theme" && e !== "sx" && e !== "as";
}
const Wu = Ho(), Ga = (e) => e && e.charAt(0).toLowerCase() + e.slice(1);
function tn({
  defaultTheme: e,
  theme: t,
  themeId: r
}) {
  return Hu(t) ? e : t[r] || t;
}
function Xu(e) {
  return e ? (t, r) => r[e] : null;
}
function ln(e, t) {
  let {
    ownerState: r
  } = t, n = he(t, Vu);
  const o = typeof e == "function" ? e(P({
    ownerState: r
  }, n)) : e;
  if (Array.isArray(o))
    return o.flatMap((a) => ln(a, P({
      ownerState: r
    }, n)));
  if (o && typeof o == "object" && Array.isArray(o.variants)) {
    const {
      variants: a = []
    } = o;
    let l = he(o, zu);
    return a.forEach((c) => {
      let u = !0;
      typeof c.props == "function" ? u = c.props(P({
        ownerState: r
      }, n, r)) : Object.keys(c.props).forEach((m) => {
        (r == null ? void 0 : r[m]) !== c.props[m] && n[m] !== c.props[m] && (u = !1);
      }), u && (Array.isArray(l) || (l = [l]), l.push(typeof c.style == "function" ? c.style(P({
        ownerState: r
      }, n, r)) : c.style));
    }), l;
  }
  return o;
}
function Yu(e = {}) {
  const {
    themeId: t,
    defaultTheme: r = Wu,
    rootShouldForwardProp: n = sn,
    slotShouldForwardProp: o = sn
  } = e, a = (i) => Uo(P({}, i, {
    theme: tn(P({}, i, {
      defaultTheme: r,
      themeId: t
    }))
  }));
  return a.__mui_systemSx = !0, (i, l = {}) => {
    Yc(i, (y) => y.filter((T) => !(T != null && T.__mui_systemSx)));
    const {
      name: c,
      slot: u,
      skipVariantsResolver: m,
      skipSx: v,
      // TODO v6: remove `lowercaseFirstLetter()` in the next major release
      // For more details: https://github.com/mui/material-ui/pull/37908
      overridesResolver: b = Xu(Ga(u))
    } = l, p = he(l, Uu), h = m !== void 0 ? m : (
      // TODO v6: remove `Root` in the next major release
      // For more details: https://github.com/mui/material-ui/pull/37908
      u && u !== "Root" && u !== "root" || !1
    ), f = v || !1;
    let g;
    process.env.NODE_ENV !== "production" && c && (g = `${c}-${Ga(u || "Root")}`);
    let w = sn;
    u === "Root" || u === "root" ? w = n : u ? w = o : Gu(i) && (w = void 0);
    const O = Wc(i, P({
      shouldForwardProp: w,
      label: g
    }, p)), x = (y) => typeof y == "function" && y.__emotion_real !== y || _t(y) ? (T) => ln(y, P({}, T, {
      theme: tn({
        theme: T.theme,
        defaultTheme: r,
        themeId: t
      })
    })) : y, E = (y, ...T) => {
      let C = x(y);
      const I = T ? T.map(x) : [];
      c && b && I.push((k) => {
        const M = tn(P({}, k, {
          defaultTheme: r,
          themeId: t
        }));
        if (!M.components || !M.components[c] || !M.components[c].styleOverrides)
          return null;
        const j = M.components[c].styleOverrides, z = {};
        return Object.entries(j).forEach(([G, B]) => {
          z[G] = ln(B, P({}, k, {
            theme: M
          }));
        }), b(k, z);
      }), c && !h && I.push((k) => {
        var M;
        const j = tn(P({}, k, {
          defaultTheme: r,
          themeId: t
        })), z = j == null || (M = j.components) == null || (M = M[c]) == null ? void 0 : M.variants;
        return ln({
          variants: z
        }, P({}, k, {
          theme: j
        }));
      }), f || I.push(a);
      const R = I.length - T.length;
      if (Array.isArray(y) && R > 0) {
        const k = new Array(R).fill("");
        C = [...y, ...k], C.raw = [...y.raw, ...k];
      }
      const _ = O(C, ...I);
      if (process.env.NODE_ENV !== "production") {
        let k;
        c && (k = `${c}${tt(u || "")}`), k === void 0 && (k = `Styled(${bd(i)})`), _.displayName = k;
      }
      return i.muiName && (_.muiName = i.muiName), _;
    };
    return O.withConfig && (E.withConfig = O.withConfig), E;
  };
}
function qu(e) {
  const {
    theme: t,
    name: r,
    props: n
  } = e;
  return !t || !t.components || !t.components[r] || !t.components[r].defaultProps ? n : Es(t.components[r].defaultProps, n);
}
function Ku({
  props: e,
  name: t,
  defaultTheme: r,
  themeId: n
}) {
  let o = Rs(r);
  return n && (o = o[n] || o), qu({
    theme: o,
    name: t,
    props: e
  });
}
function Go(e, t = 0, r = 1) {
  return process.env.NODE_ENV !== "production" && (e < t || e > r) && console.error(`MUI: The value provided ${e} is out of range [${t}, ${r}].`), Fd(e, t, r);
}
function Ju(e) {
  e = e.slice(1);
  const t = new RegExp(`.{1,${e.length >= 6 ? 2 : 1}}`, "g");
  let r = e.match(t);
  return r && r[0].length === 1 && (r = r.map((n) => n + n)), r ? `rgb${r.length === 4 ? "a" : ""}(${r.map((n, o) => o < 3 ? parseInt(n, 16) : Math.round(parseInt(n, 16) / 255 * 1e3) / 1e3).join(", ")})` : "";
}
function Bt(e) {
  if (e.type)
    return e;
  if (e.charAt(0) === "#")
    return Bt(Ju(e));
  const t = e.indexOf("("), r = e.substring(0, t);
  if (["rgb", "rgba", "hsl", "hsla", "color"].indexOf(r) === -1)
    throw new Error(process.env.NODE_ENV !== "production" ? `MUI: Unsupported \`${e}\` color.
The following formats are supported: #nnn, #nnnnnn, rgb(), rgba(), hsl(), hsla(), color().` : tr(9, e));
  let n = e.substring(t + 1, e.length - 1), o;
  if (r === "color") {
    if (n = n.split(" "), o = n.shift(), n.length === 4 && n[3].charAt(0) === "/" && (n[3] = n[3].slice(1)), ["srgb", "display-p3", "a98-rgb", "prophoto-rgb", "rec-2020"].indexOf(o) === -1)
      throw new Error(process.env.NODE_ENV !== "production" ? `MUI: unsupported \`${o}\` color space.
The following color spaces are supported: srgb, display-p3, a98-rgb, prophoto-rgb, rec-2020.` : tr(10, o));
  } else
    n = n.split(",");
  return n = n.map((a) => parseFloat(a)), {
    type: r,
    values: n,
    colorSpace: o
  };
}
function Ln(e) {
  const {
    type: t,
    colorSpace: r
  } = e;
  let {
    values: n
  } = e;
  return t.indexOf("rgb") !== -1 ? n = n.map((o, a) => a < 3 ? parseInt(o, 10) : o) : t.indexOf("hsl") !== -1 && (n[1] = `${n[1]}%`, n[2] = `${n[2]}%`), t.indexOf("color") !== -1 ? n = `${r} ${n.join(" ")}` : n = `${n.join(", ")}`, `${t}(${n})`;
}
function Zu(e) {
  e = Bt(e);
  const {
    values: t
  } = e, r = t[0], n = t[1] / 100, o = t[2] / 100, a = n * Math.min(o, 1 - o), i = (u, m = (u + r / 30) % 12) => o - a * Math.max(Math.min(m - 3, 9 - m, 1), -1);
  let l = "rgb";
  const c = [Math.round(i(0) * 255), Math.round(i(8) * 255), Math.round(i(4) * 255)];
  return e.type === "hsla" && (l += "a", c.push(t[3])), Ln({
    type: l,
    values: c
  });
}
function Wa(e) {
  e = Bt(e);
  let t = e.type === "hsl" || e.type === "hsla" ? Bt(Zu(e)).values : e.values;
  return t = t.map((r) => (e.type !== "color" && (r /= 255), r <= 0.03928 ? r / 12.92 : ((r + 0.055) / 1.055) ** 2.4)), Number((0.2126 * t[0] + 0.7152 * t[1] + 0.0722 * t[2]).toFixed(3));
}
function Xa(e, t) {
  const r = Wa(e), n = Wa(t);
  return (Math.max(r, n) + 0.05) / (Math.min(r, n) + 0.05);
}
function gn(e, t) {
  return e = Bt(e), t = Go(t), (e.type === "rgb" || e.type === "hsl") && (e.type += "a"), e.type === "color" ? e.values[3] = `/${t}` : e.values[3] = t, Ln(e);
}
function Qu(e, t) {
  if (e = Bt(e), t = Go(t), e.type.indexOf("hsl") !== -1)
    e.values[2] *= 1 - t;
  else if (e.type.indexOf("rgb") !== -1 || e.type.indexOf("color") !== -1)
    for (let r = 0; r < 3; r += 1)
      e.values[r] *= 1 - t;
  return Ln(e);
}
function ef(e, t) {
  if (e = Bt(e), t = Go(t), e.type.indexOf("hsl") !== -1)
    e.values[2] += (100 - e.values[2]) * t;
  else if (e.type.indexOf("rgb") !== -1)
    for (let r = 0; r < 3; r += 1)
      e.values[r] += (255 - e.values[r]) * t;
  else if (e.type.indexOf("color") !== -1)
    for (let r = 0; r < 3; r += 1)
      e.values[r] += (1 - e.values[r]) * t;
  return Ln(e);
}
function tf(e, t) {
  return P({
    toolbar: {
      minHeight: 56,
      [e.up("xs")]: {
        "@media (orientation: landscape)": {
          minHeight: 48
        }
      },
      [e.up("sm")]: {
        minHeight: 64
      }
    }
  }, t);
}
const rf = {
  black: "#000",
  white: "#fff"
}, Dr = rf, nf = {
  50: "#fafafa",
  100: "#f5f5f5",
  200: "#eeeeee",
  300: "#e0e0e0",
  400: "#bdbdbd",
  500: "#9e9e9e",
  600: "#757575",
  700: "#616161",
  800: "#424242",
  900: "#212121",
  A100: "#f5f5f5",
  A200: "#eeeeee",
  A400: "#bdbdbd",
  A700: "#616161"
}, of = nf, af = {
  50: "#f3e5f5",
  100: "#e1bee7",
  200: "#ce93d8",
  300: "#ba68c8",
  400: "#ab47bc",
  500: "#9c27b0",
  600: "#8e24aa",
  700: "#7b1fa2",
  800: "#6a1b9a",
  900: "#4a148c",
  A100: "#ea80fc",
  A200: "#e040fb",
  A400: "#d500f9",
  A700: "#aa00ff"
}, zt = af, sf = {
  50: "#ffebee",
  100: "#ffcdd2",
  200: "#ef9a9a",
  300: "#e57373",
  400: "#ef5350",
  500: "#f44336",
  600: "#e53935",
  700: "#d32f2f",
  800: "#c62828",
  900: "#b71c1c",
  A100: "#ff8a80",
  A200: "#ff5252",
  A400: "#ff1744",
  A700: "#d50000"
}, Ut = sf, lf = {
  50: "#fff3e0",
  100: "#ffe0b2",
  200: "#ffcc80",
  300: "#ffb74d",
  400: "#ffa726",
  500: "#ff9800",
  600: "#fb8c00",
  700: "#f57c00",
  800: "#ef6c00",
  900: "#e65100",
  A100: "#ffd180",
  A200: "#ffab40",
  A400: "#ff9100",
  A700: "#ff6d00"
}, gr = lf, cf = {
  50: "#e3f2fd",
  100: "#bbdefb",
  200: "#90caf9",
  300: "#64b5f6",
  400: "#42a5f5",
  500: "#2196f3",
  600: "#1e88e5",
  700: "#1976d2",
  800: "#1565c0",
  900: "#0d47a1",
  A100: "#82b1ff",
  A200: "#448aff",
  A400: "#2979ff",
  A700: "#2962ff"
}, Ht = cf, pf = {
  50: "#e1f5fe",
  100: "#b3e5fc",
  200: "#81d4fa",
  300: "#4fc3f7",
  400: "#29b6f6",
  500: "#03a9f4",
  600: "#039be5",
  700: "#0288d1",
  800: "#0277bd",
  900: "#01579b",
  A100: "#80d8ff",
  A200: "#40c4ff",
  A400: "#00b0ff",
  A700: "#0091ea"
}, Gt = pf, df = {
  50: "#e8f5e9",
  100: "#c8e6c9",
  200: "#a5d6a7",
  300: "#81c784",
  400: "#66bb6a",
  500: "#4caf50",
  600: "#43a047",
  700: "#388e3c",
  800: "#2e7d32",
  900: "#1b5e20",
  A100: "#b9f6ca",
  A200: "#69f0ae",
  A400: "#00e676",
  A700: "#00c853"
}, Wt = df, uf = ["mode", "contrastThreshold", "tonalOffset"], Ya = {
  // The colors used to style the text.
  text: {
    // The most important text.
    primary: "rgba(0, 0, 0, 0.87)",
    // Secondary text.
    secondary: "rgba(0, 0, 0, 0.6)",
    // Disabled text have even lower visual prominence.
    disabled: "rgba(0, 0, 0, 0.38)"
  },
  // The color used to divide different elements.
  divider: "rgba(0, 0, 0, 0.12)",
  // The background colors used to style the surfaces.
  // Consistency between these values is important.
  background: {
    paper: Dr.white,
    default: Dr.white
  },
  // The colors used to style the action elements.
  action: {
    // The color of an active action like an icon button.
    active: "rgba(0, 0, 0, 0.54)",
    // The color of an hovered action.
    hover: "rgba(0, 0, 0, 0.04)",
    hoverOpacity: 0.04,
    // The color of a selected action.
    selected: "rgba(0, 0, 0, 0.08)",
    selectedOpacity: 0.08,
    // The color of a disabled action.
    disabled: "rgba(0, 0, 0, 0.26)",
    // The background color of a disabled action.
    disabledBackground: "rgba(0, 0, 0, 0.12)",
    disabledOpacity: 0.38,
    focus: "rgba(0, 0, 0, 0.12)",
    focusOpacity: 0.12,
    activatedOpacity: 0.12
  }
}, oo = {
  text: {
    primary: Dr.white,
    secondary: "rgba(255, 255, 255, 0.7)",
    disabled: "rgba(255, 255, 255, 0.5)",
    icon: "rgba(255, 255, 255, 0.5)"
  },
  divider: "rgba(255, 255, 255, 0.12)",
  background: {
    paper: "#121212",
    default: "#121212"
  },
  action: {
    active: Dr.white,
    hover: "rgba(255, 255, 255, 0.08)",
    hoverOpacity: 0.08,
    selected: "rgba(255, 255, 255, 0.16)",
    selectedOpacity: 0.16,
    disabled: "rgba(255, 255, 255, 0.3)",
    disabledBackground: "rgba(255, 255, 255, 0.12)",
    disabledOpacity: 0.38,
    focus: "rgba(255, 255, 255, 0.12)",
    focusOpacity: 0.12,
    activatedOpacity: 0.24
  }
};
function qa(e, t, r, n) {
  const o = n.light || n, a = n.dark || n * 1.5;
  e[t] || (e.hasOwnProperty(r) ? e[t] = e[r] : t === "light" ? e.light = ef(e.main, o) : t === "dark" && (e.dark = Qu(e.main, a)));
}
function ff(e = "light") {
  return e === "dark" ? {
    main: Ht[200],
    light: Ht[50],
    dark: Ht[400]
  } : {
    main: Ht[700],
    light: Ht[400],
    dark: Ht[800]
  };
}
function mf(e = "light") {
  return e === "dark" ? {
    main: zt[200],
    light: zt[50],
    dark: zt[400]
  } : {
    main: zt[500],
    light: zt[300],
    dark: zt[700]
  };
}
function hf(e = "light") {
  return e === "dark" ? {
    main: Ut[500],
    light: Ut[300],
    dark: Ut[700]
  } : {
    main: Ut[700],
    light: Ut[400],
    dark: Ut[800]
  };
}
function gf(e = "light") {
  return e === "dark" ? {
    main: Gt[400],
    light: Gt[300],
    dark: Gt[700]
  } : {
    main: Gt[700],
    light: Gt[500],
    dark: Gt[900]
  };
}
function bf(e = "light") {
  return e === "dark" ? {
    main: Wt[400],
    light: Wt[300],
    dark: Wt[700]
  } : {
    main: Wt[800],
    light: Wt[500],
    dark: Wt[900]
  };
}
function vf(e = "light") {
  return e === "dark" ? {
    main: gr[400],
    light: gr[300],
    dark: gr[700]
  } : {
    main: "#ed6c02",
    // closest to orange[800] that pass 3:1.
    light: gr[500],
    dark: gr[900]
  };
}
function yf(e) {
  const {
    mode: t = "light",
    contrastThreshold: r = 3,
    tonalOffset: n = 0.2
  } = e, o = he(e, uf), a = e.primary || ff(t), i = e.secondary || mf(t), l = e.error || hf(t), c = e.info || gf(t), u = e.success || bf(t), m = e.warning || vf(t);
  function v(f) {
    const g = Xa(f, oo.text.primary) >= r ? oo.text.primary : Ya.text.primary;
    if (process.env.NODE_ENV !== "production") {
      const w = Xa(f, g);
      w < 3 && console.error([`MUI: The contrast ratio of ${w}:1 for ${g} on ${f}`, "falls below the WCAG recommended absolute minimum contrast ratio of 3:1.", "https://www.w3.org/TR/2008/REC-WCAG20-20081211/#visual-audio-contrast-contrast"].join(`
`));
    }
    return g;
  }
  const b = ({
    color: f,
    name: g,
    mainShade: w = 500,
    lightShade: O = 300,
    darkShade: x = 700
  }) => {
    if (f = P({}, f), !f.main && f[w] && (f.main = f[w]), !f.hasOwnProperty("main"))
      throw new Error(process.env.NODE_ENV !== "production" ? `MUI: The color${g ? ` (${g})` : ""} provided to augmentColor(color) is invalid.
The color object needs to have a \`main\` property or a \`${w}\` property.` : tr(11, g ? ` (${g})` : "", w));
    if (typeof f.main != "string")
      throw new Error(process.env.NODE_ENV !== "production" ? `MUI: The color${g ? ` (${g})` : ""} provided to augmentColor(color) is invalid.
\`color.main\` should be a string, but \`${JSON.stringify(f.main)}\` was provided instead.

Did you intend to use one of the following approaches?

import { green } from "@mui/material/colors";

const theme1 = createTheme({ palette: {
  primary: green,
} });

const theme2 = createTheme({ palette: {
  primary: { main: green[500] },
} });` : tr(12, g ? ` (${g})` : "", JSON.stringify(f.main)));
    return qa(f, "light", O, n), qa(f, "dark", x, n), f.contrastText || (f.contrastText = v(f.main)), f;
  }, p = {
    dark: oo,
    light: Ya
  };
  return process.env.NODE_ENV !== "production" && (p[t] || console.error(`MUI: The palette mode \`${t}\` is not supported.`)), lt(P({
    // A collection of common colors.
    common: P({}, Dr),
    // prevent mutable object.
    // The palette mode, can be light or dark.
    mode: t,
    // The colors used to represent primary interface elements for a user.
    primary: b({
      color: a,
      name: "primary"
    }),
    // The colors used to represent secondary interface elements for a user.
    secondary: b({
      color: i,
      name: "secondary",
      mainShade: "A400",
      lightShade: "A200",
      darkShade: "A700"
    }),
    // The colors used to represent interface elements that the user should be made aware of.
    error: b({
      color: l,
      name: "error"
    }),
    // The colors used to represent potentially dangerous actions or important messages.
    warning: b({
      color: m,
      name: "warning"
    }),
    // The colors used to present information to the user that is neutral and not necessarily important.
    info: b({
      color: c,
      name: "info"
    }),
    // The colors used to indicate the successful completion of an action that user triggered.
    success: b({
      color: u,
      name: "success"
    }),
    // The grey colors.
    grey: of,
    // Used by `getContrastText()` to maximize the contrast between
    // the background and the text.
    contrastThreshold: r,
    // Takes a background color and returns the text color that maximizes the contrast.
    getContrastText: v,
    // Generate a rich color object.
    augmentColor: b,
    // Used by the functions below to shift a color's luminance by approximately
    // two indexes within its tonal palette.
    // E.g., shift from Red 500 to Red 300 or Red 700.
    tonalOffset: n
  }, p[t]), o);
}
const wf = ["fontFamily", "fontSize", "fontWeightLight", "fontWeightRegular", "fontWeightMedium", "fontWeightBold", "htmlFontSize", "allVariants", "pxToRem"];
function xf(e) {
  return Math.round(e * 1e5) / 1e5;
}
const Ka = {
  textTransform: "uppercase"
}, Ja = '"Roboto", "Helvetica", "Arial", sans-serif';
function Ef(e, t) {
  const r = typeof t == "function" ? t(e) : t, {
    fontFamily: n = Ja,
    // The default font size of the Material Specification.
    fontSize: o = 14,
    // px
    fontWeightLight: a = 300,
    fontWeightRegular: i = 400,
    fontWeightMedium: l = 500,
    fontWeightBold: c = 700,
    // Tell MUI what's the font-size on the html element.
    // 16px is the default font-size used by browsers.
    htmlFontSize: u = 16,
    // Apply the CSS properties to all the variants.
    allVariants: m,
    pxToRem: v
  } = r, b = he(r, wf);
  process.env.NODE_ENV !== "production" && (typeof o != "number" && console.error("MUI: `fontSize` is required to be a number."), typeof u != "number" && console.error("MUI: `htmlFontSize` is required to be a number."));
  const p = o / 14, h = v || ((w) => `${w / u * p}rem`), f = (w, O, x, E, y) => P({
    fontFamily: n,
    fontWeight: w,
    fontSize: h(O),
    // Unitless following https://meyerweb.com/eric/thoughts/2006/02/08/unitless-line-heights/
    lineHeight: x
  }, n === Ja ? {
    letterSpacing: `${xf(E / O)}em`
  } : {}, y, m), g = {
    h1: f(a, 96, 1.167, -1.5),
    h2: f(a, 60, 1.2, -0.5),
    h3: f(i, 48, 1.167, 0),
    h4: f(i, 34, 1.235, 0.25),
    h5: f(i, 24, 1.334, 0),
    h6: f(l, 20, 1.6, 0.15),
    subtitle1: f(i, 16, 1.75, 0.15),
    subtitle2: f(l, 14, 1.57, 0.1),
    body1: f(i, 16, 1.5, 0.15),
    body2: f(i, 14, 1.43, 0.15),
    button: f(l, 14, 1.75, 0.4, Ka),
    caption: f(i, 12, 1.66, 0.4),
    overline: f(i, 12, 2.66, 1, Ka),
    // TODO v6: Remove handling of 'inherit' variant from the theme as it is already handled in Material UI's Typography component. Also, remember to remove the associated types.
    inherit: {
      fontFamily: "inherit",
      fontWeight: "inherit",
      fontSize: "inherit",
      lineHeight: "inherit",
      letterSpacing: "inherit"
    }
  };
  return lt(P({
    htmlFontSize: u,
    pxToRem: h,
    fontFamily: n,
    fontSize: o,
    fontWeightLight: a,
    fontWeightRegular: i,
    fontWeightMedium: l,
    fontWeightBold: c
  }, g), b, {
    clone: !1
    // No need to clone deep
  });
}
const kf = 0.2, Nf = 0.14, Tf = 0.12;
function ve(...e) {
  return [`${e[0]}px ${e[1]}px ${e[2]}px ${e[3]}px rgba(0,0,0,${kf})`, `${e[4]}px ${e[5]}px ${e[6]}px ${e[7]}px rgba(0,0,0,${Nf})`, `${e[8]}px ${e[9]}px ${e[10]}px ${e[11]}px rgba(0,0,0,${Tf})`].join(",");
}
const Cf = ["none", ve(0, 2, 1, -1, 0, 1, 1, 0, 0, 1, 3, 0), ve(0, 3, 1, -2, 0, 2, 2, 0, 0, 1, 5, 0), ve(0, 3, 3, -2, 0, 3, 4, 0, 0, 1, 8, 0), ve(0, 2, 4, -1, 0, 4, 5, 0, 0, 1, 10, 0), ve(0, 3, 5, -1, 0, 5, 8, 0, 0, 1, 14, 0), ve(0, 3, 5, -1, 0, 6, 10, 0, 0, 1, 18, 0), ve(0, 4, 5, -2, 0, 7, 10, 1, 0, 2, 16, 1), ve(0, 5, 5, -3, 0, 8, 10, 1, 0, 3, 14, 2), ve(0, 5, 6, -3, 0, 9, 12, 1, 0, 3, 16, 2), ve(0, 6, 6, -3, 0, 10, 14, 1, 0, 4, 18, 3), ve(0, 6, 7, -4, 0, 11, 15, 1, 0, 4, 20, 3), ve(0, 7, 8, -4, 0, 12, 17, 2, 0, 5, 22, 4), ve(0, 7, 8, -4, 0, 13, 19, 2, 0, 5, 24, 4), ve(0, 7, 9, -4, 0, 14, 21, 2, 0, 5, 26, 4), ve(0, 8, 9, -5, 0, 15, 22, 2, 0, 6, 28, 5), ve(0, 8, 10, -5, 0, 16, 24, 2, 0, 6, 30, 5), ve(0, 8, 11, -5, 0, 17, 26, 2, 0, 6, 32, 5), ve(0, 9, 11, -5, 0, 18, 28, 2, 0, 7, 34, 6), ve(0, 9, 12, -6, 0, 19, 29, 2, 0, 7, 36, 6), ve(0, 10, 13, -6, 0, 20, 31, 3, 0, 8, 38, 7), ve(0, 10, 13, -6, 0, 21, 33, 3, 0, 8, 40, 7), ve(0, 10, 14, -6, 0, 22, 35, 3, 0, 8, 42, 7), ve(0, 11, 14, -7, 0, 23, 36, 3, 0, 9, 44, 8), ve(0, 11, 15, -7, 0, 24, 38, 3, 0, 9, 46, 8)], Sf = Cf, Of = ["duration", "easing", "delay"], Rf = {
  // This is the most common easing curve.
  easeInOut: "cubic-bezier(0.4, 0, 0.2, 1)",
  // Objects enter the screen at full velocity from off-screen and
  // slowly decelerate to a resting point.
  easeOut: "cubic-bezier(0.0, 0, 0.2, 1)",
  // Objects leave the screen at full velocity. They do not decelerate when off-screen.
  easeIn: "cubic-bezier(0.4, 0, 1, 1)",
  // The sharp curve is used by objects that may return to the screen at any time.
  sharp: "cubic-bezier(0.4, 0, 0.6, 1)"
}, Pf = {
  shortest: 150,
  shorter: 200,
  short: 250,
  // most basic recommended timing
  standard: 300,
  // this is to be used in complex animations
  complex: 375,
  // recommended when something is entering screen
  enteringScreen: 225,
  // recommended when something is leaving screen
  leavingScreen: 195
};
function Za(e) {
  return `${Math.round(e)}ms`;
}
function $f(e) {
  if (!e)
    return 0;
  const t = e / 36;
  return Math.round((4 + 15 * t ** 0.25 + t / 5) * 10);
}
function _f(e) {
  const t = P({}, Rf, e.easing), r = P({}, Pf, e.duration);
  return P({
    getAutoHeightDuration: $f,
    create: (o = ["all"], a = {}) => {
      const {
        duration: i = r.standard,
        easing: l = t.easeInOut,
        delay: c = 0
      } = a, u = he(a, Of);
      if (process.env.NODE_ENV !== "production") {
        const m = (b) => typeof b == "string", v = (b) => !isNaN(parseFloat(b));
        !m(o) && !Array.isArray(o) && console.error('MUI: Argument "props" must be a string or Array.'), !v(i) && !m(i) && console.error(`MUI: Argument "duration" must be a number or a string but found ${i}.`), m(l) || console.error('MUI: Argument "easing" must be a string.'), !v(c) && !m(c) && console.error('MUI: Argument "delay" must be a number or a string.'), typeof a != "object" && console.error(["MUI: Secong argument of transition.create must be an object.", "Arguments should be either `create('prop1', options)` or `create(['prop1', 'prop2'], options)`"].join(`
`)), Object.keys(u).length !== 0 && console.error(`MUI: Unrecognized argument(s) [${Object.keys(u).join(",")}].`);
      }
      return (Array.isArray(o) ? o : [o]).map((m) => `${m} ${typeof i == "string" ? i : Za(i)} ${l} ${typeof c == "string" ? c : Za(c)}`).join(",");
    }
  }, e, {
    easing: t,
    duration: r
  });
}
const If = {
  mobileStepper: 1e3,
  fab: 1050,
  speedDial: 1050,
  appBar: 1100,
  drawer: 1200,
  modal: 1300,
  snackbar: 1400,
  tooltip: 1500
}, Mf = If, Af = ["breakpoints", "mixins", "spacing", "palette", "transitions", "typography", "shape"];
function Df(e = {}, ...t) {
  const {
    mixins: r = {},
    palette: n = {},
    transitions: o = {},
    typography: a = {}
  } = e, i = he(e, Af);
  if (e.vars)
    throw new Error(process.env.NODE_ENV !== "production" ? "MUI: `vars` is a private field used for CSS variables support.\nPlease use another name." : tr(18));
  const l = yf(n), c = Ho(e);
  let u = lt(c, {
    mixins: tf(c.breakpoints, r),
    palette: l,
    // Don't use [...shadows] until you've verified its transpiled code is not invoking the iterator protocol.
    shadows: Sf.slice(),
    typography: Ef(l, a),
    transitions: _f(o),
    zIndex: P({}, Mf)
  });
  if (u = lt(u, i), u = t.reduce((m, v) => lt(m, v), u), process.env.NODE_ENV !== "production") {
    const m = ["active", "checked", "completed", "disabled", "error", "expanded", "focused", "focusVisible", "required", "selected"], v = (b, p) => {
      let h;
      for (h in b) {
        const f = b[h];
        if (m.indexOf(h) !== -1 && Object.keys(f).length > 0) {
          if (process.env.NODE_ENV !== "production") {
            const g = nt("", h);
            console.error([`MUI: The \`${p}\` component increases the CSS specificity of the \`${h}\` internal state.`, "You can not override it like this: ", JSON.stringify(b, null, 2), "", `Instead, you need to use the '&.${g}' syntax:`, JSON.stringify({
              root: {
                [`&.${g}`]: f
              }
            }, null, 2), "", "https://mui.com/r/state-classes-guide"].join(`
`));
          }
          b[h] = {};
        }
      }
    };
    Object.keys(u.components).forEach((b) => {
      const p = u.components[b].styleOverrides;
      p && b.indexOf("Mui") === 0 && v(p, b);
    });
  }
  return u.unstable_sxConfig = P({}, zo, i == null ? void 0 : i.unstable_sxConfig), u.unstable_sx = function(v) {
    return Uo({
      sx: v,
      theme: this
    });
  }, u;
}
const jf = Df(), Wo = jf, Xo = "$$material";
function mt({
  props: e,
  name: t
}) {
  return Ku({
    props: e,
    name: t,
    defaultTheme: Wo,
    themeId: Xo
  });
}
const Ps = (e) => sn(e) && e !== "classes", Bf = Yu({
  themeId: Xo,
  defaultTheme: Wo,
  rootShouldForwardProp: Ps
}), Pe = Bf;
function Lf(e) {
  return nt("MuiSvgIcon", e);
}
kt("MuiSvgIcon", ["root", "colorPrimary", "colorSecondary", "colorAction", "colorError", "colorDisabled", "fontSizeInherit", "fontSizeSmall", "fontSizeMedium", "fontSizeLarge"]);
const Ff = ["children", "className", "color", "component", "fontSize", "htmlColor", "inheritViewBox", "titleAccess", "viewBox"], Vf = (e) => {
  const {
    color: t,
    fontSize: r,
    classes: n
  } = e, o = {
    root: ["root", t !== "inherit" && `color${tt(t)}`, `fontSize${tt(r)}`]
  };
  return ft(o, Lf, n);
}, zf = Pe("svg", {
  name: "MuiSvgIcon",
  slot: "Root",
  overridesResolver: (e, t) => {
    const {
      ownerState: r
    } = e;
    return [t.root, r.color !== "inherit" && t[`color${tt(r.color)}`], t[`fontSize${tt(r.fontSize)}`]];
  }
})(({
  theme: e,
  ownerState: t
}) => {
  var r, n, o, a, i, l, c, u, m, v, b, p, h;
  return {
    userSelect: "none",
    width: "1em",
    height: "1em",
    display: "inline-block",
    // the <svg> will define the property that has `currentColor`
    // e.g. heroicons uses fill="none" and stroke="currentColor"
    fill: t.hasSvgAsChild ? void 0 : "currentColor",
    flexShrink: 0,
    transition: (r = e.transitions) == null || (n = r.create) == null ? void 0 : n.call(r, "fill", {
      duration: (o = e.transitions) == null || (o = o.duration) == null ? void 0 : o.shorter
    }),
    fontSize: {
      inherit: "inherit",
      small: ((a = e.typography) == null || (i = a.pxToRem) == null ? void 0 : i.call(a, 20)) || "1.25rem",
      medium: ((l = e.typography) == null || (c = l.pxToRem) == null ? void 0 : c.call(l, 24)) || "1.5rem",
      large: ((u = e.typography) == null || (m = u.pxToRem) == null ? void 0 : m.call(u, 35)) || "2.1875rem"
    }[t.fontSize],
    // TODO v5 deprecate, v6 remove for sx
    color: (v = (b = (e.vars || e).palette) == null || (b = b[t.color]) == null ? void 0 : b.main) != null ? v : {
      action: (p = (e.vars || e).palette) == null || (p = p.action) == null ? void 0 : p.active,
      disabled: (h = (e.vars || e).palette) == null || (h = h.action) == null ? void 0 : h.disabled,
      inherit: void 0
    }[t.color]
  };
}), Yo = /* @__PURE__ */ N.forwardRef(function(t, r) {
  const n = mt({
    props: t,
    name: "MuiSvgIcon"
  }), {
    children: o,
    className: a,
    color: i = "inherit",
    component: l = "svg",
    fontSize: c = "medium",
    htmlColor: u,
    inheritViewBox: m = !1,
    titleAccess: v,
    viewBox: b = "0 0 24 24"
  } = n, p = he(n, Ff), h = /* @__PURE__ */ N.isValidElement(o) && o.type === "svg", f = P({}, n, {
    color: i,
    component: l,
    fontSize: c,
    instanceFontSize: t.fontSize,
    inheritViewBox: m,
    viewBox: b,
    hasSvgAsChild: h
  }), g = {};
  m || (g.viewBox = b);
  const w = Vf(f);
  return /* @__PURE__ */ $(zf, P({
    as: l,
    className: Oe(w.root, a),
    focusable: "false",
    color: u,
    "aria-hidden": v ? void 0 : !0,
    role: v ? "img" : void 0,
    ref: r
  }, g, p, h && o.props, {
    ownerState: f,
    children: [h ? o.props.children : o, v ? /* @__PURE__ */ d("title", {
      children: v
    }) : null]
  }));
});
process.env.NODE_ENV !== "production" && (Yo.propTypes = {
  // ┌────────────────────────────── Warning ──────────────────────────────┐
  // │ These PropTypes are generated from the TypeScript type definitions. │
  // │    To update them, edit the d.ts file and run `pnpm proptypes`.     │
  // └─────────────────────────────────────────────────────────────────────┘
  /**
   * Node passed into the SVG element.
   */
  children: s.node,
  /**
   * Override or extend the styles applied to the component.
   */
  classes: s.object,
  /**
   * @ignore
   */
  className: s.string,
  /**
   * The color of the component.
   * It supports both default and custom theme colors, which can be added as shown in the
   * [palette customization guide](https://mui.com/material-ui/customization/palette/#custom-colors).
   * You can use the `htmlColor` prop to apply a color attribute to the SVG element.
   * @default 'inherit'
   */
  color: s.oneOfType([s.oneOf(["inherit", "action", "disabled", "primary", "secondary", "error", "info", "success", "warning"]), s.string]),
  /**
   * The component used for the root node.
   * Either a string to use a HTML element or a component.
   */
  component: s.elementType,
  /**
   * The fontSize applied to the icon. Defaults to 24px, but can be configure to inherit font size.
   * @default 'medium'
   */
  fontSize: s.oneOfType([s.oneOf(["inherit", "large", "medium", "small"]), s.string]),
  /**
   * Applies a color attribute to the SVG element.
   */
  htmlColor: s.string,
  /**
   * If `true`, the root node will inherit the custom `component`'s viewBox and the `viewBox`
   * prop will be ignored.
   * Useful when you want to reference a custom `component` and have `SvgIcon` pass that
   * `component`'s viewBox to the root node.
   * @default false
   */
  inheritViewBox: s.bool,
  /**
   * The shape-rendering attribute. The behavior of the different options is described on the
   * [MDN Web Docs](https://developer.mozilla.org/en-US/docs/Web/SVG/Attribute/shape-rendering).
   * If you are having issues with blurry icons you should investigate this prop.
   */
  shapeRendering: s.string,
  /**
   * The system prop that allows defining system overrides as well as additional CSS styles.
   */
  sx: s.oneOfType([s.arrayOf(s.oneOfType([s.func, s.object, s.bool])), s.func, s.object]),
  /**
   * Provides a human-readable title for the element that contains it.
   * https://www.w3.org/TR/SVG-access/#Equivalent
   */
  titleAccess: s.string,
  /**
   * Allows you to redefine what the coordinates without units mean inside an SVG element.
   * For example, if the SVG element is 500 (width) by 200 (height),
   * and you pass viewBox="0 0 50 20",
   * this means that the coordinates inside the SVG will go from the top left corner (0,0)
   * to bottom right (50,20) and each unit will be worth 10px.
   * @default '0 0 24 24'
   */
  viewBox: s.string
});
Yo.muiName = "SvgIcon";
const Qa = Yo;
function $s(e, t) {
  function r(n, o) {
    return /* @__PURE__ */ d(Qa, P({
      "data-testid": `${t}Icon`,
      ref: o
    }, n, {
      children: e
    }));
  }
  return process.env.NODE_ENV !== "production" && (r.displayName = `${t}Icon`), r.muiName = Qa.muiName, /* @__PURE__ */ N.memo(/* @__PURE__ */ N.forwardRef(r));
}
const Uf = {
  configure: (e) => {
    process.env.NODE_ENV !== "production" && console.warn(["MUI: `ClassNameGenerator` import from `@mui/material/utils` is outdated and might cause unexpected issues.", "", "You should use `import { unstable_ClassNameGenerator } from '@mui/material/className'` instead", "", "The detail of the issue: https://github.com/mui/material-ui/issues/30011#issuecomment-1024993401", "", "The updated documentation: https://mui.com/guides/classname-generator/"].join(`
`)), ks.configure(e);
  }
}, Hf = /* @__PURE__ */ Object.freeze(/* @__PURE__ */ Object.defineProperty({
  __proto__: null,
  capitalize: tt,
  createChainedFunction: vo,
  createSvgIcon: $s,
  debounce: ms,
  deprecatedPropType: yd,
  isMuiElement: wd,
  ownerDocument: Re,
  ownerWindow: rr,
  requirePropFactory: xd,
  setRef: mn,
  unstable_ClassNameGenerator: Uf,
  unstable_useEnhancedEffect: jt,
  unstable_useId: hs,
  unsupportedProp: Nd,
  useControlled: gs,
  useEventCallback: Ar,
  useForkRef: We,
  useIsFocusVisible: bs
}, Symbol.toStringTag, { value: "Module" })), Gf = /* @__PURE__ */ Jp(Hf);
var ei;
function Wf() {
  return ei || (ei = 1, function(e) {
    "use client";
    Object.defineProperty(e, "__esModule", {
      value: !0
    }), Object.defineProperty(e, "default", {
      enumerable: !0,
      get: function() {
        return t.createSvgIcon;
      }
    });
    var t = Gf;
  }(Kn)), Kn;
}
var Xf = Zp;
Object.defineProperty(jo, "__esModule", {
  value: !0
});
var _s = jo.default = void 0, Yf = Xf(Wf()), qf = ql;
_s = jo.default = (0, Yf.default)(/* @__PURE__ */ (0, qf.jsx)("path", {
  d: "m10 17 5-5-5-5z"
}), "ArrowRight");
function Is(e) {
  return typeof e == "string";
}
function kr(e, t, r) {
  return e === void 0 || Is(e) ? t : P({}, t, {
    ownerState: P({}, t.ownerState, r)
  });
}
const Kf = {
  disableDefaultClasses: !1
}, Jf = /* @__PURE__ */ N.createContext(Kf);
function Zf(e) {
  const {
    disableDefaultClasses: t
  } = N.useContext(Jf);
  return (r) => t ? "" : e(r);
}
function Ms(e, t = []) {
  if (e === void 0)
    return {};
  const r = {};
  return Object.keys(e).filter((n) => n.match(/^on[A-Z]/) && typeof e[n] == "function" && !t.includes(n)).forEach((n) => {
    r[n] = e[n];
  }), r;
}
function Qf(e, t, r) {
  return typeof e == "function" ? e(t, r) : e;
}
function ti(e) {
  if (e === void 0)
    return {};
  const t = {};
  return Object.keys(e).filter((r) => !(r.match(/^on[A-Z]/) && typeof e[r] == "function")).forEach((r) => {
    t[r] = e[r];
  }), t;
}
function em(e) {
  const {
    getSlotProps: t,
    additionalProps: r,
    externalSlotProps: n,
    externalForwardedProps: o,
    className: a
  } = e;
  if (!t) {
    const p = Oe(r == null ? void 0 : r.className, a, o == null ? void 0 : o.className, n == null ? void 0 : n.className), h = P({}, r == null ? void 0 : r.style, o == null ? void 0 : o.style, n == null ? void 0 : n.style), f = P({}, r, o, n);
    return p.length > 0 && (f.className = p), Object.keys(h).length > 0 && (f.style = h), {
      props: f,
      internalRef: void 0
    };
  }
  const i = Ms(P({}, o, n)), l = ti(n), c = ti(o), u = t(i), m = Oe(u == null ? void 0 : u.className, r == null ? void 0 : r.className, a, o == null ? void 0 : o.className, n == null ? void 0 : n.className), v = P({}, u == null ? void 0 : u.style, r == null ? void 0 : r.style, o == null ? void 0 : o.style, n == null ? void 0 : n.style), b = P({}, u, r, c, l);
  return m.length > 0 && (b.className = m), Object.keys(v).length > 0 && (b.style = v), {
    props: b,
    internalRef: u.ref
  };
}
const tm = ["elementType", "externalSlotProps", "ownerState", "skipResolvingSlotProps"];
function Lt(e) {
  var t;
  const {
    elementType: r,
    externalSlotProps: n,
    ownerState: o,
    skipResolvingSlotProps: a = !1
  } = e, i = he(e, tm), l = a ? {} : Qf(n, o), {
    props: c,
    internalRef: u
  } = em(P({}, i, {
    externalSlotProps: l
  })), m = We(u, l == null ? void 0 : l.ref, (t = e.additionalProps) == null ? void 0 : t.ref);
  return kr(r, P({}, c, {
    ref: m
  }), o);
}
const As = "base";
function rm(e) {
  return `${As}--${e}`;
}
function nm(e, t) {
  return `${As}-${e}-${t}`;
}
function Ds(e, t) {
  const r = Ns[t];
  return r ? rm(r) : nm(e, t);
}
function om(e, t) {
  const r = {};
  return t.forEach((n) => {
    r[n] = Ds(e, n);
  }), r;
}
const am = ["input", "select", "textarea", "a[href]", "button", "[tabindex]", "audio[controls]", "video[controls]", '[contenteditable]:not([contenteditable="false"])'].join(",");
function im(e) {
  const t = parseInt(e.getAttribute("tabindex") || "", 10);
  return Number.isNaN(t) ? e.contentEditable === "true" || (e.nodeName === "AUDIO" || e.nodeName === "VIDEO" || e.nodeName === "DETAILS") && e.getAttribute("tabindex") === null ? 0 : e.tabIndex : t;
}
function sm(e) {
  if (e.tagName !== "INPUT" || e.type !== "radio" || !e.name)
    return !1;
  const t = (n) => e.ownerDocument.querySelector(`input[type="radio"]${n}`);
  let r = t(`[name="${e.name}"]:checked`);
  return r || (r = t(`[name="${e.name}"]`)), r !== e;
}
function lm(e) {
  return !(e.disabled || e.tagName === "INPUT" && e.type === "hidden" || sm(e));
}
function cm(e) {
  const t = [], r = [];
  return Array.from(e.querySelectorAll(am)).forEach((n, o) => {
    const a = im(n);
    a === -1 || !lm(n) || (a === 0 ? t.push(n) : r.push({
      documentOrder: o,
      tabIndex: a,
      node: n
    }));
  }), r.sort((n, o) => n.tabIndex === o.tabIndex ? n.documentOrder - o.documentOrder : n.tabIndex - o.tabIndex).map((n) => n.node).concat(t);
}
function pm() {
  return !0;
}
function bn(e) {
  const {
    children: t,
    disableAutoFocus: r = !1,
    disableEnforceFocus: n = !1,
    disableRestoreFocus: o = !1,
    getTabbable: a = cm,
    isEnabled: i = pm,
    open: l
  } = e, c = N.useRef(!1), u = N.useRef(null), m = N.useRef(null), v = N.useRef(null), b = N.useRef(null), p = N.useRef(!1), h = N.useRef(null), f = We(t.ref, h), g = N.useRef(null);
  N.useEffect(() => {
    !l || !h.current || (p.current = !r);
  }, [r, l]), N.useEffect(() => {
    if (!l || !h.current)
      return;
    const x = Re(h.current);
    return h.current.contains(x.activeElement) || (h.current.hasAttribute("tabIndex") || (process.env.NODE_ENV !== "production" && console.error(["MUI: The modal content node does not accept focus.", 'For the benefit of assistive technologies, the tabIndex of the node is being set to "-1".'].join(`
`)), h.current.setAttribute("tabIndex", "-1")), p.current && h.current.focus()), () => {
      o || (v.current && v.current.focus && (c.current = !0, v.current.focus()), v.current = null);
    };
  }, [l]), N.useEffect(() => {
    if (!l || !h.current)
      return;
    const x = Re(h.current), E = (C) => {
      g.current = C, !(n || !i() || C.key !== "Tab") && x.activeElement === h.current && C.shiftKey && (c.current = !0, m.current && m.current.focus());
    }, y = () => {
      const C = h.current;
      if (C === null)
        return;
      if (!x.hasFocus() || !i() || c.current) {
        c.current = !1;
        return;
      }
      if (C.contains(x.activeElement) || n && x.activeElement !== u.current && x.activeElement !== m.current)
        return;
      if (x.activeElement !== b.current)
        b.current = null;
      else if (b.current !== null)
        return;
      if (!p.current)
        return;
      let I = [];
      if ((x.activeElement === u.current || x.activeElement === m.current) && (I = a(h.current)), I.length > 0) {
        var R, _;
        const k = !!((R = g.current) != null && R.shiftKey && ((_ = g.current) == null ? void 0 : _.key) === "Tab"), M = I[0], j = I[I.length - 1];
        typeof M != "string" && typeof j != "string" && (k ? j.focus() : M.focus());
      } else
        C.focus();
    };
    x.addEventListener("focusin", y), x.addEventListener("keydown", E, !0);
    const T = setInterval(() => {
      x.activeElement && x.activeElement.tagName === "BODY" && y();
    }, 50);
    return () => {
      clearInterval(T), x.removeEventListener("focusin", y), x.removeEventListener("keydown", E, !0);
    };
  }, [r, n, o, i, l, a]);
  const w = (x) => {
    v.current === null && (v.current = x.relatedTarget), p.current = !0, b.current = x.target;
    const E = t.props.onFocus;
    E && E(x);
  }, O = (x) => {
    v.current === null && (v.current = x.relatedTarget), p.current = !0;
  };
  return /* @__PURE__ */ $(N.Fragment, {
    children: [/* @__PURE__ */ d("div", {
      tabIndex: l ? 0 : -1,
      onFocus: O,
      ref: u,
      "data-testid": "sentinelStart"
    }), /* @__PURE__ */ N.cloneElement(t, {
      ref: f,
      onFocus: w
    }), /* @__PURE__ */ d("div", {
      tabIndex: l ? 0 : -1,
      onFocus: O,
      ref: m,
      "data-testid": "sentinelEnd"
    })]
  });
}
process.env.NODE_ENV !== "production" && (bn.propTypes = {
  // ┌────────────────────────────── Warning ──────────────────────────────┐
  // │ These PropTypes are generated from the TypeScript type definitions. │
  // │ To update them, edit the TypeScript types and run `pnpm proptypes`. │
  // └─────────────────────────────────────────────────────────────────────┘
  /**
   * A single child content element.
   */
  children: zr,
  /**
   * If `true`, the focus trap will not automatically shift focus to itself when it opens, and
   * replace it to the last focused element when it closes.
   * This also works correctly with any focus trap children that have the `disableAutoFocus` prop.
   *
   * Generally this should never be set to `true` as it makes the focus trap less
   * accessible to assistive technologies, like screen readers.
   * @default false
   */
  disableAutoFocus: s.bool,
  /**
   * If `true`, the focus trap will not prevent focus from leaving the focus trap while open.
   *
   * Generally this should never be set to `true` as it makes the focus trap less
   * accessible to assistive technologies, like screen readers.
   * @default false
   */
  disableEnforceFocus: s.bool,
  /**
   * If `true`, the focus trap will not restore focus to previously focused element once
   * focus trap is hidden or unmounted.
   * @default false
   */
  disableRestoreFocus: s.bool,
  /**
   * Returns an array of ordered tabbable nodes (i.e. in tab order) within the root.
   * For instance, you can provide the "tabbable" npm dependency.
   * @param {HTMLElement} root
   */
  getTabbable: s.func,
  /**
   * This prop extends the `open` prop.
   * It allows to toggle the open state without having to wait for a rerender when changing the `open` prop.
   * This prop should be memoized.
   * It can be used to support multiple focus trap mounted at the same time.
   * @default function defaultIsEnabled(): boolean {
   *   return true;
   * }
   */
  isEnabled: s.func,
  /**
   * If `true`, focus is locked.
   */
  open: s.bool.isRequired
});
process.env.NODE_ENV !== "production" && (bn["propTypes"] = us(bn.propTypes));
function dm(e) {
  return typeof e == "function" ? e() : e;
}
const jr = /* @__PURE__ */ N.forwardRef(function(t, r) {
  const {
    children: n,
    container: o,
    disablePortal: a = !1
  } = t, [i, l] = N.useState(null), c = We(/* @__PURE__ */ N.isValidElement(n) ? n.ref : null, r);
  if (jt(() => {
    a || l(dm(o) || document.body);
  }, [o, a]), jt(() => {
    if (i && !a)
      return mn(r, i), () => {
        mn(r, null);
      };
  }, [r, i, a]), a) {
    if (/* @__PURE__ */ N.isValidElement(n)) {
      const u = {
        ref: c
      };
      return /* @__PURE__ */ N.cloneElement(n, u);
    }
    return /* @__PURE__ */ d(N.Fragment, {
      children: n
    });
  }
  return /* @__PURE__ */ d(N.Fragment, {
    children: i && /* @__PURE__ */ qc.createPortal(n, i)
  });
});
process.env.NODE_ENV !== "production" && (jr.propTypes = {
  // ┌────────────────────────────── Warning ──────────────────────────────┐
  // │ These PropTypes are generated from the TypeScript type definitions. │
  // │ To update them, edit the TypeScript types and run `pnpm proptypes`. │
  // └─────────────────────────────────────────────────────────────────────┘
  /**
   * The children to render into the `container`.
   */
  children: s.node,
  /**
   * An HTML element or function that returns one.
   * The `container` will have the portal children appended to it.
   *
   * You can also provide a callback, which is called in a React layout effect.
   * This lets you set the container from a ref, and also makes server-side rendering possible.
   *
   * By default, it uses the body of the top-level document object,
   * so it's simply `document.body` most of the time.
   */
  container: s.oneOfType([pt, s.func]),
  /**
   * The `children` will be under the DOM hierarchy of the parent component.
   * @default false
   */
  disablePortal: s.bool
});
process.env.NODE_ENV !== "production" && (jr["propTypes"] = us(jr.propTypes));
function um(e) {
  const t = Re(e);
  return t.body === e ? rr(e).innerWidth > t.documentElement.clientWidth : e.scrollHeight > e.clientHeight;
}
function Or(e, t) {
  t ? e.setAttribute("aria-hidden", "true") : e.removeAttribute("aria-hidden");
}
function ri(e) {
  return parseInt(rr(e).getComputedStyle(e).paddingRight, 10) || 0;
}
function fm(e) {
  const r = ["TEMPLATE", "SCRIPT", "STYLE", "LINK", "MAP", "META", "NOSCRIPT", "PICTURE", "COL", "COLGROUP", "PARAM", "SLOT", "SOURCE", "TRACK"].indexOf(e.tagName) !== -1, n = e.tagName === "INPUT" && e.getAttribute("type") === "hidden";
  return r || n;
}
function ni(e, t, r, n, o) {
  const a = [t, r, ...n];
  [].forEach.call(e.children, (i) => {
    const l = a.indexOf(i) === -1, c = !fm(i);
    l && c && Or(i, o);
  });
}
function ao(e, t) {
  let r = -1;
  return e.some((n, o) => t(n) ? (r = o, !0) : !1), r;
}
function mm(e, t) {
  const r = [], n = e.container;
  if (!t.disableScrollLock) {
    if (um(n)) {
      const i = vs(Re(n));
      r.push({
        value: n.style.paddingRight,
        property: "padding-right",
        el: n
      }), n.style.paddingRight = `${ri(n) + i}px`;
      const l = Re(n).querySelectorAll(".mui-fixed");
      [].forEach.call(l, (c) => {
        r.push({
          value: c.style.paddingRight,
          property: "padding-right",
          el: c
        }), c.style.paddingRight = `${ri(c) + i}px`;
      });
    }
    let a;
    if (n.parentNode instanceof DocumentFragment)
      a = Re(n).body;
    else {
      const i = n.parentElement, l = rr(n);
      a = (i == null ? void 0 : i.nodeName) === "HTML" && l.getComputedStyle(i).overflowY === "scroll" ? i : n;
    }
    r.push({
      value: a.style.overflow,
      property: "overflow",
      el: a
    }, {
      value: a.style.overflowX,
      property: "overflow-x",
      el: a
    }, {
      value: a.style.overflowY,
      property: "overflow-y",
      el: a
    }), a.style.overflow = "hidden";
  }
  return () => {
    r.forEach(({
      value: a,
      el: i,
      property: l
    }) => {
      a ? i.style.setProperty(l, a) : i.style.removeProperty(l);
    });
  };
}
function hm(e) {
  const t = [];
  return [].forEach.call(e.children, (r) => {
    r.getAttribute("aria-hidden") === "true" && t.push(r);
  }), t;
}
class gm {
  constructor() {
    this.containers = void 0, this.modals = void 0, this.modals = [], this.containers = [];
  }
  add(t, r) {
    let n = this.modals.indexOf(t);
    if (n !== -1)
      return n;
    n = this.modals.length, this.modals.push(t), t.modalRef && Or(t.modalRef, !1);
    const o = hm(r);
    ni(r, t.mount, t.modalRef, o, !0);
    const a = ao(this.containers, (i) => i.container === r);
    return a !== -1 ? (this.containers[a].modals.push(t), n) : (this.containers.push({
      modals: [t],
      container: r,
      restore: null,
      hiddenSiblings: o
    }), n);
  }
  mount(t, r) {
    const n = ao(this.containers, (a) => a.modals.indexOf(t) !== -1), o = this.containers[n];
    o.restore || (o.restore = mm(o, r));
  }
  remove(t, r = !0) {
    const n = this.modals.indexOf(t);
    if (n === -1)
      return n;
    const o = ao(this.containers, (i) => i.modals.indexOf(t) !== -1), a = this.containers[o];
    if (a.modals.splice(a.modals.indexOf(t), 1), this.modals.splice(n, 1), a.modals.length === 0)
      a.restore && a.restore(), t.modalRef && Or(t.modalRef, r), ni(a.container, t.mount, t.modalRef, a.hiddenSiblings, !1), this.containers.splice(o, 1);
    else {
      const i = a.modals[a.modals.length - 1];
      i.modalRef && Or(i.modalRef, !1);
    }
    return n;
  }
  isTopModal(t) {
    return this.modals.length > 0 && this.modals[this.modals.length - 1] === t;
  }
}
function bm(e) {
  return typeof e == "function" ? e() : e;
}
function vm(e) {
  return e ? e.props.hasOwnProperty("in") : !1;
}
const ym = new gm();
function wm(e) {
  const {
    container: t,
    disableEscapeKeyDown: r = !1,
    disableScrollLock: n = !1,
    // @ts-ignore internal logic - Base UI supports the manager as a prop too
    manager: o = ym,
    closeAfterTransition: a = !1,
    onTransitionEnter: i,
    onTransitionExited: l,
    children: c,
    onClose: u,
    open: m,
    rootRef: v
  } = e, b = N.useRef({}), p = N.useRef(null), h = N.useRef(null), f = We(h, v), [g, w] = N.useState(!m), O = vm(c);
  let x = !0;
  (e["aria-hidden"] === "false" || e["aria-hidden"] === !1) && (x = !1);
  const E = () => Re(p.current), y = () => (b.current.modalRef = h.current, b.current.mount = p.current, b.current), T = () => {
    o.mount(y(), {
      disableScrollLock: n
    }), h.current && (h.current.scrollTop = 0);
  }, C = Ar(() => {
    const B = bm(t) || E().body;
    o.add(y(), B), h.current && T();
  }), I = N.useCallback(() => o.isTopModal(y()), [o]), R = Ar((B) => {
    p.current = B, B && (m && I() ? T() : h.current && Or(h.current, x));
  }), _ = N.useCallback(() => {
    o.remove(y(), x);
  }, [x, o]);
  N.useEffect(() => () => {
    _();
  }, [_]), N.useEffect(() => {
    m ? C() : (!O || !a) && _();
  }, [m, _, O, a, C]);
  const k = (B) => (W) => {
    var te;
    (te = B.onKeyDown) == null || te.call(B, W), !(W.key !== "Escape" || W.which === 229 || // Wait until IME is settled.
    !I()) && (r || (W.stopPropagation(), u && u(W, "escapeKeyDown")));
  }, M = (B) => (W) => {
    var te;
    (te = B.onClick) == null || te.call(B, W), W.target === W.currentTarget && u && u(W, "backdropClick");
  };
  return {
    getRootProps: (B = {}) => {
      const W = Ms(e);
      delete W.onTransitionEnter, delete W.onTransitionExited;
      const te = P({}, W, B);
      return P({
        role: "presentation"
      }, te, {
        onKeyDown: k(te),
        ref: f
      });
    },
    getBackdropProps: (B = {}) => {
      const W = B;
      return P({
        "aria-hidden": !0
      }, W, {
        onClick: M(W),
        open: m
      });
    },
    getTransitionProps: () => {
      const B = () => {
        w(!1), i && i();
      }, W = () => {
        w(!0), l && l(), a && _();
      };
      return {
        onEnter: vo(B, c == null ? void 0 : c.props.onEnter),
        onExited: vo(W, c == null ? void 0 : c.props.onExited)
      };
    },
    rootRef: f,
    portalRef: R,
    isTopModal: I,
    exited: g,
    hasTransition: O
  };
}
var Me = "top", Xe = "bottom", Ye = "right", Ae = "left", qo = "auto", Wr = [Me, Xe, Ye, Ae], nr = "start", Br = "end", xm = "clippingParents", js = "viewport", br = "popper", Em = "reference", oi = /* @__PURE__ */ Wr.reduce(function(e, t) {
  return e.concat([t + "-" + nr, t + "-" + Br]);
}, []), Bs = /* @__PURE__ */ [].concat(Wr, [qo]).reduce(function(e, t) {
  return e.concat([t, t + "-" + nr, t + "-" + Br]);
}, []), km = "beforeRead", Nm = "read", Tm = "afterRead", Cm = "beforeMain", Sm = "main", Om = "afterMain", Rm = "beforeWrite", Pm = "write", $m = "afterWrite", _m = [km, Nm, Tm, Cm, Sm, Om, Rm, Pm, $m];
function rt(e) {
  return e ? (e.nodeName || "").toLowerCase() : null;
}
function ze(e) {
  if (e == null)
    return window;
  if (e.toString() !== "[object Window]") {
    var t = e.ownerDocument;
    return t && t.defaultView || window;
  }
  return e;
}
function Ft(e) {
  var t = ze(e).Element;
  return e instanceof t || e instanceof Element;
}
function Ge(e) {
  var t = ze(e).HTMLElement;
  return e instanceof t || e instanceof HTMLElement;
}
function Ko(e) {
  if (typeof ShadowRoot > "u")
    return !1;
  var t = ze(e).ShadowRoot;
  return e instanceof t || e instanceof ShadowRoot;
}
function Im(e) {
  var t = e.state;
  Object.keys(t.elements).forEach(function(r) {
    var n = t.styles[r] || {}, o = t.attributes[r] || {}, a = t.elements[r];
    !Ge(a) || !rt(a) || (Object.assign(a.style, n), Object.keys(o).forEach(function(i) {
      var l = o[i];
      l === !1 ? a.removeAttribute(i) : a.setAttribute(i, l === !0 ? "" : l);
    }));
  });
}
function Mm(e) {
  var t = e.state, r = {
    popper: {
      position: t.options.strategy,
      left: "0",
      top: "0",
      margin: "0"
    },
    arrow: {
      position: "absolute"
    },
    reference: {}
  };
  return Object.assign(t.elements.popper.style, r.popper), t.styles = r, t.elements.arrow && Object.assign(t.elements.arrow.style, r.arrow), function() {
    Object.keys(t.elements).forEach(function(n) {
      var o = t.elements[n], a = t.attributes[n] || {}, i = Object.keys(t.styles.hasOwnProperty(n) ? t.styles[n] : r[n]), l = i.reduce(function(c, u) {
        return c[u] = "", c;
      }, {});
      !Ge(o) || !rt(o) || (Object.assign(o.style, l), Object.keys(a).forEach(function(c) {
        o.removeAttribute(c);
      }));
    });
  };
}
const Am = {
  name: "applyStyles",
  enabled: !0,
  phase: "write",
  fn: Im,
  effect: Mm,
  requires: ["computeStyles"]
};
function Ze(e) {
  return e.split("-")[0];
}
var At = Math.max, vn = Math.min, or = Math.round;
function xo() {
  var e = navigator.userAgentData;
  return e != null && e.brands && Array.isArray(e.brands) ? e.brands.map(function(t) {
    return t.brand + "/" + t.version;
  }).join(" ") : navigator.userAgent;
}
function Ls() {
  return !/^((?!chrome|android).)*safari/i.test(xo());
}
function ar(e, t, r) {
  t === void 0 && (t = !1), r === void 0 && (r = !1);
  var n = e.getBoundingClientRect(), o = 1, a = 1;
  t && Ge(e) && (o = e.offsetWidth > 0 && or(n.width) / e.offsetWidth || 1, a = e.offsetHeight > 0 && or(n.height) / e.offsetHeight || 1);
  var i = Ft(e) ? ze(e) : window, l = i.visualViewport, c = !Ls() && r, u = (n.left + (c && l ? l.offsetLeft : 0)) / o, m = (n.top + (c && l ? l.offsetTop : 0)) / a, v = n.width / o, b = n.height / a;
  return {
    width: v,
    height: b,
    top: m,
    right: u + v,
    bottom: m + b,
    left: u,
    x: u,
    y: m
  };
}
function Jo(e) {
  var t = ar(e), r = e.offsetWidth, n = e.offsetHeight;
  return Math.abs(t.width - r) <= 1 && (r = t.width), Math.abs(t.height - n) <= 1 && (n = t.height), {
    x: e.offsetLeft,
    y: e.offsetTop,
    width: r,
    height: n
  };
}
function Fs(e, t) {
  var r = t.getRootNode && t.getRootNode();
  if (e.contains(t))
    return !0;
  if (r && Ko(r)) {
    var n = t;
    do {
      if (n && e.isSameNode(n))
        return !0;
      n = n.parentNode || n.host;
    } while (n);
  }
  return !1;
}
function ut(e) {
  return ze(e).getComputedStyle(e);
}
function Dm(e) {
  return ["table", "td", "th"].indexOf(rt(e)) >= 0;
}
function Tt(e) {
  return ((Ft(e) ? e.ownerDocument : (
    // $FlowFixMe[prop-missing]
    e.document
  )) || window.document).documentElement;
}
function Fn(e) {
  return rt(e) === "html" ? e : (
    // this is a quicker (but less type safe) way to save quite some bytes from the bundle
    // $FlowFixMe[incompatible-return]
    // $FlowFixMe[prop-missing]
    e.assignedSlot || // step into the shadow DOM of the parent of a slotted node
    e.parentNode || // DOM Element detected
    (Ko(e) ? e.host : null) || // ShadowRoot detected
    // $FlowFixMe[incompatible-call]: HTMLElement is a Node
    Tt(e)
  );
}
function ai(e) {
  return !Ge(e) || // https://github.com/popperjs/popper-core/issues/837
  ut(e).position === "fixed" ? null : e.offsetParent;
}
function jm(e) {
  var t = /firefox/i.test(xo()), r = /Trident/i.test(xo());
  if (r && Ge(e)) {
    var n = ut(e);
    if (n.position === "fixed")
      return null;
  }
  var o = Fn(e);
  for (Ko(o) && (o = o.host); Ge(o) && ["html", "body"].indexOf(rt(o)) < 0; ) {
    var a = ut(o);
    if (a.transform !== "none" || a.perspective !== "none" || a.contain === "paint" || ["transform", "perspective"].indexOf(a.willChange) !== -1 || t && a.willChange === "filter" || t && a.filter && a.filter !== "none")
      return o;
    o = o.parentNode;
  }
  return null;
}
function Xr(e) {
  for (var t = ze(e), r = ai(e); r && Dm(r) && ut(r).position === "static"; )
    r = ai(r);
  return r && (rt(r) === "html" || rt(r) === "body" && ut(r).position === "static") ? t : r || jm(e) || t;
}
function Zo(e) {
  return ["top", "bottom"].indexOf(e) >= 0 ? "x" : "y";
}
function Rr(e, t, r) {
  return At(e, vn(t, r));
}
function Bm(e, t, r) {
  var n = Rr(e, t, r);
  return n > r ? r : n;
}
function Vs() {
  return {
    top: 0,
    right: 0,
    bottom: 0,
    left: 0
  };
}
function zs(e) {
  return Object.assign({}, Vs(), e);
}
function Us(e, t) {
  return t.reduce(function(r, n) {
    return r[n] = e, r;
  }, {});
}
var Lm = function(t, r) {
  return t = typeof t == "function" ? t(Object.assign({}, r.rects, {
    placement: r.placement
  })) : t, zs(typeof t != "number" ? t : Us(t, Wr));
};
function Fm(e) {
  var t, r = e.state, n = e.name, o = e.options, a = r.elements.arrow, i = r.modifiersData.popperOffsets, l = Ze(r.placement), c = Zo(l), u = [Ae, Ye].indexOf(l) >= 0, m = u ? "height" : "width";
  if (!(!a || !i)) {
    var v = Lm(o.padding, r), b = Jo(a), p = c === "y" ? Me : Ae, h = c === "y" ? Xe : Ye, f = r.rects.reference[m] + r.rects.reference[c] - i[c] - r.rects.popper[m], g = i[c] - r.rects.reference[c], w = Xr(a), O = w ? c === "y" ? w.clientHeight || 0 : w.clientWidth || 0 : 0, x = f / 2 - g / 2, E = v[p], y = O - b[m] - v[h], T = O / 2 - b[m] / 2 + x, C = Rr(E, T, y), I = c;
    r.modifiersData[n] = (t = {}, t[I] = C, t.centerOffset = C - T, t);
  }
}
function Vm(e) {
  var t = e.state, r = e.options, n = r.element, o = n === void 0 ? "[data-popper-arrow]" : n;
  o != null && (typeof o == "string" && (o = t.elements.popper.querySelector(o), !o) || Fs(t.elements.popper, o) && (t.elements.arrow = o));
}
const zm = {
  name: "arrow",
  enabled: !0,
  phase: "main",
  fn: Fm,
  effect: Vm,
  requires: ["popperOffsets"],
  requiresIfExists: ["preventOverflow"]
};
function ir(e) {
  return e.split("-")[1];
}
var Um = {
  top: "auto",
  right: "auto",
  bottom: "auto",
  left: "auto"
};
function Hm(e, t) {
  var r = e.x, n = e.y, o = t.devicePixelRatio || 1;
  return {
    x: or(r * o) / o || 0,
    y: or(n * o) / o || 0
  };
}
function ii(e) {
  var t, r = e.popper, n = e.popperRect, o = e.placement, a = e.variation, i = e.offsets, l = e.position, c = e.gpuAcceleration, u = e.adaptive, m = e.roundOffsets, v = e.isFixed, b = i.x, p = b === void 0 ? 0 : b, h = i.y, f = h === void 0 ? 0 : h, g = typeof m == "function" ? m({
    x: p,
    y: f
  }) : {
    x: p,
    y: f
  };
  p = g.x, f = g.y;
  var w = i.hasOwnProperty("x"), O = i.hasOwnProperty("y"), x = Ae, E = Me, y = window;
  if (u) {
    var T = Xr(r), C = "clientHeight", I = "clientWidth";
    if (T === ze(r) && (T = Tt(r), ut(T).position !== "static" && l === "absolute" && (C = "scrollHeight", I = "scrollWidth")), T = T, o === Me || (o === Ae || o === Ye) && a === Br) {
      E = Xe;
      var R = v && T === y && y.visualViewport ? y.visualViewport.height : (
        // $FlowFixMe[prop-missing]
        T[C]
      );
      f -= R - n.height, f *= c ? 1 : -1;
    }
    if (o === Ae || (o === Me || o === Xe) && a === Br) {
      x = Ye;
      var _ = v && T === y && y.visualViewport ? y.visualViewport.width : (
        // $FlowFixMe[prop-missing]
        T[I]
      );
      p -= _ - n.width, p *= c ? 1 : -1;
    }
  }
  var k = Object.assign({
    position: l
  }, u && Um), M = m === !0 ? Hm({
    x: p,
    y: f
  }, ze(r)) : {
    x: p,
    y: f
  };
  if (p = M.x, f = M.y, c) {
    var j;
    return Object.assign({}, k, (j = {}, j[E] = O ? "0" : "", j[x] = w ? "0" : "", j.transform = (y.devicePixelRatio || 1) <= 1 ? "translate(" + p + "px, " + f + "px)" : "translate3d(" + p + "px, " + f + "px, 0)", j));
  }
  return Object.assign({}, k, (t = {}, t[E] = O ? f + "px" : "", t[x] = w ? p + "px" : "", t.transform = "", t));
}
function Gm(e) {
  var t = e.state, r = e.options, n = r.gpuAcceleration, o = n === void 0 ? !0 : n, a = r.adaptive, i = a === void 0 ? !0 : a, l = r.roundOffsets, c = l === void 0 ? !0 : l, u = {
    placement: Ze(t.placement),
    variation: ir(t.placement),
    popper: t.elements.popper,
    popperRect: t.rects.popper,
    gpuAcceleration: o,
    isFixed: t.options.strategy === "fixed"
  };
  t.modifiersData.popperOffsets != null && (t.styles.popper = Object.assign({}, t.styles.popper, ii(Object.assign({}, u, {
    offsets: t.modifiersData.popperOffsets,
    position: t.options.strategy,
    adaptive: i,
    roundOffsets: c
  })))), t.modifiersData.arrow != null && (t.styles.arrow = Object.assign({}, t.styles.arrow, ii(Object.assign({}, u, {
    offsets: t.modifiersData.arrow,
    position: "absolute",
    adaptive: !1,
    roundOffsets: c
  })))), t.attributes.popper = Object.assign({}, t.attributes.popper, {
    "data-popper-placement": t.placement
  });
}
const Wm = {
  name: "computeStyles",
  enabled: !0,
  phase: "beforeWrite",
  fn: Gm,
  data: {}
};
var rn = {
  passive: !0
};
function Xm(e) {
  var t = e.state, r = e.instance, n = e.options, o = n.scroll, a = o === void 0 ? !0 : o, i = n.resize, l = i === void 0 ? !0 : i, c = ze(t.elements.popper), u = [].concat(t.scrollParents.reference, t.scrollParents.popper);
  return a && u.forEach(function(m) {
    m.addEventListener("scroll", r.update, rn);
  }), l && c.addEventListener("resize", r.update, rn), function() {
    a && u.forEach(function(m) {
      m.removeEventListener("scroll", r.update, rn);
    }), l && c.removeEventListener("resize", r.update, rn);
  };
}
const Ym = {
  name: "eventListeners",
  enabled: !0,
  phase: "write",
  fn: function() {
  },
  effect: Xm,
  data: {}
};
var qm = {
  left: "right",
  right: "left",
  bottom: "top",
  top: "bottom"
};
function cn(e) {
  return e.replace(/left|right|bottom|top/g, function(t) {
    return qm[t];
  });
}
var Km = {
  start: "end",
  end: "start"
};
function si(e) {
  return e.replace(/start|end/g, function(t) {
    return Km[t];
  });
}
function Qo(e) {
  var t = ze(e), r = t.pageXOffset, n = t.pageYOffset;
  return {
    scrollLeft: r,
    scrollTop: n
  };
}
function ea(e) {
  return ar(Tt(e)).left + Qo(e).scrollLeft;
}
function Jm(e, t) {
  var r = ze(e), n = Tt(e), o = r.visualViewport, a = n.clientWidth, i = n.clientHeight, l = 0, c = 0;
  if (o) {
    a = o.width, i = o.height;
    var u = Ls();
    (u || !u && t === "fixed") && (l = o.offsetLeft, c = o.offsetTop);
  }
  return {
    width: a,
    height: i,
    x: l + ea(e),
    y: c
  };
}
function Zm(e) {
  var t, r = Tt(e), n = Qo(e), o = (t = e.ownerDocument) == null ? void 0 : t.body, a = At(r.scrollWidth, r.clientWidth, o ? o.scrollWidth : 0, o ? o.clientWidth : 0), i = At(r.scrollHeight, r.clientHeight, o ? o.scrollHeight : 0, o ? o.clientHeight : 0), l = -n.scrollLeft + ea(e), c = -n.scrollTop;
  return ut(o || r).direction === "rtl" && (l += At(r.clientWidth, o ? o.clientWidth : 0) - a), {
    width: a,
    height: i,
    x: l,
    y: c
  };
}
function ta(e) {
  var t = ut(e), r = t.overflow, n = t.overflowX, o = t.overflowY;
  return /auto|scroll|overlay|hidden/.test(r + o + n);
}
function Hs(e) {
  return ["html", "body", "#document"].indexOf(rt(e)) >= 0 ? e.ownerDocument.body : Ge(e) && ta(e) ? e : Hs(Fn(e));
}
function Pr(e, t) {
  var r;
  t === void 0 && (t = []);
  var n = Hs(e), o = n === ((r = e.ownerDocument) == null ? void 0 : r.body), a = ze(n), i = o ? [a].concat(a.visualViewport || [], ta(n) ? n : []) : n, l = t.concat(i);
  return o ? l : (
    // $FlowFixMe[incompatible-call]: isBody tells us target will be an HTMLElement here
    l.concat(Pr(Fn(i)))
  );
}
function Eo(e) {
  return Object.assign({}, e, {
    left: e.x,
    top: e.y,
    right: e.x + e.width,
    bottom: e.y + e.height
  });
}
function Qm(e, t) {
  var r = ar(e, !1, t === "fixed");
  return r.top = r.top + e.clientTop, r.left = r.left + e.clientLeft, r.bottom = r.top + e.clientHeight, r.right = r.left + e.clientWidth, r.width = e.clientWidth, r.height = e.clientHeight, r.x = r.left, r.y = r.top, r;
}
function li(e, t, r) {
  return t === js ? Eo(Jm(e, r)) : Ft(t) ? Qm(t, r) : Eo(Zm(Tt(e)));
}
function eh(e) {
  var t = Pr(Fn(e)), r = ["absolute", "fixed"].indexOf(ut(e).position) >= 0, n = r && Ge(e) ? Xr(e) : e;
  return Ft(n) ? t.filter(function(o) {
    return Ft(o) && Fs(o, n) && rt(o) !== "body";
  }) : [];
}
function th(e, t, r, n) {
  var o = t === "clippingParents" ? eh(e) : [].concat(t), a = [].concat(o, [r]), i = a[0], l = a.reduce(function(c, u) {
    var m = li(e, u, n);
    return c.top = At(m.top, c.top), c.right = vn(m.right, c.right), c.bottom = vn(m.bottom, c.bottom), c.left = At(m.left, c.left), c;
  }, li(e, i, n));
  return l.width = l.right - l.left, l.height = l.bottom - l.top, l.x = l.left, l.y = l.top, l;
}
function Gs(e) {
  var t = e.reference, r = e.element, n = e.placement, o = n ? Ze(n) : null, a = n ? ir(n) : null, i = t.x + t.width / 2 - r.width / 2, l = t.y + t.height / 2 - r.height / 2, c;
  switch (o) {
    case Me:
      c = {
        x: i,
        y: t.y - r.height
      };
      break;
    case Xe:
      c = {
        x: i,
        y: t.y + t.height
      };
      break;
    case Ye:
      c = {
        x: t.x + t.width,
        y: l
      };
      break;
    case Ae:
      c = {
        x: t.x - r.width,
        y: l
      };
      break;
    default:
      c = {
        x: t.x,
        y: t.y
      };
  }
  var u = o ? Zo(o) : null;
  if (u != null) {
    var m = u === "y" ? "height" : "width";
    switch (a) {
      case nr:
        c[u] = c[u] - (t[m] / 2 - r[m] / 2);
        break;
      case Br:
        c[u] = c[u] + (t[m] / 2 - r[m] / 2);
        break;
    }
  }
  return c;
}
function Lr(e, t) {
  t === void 0 && (t = {});
  var r = t, n = r.placement, o = n === void 0 ? e.placement : n, a = r.strategy, i = a === void 0 ? e.strategy : a, l = r.boundary, c = l === void 0 ? xm : l, u = r.rootBoundary, m = u === void 0 ? js : u, v = r.elementContext, b = v === void 0 ? br : v, p = r.altBoundary, h = p === void 0 ? !1 : p, f = r.padding, g = f === void 0 ? 0 : f, w = zs(typeof g != "number" ? g : Us(g, Wr)), O = b === br ? Em : br, x = e.rects.popper, E = e.elements[h ? O : b], y = th(Ft(E) ? E : E.contextElement || Tt(e.elements.popper), c, m, i), T = ar(e.elements.reference), C = Gs({
    reference: T,
    element: x,
    strategy: "absolute",
    placement: o
  }), I = Eo(Object.assign({}, x, C)), R = b === br ? I : T, _ = {
    top: y.top - R.top + w.top,
    bottom: R.bottom - y.bottom + w.bottom,
    left: y.left - R.left + w.left,
    right: R.right - y.right + w.right
  }, k = e.modifiersData.offset;
  if (b === br && k) {
    var M = k[o];
    Object.keys(_).forEach(function(j) {
      var z = [Ye, Xe].indexOf(j) >= 0 ? 1 : -1, G = [Me, Xe].indexOf(j) >= 0 ? "y" : "x";
      _[j] += M[G] * z;
    });
  }
  return _;
}
function rh(e, t) {
  t === void 0 && (t = {});
  var r = t, n = r.placement, o = r.boundary, a = r.rootBoundary, i = r.padding, l = r.flipVariations, c = r.allowedAutoPlacements, u = c === void 0 ? Bs : c, m = ir(n), v = m ? l ? oi : oi.filter(function(h) {
    return ir(h) === m;
  }) : Wr, b = v.filter(function(h) {
    return u.indexOf(h) >= 0;
  });
  b.length === 0 && (b = v);
  var p = b.reduce(function(h, f) {
    return h[f] = Lr(e, {
      placement: f,
      boundary: o,
      rootBoundary: a,
      padding: i
    })[Ze(f)], h;
  }, {});
  return Object.keys(p).sort(function(h, f) {
    return p[h] - p[f];
  });
}
function nh(e) {
  if (Ze(e) === qo)
    return [];
  var t = cn(e);
  return [si(e), t, si(t)];
}
function oh(e) {
  var t = e.state, r = e.options, n = e.name;
  if (!t.modifiersData[n]._skip) {
    for (var o = r.mainAxis, a = o === void 0 ? !0 : o, i = r.altAxis, l = i === void 0 ? !0 : i, c = r.fallbackPlacements, u = r.padding, m = r.boundary, v = r.rootBoundary, b = r.altBoundary, p = r.flipVariations, h = p === void 0 ? !0 : p, f = r.allowedAutoPlacements, g = t.options.placement, w = Ze(g), O = w === g, x = c || (O || !h ? [cn(g)] : nh(g)), E = [g].concat(x).reduce(function(H, K) {
      return H.concat(Ze(K) === qo ? rh(t, {
        placement: K,
        boundary: m,
        rootBoundary: v,
        padding: u,
        flipVariations: h,
        allowedAutoPlacements: f
      }) : K);
    }, []), y = t.rects.reference, T = t.rects.popper, C = /* @__PURE__ */ new Map(), I = !0, R = E[0], _ = 0; _ < E.length; _++) {
      var k = E[_], M = Ze(k), j = ir(k) === nr, z = [Me, Xe].indexOf(M) >= 0, G = z ? "width" : "height", B = Lr(t, {
        placement: k,
        boundary: m,
        rootBoundary: v,
        altBoundary: b,
        padding: u
      }), W = z ? j ? Ye : Ae : j ? Xe : Me;
      y[G] > T[G] && (W = cn(W));
      var te = cn(W), V = [];
      if (a && V.push(B[M] <= 0), l && V.push(B[W] <= 0, B[te] <= 0), V.every(function(H) {
        return H;
      })) {
        R = k, I = !1;
        break;
      }
      C.set(k, V);
    }
    if (I)
      for (var S = h ? 3 : 1, L = function(K) {
        var q = E.find(function(Z) {
          var J = C.get(Z);
          if (J)
            return J.slice(0, K).every(function(Q) {
              return Q;
            });
        });
        if (q)
          return R = q, "break";
      }, X = S; X > 0; X--) {
        var Y = L(X);
        if (Y === "break")
          break;
      }
    t.placement !== R && (t.modifiersData[n]._skip = !0, t.placement = R, t.reset = !0);
  }
}
const ah = {
  name: "flip",
  enabled: !0,
  phase: "main",
  fn: oh,
  requiresIfExists: ["offset"],
  data: {
    _skip: !1
  }
};
function ci(e, t, r) {
  return r === void 0 && (r = {
    x: 0,
    y: 0
  }), {
    top: e.top - t.height - r.y,
    right: e.right - t.width + r.x,
    bottom: e.bottom - t.height + r.y,
    left: e.left - t.width - r.x
  };
}
function pi(e) {
  return [Me, Ye, Xe, Ae].some(function(t) {
    return e[t] >= 0;
  });
}
function ih(e) {
  var t = e.state, r = e.name, n = t.rects.reference, o = t.rects.popper, a = t.modifiersData.preventOverflow, i = Lr(t, {
    elementContext: "reference"
  }), l = Lr(t, {
    altBoundary: !0
  }), c = ci(i, n), u = ci(l, o, a), m = pi(c), v = pi(u);
  t.modifiersData[r] = {
    referenceClippingOffsets: c,
    popperEscapeOffsets: u,
    isReferenceHidden: m,
    hasPopperEscaped: v
  }, t.attributes.popper = Object.assign({}, t.attributes.popper, {
    "data-popper-reference-hidden": m,
    "data-popper-escaped": v
  });
}
const sh = {
  name: "hide",
  enabled: !0,
  phase: "main",
  requiresIfExists: ["preventOverflow"],
  fn: ih
};
function lh(e, t, r) {
  var n = Ze(e), o = [Ae, Me].indexOf(n) >= 0 ? -1 : 1, a = typeof r == "function" ? r(Object.assign({}, t, {
    placement: e
  })) : r, i = a[0], l = a[1];
  return i = i || 0, l = (l || 0) * o, [Ae, Ye].indexOf(n) >= 0 ? {
    x: l,
    y: i
  } : {
    x: i,
    y: l
  };
}
function ch(e) {
  var t = e.state, r = e.options, n = e.name, o = r.offset, a = o === void 0 ? [0, 0] : o, i = Bs.reduce(function(m, v) {
    return m[v] = lh(v, t.rects, a), m;
  }, {}), l = i[t.placement], c = l.x, u = l.y;
  t.modifiersData.popperOffsets != null && (t.modifiersData.popperOffsets.x += c, t.modifiersData.popperOffsets.y += u), t.modifiersData[n] = i;
}
const ph = {
  name: "offset",
  enabled: !0,
  phase: "main",
  requires: ["popperOffsets"],
  fn: ch
};
function dh(e) {
  var t = e.state, r = e.name;
  t.modifiersData[r] = Gs({
    reference: t.rects.reference,
    element: t.rects.popper,
    strategy: "absolute",
    placement: t.placement
  });
}
const uh = {
  name: "popperOffsets",
  enabled: !0,
  phase: "read",
  fn: dh,
  data: {}
};
function fh(e) {
  return e === "x" ? "y" : "x";
}
function mh(e) {
  var t = e.state, r = e.options, n = e.name, o = r.mainAxis, a = o === void 0 ? !0 : o, i = r.altAxis, l = i === void 0 ? !1 : i, c = r.boundary, u = r.rootBoundary, m = r.altBoundary, v = r.padding, b = r.tether, p = b === void 0 ? !0 : b, h = r.tetherOffset, f = h === void 0 ? 0 : h, g = Lr(t, {
    boundary: c,
    rootBoundary: u,
    padding: v,
    altBoundary: m
  }), w = Ze(t.placement), O = ir(t.placement), x = !O, E = Zo(w), y = fh(E), T = t.modifiersData.popperOffsets, C = t.rects.reference, I = t.rects.popper, R = typeof f == "function" ? f(Object.assign({}, t.rects, {
    placement: t.placement
  })) : f, _ = typeof R == "number" ? {
    mainAxis: R,
    altAxis: R
  } : Object.assign({
    mainAxis: 0,
    altAxis: 0
  }, R), k = t.modifiersData.offset ? t.modifiersData.offset[t.placement] : null, M = {
    x: 0,
    y: 0
  };
  if (T) {
    if (a) {
      var j, z = E === "y" ? Me : Ae, G = E === "y" ? Xe : Ye, B = E === "y" ? "height" : "width", W = T[E], te = W + g[z], V = W - g[G], S = p ? -I[B] / 2 : 0, L = O === nr ? C[B] : I[B], X = O === nr ? -I[B] : -C[B], Y = t.elements.arrow, H = p && Y ? Jo(Y) : {
        width: 0,
        height: 0
      }, K = t.modifiersData["arrow#persistent"] ? t.modifiersData["arrow#persistent"].padding : Vs(), q = K[z], Z = K[G], J = Rr(0, C[B], H[B]), Q = x ? C[B] / 2 - S - J - q - _.mainAxis : L - J - q - _.mainAxis, ee = x ? -C[B] / 2 + S + J + Z + _.mainAxis : X + J + Z + _.mainAxis, ie = t.elements.arrow && Xr(t.elements.arrow), F = ie ? E === "y" ? ie.clientTop || 0 : ie.clientLeft || 0 : 0, re = (j = k == null ? void 0 : k[E]) != null ? j : 0, A = W + Q - re - F, se = W + ee - re, Ne = Rr(p ? vn(te, A) : te, W, p ? At(V, se) : V);
      T[E] = Ne, M[E] = Ne - W;
    }
    if (l) {
      var $e, Ee = E === "x" ? Me : Ae, Ct = E === "x" ? Xe : Ye, _e = T[y], ot = y === "y" ? "height" : "width", Be = _e + g[Ee], at = _e - g[Ct], Ce = [Me, Ae].indexOf(w) !== -1, Vt = ($e = k == null ? void 0 : k[y]) != null ? $e : 0, St = Ce ? Be : _e - C[ot] - I[ot] - Vt + _.altAxis, cr = Ce ? _e + C[ot] + I[ot] - Vt - _.altAxis : at, Kr = p && Ce ? Bm(St, _e, cr) : Rr(p ? St : Be, _e, p ? cr : at);
      T[y] = Kr, M[y] = Kr - _e;
    }
    t.modifiersData[n] = M;
  }
}
const hh = {
  name: "preventOverflow",
  enabled: !0,
  phase: "main",
  fn: mh,
  requiresIfExists: ["offset"]
};
function gh(e) {
  return {
    scrollLeft: e.scrollLeft,
    scrollTop: e.scrollTop
  };
}
function bh(e) {
  return e === ze(e) || !Ge(e) ? Qo(e) : gh(e);
}
function vh(e) {
  var t = e.getBoundingClientRect(), r = or(t.width) / e.offsetWidth || 1, n = or(t.height) / e.offsetHeight || 1;
  return r !== 1 || n !== 1;
}
function yh(e, t, r) {
  r === void 0 && (r = !1);
  var n = Ge(t), o = Ge(t) && vh(t), a = Tt(t), i = ar(e, o, r), l = {
    scrollLeft: 0,
    scrollTop: 0
  }, c = {
    x: 0,
    y: 0
  };
  return (n || !n && !r) && ((rt(t) !== "body" || // https://github.com/popperjs/popper-core/issues/1078
  ta(a)) && (l = bh(t)), Ge(t) ? (c = ar(t, !0), c.x += t.clientLeft, c.y += t.clientTop) : a && (c.x = ea(a))), {
    x: i.left + l.scrollLeft - c.x,
    y: i.top + l.scrollTop - c.y,
    width: i.width,
    height: i.height
  };
}
function wh(e) {
  var t = /* @__PURE__ */ new Map(), r = /* @__PURE__ */ new Set(), n = [];
  e.forEach(function(a) {
    t.set(a.name, a);
  });
  function o(a) {
    r.add(a.name);
    var i = [].concat(a.requires || [], a.requiresIfExists || []);
    i.forEach(function(l) {
      if (!r.has(l)) {
        var c = t.get(l);
        c && o(c);
      }
    }), n.push(a);
  }
  return e.forEach(function(a) {
    r.has(a.name) || o(a);
  }), n;
}
function xh(e) {
  var t = wh(e);
  return _m.reduce(function(r, n) {
    return r.concat(t.filter(function(o) {
      return o.phase === n;
    }));
  }, []);
}
function Eh(e) {
  var t;
  return function() {
    return t || (t = new Promise(function(r) {
      Promise.resolve().then(function() {
        t = void 0, r(e());
      });
    })), t;
  };
}
function kh(e) {
  var t = e.reduce(function(r, n) {
    var o = r[n.name];
    return r[n.name] = o ? Object.assign({}, o, n, {
      options: Object.assign({}, o.options, n.options),
      data: Object.assign({}, o.data, n.data)
    }) : n, r;
  }, {});
  return Object.keys(t).map(function(r) {
    return t[r];
  });
}
var di = {
  placement: "bottom",
  modifiers: [],
  strategy: "absolute"
};
function ui() {
  for (var e = arguments.length, t = new Array(e), r = 0; r < e; r++)
    t[r] = arguments[r];
  return !t.some(function(n) {
    return !(n && typeof n.getBoundingClientRect == "function");
  });
}
function Nh(e) {
  e === void 0 && (e = {});
  var t = e, r = t.defaultModifiers, n = r === void 0 ? [] : r, o = t.defaultOptions, a = o === void 0 ? di : o;
  return function(l, c, u) {
    u === void 0 && (u = a);
    var m = {
      placement: "bottom",
      orderedModifiers: [],
      options: Object.assign({}, di, a),
      modifiersData: {},
      elements: {
        reference: l,
        popper: c
      },
      attributes: {},
      styles: {}
    }, v = [], b = !1, p = {
      state: m,
      setOptions: function(w) {
        var O = typeof w == "function" ? w(m.options) : w;
        f(), m.options = Object.assign({}, a, m.options, O), m.scrollParents = {
          reference: Ft(l) ? Pr(l) : l.contextElement ? Pr(l.contextElement) : [],
          popper: Pr(c)
        };
        var x = xh(kh([].concat(n, m.options.modifiers)));
        return m.orderedModifiers = x.filter(function(E) {
          return E.enabled;
        }), h(), p.update();
      },
      // Sync update – it will always be executed, even if not necessary. This
      // is useful for low frequency updates where sync behavior simplifies the
      // logic.
      // For high frequency updates (e.g. `resize` and `scroll` events), always
      // prefer the async Popper#update method
      forceUpdate: function() {
        if (!b) {
          var w = m.elements, O = w.reference, x = w.popper;
          if (ui(O, x)) {
            m.rects = {
              reference: yh(O, Xr(x), m.options.strategy === "fixed"),
              popper: Jo(x)
            }, m.reset = !1, m.placement = m.options.placement, m.orderedModifiers.forEach(function(_) {
              return m.modifiersData[_.name] = Object.assign({}, _.data);
            });
            for (var E = 0; E < m.orderedModifiers.length; E++) {
              if (m.reset === !0) {
                m.reset = !1, E = -1;
                continue;
              }
              var y = m.orderedModifiers[E], T = y.fn, C = y.options, I = C === void 0 ? {} : C, R = y.name;
              typeof T == "function" && (m = T({
                state: m,
                options: I,
                name: R,
                instance: p
              }) || m);
            }
          }
        }
      },
      // Async and optimistically optimized update – it will not be executed if
      // not necessary (debounced to run at most once-per-tick)
      update: Eh(function() {
        return new Promise(function(g) {
          p.forceUpdate(), g(m);
        });
      }),
      destroy: function() {
        f(), b = !0;
      }
    };
    if (!ui(l, c))
      return p;
    p.setOptions(u).then(function(g) {
      !b && u.onFirstUpdate && u.onFirstUpdate(g);
    });
    function h() {
      m.orderedModifiers.forEach(function(g) {
        var w = g.name, O = g.options, x = O === void 0 ? {} : O, E = g.effect;
        if (typeof E == "function") {
          var y = E({
            state: m,
            name: w,
            instance: p,
            options: x
          }), T = function() {
          };
          v.push(y || T);
        }
      });
    }
    function f() {
      v.forEach(function(g) {
        return g();
      }), v = [];
    }
    return p;
  };
}
var Th = [Ym, uh, Wm, Am, ph, ah, hh, zm, sh], Ch = /* @__PURE__ */ Nh({
  defaultModifiers: Th
});
const Ws = "Popper";
function Sh(e) {
  return Ds(Ws, e);
}
om(Ws, ["root"]);
const Oh = ["anchorEl", "children", "direction", "disablePortal", "modifiers", "open", "placement", "popperOptions", "popperRef", "slotProps", "slots", "TransitionProps", "ownerState"], Rh = ["anchorEl", "children", "container", "direction", "disablePortal", "keepMounted", "modifiers", "open", "placement", "popperOptions", "popperRef", "style", "transition", "slotProps", "slots"];
function Ph(e, t) {
  if (t === "ltr")
    return e;
  switch (e) {
    case "bottom-end":
      return "bottom-start";
    case "bottom-start":
      return "bottom-end";
    case "top-end":
      return "top-start";
    case "top-start":
      return "top-end";
    default:
      return e;
  }
}
function yn(e) {
  return typeof e == "function" ? e() : e;
}
function Vn(e) {
  return e.nodeType !== void 0;
}
function $h(e) {
  return !Vn(e);
}
const _h = () => ft({
  root: ["root"]
}, Zf(Sh)), Ih = {}, Mh = /* @__PURE__ */ N.forwardRef(function(t, r) {
  var n;
  const {
    anchorEl: o,
    children: a,
    direction: i,
    disablePortal: l,
    modifiers: c,
    open: u,
    placement: m,
    popperOptions: v,
    popperRef: b,
    slotProps: p = {},
    slots: h = {},
    TransitionProps: f
    // @ts-ignore internal logic
    // prevent from spreading to DOM, it can come from the parent component e.g. Select.
  } = t, g = he(t, Oh), w = N.useRef(null), O = We(w, r), x = N.useRef(null), E = We(x, b), y = N.useRef(E);
  jt(() => {
    y.current = E;
  }, [E]), N.useImperativeHandle(b, () => x.current, []);
  const T = Ph(m, i), [C, I] = N.useState(T), [R, _] = N.useState(yn(o));
  N.useEffect(() => {
    x.current && x.current.forceUpdate();
  }), N.useEffect(() => {
    o && _(yn(o));
  }, [o]), jt(() => {
    if (!R || !u)
      return;
    const G = (te) => {
      I(te.placement);
    };
    if (process.env.NODE_ENV !== "production" && R && Vn(R) && R.nodeType === 1) {
      const te = R.getBoundingClientRect();
      process.env.NODE_ENV !== "test" && te.top === 0 && te.left === 0 && te.right === 0 && te.bottom === 0 && console.warn(["MUI: The `anchorEl` prop provided to the component is invalid.", "The anchor element should be part of the document layout.", "Make sure the element is present in the document or that it's not display none."].join(`
`));
    }
    let B = [{
      name: "preventOverflow",
      options: {
        altBoundary: l
      }
    }, {
      name: "flip",
      options: {
        altBoundary: l
      }
    }, {
      name: "onUpdate",
      enabled: !0,
      phase: "afterWrite",
      fn: ({
        state: te
      }) => {
        G(te);
      }
    }];
    c != null && (B = B.concat(c)), v && v.modifiers != null && (B = B.concat(v.modifiers));
    const W = Ch(R, w.current, P({
      placement: T
    }, v, {
      modifiers: B
    }));
    return y.current(W), () => {
      W.destroy(), y.current(null);
    };
  }, [R, l, c, u, v, T]);
  const k = {
    placement: C
  };
  f !== null && (k.TransitionProps = f);
  const M = _h(), j = (n = h.root) != null ? n : "div", z = Lt({
    elementType: j,
    externalSlotProps: p.root,
    externalForwardedProps: g,
    additionalProps: {
      role: "tooltip",
      ref: O
    },
    ownerState: t,
    className: M.root
  });
  return /* @__PURE__ */ d(j, P({}, z, {
    children: typeof a == "function" ? a(k) : a
  }));
}), Xs = /* @__PURE__ */ N.forwardRef(function(t, r) {
  const {
    anchorEl: n,
    children: o,
    container: a,
    direction: i = "ltr",
    disablePortal: l = !1,
    keepMounted: c = !1,
    modifiers: u,
    open: m,
    placement: v = "bottom",
    popperOptions: b = Ih,
    popperRef: p,
    style: h,
    transition: f = !1,
    slotProps: g = {},
    slots: w = {}
  } = t, O = he(t, Rh), [x, E] = N.useState(!0), y = () => {
    E(!1);
  }, T = () => {
    E(!0);
  };
  if (!c && !m && (!f || x))
    return null;
  let C;
  if (a)
    C = a;
  else if (n) {
    const _ = yn(n);
    C = _ && Vn(_) ? Re(_).body : Re(null).body;
  }
  const I = !m && c && (!f || x) ? "none" : void 0, R = f ? {
    in: m,
    onEnter: y,
    onExited: T
  } : void 0;
  return /* @__PURE__ */ d(jr, {
    disablePortal: l,
    container: C,
    children: /* @__PURE__ */ d(Mh, P({
      anchorEl: n,
      direction: i,
      disablePortal: l,
      modifiers: u,
      ref: r,
      open: f ? !x : m,
      placement: v,
      popperOptions: b,
      popperRef: p,
      slotProps: g,
      slots: w
    }, O, {
      style: P({
        // Prevents scroll issue, waiting for Popper.js to add this style once initiated.
        position: "fixed",
        // Fix Popper.js display issue
        top: 0,
        left: 0,
        display: I
      }, h),
      TransitionProps: R,
      children: o
    }))
  });
});
process.env.NODE_ENV !== "production" && (Xs.propTypes = {
  // ┌────────────────────────────── Warning ──────────────────────────────┐
  // │ These PropTypes are generated from the TypeScript type definitions. │
  // │ To update them, edit the TypeScript types and run `pnpm proptypes`. │
  // └─────────────────────────────────────────────────────────────────────┘
  /**
   * An HTML element, [virtualElement](https://popper.js.org/docs/v2/virtual-elements/),
   * or a function that returns either.
   * It's used to set the position of the popper.
   * The return value will passed as the reference object of the Popper instance.
   */
  anchorEl: lr(s.oneOfType([pt, s.object, s.func]), (e) => {
    if (e.open) {
      const t = yn(e.anchorEl);
      if (t && Vn(t) && t.nodeType === 1) {
        const r = t.getBoundingClientRect();
        if (process.env.NODE_ENV !== "test" && r.top === 0 && r.left === 0 && r.right === 0 && r.bottom === 0)
          return new Error(["MUI: The `anchorEl` prop provided to the component is invalid.", "The anchor element should be part of the document layout.", "Make sure the element is present in the document or that it's not display none."].join(`
`));
      } else if (!t || typeof t.getBoundingClientRect != "function" || $h(t) && t.contextElement != null && t.contextElement.nodeType !== 1)
        return new Error(["MUI: The `anchorEl` prop provided to the component is invalid.", "It should be an HTML element instance or a virtualElement ", "(https://popper.js.org/docs/v2/virtual-elements/)."].join(`
`));
    }
    return null;
  }),
  /**
   * Popper render function or node.
   */
  children: s.oneOfType([s.node, s.func]),
  /**
   * An HTML element or function that returns one.
   * The `container` will have the portal children appended to it.
   *
   * You can also provide a callback, which is called in a React layout effect.
   * This lets you set the container from a ref, and also makes server-side rendering possible.
   *
   * By default, it uses the body of the top-level document object,
   * so it's simply `document.body` most of the time.
   */
  container: s.oneOfType([pt, s.func]),
  /**
   * Direction of the text.
   * @default 'ltr'
   */
  direction: s.oneOf(["ltr", "rtl"]),
  /**
   * The `children` will be under the DOM hierarchy of the parent component.
   * @default false
   */
  disablePortal: s.bool,
  /**
   * Always keep the children in the DOM.
   * This prop can be useful in SEO situation or
   * when you want to maximize the responsiveness of the Popper.
   * @default false
   */
  keepMounted: s.bool,
  /**
   * Popper.js is based on a "plugin-like" architecture,
   * most of its features are fully encapsulated "modifiers".
   *
   * A modifier is a function that is called each time Popper.js needs to
   * compute the position of the popper.
   * For this reason, modifiers should be very performant to avoid bottlenecks.
   * To learn how to create a modifier, [read the modifiers documentation](https://popper.js.org/docs/v2/modifiers/).
   */
  modifiers: s.arrayOf(s.shape({
    data: s.object,
    effect: s.func,
    enabled: s.bool,
    fn: s.func,
    name: s.any,
    options: s.object,
    phase: s.oneOf(["afterMain", "afterRead", "afterWrite", "beforeMain", "beforeRead", "beforeWrite", "main", "read", "write"]),
    requires: s.arrayOf(s.string),
    requiresIfExists: s.arrayOf(s.string)
  })),
  /**
   * If `true`, the component is shown.
   */
  open: s.bool.isRequired,
  /**
   * Popper placement.
   * @default 'bottom'
   */
  placement: s.oneOf(["auto-end", "auto-start", "auto", "bottom-end", "bottom-start", "bottom", "left-end", "left-start", "left", "right-end", "right-start", "right", "top-end", "top-start", "top"]),
  /**
   * Options provided to the [`Popper.js`](https://popper.js.org/docs/v2/constructors/#options) instance.
   * @default {}
   */
  popperOptions: s.shape({
    modifiers: s.array,
    onFirstUpdate: s.func,
    placement: s.oneOf(["auto-end", "auto-start", "auto", "bottom-end", "bottom-start", "bottom", "left-end", "left-start", "left", "right-end", "right-start", "right", "top-end", "top-start", "top"]),
    strategy: s.oneOf(["absolute", "fixed"])
  }),
  /**
   * A ref that points to the used popper instance.
   */
  popperRef: Lo,
  /**
   * The props used for each slot inside the Popper.
   * @default {}
   */
  slotProps: s.shape({
    root: s.oneOfType([s.func, s.object])
  }),
  /**
   * The components used for each slot inside the Popper.
   * Either a string to use a HTML element or a component.
   * @default {}
   */
  slots: s.shape({
    root: s.elementType
  }),
  /**
   * Help supporting a react-transition-group/Transition component.
   * @default false
   */
  transition: s.bool
});
function Yr() {
  const e = Rs(Wo);
  return process.env.NODE_ENV !== "production" && N.useDebugValue(e), e[Xo] || e;
}
function ko(e, t) {
  return ko = Object.setPrototypeOf ? Object.setPrototypeOf.bind() : function(n, o) {
    return n.__proto__ = o, n;
  }, ko(e, t);
}
function Ah(e, t) {
  e.prototype = Object.create(t.prototype), e.prototype.constructor = e, ko(e, t);
}
const fi = {
  disabled: !1
};
var Dh = process.env.NODE_ENV !== "production" ? s.oneOfType([s.number, s.shape({
  enter: s.number,
  exit: s.number,
  appear: s.number
}).isRequired]) : null;
process.env.NODE_ENV !== "production" && s.oneOfType([s.string, s.shape({
  enter: s.string,
  exit: s.string,
  active: s.string
}), s.shape({
  enter: s.string,
  enterDone: s.string,
  enterActive: s.string,
  exit: s.string,
  exitDone: s.string,
  exitActive: s.string
})]);
const Ys = U.createContext(null);
var jh = function(t) {
  return t.scrollTop;
}, Nr = "unmounted", Rt = "exited", Pt = "entering", Kt = "entered", No = "exiting", ht = /* @__PURE__ */ function(e) {
  Ah(t, e);
  function t(n, o) {
    var a;
    a = e.call(this, n, o) || this;
    var i = o, l = i && !i.isMounting ? n.enter : n.appear, c;
    return a.appearStatus = null, n.in ? l ? (c = Rt, a.appearStatus = Pt) : c = Kt : n.unmountOnExit || n.mountOnEnter ? c = Nr : c = Rt, a.state = {
      status: c
    }, a.nextCallback = null, a;
  }
  t.getDerivedStateFromProps = function(o, a) {
    var i = o.in;
    return i && a.status === Nr ? {
      status: Rt
    } : null;
  };
  var r = t.prototype;
  return r.componentDidMount = function() {
    this.updateStatus(!0, this.appearStatus);
  }, r.componentDidUpdate = function(o) {
    var a = null;
    if (o !== this.props) {
      var i = this.state.status;
      this.props.in ? i !== Pt && i !== Kt && (a = Pt) : (i === Pt || i === Kt) && (a = No);
    }
    this.updateStatus(!1, a);
  }, r.componentWillUnmount = function() {
    this.cancelNextCallback();
  }, r.getTimeouts = function() {
    var o = this.props.timeout, a, i, l;
    return a = i = l = o, o != null && typeof o != "number" && (a = o.exit, i = o.enter, l = o.appear !== void 0 ? o.appear : i), {
      exit: a,
      enter: i,
      appear: l
    };
  }, r.updateStatus = function(o, a) {
    if (o === void 0 && (o = !1), a !== null)
      if (this.cancelNextCallback(), a === Pt) {
        if (this.props.unmountOnExit || this.props.mountOnEnter) {
          var i = this.props.nodeRef ? this.props.nodeRef.current : Qr.findDOMNode(this);
          i && jh(i);
        }
        this.performEnter(o);
      } else
        this.performExit();
    else
      this.props.unmountOnExit && this.state.status === Rt && this.setState({
        status: Nr
      });
  }, r.performEnter = function(o) {
    var a = this, i = this.props.enter, l = this.context ? this.context.isMounting : o, c = this.props.nodeRef ? [l] : [Qr.findDOMNode(this), l], u = c[0], m = c[1], v = this.getTimeouts(), b = l ? v.appear : v.enter;
    if (!o && !i || fi.disabled) {
      this.safeSetState({
        status: Kt
      }, function() {
        a.props.onEntered(u);
      });
      return;
    }
    this.props.onEnter(u, m), this.safeSetState({
      status: Pt
    }, function() {
      a.props.onEntering(u, m), a.onTransitionEnd(b, function() {
        a.safeSetState({
          status: Kt
        }, function() {
          a.props.onEntered(u, m);
        });
      });
    });
  }, r.performExit = function() {
    var o = this, a = this.props.exit, i = this.getTimeouts(), l = this.props.nodeRef ? void 0 : Qr.findDOMNode(this);
    if (!a || fi.disabled) {
      this.safeSetState({
        status: Rt
      }, function() {
        o.props.onExited(l);
      });
      return;
    }
    this.props.onExit(l), this.safeSetState({
      status: No
    }, function() {
      o.props.onExiting(l), o.onTransitionEnd(i.exit, function() {
        o.safeSetState({
          status: Rt
        }, function() {
          o.props.onExited(l);
        });
      });
    });
  }, r.cancelNextCallback = function() {
    this.nextCallback !== null && (this.nextCallback.cancel(), this.nextCallback = null);
  }, r.safeSetState = function(o, a) {
    a = this.setNextCallback(a), this.setState(o, a);
  }, r.setNextCallback = function(o) {
    var a = this, i = !0;
    return this.nextCallback = function(l) {
      i && (i = !1, a.nextCallback = null, o(l));
    }, this.nextCallback.cancel = function() {
      i = !1;
    }, this.nextCallback;
  }, r.onTransitionEnd = function(o, a) {
    this.setNextCallback(a);
    var i = this.props.nodeRef ? this.props.nodeRef.current : Qr.findDOMNode(this), l = o == null && !this.props.addEndListener;
    if (!i || l) {
      setTimeout(this.nextCallback, 0);
      return;
    }
    if (this.props.addEndListener) {
      var c = this.props.nodeRef ? [this.nextCallback] : [i, this.nextCallback], u = c[0], m = c[1];
      this.props.addEndListener(u, m);
    }
    o != null && setTimeout(this.nextCallback, o);
  }, r.render = function() {
    var o = this.state.status;
    if (o === Nr)
      return null;
    var a = this.props, i = a.children;
    a.in, a.mountOnEnter, a.unmountOnExit, a.appear, a.enter, a.exit, a.timeout, a.addEndListener, a.onEnter, a.onEntering, a.onEntered, a.onExit, a.onExiting, a.onExited, a.nodeRef;
    var l = he(a, ["children", "in", "mountOnEnter", "unmountOnExit", "appear", "enter", "exit", "timeout", "addEndListener", "onEnter", "onEntering", "onEntered", "onExit", "onExiting", "onExited", "nodeRef"]);
    return (
      // allows for nested Transitions
      /* @__PURE__ */ U.createElement(Ys.Provider, {
        value: null
      }, typeof i == "function" ? i(o, l) : U.cloneElement(U.Children.only(i), l))
    );
  }, t;
}(U.Component);
ht.contextType = Ys;
ht.propTypes = process.env.NODE_ENV !== "production" ? {
  /**
   * A React reference to DOM element that need to transition:
   * https://stackoverflow.com/a/51127130/4671932
   *
   *   - When `nodeRef` prop is used, `node` is not passed to callback functions
   *      (e.g. `onEnter`) because user already has direct access to the node.
   *   - When changing `key` prop of `Transition` in a `TransitionGroup` a new
   *     `nodeRef` need to be provided to `Transition` with changed `key` prop
   *     (see
   *     [test/CSSTransition-test.js](https://github.com/reactjs/react-transition-group/blob/13435f897b3ab71f6e19d724f145596f5910581c/test/CSSTransition-test.js#L362-L437)).
   */
  nodeRef: s.shape({
    current: typeof Element > "u" ? s.any : function(e, t, r, n, o, a) {
      var i = e[t];
      return s.instanceOf(i && "ownerDocument" in i ? i.ownerDocument.defaultView.Element : Element)(e, t, r, n, o, a);
    }
  }),
  /**
   * A `function` child can be used instead of a React element. This function is
   * called with the current transition status (`'entering'`, `'entered'`,
   * `'exiting'`, `'exited'`), which can be used to apply context
   * specific props to a component.
   *
   * ```jsx
   * <Transition in={this.state.in} timeout={150}>
   *   {state => (
   *     <MyComponent className={`fade fade-${state}`} />
   *   )}
   * </Transition>
   * ```
   */
  children: s.oneOfType([s.func.isRequired, s.element.isRequired]).isRequired,
  /**
   * Show the component; triggers the enter or exit states
   */
  in: s.bool,
  /**
   * By default the child component is mounted immediately along with
   * the parent `Transition` component. If you want to "lazy mount" the component on the
   * first `in={true}` you can set `mountOnEnter`. After the first enter transition the component will stay
   * mounted, even on "exited", unless you also specify `unmountOnExit`.
   */
  mountOnEnter: s.bool,
  /**
   * By default the child component stays mounted after it reaches the `'exited'` state.
   * Set `unmountOnExit` if you'd prefer to unmount the component after it finishes exiting.
   */
  unmountOnExit: s.bool,
  /**
   * By default the child component does not perform the enter transition when
   * it first mounts, regardless of the value of `in`. If you want this
   * behavior, set both `appear` and `in` to `true`.
   *
   * > **Note**: there are no special appear states like `appearing`/`appeared`, this prop
   * > only adds an additional enter transition. However, in the
   * > `<CSSTransition>` component that first enter transition does result in
   * > additional `.appear-*` classes, that way you can choose to style it
   * > differently.
   */
  appear: s.bool,
  /**
   * Enable or disable enter transitions.
   */
  enter: s.bool,
  /**
   * Enable or disable exit transitions.
   */
  exit: s.bool,
  /**
   * The duration of the transition, in milliseconds.
   * Required unless `addEndListener` is provided.
   *
   * You may specify a single timeout for all transitions:
   *
   * ```jsx
   * timeout={500}
   * ```
   *
   * or individually:
   *
   * ```jsx
   * timeout={{
   *  appear: 500,
   *  enter: 300,
   *  exit: 500,
   * }}
   * ```
   *
   * - `appear` defaults to the value of `enter`
   * - `enter` defaults to `0`
   * - `exit` defaults to `0`
   *
   * @type {number | { enter?: number, exit?: number, appear?: number }}
   */
  timeout: function(t) {
    var r = Dh;
    t.addEndListener || (r = r.isRequired);
    for (var n = arguments.length, o = new Array(n > 1 ? n - 1 : 0), a = 1; a < n; a++)
      o[a - 1] = arguments[a];
    return r.apply(void 0, [t].concat(o));
  },
  /**
   * Add a custom transition end trigger. Called with the transitioning
   * DOM node and a `done` callback. Allows for more fine grained transition end
   * logic. Timeouts are still used as a fallback if provided.
   *
   * **Note**: when `nodeRef` prop is passed, `node` is not passed.
   *
   * ```jsx
   * addEndListener={(node, done) => {
   *   // use the css transitionend event to mark the finish of a transition
   *   node.addEventListener('transitionend', done, false);
   * }}
   * ```
   */
  addEndListener: s.func,
  /**
   * Callback fired before the "entering" status is applied. An extra parameter
   * `isAppearing` is supplied to indicate if the enter stage is occurring on the initial mount
   *
   * **Note**: when `nodeRef` prop is passed, `node` is not passed.
   *
   * @type Function(node: HtmlElement, isAppearing: bool) -> void
   */
  onEnter: s.func,
  /**
   * Callback fired after the "entering" status is applied. An extra parameter
   * `isAppearing` is supplied to indicate if the enter stage is occurring on the initial mount
   *
   * **Note**: when `nodeRef` prop is passed, `node` is not passed.
   *
   * @type Function(node: HtmlElement, isAppearing: bool)
   */
  onEntering: s.func,
  /**
   * Callback fired after the "entered" status is applied. An extra parameter
   * `isAppearing` is supplied to indicate if the enter stage is occurring on the initial mount
   *
   * **Note**: when `nodeRef` prop is passed, `node` is not passed.
   *
   * @type Function(node: HtmlElement, isAppearing: bool) -> void
   */
  onEntered: s.func,
  /**
   * Callback fired before the "exiting" status is applied.
   *
   * **Note**: when `nodeRef` prop is passed, `node` is not passed.
   *
   * @type Function(node: HtmlElement) -> void
   */
  onExit: s.func,
  /**
   * Callback fired after the "exiting" status is applied.
   *
   * **Note**: when `nodeRef` prop is passed, `node` is not passed.
   *
   * @type Function(node: HtmlElement) -> void
   */
  onExiting: s.func,
  /**
   * Callback fired after the "exited" status is applied.
   *
   * **Note**: when `nodeRef` prop is passed, `node` is not passed
   *
   * @type Function(node: HtmlElement) -> void
   */
  onExited: s.func
} : {};
function Xt() {
}
ht.defaultProps = {
  in: !1,
  mountOnEnter: !1,
  unmountOnExit: !1,
  appear: !1,
  enter: !0,
  exit: !0,
  onEnter: Xt,
  onEntering: Xt,
  onEntered: Xt,
  onExit: Xt,
  onExiting: Xt,
  onExited: Xt
};
ht.UNMOUNTED = Nr;
ht.EXITED = Rt;
ht.ENTERING = Pt;
ht.ENTERED = Kt;
ht.EXITING = No;
const qs = ht, Ks = (e) => e.scrollTop;
function wn(e, t) {
  var r, n;
  const {
    timeout: o,
    easing: a,
    style: i = {}
  } = e;
  return {
    duration: (r = i.transitionDuration) != null ? r : typeof o == "number" ? o : o[t.mode] || 0,
    easing: (n = i.transitionTimingFunction) != null ? n : typeof a == "object" ? a[t.mode] : a,
    delay: i.transitionDelay
  };
}
const Bh = ["addEndListener", "appear", "children", "easing", "in", "onEnter", "onEntered", "onEntering", "onExit", "onExited", "onExiting", "style", "timeout", "TransitionComponent"];
function To(e) {
  return `scale(${e}, ${e ** 2})`;
}
const Lh = {
  entering: {
    opacity: 1,
    transform: To(1)
  },
  entered: {
    opacity: 1,
    transform: "none"
  }
}, io = typeof navigator < "u" && /^((?!chrome|android).)*(safari|mobile)/i.test(navigator.userAgent) && /(os |version\/)15(.|_)4/i.test(navigator.userAgent), ra = /* @__PURE__ */ N.forwardRef(function(t, r) {
  const {
    addEndListener: n,
    appear: o = !0,
    children: a,
    easing: i,
    in: l,
    onEnter: c,
    onEntered: u,
    onEntering: m,
    onExit: v,
    onExited: b,
    onExiting: p,
    style: h,
    timeout: f = "auto",
    // eslint-disable-next-line react/prop-types
    TransitionComponent: g = qs
  } = t, w = he(t, Bh), O = Er(), x = N.useRef(), E = Yr(), y = N.useRef(null), T = We(y, a.ref, r), C = (G) => (B) => {
    if (G) {
      const W = y.current;
      B === void 0 ? G(W) : G(W, B);
    }
  }, I = C(m), R = C((G, B) => {
    Ks(G);
    const {
      duration: W,
      delay: te,
      easing: V
    } = wn({
      style: h,
      timeout: f,
      easing: i
    }, {
      mode: "enter"
    });
    let S;
    f === "auto" ? (S = E.transitions.getAutoHeightDuration(G.clientHeight), x.current = S) : S = W, G.style.transition = [E.transitions.create("opacity", {
      duration: S,
      delay: te
    }), E.transitions.create("transform", {
      duration: io ? S : S * 0.666,
      delay: te,
      easing: V
    })].join(","), c && c(G, B);
  }), _ = C(u), k = C(p), M = C((G) => {
    const {
      duration: B,
      delay: W,
      easing: te
    } = wn({
      style: h,
      timeout: f,
      easing: i
    }, {
      mode: "exit"
    });
    let V;
    f === "auto" ? (V = E.transitions.getAutoHeightDuration(G.clientHeight), x.current = V) : V = B, G.style.transition = [E.transitions.create("opacity", {
      duration: V,
      delay: W
    }), E.transitions.create("transform", {
      duration: io ? V : V * 0.666,
      delay: io ? W : W || V * 0.333,
      easing: te
    })].join(","), G.style.opacity = 0, G.style.transform = To(0.75), v && v(G);
  }), j = C(b);
  return /* @__PURE__ */ d(g, P({
    appear: o,
    in: l,
    nodeRef: y,
    onEnter: R,
    onEntered: _,
    onEntering: I,
    onExit: M,
    onExited: j,
    onExiting: k,
    addEndListener: (G) => {
      f === "auto" && O.start(x.current || 0, G), n && n(y.current, G);
    },
    timeout: f === "auto" ? null : f
  }, w, {
    children: (G, B) => /* @__PURE__ */ N.cloneElement(a, P({
      style: P({
        opacity: 0,
        transform: To(0.75),
        visibility: G === "exited" && !l ? "hidden" : void 0
      }, Lh[G], h, a.props.style),
      ref: T
    }, B))
  }));
});
process.env.NODE_ENV !== "production" && (ra.propTypes = {
  // ┌────────────────────────────── Warning ──────────────────────────────┐
  // │ These PropTypes are generated from the TypeScript type definitions. │
  // │    To update them, edit the d.ts file and run `pnpm proptypes`.     │
  // └─────────────────────────────────────────────────────────────────────┘
  /**
   * Add a custom transition end trigger. Called with the transitioning DOM
   * node and a done callback. Allows for more fine grained transition end
   * logic. Note: Timeouts are still used as a fallback if provided.
   */
  addEndListener: s.func,
  /**
   * Perform the enter transition when it first mounts if `in` is also `true`.
   * Set this to `false` to disable this behavior.
   * @default true
   */
  appear: s.bool,
  /**
   * A single child content element.
   */
  children: zr.isRequired,
  /**
   * The transition timing function.
   * You may specify a single easing or a object containing enter and exit values.
   */
  easing: s.oneOfType([s.shape({
    enter: s.string,
    exit: s.string
  }), s.string]),
  /**
   * If `true`, the component will transition in.
   */
  in: s.bool,
  /**
   * @ignore
   */
  onEnter: s.func,
  /**
   * @ignore
   */
  onEntered: s.func,
  /**
   * @ignore
   */
  onEntering: s.func,
  /**
   * @ignore
   */
  onExit: s.func,
  /**
   * @ignore
   */
  onExited: s.func,
  /**
   * @ignore
   */
  onExiting: s.func,
  /**
   * @ignore
   */
  style: s.object,
  /**
   * The duration for the transition, in milliseconds.
   * You may specify a single timeout for all transitions, or individually with an object.
   *
   * Set to 'auto' to automatically calculate transition time based on height.
   * @default 'auto'
   */
  timeout: s.oneOfType([s.oneOf(["auto"]), s.number, s.shape({
    appear: s.number,
    enter: s.number,
    exit: s.number
  })])
});
ra.muiSupportAuto = !0;
const Co = ra, Fh = (e) => {
  let t;
  return e < 1 ? t = 5.11916 * e ** 2 : t = 4.5 * Math.log(e + 1) + 2, (t / 100).toFixed(2);
}, mi = Fh, Vh = ["anchorEl", "component", "components", "componentsProps", "container", "disablePortal", "keepMounted", "modifiers", "open", "placement", "popperOptions", "popperRef", "transition", "slots", "slotProps"], zh = Pe(Xs, {
  name: "MuiPopper",
  slot: "Root",
  overridesResolver: (e, t) => t.root
})({}), Js = /* @__PURE__ */ N.forwardRef(function(t, r) {
  var n;
  const o = Os(), a = mt({
    props: t,
    name: "MuiPopper"
  }), {
    anchorEl: i,
    component: l,
    components: c,
    componentsProps: u,
    container: m,
    disablePortal: v,
    keepMounted: b,
    modifiers: p,
    open: h,
    placement: f,
    popperOptions: g,
    popperRef: w,
    transition: O,
    slots: x,
    slotProps: E
  } = a, y = he(a, Vh), T = (n = x == null ? void 0 : x.root) != null ? n : c == null ? void 0 : c.Root, C = P({
    anchorEl: i,
    container: m,
    disablePortal: v,
    keepMounted: b,
    modifiers: p,
    open: h,
    placement: f,
    popperOptions: g,
    popperRef: w,
    transition: O
  }, y);
  return /* @__PURE__ */ d(zh, P({
    as: l,
    direction: o == null ? void 0 : o.direction,
    slots: {
      root: T
    },
    slotProps: E ?? u
  }, C, {
    ref: r
  }));
});
process.env.NODE_ENV !== "production" && (Js.propTypes = {
  // ┌────────────────────────────── Warning ──────────────────────────────┐
  // │ These PropTypes are generated from the TypeScript type definitions. │
  // │ To update them, edit the TypeScript types and run `pnpm proptypes`. │
  // └─────────────────────────────────────────────────────────────────────┘
  /**
   * An HTML element, [virtualElement](https://popper.js.org/docs/v2/virtual-elements/),
   * or a function that returns either.
   * It's used to set the position of the popper.
   * The return value will passed as the reference object of the Popper instance.
   */
  anchorEl: s.oneOfType([pt, s.object, s.func]),
  /**
   * Popper render function or node.
   */
  children: s.oneOfType([s.node, s.func]),
  /**
   * The component used for the root node.
   * Either a string to use a HTML element or a component.
   */
  component: s.elementType,
  /**
   * The components used for each slot inside the Popper.
   * Either a string to use a HTML element or a component.
   * @default {}
   */
  components: s.shape({
    Root: s.elementType
  }),
  /**
   * The props used for each slot inside the Popper.
   * @default {}
   */
  componentsProps: s.shape({
    root: s.oneOfType([s.func, s.object])
  }),
  /**
   * An HTML element or function that returns one.
   * The `container` will have the portal children appended to it.
   *
   * You can also provide a callback, which is called in a React layout effect.
   * This lets you set the container from a ref, and also makes server-side rendering possible.
   *
   * By default, it uses the body of the top-level document object,
   * so it's simply `document.body` most of the time.
   */
  container: s.oneOfType([pt, s.func]),
  /**
   * The `children` will be under the DOM hierarchy of the parent component.
   * @default false
   */
  disablePortal: s.bool,
  /**
   * Always keep the children in the DOM.
   * This prop can be useful in SEO situation or
   * when you want to maximize the responsiveness of the Popper.
   * @default false
   */
  keepMounted: s.bool,
  /**
   * Popper.js is based on a "plugin-like" architecture,
   * most of its features are fully encapsulated "modifiers".
   *
   * A modifier is a function that is called each time Popper.js needs to
   * compute the position of the popper.
   * For this reason, modifiers should be very performant to avoid bottlenecks.
   * To learn how to create a modifier, [read the modifiers documentation](https://popper.js.org/docs/v2/modifiers/).
   */
  modifiers: s.arrayOf(s.shape({
    data: s.object,
    effect: s.func,
    enabled: s.bool,
    fn: s.func,
    name: s.any,
    options: s.object,
    phase: s.oneOf(["afterMain", "afterRead", "afterWrite", "beforeMain", "beforeRead", "beforeWrite", "main", "read", "write"]),
    requires: s.arrayOf(s.string),
    requiresIfExists: s.arrayOf(s.string)
  })),
  /**
   * If `true`, the component is shown.
   */
  open: s.bool.isRequired,
  /**
   * Popper placement.
   * @default 'bottom'
   */
  placement: s.oneOf(["auto-end", "auto-start", "auto", "bottom-end", "bottom-start", "bottom", "left-end", "left-start", "left", "right-end", "right-start", "right", "top-end", "top-start", "top"]),
  /**
   * Options provided to the [`Popper.js`](https://popper.js.org/docs/v2/constructors/#options) instance.
   * @default {}
   */
  popperOptions: s.shape({
    modifiers: s.array,
    onFirstUpdate: s.func,
    placement: s.oneOf(["auto-end", "auto-start", "auto", "bottom-end", "bottom-start", "bottom", "left-end", "left-start", "left", "right-end", "right-start", "right", "top-end", "top-start", "top"]),
    strategy: s.oneOf(["absolute", "fixed"])
  }),
  /**
   * A ref that points to the used popper instance.
   */
  popperRef: Lo,
  /**
   * The props used for each slot inside the Popper.
   * @default {}
   */
  slotProps: s.shape({
    root: s.oneOfType([s.func, s.object])
  }),
  /**
   * The components used for each slot inside the Popper.
   * Either a string to use a HTML element or a component.
   * @default {}
   */
  slots: s.shape({
    root: s.elementType
  }),
  /**
   * The system prop that allows defining system overrides as well as additional CSS styles.
   */
  sx: s.oneOfType([s.arrayOf(s.oneOfType([s.func, s.object, s.bool])), s.func, s.object]),
  /**
   * Help supporting a react-transition-group/Transition component.
   * @default false
   */
  transition: s.bool
});
const Zs = Js;
function Uh(e) {
  return nt("MuiTooltip", e);
}
const Hh = kt("MuiTooltip", ["popper", "popperInteractive", "popperArrow", "popperClose", "tooltip", "tooltipArrow", "touch", "tooltipPlacementLeft", "tooltipPlacementRight", "tooltipPlacementTop", "tooltipPlacementBottom", "arrow"]), wt = Hh, Gh = ["arrow", "children", "classes", "components", "componentsProps", "describeChild", "disableFocusListener", "disableHoverListener", "disableInteractive", "disableTouchListener", "enterDelay", "enterNextDelay", "enterTouchDelay", "followCursor", "id", "leaveDelay", "leaveTouchDelay", "onClose", "onOpen", "open", "placement", "PopperComponent", "PopperProps", "slotProps", "slots", "title", "TransitionComponent", "TransitionProps"];
function Wh(e) {
  return Math.round(e * 1e5) / 1e5;
}
const Xh = (e) => {
  const {
    classes: t,
    disableInteractive: r,
    arrow: n,
    touch: o,
    placement: a
  } = e, i = {
    popper: ["popper", !r && "popperInteractive", n && "popperArrow"],
    tooltip: ["tooltip", n && "tooltipArrow", o && "touch", `tooltipPlacement${tt(a.split("-")[0])}`],
    arrow: ["arrow"]
  };
  return ft(i, Uh, t);
}, Yh = Pe(Zs, {
  name: "MuiTooltip",
  slot: "Popper",
  overridesResolver: (e, t) => {
    const {
      ownerState: r
    } = e;
    return [t.popper, !r.disableInteractive && t.popperInteractive, r.arrow && t.popperArrow, !r.open && t.popperClose];
  }
})(({
  theme: e,
  ownerState: t,
  open: r
}) => P({
  zIndex: (e.vars || e).zIndex.tooltip,
  pointerEvents: "none"
}, !t.disableInteractive && {
  pointerEvents: "auto"
}, !r && {
  pointerEvents: "none"
}, t.arrow && {
  [`&[data-popper-placement*="bottom"] .${wt.arrow}`]: {
    top: 0,
    marginTop: "-0.71em",
    "&::before": {
      transformOrigin: "0 100%"
    }
  },
  [`&[data-popper-placement*="top"] .${wt.arrow}`]: {
    bottom: 0,
    marginBottom: "-0.71em",
    "&::before": {
      transformOrigin: "100% 0"
    }
  },
  [`&[data-popper-placement*="right"] .${wt.arrow}`]: P({}, t.isRtl ? {
    right: 0,
    marginRight: "-0.71em"
  } : {
    left: 0,
    marginLeft: "-0.71em"
  }, {
    height: "1em",
    width: "0.71em",
    "&::before": {
      transformOrigin: "100% 100%"
    }
  }),
  [`&[data-popper-placement*="left"] .${wt.arrow}`]: P({}, t.isRtl ? {
    left: 0,
    marginLeft: "-0.71em"
  } : {
    right: 0,
    marginRight: "-0.71em"
  }, {
    height: "1em",
    width: "0.71em",
    "&::before": {
      transformOrigin: "0 0"
    }
  })
})), qh = Pe("div", {
  name: "MuiTooltip",
  slot: "Tooltip",
  overridesResolver: (e, t) => {
    const {
      ownerState: r
    } = e;
    return [t.tooltip, r.touch && t.touch, r.arrow && t.tooltipArrow, t[`tooltipPlacement${tt(r.placement.split("-")[0])}`]];
  }
})(({
  theme: e,
  ownerState: t
}) => P({
  backgroundColor: e.vars ? e.vars.palette.Tooltip.bg : gn(e.palette.grey[700], 0.92),
  borderRadius: (e.vars || e).shape.borderRadius,
  color: (e.vars || e).palette.common.white,
  fontFamily: e.typography.fontFamily,
  padding: "4px 8px",
  fontSize: e.typography.pxToRem(11),
  maxWidth: 300,
  margin: 2,
  wordWrap: "break-word",
  fontWeight: e.typography.fontWeightMedium
}, t.arrow && {
  position: "relative",
  margin: 0
}, t.touch && {
  padding: "8px 16px",
  fontSize: e.typography.pxToRem(14),
  lineHeight: `${Wh(16 / 14)}em`,
  fontWeight: e.typography.fontWeightRegular
}, {
  [`.${wt.popper}[data-popper-placement*="left"] &`]: P({
    transformOrigin: "right center"
  }, t.isRtl ? P({
    marginLeft: "14px"
  }, t.touch && {
    marginLeft: "24px"
  }) : P({
    marginRight: "14px"
  }, t.touch && {
    marginRight: "24px"
  })),
  [`.${wt.popper}[data-popper-placement*="right"] &`]: P({
    transformOrigin: "left center"
  }, t.isRtl ? P({
    marginRight: "14px"
  }, t.touch && {
    marginRight: "24px"
  }) : P({
    marginLeft: "14px"
  }, t.touch && {
    marginLeft: "24px"
  })),
  [`.${wt.popper}[data-popper-placement*="top"] &`]: P({
    transformOrigin: "center bottom",
    marginBottom: "14px"
  }, t.touch && {
    marginBottom: "24px"
  }),
  [`.${wt.popper}[data-popper-placement*="bottom"] &`]: P({
    transformOrigin: "center top",
    marginTop: "14px"
  }, t.touch && {
    marginTop: "24px"
  })
})), Kh = Pe("span", {
  name: "MuiTooltip",
  slot: "Arrow",
  overridesResolver: (e, t) => t.arrow
})(({
  theme: e
}) => ({
  overflow: "hidden",
  position: "absolute",
  width: "1em",
  height: "0.71em",
  boxSizing: "border-box",
  color: e.vars ? e.vars.palette.Tooltip.bg : gn(e.palette.grey[700], 0.9),
  "&::before": {
    content: '""',
    margin: "auto",
    display: "block",
    width: "100%",
    height: "100%",
    backgroundColor: "currentColor",
    transform: "rotate(45deg)"
  }
}));
let nn = !1;
const hi = new Ur();
let vr = {
  x: 0,
  y: 0
};
function on(e, t) {
  return (r) => {
    t && t(r), e(r);
  };
}
const Qs = /* @__PURE__ */ N.forwardRef(function(t, r) {
  var n, o, a, i, l, c, u, m, v, b, p, h, f, g, w, O, x, E, y;
  const T = mt({
    props: t,
    name: "MuiTooltip"
  }), {
    arrow: C = !1,
    children: I,
    components: R = {},
    componentsProps: _ = {},
    describeChild: k = !1,
    disableFocusListener: M = !1,
    disableHoverListener: j = !1,
    disableInteractive: z = !1,
    disableTouchListener: G = !1,
    enterDelay: B = 100,
    enterNextDelay: W = 0,
    enterTouchDelay: te = 700,
    followCursor: V = !1,
    id: S,
    leaveDelay: L = 0,
    leaveTouchDelay: X = 1500,
    onClose: Y,
    onOpen: H,
    open: K,
    placement: q = "bottom",
    PopperComponent: Z,
    PopperProps: J = {},
    slotProps: Q = {},
    slots: ee = {},
    title: ie,
    TransitionComponent: F = Co,
    TransitionProps: re
  } = T, A = he(T, Gh), se = /* @__PURE__ */ N.isValidElement(I) ? I : /* @__PURE__ */ d("span", {
    children: I
  }), Ne = Yr(), $e = Ne.direction === "rtl", [Ee, Ct] = N.useState(), [_e, ot] = N.useState(null), Be = N.useRef(!1), at = z || V, Ce = Er(), Vt = Er(), St = Er(), cr = Er(), [Kr, ia] = gs({
    controlled: K,
    default: !1,
    name: "Tooltip",
    state: "open"
  });
  let it = Kr;
  if (process.env.NODE_ENV !== "production") {
    const {
      current: ne
    } = N.useRef(K !== void 0);
    N.useEffect(() => {
      Ee && Ee.disabled && !ne && ie !== "" && Ee.tagName.toLowerCase() === "button" && console.error(["MUI: You are providing a disabled `button` child to the Tooltip component.", "A disabled element does not fire events.", "Tooltip needs to listen to the child element's events to display the title.", "", "Add a simple wrapper element, such as a `span`."].join(`
`));
    }, [ie, Ee, ne]);
  }
  const zn = hs(S), pr = N.useRef(), Jr = Ar(() => {
    pr.current !== void 0 && (document.body.style.WebkitUserSelect = pr.current, pr.current = void 0), cr.clear();
  });
  N.useEffect(() => Jr, [Jr]);
  const sa = (ne) => {
    hi.clear(), nn = !0, ia(!0), H && !it && H(ne);
  }, Zr = Ar(
    /**
     * @param {React.SyntheticEvent | Event} event
     */
    (ne) => {
      hi.start(800 + L, () => {
        nn = !1;
      }), ia(!1), Y && it && Y(ne), Ce.start(Ne.transitions.duration.shortest, () => {
        Be.current = !1;
      });
    }
  ), Un = (ne) => {
    Be.current && ne.type !== "touchstart" || (Ee && Ee.removeAttribute("title"), Vt.clear(), St.clear(), B || nn && W ? Vt.start(nn ? W : B, () => {
      sa(ne);
    }) : sa(ne));
  }, la = (ne) => {
    Vt.clear(), St.start(L, () => {
      Zr(ne);
    });
  }, {
    isFocusVisibleRef: ca,
    onBlur: jl,
    onFocus: Bl,
    ref: Ll
  } = bs(), [, pa] = N.useState(!1), da = (ne) => {
    jl(ne), ca.current === !1 && (pa(!1), la(ne));
  }, ua = (ne) => {
    Ee || Ct(ne.currentTarget), Bl(ne), ca.current === !0 && (pa(!0), Un(ne));
  }, fa = (ne) => {
    Be.current = !0;
    const Le = se.props;
    Le.onTouchStart && Le.onTouchStart(ne);
  }, ma = Un, ha = la, Fl = (ne) => {
    fa(ne), St.clear(), Ce.clear(), Jr(), pr.current = document.body.style.WebkitUserSelect, document.body.style.WebkitUserSelect = "none", cr.start(te, () => {
      document.body.style.WebkitUserSelect = pr.current, Un(ne);
    });
  }, Vl = (ne) => {
    se.props.onTouchEnd && se.props.onTouchEnd(ne), Jr(), St.start(X, () => {
      Zr(ne);
    });
  };
  N.useEffect(() => {
    if (!it)
      return;
    function ne(Le) {
      (Le.key === "Escape" || Le.key === "Esc") && Zr(Le);
    }
    return document.addEventListener("keydown", ne), () => {
      document.removeEventListener("keydown", ne);
    };
  }, [Zr, it]);
  const zl = We(se.ref, Ll, Ct, r);
  !ie && ie !== 0 && (it = !1);
  const Hn = N.useRef(), Ul = (ne) => {
    const Le = se.props;
    Le.onMouseMove && Le.onMouseMove(ne), vr = {
      x: ne.clientX,
      y: ne.clientY
    }, Hn.current && Hn.current.update();
  }, dr = {}, Gn = typeof ie == "string";
  k ? (dr.title = !it && Gn && !j ? ie : null, dr["aria-describedby"] = it ? zn : null) : (dr["aria-label"] = Gn ? ie : null, dr["aria-labelledby"] = it && !Gn ? zn : null);
  const Ue = P({}, dr, A, se.props, {
    className: Oe(A.className, se.props.className),
    onTouchStart: fa,
    ref: zl
  }, V ? {
    onMouseMove: Ul
  } : {});
  process.env.NODE_ENV !== "production" && (Ue["data-mui-internal-clone-element"] = !0, N.useEffect(() => {
    Ee && !Ee.getAttribute("data-mui-internal-clone-element") && console.error(["MUI: The `children` component of the Tooltip is not forwarding its props correctly.", "Please make sure that props are spread on the same element that the ref is applied to."].join(`
`));
  }, [Ee]));
  const ur = {};
  G || (Ue.onTouchStart = Fl, Ue.onTouchEnd = Vl), j || (Ue.onMouseOver = on(ma, Ue.onMouseOver), Ue.onMouseLeave = on(ha, Ue.onMouseLeave), at || (ur.onMouseOver = ma, ur.onMouseLeave = ha)), M || (Ue.onFocus = on(ua, Ue.onFocus), Ue.onBlur = on(da, Ue.onBlur), at || (ur.onFocus = ua, ur.onBlur = da)), process.env.NODE_ENV !== "production" && se.props.title && console.error(["MUI: You have provided a `title` prop to the child of <Tooltip />.", `Remove this title prop \`${se.props.title}\` or the Tooltip component.`].join(`
`));
  const Hl = N.useMemo(() => {
    var ne;
    let Le = [{
      name: "arrow",
      enabled: !!_e,
      options: {
        element: _e,
        padding: 4
      }
    }];
    return (ne = J.popperOptions) != null && ne.modifiers && (Le = Le.concat(J.popperOptions.modifiers)), P({}, J.popperOptions, {
      modifiers: Le
    });
  }, [_e, J]), fr = P({}, T, {
    isRtl: $e,
    arrow: C,
    disableInteractive: at,
    placement: q,
    PopperComponentProp: Z,
    touch: Be.current
  }), Wn = Xh(fr), ga = (n = (o = ee.popper) != null ? o : R.Popper) != null ? n : Yh, ba = (a = (i = (l = ee.transition) != null ? l : R.Transition) != null ? i : F) != null ? a : Co, va = (c = (u = ee.tooltip) != null ? u : R.Tooltip) != null ? c : qh, ya = (m = (v = ee.arrow) != null ? v : R.Arrow) != null ? m : Kh, Gl = kr(ga, P({}, J, (b = Q.popper) != null ? b : _.popper, {
    className: Oe(Wn.popper, J == null ? void 0 : J.className, (p = (h = Q.popper) != null ? h : _.popper) == null ? void 0 : p.className)
  }), fr), Wl = kr(ba, P({}, re, (f = Q.transition) != null ? f : _.transition), fr), Xl = kr(va, P({}, (g = Q.tooltip) != null ? g : _.tooltip, {
    className: Oe(Wn.tooltip, (w = (O = Q.tooltip) != null ? O : _.tooltip) == null ? void 0 : w.className)
  }), fr), Yl = kr(ya, P({}, (x = Q.arrow) != null ? x : _.arrow, {
    className: Oe(Wn.arrow, (E = (y = Q.arrow) != null ? y : _.arrow) == null ? void 0 : E.className)
  }), fr);
  return /* @__PURE__ */ $(N.Fragment, {
    children: [/* @__PURE__ */ N.cloneElement(se, Ue), /* @__PURE__ */ d(ga, P({
      as: Z ?? Zs,
      placement: q,
      anchorEl: V ? {
        getBoundingClientRect: () => ({
          top: vr.y,
          left: vr.x,
          right: vr.x,
          bottom: vr.y,
          width: 0,
          height: 0
        })
      } : Ee,
      popperRef: Hn,
      open: Ee ? it : !1,
      id: zn,
      transition: !0
    }, ur, Gl, {
      popperOptions: Hl,
      children: ({
        TransitionProps: ne
      }) => /* @__PURE__ */ d(ba, P({
        timeout: Ne.transitions.duration.shorter
      }, ne, Wl, {
        children: /* @__PURE__ */ $(va, P({}, Xl, {
          children: [ie, C ? /* @__PURE__ */ d(ya, P({}, Yl, {
            ref: ot
          })) : null]
        }))
      }))
    }))]
  });
});
process.env.NODE_ENV !== "production" && (Qs.propTypes = {
  // ┌────────────────────────────── Warning ──────────────────────────────┐
  // │ These PropTypes are generated from the TypeScript type definitions. │
  // │    To update them, edit the d.ts file and run `pnpm proptypes`.     │
  // └─────────────────────────────────────────────────────────────────────┘
  /**
   * If `true`, adds an arrow to the tooltip.
   * @default false
   */
  arrow: s.bool,
  /**
   * Tooltip reference element.
   */
  children: zr.isRequired,
  /**
   * Override or extend the styles applied to the component.
   */
  classes: s.object,
  /**
   * @ignore
   */
  className: s.string,
  /**
   * The components used for each slot inside.
   *
   * This prop is an alias for the `slots` prop.
   * It's recommended to use the `slots` prop instead.
   *
   * @default {}
   */
  components: s.shape({
    Arrow: s.elementType,
    Popper: s.elementType,
    Tooltip: s.elementType,
    Transition: s.elementType
  }),
  /**
   * The extra props for the slot components.
   * You can override the existing props or add new ones.
   *
   * This prop is an alias for the `slotProps` prop.
   * It's recommended to use the `slotProps` prop instead, as `componentsProps` will be deprecated in the future.
   *
   * @default {}
   */
  componentsProps: s.shape({
    arrow: s.object,
    popper: s.object,
    tooltip: s.object,
    transition: s.object
  }),
  /**
   * Set to `true` if the `title` acts as an accessible description.
   * By default the `title` acts as an accessible label for the child.
   * @default false
   */
  describeChild: s.bool,
  /**
   * Do not respond to focus-visible events.
   * @default false
   */
  disableFocusListener: s.bool,
  /**
   * Do not respond to hover events.
   * @default false
   */
  disableHoverListener: s.bool,
  /**
   * Makes a tooltip not interactive, i.e. it will close when the user
   * hovers over the tooltip before the `leaveDelay` is expired.
   * @default false
   */
  disableInteractive: s.bool,
  /**
   * Do not respond to long press touch events.
   * @default false
   */
  disableTouchListener: s.bool,
  /**
   * The number of milliseconds to wait before showing the tooltip.
   * This prop won't impact the enter touch delay (`enterTouchDelay`).
   * @default 100
   */
  enterDelay: s.number,
  /**
   * The number of milliseconds to wait before showing the tooltip when one was already recently opened.
   * @default 0
   */
  enterNextDelay: s.number,
  /**
   * The number of milliseconds a user must touch the element before showing the tooltip.
   * @default 700
   */
  enterTouchDelay: s.number,
  /**
   * If `true`, the tooltip follow the cursor over the wrapped element.
   * @default false
   */
  followCursor: s.bool,
  /**
   * This prop is used to help implement the accessibility logic.
   * If you don't provide this prop. It falls back to a randomly generated id.
   */
  id: s.string,
  /**
   * The number of milliseconds to wait before hiding the tooltip.
   * This prop won't impact the leave touch delay (`leaveTouchDelay`).
   * @default 0
   */
  leaveDelay: s.number,
  /**
   * The number of milliseconds after the user stops touching an element before hiding the tooltip.
   * @default 1500
   */
  leaveTouchDelay: s.number,
  /**
   * Callback fired when the component requests to be closed.
   *
   * @param {React.SyntheticEvent} event The event source of the callback.
   */
  onClose: s.func,
  /**
   * Callback fired when the component requests to be open.
   *
   * @param {React.SyntheticEvent} event The event source of the callback.
   */
  onOpen: s.func,
  /**
   * If `true`, the component is shown.
   */
  open: s.bool,
  /**
   * Tooltip placement.
   * @default 'bottom'
   */
  placement: s.oneOf(["bottom-end", "bottom-start", "bottom", "left-end", "left-start", "left", "right-end", "right-start", "right", "top-end", "top-start", "top"]),
  /**
   * The component used for the popper.
   * @default Popper
   */
  PopperComponent: s.elementType,
  /**
   * Props applied to the [`Popper`](/material-ui/api/popper/) element.
   * @default {}
   */
  PopperProps: s.object,
  /**
   * The extra props for the slot components.
   * You can override the existing props or add new ones.
   *
   * This prop is an alias for the `componentsProps` prop, which will be deprecated in the future.
   *
   * @default {}
   */
  slotProps: s.shape({
    arrow: s.object,
    popper: s.object,
    tooltip: s.object,
    transition: s.object
  }),
  /**
   * The components used for each slot inside.
   *
   * This prop is an alias for the `components` prop, which will be deprecated in the future.
   *
   * @default {}
   */
  slots: s.shape({
    arrow: s.elementType,
    popper: s.elementType,
    tooltip: s.elementType,
    transition: s.elementType
  }),
  /**
   * The system prop that allows defining system overrides as well as additional CSS styles.
   */
  sx: s.oneOfType([s.arrayOf(s.oneOfType([s.func, s.object, s.bool])), s.func, s.object]),
  /**
   * Tooltip title. Zero-length titles string, undefined, null and false are never displayed.
   */
  title: s.node,
  /**
   * The component used for the transition.
   * [Follow this guide](/material-ui/transitions/#transitioncomponent-prop) to learn more about the requirements for this component.
   * @default Grow
   */
  TransitionComponent: s.elementType,
  /**
   * Props applied to the transition element.
   * By default, the element is based on this [`Transition`](http://reactcommunity.org/react-transition-group/transition/) component.
   */
  TransitionProps: s.object
});
const Jh = Qs;
function gi(e, t, r) {
  return e ? /* @__PURE__ */ d(Ai, { className: `papi-menu-icon-${r ? "leading" : "trailing"}`, children: /* @__PURE__ */ d("img", { src: e, alt: `${r ? "Leading" : "Trailing"} icon for ${t}` }) }) : void 0;
}
function el(e) {
  const {
    onClick: t,
    label: r,
    tooltip: n,
    allowForLeadingIcons: o = !0,
    iconPathBefore: a = void 0,
    iconPathAfter: i = void 0,
    hasAutoFocus: l = !1,
    className: c,
    isDisabled: u = !1,
    isDense: m = !0,
    isSubMenuParent: v = !1,
    hasDisabledGutters: b = !1,
    hasDivider: p = !1,
    focusVisibleClassName: h,
    id: f,
    children: g
  } = e, w = /* @__PURE__ */ d(
    Dc,
    {
      sx: { lineHeight: 0.8 },
      autoFocus: l,
      className: c,
      disabled: u,
      dense: m,
      disableGutters: b,
      divider: p,
      focusVisibleClassName: h,
      onClick: t,
      id: f,
      children: r ? /* @__PURE__ */ $(Et, { children: [
        gi(a, r, !0),
        /* @__PURE__ */ d(jc, { primary: r, inset: !a && o }),
        v ? /* @__PURE__ */ d(Ai, { className: "papi-menu-icon-trailing", children: /* @__PURE__ */ d(_s, {}) }) : gi(i, r, !1)
      ] }) : g
    }
  );
  return n ? /* @__PURE__ */ d(Jh, { title: n, placement: "right", children: /* @__PURE__ */ d("div", { children: w }) }) : w;
}
function tl(e) {
  return Object.entries(e.groups).map(([r, n]) => ({ id: r, group: n }));
}
function Zh(e) {
  const [t, r] = ge(void 0), { parentMenuItem: n, parentItemProps: o, menuDefinition: a } = e, i = (u) => {
    r(u.currentTarget);
  }, l = () => {
    r(void 0);
  }, c = () => {
    let u = tl(a).filter((m) => "menuItem" in m.group);
    if (!(n != null && n.id))
      throw new Error("A valid parent menu item is required for submenus.");
    return u = u.filter(
      (m) => "menuItem" in m.group && m.group.menuItem === n.id
    ), /* @__PURE__ */ d(na, { ...e, includedGroups: u });
  };
  return /* @__PURE__ */ $(Et, { children: [
    /* @__PURE__ */ d(el, { onClick: i, ...o, isSubMenuParent: !0 }),
    /* @__PURE__ */ d(
      Bc,
      {
        anchorEl: t,
        open: !!t,
        onClose: l,
        anchorOrigin: {
          vertical: "top",
          horizontal: "right"
        },
        transformOrigin: {
          vertical: "top",
          horizontal: "left"
        },
        children: c()
      },
      n.id
    )
  ] });
}
const Qh = (e, t) => t.filter((o) => o.group === e).sort((o, a) => (o.order || 0) - (a.order || 0));
function na(e) {
  const { menuDefinition: t, onClick: r, commandHandler: n, includedGroups: o } = e, { items: a, allowForLeadingIcons: i } = ct(() => {
    const m = o && o.length > 0 ? o : (
      // We're apparently laying out a single-column menu (presumably a context menu). In this
      // case, all groups should be included except ones that belong to a submenu.
      tl(t).filter((h) => !("menuItem" in h.group))
    ), v = Object.values(m).sort(
      (h, f) => (h.group.order || 0) - (f.group.order || 0)
    ), b = [];
    v.forEach((h) => {
      Qh(h.id, t.items).forEach(
        (f) => b.push({ item: f, isLastItemInGroup: !1 })
      ), b.length > 0 && (b[b.length - 1].isLastItemInGroup = !0);
    }), b.length > 0 && (b[b.length - 1].isLastItemInGroup = !1);
    const p = b.some(
      (h) => "iconPathBefore" in h.item && h.item.iconPathBefore
    );
    return { items: b, allowForLeadingIcons: p };
  }, [o, t]), l = ({ item: m, isLastItemInGroup: v }) => ({
    className: "papi-menu-item",
    label: m.label,
    tooltip: m.tooltip,
    iconPathBefore: "iconPathBefore" in m ? m.iconPathBefore : void 0,
    iconPathAfter: "iconPathAfter" in m ? m.iconPathAfter : void 0,
    hasDivider: v,
    // Set hasDivider to true for the last item in a group
    allowForLeadingIcons: i
  }), [c] = a;
  if (!c)
    return /* @__PURE__ */ d("div", {});
  const u = c.item.group;
  return /* @__PURE__ */ d("div", { role: "menu", "aria-label": u, children: a.map((m, v) => {
    const { item: b } = m, p = l(m);
    if ("command" in b) {
      const h = b.group + v;
      return /* @__PURE__ */ d(
        el,
        {
          onClick: (f) => {
            r == null || r(f), n(b);
          },
          ...p
        },
        h
      );
    }
    return /* @__PURE__ */ d(
      Zh,
      {
        parentMenuItem: b,
        parentItemProps: p,
        ...e
      },
      u + b.id
    );
  }) }, u);
}
function eg(e) {
  const { menuDefinition: t, columnId: r } = e;
  let a = Object.entries(t.groups).map(([i, l]) => ({ id: i, group: l })).filter((i) => "column" in i.group);
  return r && "columns" in t && // Without this type assertion, TS doesn't know what columns is.
  // eslint-disable-next-line no-type-assertion/no-type-assertion
  t.columns[r] && (a = a.filter(
    (i) => "column" in i.group && i.group.column === r
  )), /* @__PURE__ */ d(na, { ...e, includedGroups: a });
}
function tg({
  commandHandler: e,
  menuDefinition: t,
  id: r,
  metadata: n,
  onClick: o,
  className: a
}) {
  return /* @__PURE__ */ $(
    Di,
    {
      id: r,
      item: !0,
      xs: "auto",
      role: "menu",
      "aria-label": r,
      className: `papi-menu-column ${a ?? ""}`,
      children: [
        /* @__PURE__ */ d("h3", { "aria-label": n.label, className: `papi-menu-column-header ${a ?? ""}`, children: n.label }),
        /* @__PURE__ */ d(Lc, { id: r, dense: !0, className: a ?? "", children: /* @__PURE__ */ d(
          eg,
          {
            commandHandler: e,
            menuDefinition: t,
            columnId: r,
            onClick: o
          }
        ) })
      ]
    }
  );
}
function rg({
  commandHandler: e,
  className: t,
  multiColumnMenu: r,
  id: n
}) {
  const { columns: o } = r, a = ct(() => {
    const i = /* @__PURE__ */ new Map();
    return Object.getOwnPropertyNames(o).forEach((l) => {
      if (l === "isExtensible")
        return;
      const c = l, u = o[c];
      typeof u == "object" && typeof u.order == "number" && !Number.isNaN(u.order) ? i.set(u.order, { id: c, metadata: u }) : console.warn(
        `Property ${l} (${typeof u}) on menu ${n} is not a valid column and is being ignored. This might indicate data corruption`
      );
    }), Array.from(i.values()).sort((l, c) => (l.metadata.order || 0) - (c.metadata.order || 0));
  }, [o, n]);
  return /* @__PURE__ */ d(
    Di,
    {
      container: !0,
      spacing: 0,
      className: `papi-multi-column-menu ${t ?? ""}`,
      columns: a.length,
      role: "menu",
      "aria-label": "GridMenu",
      id: n,
      children: a.map((i, l) => /* @__PURE__ */ d(
        tg,
        {
          commandHandler: e,
          menuDefinition: r,
          ...i,
          className: t
        },
        l
      ))
    }
  );
}
const rl = /* @__PURE__ */ N.createContext({});
process.env.NODE_ENV !== "production" && (rl.displayName = "ListContext");
const ng = rl;
function og(e) {
  return nt("MuiList", e);
}
kt("MuiList", ["root", "padding", "dense", "subheader"]);
const ag = ["children", "className", "component", "dense", "disablePadding", "subheader"], ig = (e) => {
  const {
    classes: t,
    disablePadding: r,
    dense: n,
    subheader: o
  } = e;
  return ft({
    root: ["root", !r && "padding", n && "dense", o && "subheader"]
  }, og, t);
}, sg = Pe("ul", {
  name: "MuiList",
  slot: "Root",
  overridesResolver: (e, t) => {
    const {
      ownerState: r
    } = e;
    return [t.root, !r.disablePadding && t.padding, r.dense && t.dense, r.subheader && t.subheader];
  }
})(({
  ownerState: e
}) => P({
  listStyle: "none",
  margin: 0,
  padding: 0,
  position: "relative"
}, !e.disablePadding && {
  paddingTop: 8,
  paddingBottom: 8
}, e.subheader && {
  paddingTop: 0
})), nl = /* @__PURE__ */ N.forwardRef(function(t, r) {
  const n = mt({
    props: t,
    name: "MuiList"
  }), {
    children: o,
    className: a,
    component: i = "ul",
    dense: l = !1,
    disablePadding: c = !1,
    subheader: u
  } = n, m = he(n, ag), v = N.useMemo(() => ({
    dense: l
  }), [l]), b = P({}, n, {
    component: i,
    dense: l,
    disablePadding: c
  }), p = ig(b);
  return /* @__PURE__ */ d(ng.Provider, {
    value: v,
    children: /* @__PURE__ */ $(sg, P({
      as: i,
      className: Oe(p.root, a),
      ref: r,
      ownerState: b
    }, m, {
      children: [u, o]
    }))
  });
});
process.env.NODE_ENV !== "production" && (nl.propTypes = {
  // ┌────────────────────────────── Warning ──────────────────────────────┐
  // │ These PropTypes are generated from the TypeScript type definitions. │
  // │    To update them, edit the d.ts file and run `pnpm proptypes`.     │
  // └─────────────────────────────────────────────────────────────────────┘
  /**
   * The content of the component.
   */
  children: s.node,
  /**
   * Override or extend the styles applied to the component.
   */
  classes: s.object,
  /**
   * @ignore
   */
  className: s.string,
  /**
   * The component used for the root node.
   * Either a string to use a HTML element or a component.
   */
  component: s.elementType,
  /**
   * If `true`, compact vertical padding designed for keyboard and mouse input is used for
   * the list and list items.
   * The prop is available to descendant components as the `dense` context.
   * @default false
   */
  dense: s.bool,
  /**
   * If `true`, vertical padding is removed from the list.
   * @default false
   */
  disablePadding: s.bool,
  /**
   * The content of the subheader, normally `ListSubheader`.
   */
  subheader: s.node,
  /**
   * The system prop that allows defining system overrides as well as additional CSS styles.
   */
  sx: s.oneOfType([s.arrayOf(s.oneOfType([s.func, s.object, s.bool])), s.func, s.object])
});
const lg = nl, cg = ["actions", "autoFocus", "autoFocusItem", "children", "className", "disabledItemsFocusable", "disableListWrap", "onKeyDown", "variant"];
function so(e, t, r) {
  return e === t ? e.firstChild : t && t.nextElementSibling ? t.nextElementSibling : r ? null : e.firstChild;
}
function bi(e, t, r) {
  return e === t ? r ? e.firstChild : e.lastChild : t && t.previousElementSibling ? t.previousElementSibling : r ? null : e.lastChild;
}
function ol(e, t) {
  if (t === void 0)
    return !0;
  let r = e.innerText;
  return r === void 0 && (r = e.textContent), r = r.trim().toLowerCase(), r.length === 0 ? !1 : t.repeating ? r[0] === t.keys[0] : r.indexOf(t.keys.join("")) === 0;
}
function yr(e, t, r, n, o, a) {
  let i = !1, l = o(e, t, t ? r : !1);
  for (; l; ) {
    if (l === e.firstChild) {
      if (i)
        return !1;
      i = !0;
    }
    const c = n ? !1 : l.disabled || l.getAttribute("aria-disabled") === "true";
    if (!l.hasAttribute("tabindex") || !ol(l, a) || c)
      l = o(e, l, r);
    else
      return l.focus(), !0;
  }
  return !1;
}
const al = /* @__PURE__ */ N.forwardRef(function(t, r) {
  const {
    // private
    // eslint-disable-next-line react/prop-types
    actions: n,
    autoFocus: o = !1,
    autoFocusItem: a = !1,
    children: i,
    className: l,
    disabledItemsFocusable: c = !1,
    disableListWrap: u = !1,
    onKeyDown: m,
    variant: v = "selectedMenu"
  } = t, b = he(t, cg), p = N.useRef(null), h = N.useRef({
    keys: [],
    repeating: !0,
    previousKeyMatched: !0,
    lastTime: null
  });
  jt(() => {
    o && p.current.focus();
  }, [o]), N.useImperativeHandle(n, () => ({
    adjustStyleForScrollbar: (x, E) => {
      const y = !p.current.style.width;
      if (x.clientHeight < p.current.clientHeight && y) {
        const T = `${vs(Re(x))}px`;
        p.current.style[E.direction === "rtl" ? "paddingLeft" : "paddingRight"] = T, p.current.style.width = `calc(100% + ${T})`;
      }
      return p.current;
    }
  }), []);
  const f = (x) => {
    const E = p.current, y = x.key, T = Re(E).activeElement;
    if (y === "ArrowDown")
      x.preventDefault(), yr(E, T, u, c, so);
    else if (y === "ArrowUp")
      x.preventDefault(), yr(E, T, u, c, bi);
    else if (y === "Home")
      x.preventDefault(), yr(E, null, u, c, so);
    else if (y === "End")
      x.preventDefault(), yr(E, null, u, c, bi);
    else if (y.length === 1) {
      const C = h.current, I = y.toLowerCase(), R = performance.now();
      C.keys.length > 0 && (R - C.lastTime > 500 ? (C.keys = [], C.repeating = !0, C.previousKeyMatched = !0) : C.repeating && I !== C.keys[0] && (C.repeating = !1)), C.lastTime = R, C.keys.push(I);
      const _ = T && !C.repeating && ol(T, C);
      C.previousKeyMatched && (_ || yr(E, T, !1, c, so, C)) ? x.preventDefault() : C.previousKeyMatched = !1;
    }
    m && m(x);
  }, g = We(p, r);
  let w = -1;
  N.Children.forEach(i, (x, E) => {
    if (!/* @__PURE__ */ N.isValidElement(x)) {
      w === E && (w += 1, w >= i.length && (w = -1));
      return;
    }
    process.env.NODE_ENV !== "production" && fn.isFragment(x) && console.error(["MUI: The Menu component doesn't accept a Fragment as a child.", "Consider providing an array instead."].join(`
`)), x.props.disabled || (v === "selectedMenu" && x.props.selected || w === -1) && (w = E), w === E && (x.props.disabled || x.props.muiSkipListHighlight || x.type.muiSkipListHighlight) && (w += 1, w >= i.length && (w = -1));
  });
  const O = N.Children.map(i, (x, E) => {
    if (E === w) {
      const y = {};
      return a && (y.autoFocus = !0), x.props.tabIndex === void 0 && v === "selectedMenu" && (y.tabIndex = 0), /* @__PURE__ */ N.cloneElement(x, y);
    }
    return x;
  });
  return /* @__PURE__ */ d(lg, P({
    role: "menu",
    ref: g,
    className: l,
    onKeyDown: f,
    tabIndex: o ? 0 : -1
  }, b, {
    children: O
  }));
});
process.env.NODE_ENV !== "production" && (al.propTypes = {
  // ┌────────────────────────────── Warning ──────────────────────────────┐
  // │ These PropTypes are generated from the TypeScript type definitions. │
  // │    To update them, edit the d.ts file and run `pnpm proptypes`.     │
  // └─────────────────────────────────────────────────────────────────────┘
  /**
   * If `true`, will focus the `[role="menu"]` container and move into tab order.
   * @default false
   */
  autoFocus: s.bool,
  /**
   * If `true`, will focus the first menuitem if `variant="menu"` or selected item
   * if `variant="selectedMenu"`.
   * @default false
   */
  autoFocusItem: s.bool,
  /**
   * MenuList contents, normally `MenuItem`s.
   */
  children: s.node,
  /**
   * @ignore
   */
  className: s.string,
  /**
   * If `true`, will allow focus on disabled items.
   * @default false
   */
  disabledItemsFocusable: s.bool,
  /**
   * If `true`, the menu items will not wrap focus.
   * @default false
   */
  disableListWrap: s.bool,
  /**
   * @ignore
   */
  onKeyDown: s.func,
  /**
   * The variant to use. Use `menu` to prevent selected items from impacting the initial focus
   * and the vertical alignment relative to the anchor element.
   * @default 'selectedMenu'
   */
  variant: s.oneOf(["menu", "selectedMenu"])
});
const pg = al, dg = ["addEndListener", "appear", "children", "easing", "in", "onEnter", "onEntered", "onEntering", "onExit", "onExited", "onExiting", "style", "timeout", "TransitionComponent"], ug = {
  entering: {
    opacity: 1
  },
  entered: {
    opacity: 1
  }
}, il = /* @__PURE__ */ N.forwardRef(function(t, r) {
  const n = Yr(), o = {
    enter: n.transitions.duration.enteringScreen,
    exit: n.transitions.duration.leavingScreen
  }, {
    addEndListener: a,
    appear: i = !0,
    children: l,
    easing: c,
    in: u,
    onEnter: m,
    onEntered: v,
    onEntering: b,
    onExit: p,
    onExited: h,
    onExiting: f,
    style: g,
    timeout: w = o,
    // eslint-disable-next-line react/prop-types
    TransitionComponent: O = qs
  } = t, x = he(t, dg), E = N.useRef(null), y = We(E, l.ref, r), T = (z) => (G) => {
    if (z) {
      const B = E.current;
      G === void 0 ? z(B) : z(B, G);
    }
  }, C = T(b), I = T((z, G) => {
    Ks(z);
    const B = wn({
      style: g,
      timeout: w,
      easing: c
    }, {
      mode: "enter"
    });
    z.style.webkitTransition = n.transitions.create("opacity", B), z.style.transition = n.transitions.create("opacity", B), m && m(z, G);
  }), R = T(v), _ = T(f), k = T((z) => {
    const G = wn({
      style: g,
      timeout: w,
      easing: c
    }, {
      mode: "exit"
    });
    z.style.webkitTransition = n.transitions.create("opacity", G), z.style.transition = n.transitions.create("opacity", G), p && p(z);
  }), M = T(h);
  return /* @__PURE__ */ d(O, P({
    appear: i,
    in: u,
    nodeRef: E,
    onEnter: I,
    onEntered: R,
    onEntering: C,
    onExit: k,
    onExited: M,
    onExiting: _,
    addEndListener: (z) => {
      a && a(E.current, z);
    },
    timeout: w
  }, x, {
    children: (z, G) => /* @__PURE__ */ N.cloneElement(l, P({
      style: P({
        opacity: 0,
        visibility: z === "exited" && !u ? "hidden" : void 0
      }, ug[z], g, l.props.style),
      ref: y
    }, G))
  }));
});
process.env.NODE_ENV !== "production" && (il.propTypes = {
  // ┌────────────────────────────── Warning ──────────────────────────────┐
  // │ These PropTypes are generated from the TypeScript type definitions. │
  // │    To update them, edit the d.ts file and run `pnpm proptypes`.     │
  // └─────────────────────────────────────────────────────────────────────┘
  /**
   * Add a custom transition end trigger. Called with the transitioning DOM
   * node and a done callback. Allows for more fine grained transition end
   * logic. Note: Timeouts are still used as a fallback if provided.
   */
  addEndListener: s.func,
  /**
   * Perform the enter transition when it first mounts if `in` is also `true`.
   * Set this to `false` to disable this behavior.
   * @default true
   */
  appear: s.bool,
  /**
   * A single child content element.
   */
  children: zr.isRequired,
  /**
   * The transition timing function.
   * You may specify a single easing or a object containing enter and exit values.
   */
  easing: s.oneOfType([s.shape({
    enter: s.string,
    exit: s.string
  }), s.string]),
  /**
   * If `true`, the component will transition in.
   */
  in: s.bool,
  /**
   * @ignore
   */
  onEnter: s.func,
  /**
   * @ignore
   */
  onEntered: s.func,
  /**
   * @ignore
   */
  onEntering: s.func,
  /**
   * @ignore
   */
  onExit: s.func,
  /**
   * @ignore
   */
  onExited: s.func,
  /**
   * @ignore
   */
  onExiting: s.func,
  /**
   * @ignore
   */
  style: s.object,
  /**
   * The duration for the transition, in milliseconds.
   * You may specify a single timeout for all transitions, or individually with an object.
   * @default {
   *   enter: theme.transitions.duration.enteringScreen,
   *   exit: theme.transitions.duration.leavingScreen,
   * }
   */
  timeout: s.oneOfType([s.number, s.shape({
    appear: s.number,
    enter: s.number,
    exit: s.number
  })])
});
const fg = il;
function mg(e) {
  return nt("MuiBackdrop", e);
}
kt("MuiBackdrop", ["root", "invisible"]);
const hg = ["children", "className", "component", "components", "componentsProps", "invisible", "open", "slotProps", "slots", "TransitionComponent", "transitionDuration"], gg = (e) => {
  const {
    classes: t,
    invisible: r
  } = e;
  return ft({
    root: ["root", r && "invisible"]
  }, mg, t);
}, bg = Pe("div", {
  name: "MuiBackdrop",
  slot: "Root",
  overridesResolver: (e, t) => {
    const {
      ownerState: r
    } = e;
    return [t.root, r.invisible && t.invisible];
  }
})(({
  ownerState: e
}) => P({
  position: "fixed",
  display: "flex",
  alignItems: "center",
  justifyContent: "center",
  right: 0,
  bottom: 0,
  top: 0,
  left: 0,
  backgroundColor: "rgba(0, 0, 0, 0.5)",
  WebkitTapHighlightColor: "transparent"
}, e.invisible && {
  backgroundColor: "transparent"
})), sl = /* @__PURE__ */ N.forwardRef(function(t, r) {
  var n, o, a;
  const i = mt({
    props: t,
    name: "MuiBackdrop"
  }), {
    children: l,
    className: c,
    component: u = "div",
    components: m = {},
    componentsProps: v = {},
    invisible: b = !1,
    open: p,
    slotProps: h = {},
    slots: f = {},
    TransitionComponent: g = fg,
    transitionDuration: w
  } = i, O = he(i, hg), x = P({}, i, {
    component: u,
    invisible: b
  }), E = gg(x), y = (n = h.root) != null ? n : v.root;
  return /* @__PURE__ */ d(g, P({
    in: p,
    timeout: w
  }, O, {
    children: /* @__PURE__ */ d(bg, P({
      "aria-hidden": !0
    }, y, {
      as: (o = (a = f.root) != null ? a : m.Root) != null ? o : u,
      className: Oe(E.root, c, y == null ? void 0 : y.className),
      ownerState: P({}, x, y == null ? void 0 : y.ownerState),
      classes: E,
      ref: r,
      children: l
    }))
  }));
});
process.env.NODE_ENV !== "production" && (sl.propTypes = {
  // ┌────────────────────────────── Warning ──────────────────────────────┐
  // │ These PropTypes are generated from the TypeScript type definitions. │
  // │    To update them, edit the d.ts file and run `pnpm proptypes`.     │
  // └─────────────────────────────────────────────────────────────────────┘
  /**
   * The content of the component.
   */
  children: s.node,
  /**
   * Override or extend the styles applied to the component.
   */
  classes: s.object,
  /**
   * @ignore
   */
  className: s.string,
  /**
   * The component used for the root node.
   * Either a string to use a HTML element or a component.
   */
  component: s.elementType,
  /**
   * The components used for each slot inside.
   *
   * This prop is an alias for the `slots` prop.
   * It's recommended to use the `slots` prop instead.
   *
   * @default {}
   */
  components: s.shape({
    Root: s.elementType
  }),
  /**
   * The extra props for the slot components.
   * You can override the existing props or add new ones.
   *
   * This prop is an alias for the `slotProps` prop.
   * It's recommended to use the `slotProps` prop instead, as `componentsProps` will be deprecated in the future.
   *
   * @default {}
   */
  componentsProps: s.shape({
    root: s.object
  }),
  /**
   * If `true`, the backdrop is invisible.
   * It can be used when rendering a popover or a custom select component.
   * @default false
   */
  invisible: s.bool,
  /**
   * If `true`, the component is shown.
   */
  open: s.bool.isRequired,
  /**
   * The extra props for the slot components.
   * You can override the existing props or add new ones.
   *
   * This prop is an alias for the `componentsProps` prop, which will be deprecated in the future.
   *
   * @default {}
   */
  slotProps: s.shape({
    root: s.object
  }),
  /**
   * The components used for each slot inside.
   *
   * This prop is an alias for the `components` prop, which will be deprecated in the future.
   *
   * @default {}
   */
  slots: s.shape({
    root: s.elementType
  }),
  /**
   * The system prop that allows defining system overrides as well as additional CSS styles.
   */
  sx: s.oneOfType([s.arrayOf(s.oneOfType([s.func, s.object, s.bool])), s.func, s.object]),
  /**
   * The component used for the transition.
   * [Follow this guide](/material-ui/transitions/#transitioncomponent-prop) to learn more about the requirements for this component.
   * @default Fade
   */
  TransitionComponent: s.elementType,
  /**
   * The duration for the transition, in milliseconds.
   * You may specify a single timeout for all transitions, or individually with an object.
   */
  transitionDuration: s.oneOfType([s.number, s.shape({
    appear: s.number,
    enter: s.number,
    exit: s.number
  })])
});
const vg = sl;
function yg(e) {
  return nt("MuiModal", e);
}
kt("MuiModal", ["root", "hidden", "backdrop"]);
const wg = ["BackdropComponent", "BackdropProps", "classes", "className", "closeAfterTransition", "children", "container", "component", "components", "componentsProps", "disableAutoFocus", "disableEnforceFocus", "disableEscapeKeyDown", "disablePortal", "disableRestoreFocus", "disableScrollLock", "hideBackdrop", "keepMounted", "onBackdropClick", "onClose", "onTransitionEnter", "onTransitionExited", "open", "slotProps", "slots", "theme"], xg = (e) => {
  const {
    open: t,
    exited: r,
    classes: n
  } = e;
  return ft({
    root: ["root", !t && r && "hidden"],
    backdrop: ["backdrop"]
  }, yg, n);
}, Eg = Pe("div", {
  name: "MuiModal",
  slot: "Root",
  overridesResolver: (e, t) => {
    const {
      ownerState: r
    } = e;
    return [t.root, !r.open && r.exited && t.hidden];
  }
})(({
  theme: e,
  ownerState: t
}) => P({
  position: "fixed",
  zIndex: (e.vars || e).zIndex.modal,
  right: 0,
  bottom: 0,
  top: 0,
  left: 0
}, !t.open && t.exited && {
  visibility: "hidden"
})), kg = Pe(vg, {
  name: "MuiModal",
  slot: "Backdrop",
  overridesResolver: (e, t) => t.backdrop
})({
  zIndex: -1
}), ll = /* @__PURE__ */ N.forwardRef(function(t, r) {
  var n, o, a, i, l, c;
  const u = mt({
    name: "MuiModal",
    props: t
  }), {
    BackdropComponent: m = kg,
    BackdropProps: v,
    className: b,
    closeAfterTransition: p = !1,
    children: h,
    container: f,
    component: g,
    components: w = {},
    componentsProps: O = {},
    disableAutoFocus: x = !1,
    disableEnforceFocus: E = !1,
    disableEscapeKeyDown: y = !1,
    disablePortal: T = !1,
    disableRestoreFocus: C = !1,
    disableScrollLock: I = !1,
    hideBackdrop: R = !1,
    keepMounted: _ = !1,
    onBackdropClick: k,
    open: M,
    slotProps: j,
    slots: z
    // eslint-disable-next-line react/prop-types
  } = u, G = he(u, wg), B = P({}, u, {
    closeAfterTransition: p,
    disableAutoFocus: x,
    disableEnforceFocus: E,
    disableEscapeKeyDown: y,
    disablePortal: T,
    disableRestoreFocus: C,
    disableScrollLock: I,
    hideBackdrop: R,
    keepMounted: _
  }), {
    getRootProps: W,
    getBackdropProps: te,
    getTransitionProps: V,
    portalRef: S,
    isTopModal: L,
    exited: X,
    hasTransition: Y
  } = wm(P({}, B, {
    rootRef: r
  })), H = P({}, B, {
    exited: X
  }), K = xg(H), q = {};
  if (h.props.tabIndex === void 0 && (q.tabIndex = "-1"), Y) {
    const {
      onEnter: re,
      onExited: A
    } = V();
    q.onEnter = re, q.onExited = A;
  }
  const Z = (n = (o = z == null ? void 0 : z.root) != null ? o : w.Root) != null ? n : Eg, J = (a = (i = z == null ? void 0 : z.backdrop) != null ? i : w.Backdrop) != null ? a : m, Q = (l = j == null ? void 0 : j.root) != null ? l : O.root, ee = (c = j == null ? void 0 : j.backdrop) != null ? c : O.backdrop, ie = Lt({
    elementType: Z,
    externalSlotProps: Q,
    externalForwardedProps: G,
    getSlotProps: W,
    additionalProps: {
      ref: r,
      as: g
    },
    ownerState: H,
    className: Oe(b, Q == null ? void 0 : Q.className, K == null ? void 0 : K.root, !H.open && H.exited && (K == null ? void 0 : K.hidden))
  }), F = Lt({
    elementType: J,
    externalSlotProps: ee,
    additionalProps: v,
    getSlotProps: (re) => te(P({}, re, {
      onClick: (A) => {
        k && k(A), re != null && re.onClick && re.onClick(A);
      }
    })),
    className: Oe(ee == null ? void 0 : ee.className, v == null ? void 0 : v.className, K == null ? void 0 : K.backdrop),
    ownerState: H
  });
  return !_ && !M && (!Y || X) ? null : /* @__PURE__ */ d(jr, {
    ref: S,
    container: f,
    disablePortal: T,
    children: /* @__PURE__ */ $(Z, P({}, ie, {
      children: [!R && m ? /* @__PURE__ */ d(J, P({}, F)) : null, /* @__PURE__ */ d(bn, {
        disableEnforceFocus: E,
        disableAutoFocus: x,
        disableRestoreFocus: C,
        isEnabled: L,
        open: M,
        children: /* @__PURE__ */ N.cloneElement(h, q)
      })]
    }))
  });
});
process.env.NODE_ENV !== "production" && (ll.propTypes = {
  // ┌────────────────────────────── Warning ──────────────────────────────┐
  // │ These PropTypes are generated from the TypeScript type definitions. │
  // │    To update them, edit the d.ts file and run `pnpm proptypes`.     │
  // └─────────────────────────────────────────────────────────────────────┘
  /**
   * A backdrop component. This prop enables custom backdrop rendering.
   * @deprecated Use `slots.backdrop` instead. While this prop currently works, it will be removed in the next major version.
   * Use the `slots.backdrop` prop to make your application ready for the next version of Material UI.
   * @default styled(Backdrop, {
   *   name: 'MuiModal',
   *   slot: 'Backdrop',
   *   overridesResolver: (props, styles) => {
   *     return styles.backdrop;
   *   },
   * })({
   *   zIndex: -1,
   * })
   */
  BackdropComponent: s.elementType,
  /**
   * Props applied to the [`Backdrop`](/material-ui/api/backdrop/) element.
   * @deprecated Use `slotProps.backdrop` instead.
   */
  BackdropProps: s.object,
  /**
   * A single child content element.
   */
  children: zr.isRequired,
  /**
   * Override or extend the styles applied to the component.
   */
  classes: s.object,
  /**
   * @ignore
   */
  className: s.string,
  /**
   * When set to true the Modal waits until a nested Transition is completed before closing.
   * @default false
   */
  closeAfterTransition: s.bool,
  /**
   * The component used for the root node.
   * Either a string to use a HTML element or a component.
   */
  component: s.elementType,
  /**
   * The components used for each slot inside.
   *
   * This prop is an alias for the `slots` prop.
   * It's recommended to use the `slots` prop instead.
   *
   * @default {}
   */
  components: s.shape({
    Backdrop: s.elementType,
    Root: s.elementType
  }),
  /**
   * The extra props for the slot components.
   * You can override the existing props or add new ones.
   *
   * This prop is an alias for the `slotProps` prop.
   * It's recommended to use the `slotProps` prop instead, as `componentsProps` will be deprecated in the future.
   *
   * @default {}
   */
  componentsProps: s.shape({
    backdrop: s.oneOfType([s.func, s.object]),
    root: s.oneOfType([s.func, s.object])
  }),
  /**
   * An HTML element or function that returns one.
   * The `container` will have the portal children appended to it.
   *
   * You can also provide a callback, which is called in a React layout effect.
   * This lets you set the container from a ref, and also makes server-side rendering possible.
   *
   * By default, it uses the body of the top-level document object,
   * so it's simply `document.body` most of the time.
   */
  container: s.oneOfType([pt, s.func]),
  /**
   * If `true`, the modal will not automatically shift focus to itself when it opens, and
   * replace it to the last focused element when it closes.
   * This also works correctly with any modal children that have the `disableAutoFocus` prop.
   *
   * Generally this should never be set to `true` as it makes the modal less
   * accessible to assistive technologies, like screen readers.
   * @default false
   */
  disableAutoFocus: s.bool,
  /**
   * If `true`, the modal will not prevent focus from leaving the modal while open.
   *
   * Generally this should never be set to `true` as it makes the modal less
   * accessible to assistive technologies, like screen readers.
   * @default false
   */
  disableEnforceFocus: s.bool,
  /**
   * If `true`, hitting escape will not fire the `onClose` callback.
   * @default false
   */
  disableEscapeKeyDown: s.bool,
  /**
   * The `children` will be under the DOM hierarchy of the parent component.
   * @default false
   */
  disablePortal: s.bool,
  /**
   * If `true`, the modal will not restore focus to previously focused element once
   * modal is hidden or unmounted.
   * @default false
   */
  disableRestoreFocus: s.bool,
  /**
   * Disable the scroll lock behavior.
   * @default false
   */
  disableScrollLock: s.bool,
  /**
   * If `true`, the backdrop is not rendered.
   * @default false
   */
  hideBackdrop: s.bool,
  /**
   * Always keep the children in the DOM.
   * This prop can be useful in SEO situation or
   * when you want to maximize the responsiveness of the Modal.
   * @default false
   */
  keepMounted: s.bool,
  /**
   * Callback fired when the backdrop is clicked.
   * @deprecated Use the `onClose` prop with the `reason` argument to handle the `backdropClick` events.
   */
  onBackdropClick: s.func,
  /**
   * Callback fired when the component requests to be closed.
   * The `reason` parameter can optionally be used to control the response to `onClose`.
   *
   * @param {object} event The event source of the callback.
   * @param {string} reason Can be: `"escapeKeyDown"`, `"backdropClick"`.
   */
  onClose: s.func,
  /**
   * A function called when a transition enters.
   */
  onTransitionEnter: s.func,
  /**
   * A function called when a transition has exited.
   */
  onTransitionExited: s.func,
  /**
   * If `true`, the component is shown.
   */
  open: s.bool.isRequired,
  /**
   * The props used for each slot inside the Modal.
   * @default {}
   */
  slotProps: s.shape({
    backdrop: s.oneOfType([s.func, s.object]),
    root: s.oneOfType([s.func, s.object])
  }),
  /**
   * The components used for each slot inside the Modal.
   * Either a string to use a HTML element or a component.
   * @default {}
   */
  slots: s.shape({
    backdrop: s.elementType,
    root: s.elementType
  }),
  /**
   * The system prop that allows defining system overrides as well as additional CSS styles.
   */
  sx: s.oneOfType([s.arrayOf(s.oneOfType([s.func, s.object, s.bool])), s.func, s.object])
});
const Ng = ll;
function Tg(e) {
  return nt("MuiPaper", e);
}
kt("MuiPaper", ["root", "rounded", "outlined", "elevation", "elevation0", "elevation1", "elevation2", "elevation3", "elevation4", "elevation5", "elevation6", "elevation7", "elevation8", "elevation9", "elevation10", "elevation11", "elevation12", "elevation13", "elevation14", "elevation15", "elevation16", "elevation17", "elevation18", "elevation19", "elevation20", "elevation21", "elevation22", "elevation23", "elevation24"]);
const Cg = ["className", "component", "elevation", "square", "variant"], Sg = (e) => {
  const {
    square: t,
    elevation: r,
    variant: n,
    classes: o
  } = e, a = {
    root: ["root", n, !t && "rounded", n === "elevation" && `elevation${r}`]
  };
  return ft(a, Tg, o);
}, Og = Pe("div", {
  name: "MuiPaper",
  slot: "Root",
  overridesResolver: (e, t) => {
    const {
      ownerState: r
    } = e;
    return [t.root, t[r.variant], !r.square && t.rounded, r.variant === "elevation" && t[`elevation${r.elevation}`]];
  }
})(({
  theme: e,
  ownerState: t
}) => {
  var r;
  return P({
    backgroundColor: (e.vars || e).palette.background.paper,
    color: (e.vars || e).palette.text.primary,
    transition: e.transitions.create("box-shadow")
  }, !t.square && {
    borderRadius: e.shape.borderRadius
  }, t.variant === "outlined" && {
    border: `1px solid ${(e.vars || e).palette.divider}`
  }, t.variant === "elevation" && P({
    boxShadow: (e.vars || e).shadows[t.elevation]
  }, !e.vars && e.palette.mode === "dark" && {
    backgroundImage: `linear-gradient(${gn("#fff", mi(t.elevation))}, ${gn("#fff", mi(t.elevation))})`
  }, e.vars && {
    backgroundImage: (r = e.vars.overlays) == null ? void 0 : r[t.elevation]
  }));
}), cl = /* @__PURE__ */ N.forwardRef(function(t, r) {
  const n = mt({
    props: t,
    name: "MuiPaper"
  }), {
    className: o,
    component: a = "div",
    elevation: i = 1,
    square: l = !1,
    variant: c = "elevation"
  } = n, u = he(n, Cg), m = P({}, n, {
    component: a,
    elevation: i,
    square: l,
    variant: c
  }), v = Sg(m);
  return process.env.NODE_ENV !== "production" && Yr().shadows[i] === void 0 && console.error([`MUI: The elevation provided <Paper elevation={${i}}> is not available in the theme.`, `Please make sure that \`theme.shadows[${i}]\` is defined.`].join(`
`)), /* @__PURE__ */ d(Og, P({
    as: a,
    ownerState: m,
    className: Oe(v.root, o),
    ref: r
  }, u));
});
process.env.NODE_ENV !== "production" && (cl.propTypes = {
  // ┌────────────────────────────── Warning ──────────────────────────────┐
  // │ These PropTypes are generated from the TypeScript type definitions. │
  // │    To update them, edit the d.ts file and run `pnpm proptypes`.     │
  // └─────────────────────────────────────────────────────────────────────┘
  /**
   * The content of the component.
   */
  children: s.node,
  /**
   * Override or extend the styles applied to the component.
   */
  classes: s.object,
  /**
   * @ignore
   */
  className: s.string,
  /**
   * The component used for the root node.
   * Either a string to use a HTML element or a component.
   */
  component: s.elementType,
  /**
   * Shadow depth, corresponds to `dp` in the spec.
   * It accepts values between 0 and 24 inclusive.
   * @default 1
   */
  elevation: lr(xs, (e) => {
    const {
      elevation: t,
      variant: r
    } = e;
    return t > 0 && r === "outlined" ? new Error(`MUI: Combining \`elevation={${t}}\` with \`variant="${r}"\` has no effect. Either use \`elevation={0}\` or use a different \`variant\`.`) : null;
  }),
  /**
   * If `true`, rounded corners are disabled.
   * @default false
   */
  square: s.bool,
  /**
   * The system prop that allows defining system overrides as well as additional CSS styles.
   */
  sx: s.oneOfType([s.arrayOf(s.oneOfType([s.func, s.object, s.bool])), s.func, s.object]),
  /**
   * The variant to use.
   * @default 'elevation'
   */
  variant: s.oneOfType([s.oneOf(["elevation", "outlined"]), s.string])
});
const Rg = cl;
function Pg(e) {
  return nt("MuiPopover", e);
}
kt("MuiPopover", ["root", "paper"]);
const $g = ["onEntering"], _g = ["action", "anchorEl", "anchorOrigin", "anchorPosition", "anchorReference", "children", "className", "container", "elevation", "marginThreshold", "open", "PaperProps", "slots", "slotProps", "transformOrigin", "TransitionComponent", "transitionDuration", "TransitionProps", "disableScrollLock"], Ig = ["slotProps"];
function vi(e, t) {
  let r = 0;
  return typeof t == "number" ? r = t : t === "center" ? r = e.height / 2 : t === "bottom" && (r = e.height), r;
}
function yi(e, t) {
  let r = 0;
  return typeof t == "number" ? r = t : t === "center" ? r = e.width / 2 : t === "right" && (r = e.width), r;
}
function wi(e) {
  return [e.horizontal, e.vertical].map((t) => typeof t == "number" ? `${t}px` : t).join(" ");
}
function pn(e) {
  return typeof e == "function" ? e() : e;
}
const Mg = (e) => {
  const {
    classes: t
  } = e;
  return ft({
    root: ["root"],
    paper: ["paper"]
  }, Pg, t);
}, Ag = Pe(Ng, {
  name: "MuiPopover",
  slot: "Root",
  overridesResolver: (e, t) => t.root
})({}), pl = Pe(Rg, {
  name: "MuiPopover",
  slot: "Paper",
  overridesResolver: (e, t) => t.paper
})({
  position: "absolute",
  overflowY: "auto",
  overflowX: "hidden",
  // So we see the popover when it's empty.
  // It's most likely on issue on userland.
  minWidth: 16,
  minHeight: 16,
  maxWidth: "calc(100% - 32px)",
  maxHeight: "calc(100% - 32px)",
  // We disable the focus ring for mouse, touch and keyboard users.
  outline: 0
}), dl = /* @__PURE__ */ N.forwardRef(function(t, r) {
  var n, o, a;
  const i = mt({
    props: t,
    name: "MuiPopover"
  }), {
    action: l,
    anchorEl: c,
    anchorOrigin: u = {
      vertical: "top",
      horizontal: "left"
    },
    anchorPosition: m,
    anchorReference: v = "anchorEl",
    children: b,
    className: p,
    container: h,
    elevation: f = 8,
    marginThreshold: g = 16,
    open: w,
    PaperProps: O = {},
    slots: x,
    slotProps: E,
    transformOrigin: y = {
      vertical: "top",
      horizontal: "left"
    },
    TransitionComponent: T = Co,
    transitionDuration: C = "auto",
    TransitionProps: {
      onEntering: I
    } = {},
    disableScrollLock: R = !1
  } = i, _ = he(i.TransitionProps, $g), k = he(i, _g), M = (n = E == null ? void 0 : E.paper) != null ? n : O, j = N.useRef(), z = We(j, M.ref), G = P({}, i, {
    anchorOrigin: u,
    anchorReference: v,
    elevation: f,
    marginThreshold: g,
    externalPaperSlotProps: M,
    transformOrigin: y,
    TransitionComponent: T,
    transitionDuration: C,
    TransitionProps: _
  }), B = Mg(G), W = N.useCallback(() => {
    if (v === "anchorPosition")
      return process.env.NODE_ENV !== "production" && (m || console.error('MUI: You need to provide a `anchorPosition` prop when using <Popover anchorReference="anchorPosition" />.')), m;
    const re = pn(c), A = re && re.nodeType === 1 ? re : Re(j.current).body, se = A.getBoundingClientRect();
    if (process.env.NODE_ENV !== "production") {
      const Ne = A.getBoundingClientRect();
      process.env.NODE_ENV !== "test" && Ne.top === 0 && Ne.left === 0 && Ne.right === 0 && Ne.bottom === 0 && console.warn(["MUI: The `anchorEl` prop provided to the component is invalid.", "The anchor element should be part of the document layout.", "Make sure the element is present in the document or that it's not display none."].join(`
`));
    }
    return {
      top: se.top + vi(se, u.vertical),
      left: se.left + yi(se, u.horizontal)
    };
  }, [c, u.horizontal, u.vertical, m, v]), te = N.useCallback((re) => ({
    vertical: vi(re, y.vertical),
    horizontal: yi(re, y.horizontal)
  }), [y.horizontal, y.vertical]), V = N.useCallback((re) => {
    const A = {
      width: re.offsetWidth,
      height: re.offsetHeight
    }, se = te(A);
    if (v === "none")
      return {
        top: null,
        left: null,
        transformOrigin: wi(se)
      };
    const Ne = W();
    let $e = Ne.top - se.vertical, Ee = Ne.left - se.horizontal;
    const Ct = $e + A.height, _e = Ee + A.width, ot = rr(pn(c)), Be = ot.innerHeight - g, at = ot.innerWidth - g;
    if (g !== null && $e < g) {
      const Ce = $e - g;
      $e -= Ce, se.vertical += Ce;
    } else if (g !== null && Ct > Be) {
      const Ce = Ct - Be;
      $e -= Ce, se.vertical += Ce;
    }
    if (process.env.NODE_ENV !== "production" && A.height > Be && A.height && Be && console.error(["MUI: The popover component is too tall.", `Some part of it can not be seen on the screen (${A.height - Be}px).`, "Please consider adding a `max-height` to improve the user-experience."].join(`
`)), g !== null && Ee < g) {
      const Ce = Ee - g;
      Ee -= Ce, se.horizontal += Ce;
    } else if (_e > at) {
      const Ce = _e - at;
      Ee -= Ce, se.horizontal += Ce;
    }
    return {
      top: `${Math.round($e)}px`,
      left: `${Math.round(Ee)}px`,
      transformOrigin: wi(se)
    };
  }, [c, v, W, te, g]), [S, L] = N.useState(w), X = N.useCallback(() => {
    const re = j.current;
    if (!re)
      return;
    const A = V(re);
    A.top !== null && (re.style.top = A.top), A.left !== null && (re.style.left = A.left), re.style.transformOrigin = A.transformOrigin, L(!0);
  }, [V]);
  N.useEffect(() => (R && window.addEventListener("scroll", X), () => window.removeEventListener("scroll", X)), [c, R, X]);
  const Y = (re, A) => {
    I && I(re, A), X();
  }, H = () => {
    L(!1);
  };
  N.useEffect(() => {
    w && X();
  }), N.useImperativeHandle(l, () => w ? {
    updatePosition: () => {
      X();
    }
  } : null, [w, X]), N.useEffect(() => {
    if (!w)
      return;
    const re = ms(() => {
      X();
    }), A = rr(c);
    return A.addEventListener("resize", re), () => {
      re.clear(), A.removeEventListener("resize", re);
    };
  }, [c, w, X]);
  let K = C;
  C === "auto" && !T.muiSupportAuto && (K = void 0);
  const q = h || (c ? Re(pn(c)).body : void 0), Z = (o = x == null ? void 0 : x.root) != null ? o : Ag, J = (a = x == null ? void 0 : x.paper) != null ? a : pl, Q = Lt({
    elementType: J,
    externalSlotProps: P({}, M, {
      style: S ? M.style : P({}, M.style, {
        opacity: 0
      })
    }),
    additionalProps: {
      elevation: f,
      ref: z
    },
    ownerState: G,
    className: Oe(B.paper, M == null ? void 0 : M.className)
  }), ee = Lt({
    elementType: Z,
    externalSlotProps: (E == null ? void 0 : E.root) || {},
    externalForwardedProps: k,
    additionalProps: {
      ref: r,
      slotProps: {
        backdrop: {
          invisible: !0
        }
      },
      container: q,
      open: w
    },
    ownerState: G,
    className: Oe(B.root, p)
  }), {
    slotProps: ie
  } = ee, F = he(ee, Ig);
  return /* @__PURE__ */ d(Z, P({}, F, !Is(Z) && {
    slotProps: ie,
    disableScrollLock: R
  }, {
    children: /* @__PURE__ */ d(T, P({
      appear: !0,
      in: w,
      onEntering: Y,
      onExited: H,
      timeout: K
    }, _, {
      children: /* @__PURE__ */ d(J, P({}, Q, {
        children: b
      }))
    }))
  }));
});
process.env.NODE_ENV !== "production" && (dl.propTypes = {
  // ┌────────────────────────────── Warning ──────────────────────────────┐
  // │ These PropTypes are generated from the TypeScript type definitions. │
  // │    To update them, edit the d.ts file and run `pnpm proptypes`.     │
  // └─────────────────────────────────────────────────────────────────────┘
  /**
   * A ref for imperative actions.
   * It currently only supports updatePosition() action.
   */
  action: Lo,
  /**
   * An HTML element, [PopoverVirtualElement](/material-ui/react-popover/#virtual-element),
   * or a function that returns either.
   * It's used to set the position of the popover.
   */
  anchorEl: lr(s.oneOfType([pt, s.func]), (e) => {
    if (e.open && (!e.anchorReference || e.anchorReference === "anchorEl")) {
      const t = pn(e.anchorEl);
      if (t && t.nodeType === 1) {
        const r = t.getBoundingClientRect();
        if (process.env.NODE_ENV !== "test" && r.top === 0 && r.left === 0 && r.right === 0 && r.bottom === 0)
          return new Error(["MUI: The `anchorEl` prop provided to the component is invalid.", "The anchor element should be part of the document layout.", "Make sure the element is present in the document or that it's not display none."].join(`
`));
      } else
        return new Error(["MUI: The `anchorEl` prop provided to the component is invalid.", `It should be an Element or PopoverVirtualElement instance but it's \`${t}\` instead.`].join(`
`));
    }
    return null;
  }),
  /**
   * This is the point on the anchor where the popover's
   * `anchorEl` will attach to. This is not used when the
   * anchorReference is 'anchorPosition'.
   *
   * Options:
   * vertical: [top, center, bottom];
   * horizontal: [left, center, right].
   * @default {
   *   vertical: 'top',
   *   horizontal: 'left',
   * }
   */
  anchorOrigin: s.shape({
    horizontal: s.oneOfType([s.oneOf(["center", "left", "right"]), s.number]).isRequired,
    vertical: s.oneOfType([s.oneOf(["bottom", "center", "top"]), s.number]).isRequired
  }),
  /**
   * This is the position that may be used to set the position of the popover.
   * The coordinates are relative to the application's client area.
   */
  anchorPosition: s.shape({
    left: s.number.isRequired,
    top: s.number.isRequired
  }),
  /**
   * This determines which anchor prop to refer to when setting
   * the position of the popover.
   * @default 'anchorEl'
   */
  anchorReference: s.oneOf(["anchorEl", "anchorPosition", "none"]),
  /**
   * The content of the component.
   */
  children: s.node,
  /**
   * Override or extend the styles applied to the component.
   */
  classes: s.object,
  /**
   * @ignore
   */
  className: s.string,
  /**
   * An HTML element, component instance, or function that returns either.
   * The `container` will passed to the Modal component.
   *
   * By default, it uses the body of the anchorEl's top-level document object,
   * so it's simply `document.body` most of the time.
   */
  container: s.oneOfType([pt, s.func]),
  /**
   * Disable the scroll lock behavior.
   * @default false
   */
  disableScrollLock: s.bool,
  /**
   * The elevation of the popover.
   * @default 8
   */
  elevation: xs,
  /**
   * Specifies how close to the edge of the window the popover can appear.
   * If null, the popover will not be constrained by the window.
   * @default 16
   */
  marginThreshold: s.number,
  /**
   * Callback fired when the component requests to be closed.
   * The `reason` parameter can optionally be used to control the response to `onClose`.
   */
  onClose: s.func,
  /**
   * If `true`, the component is shown.
   */
  open: s.bool.isRequired,
  /**
   * Props applied to the [`Paper`](/material-ui/api/paper/) element.
   *
   * This prop is an alias for `slotProps.paper` and will be overriden by it if both are used.
   * @deprecated Use `slotProps.paper` instead.
   *
   * @default {}
   */
  PaperProps: s.shape({
    component: dd
  }),
  /**
   * The extra props for the slot components.
   * You can override the existing props or add new ones.
   *
   * @default {}
   */
  slotProps: s.shape({
    paper: s.oneOfType([s.func, s.object]),
    root: s.oneOfType([s.func, s.object])
  }),
  /**
   * The components used for each slot inside.
   *
   * @default {}
   */
  slots: s.shape({
    paper: s.elementType,
    root: s.elementType
  }),
  /**
   * The system prop that allows defining system overrides as well as additional CSS styles.
   */
  sx: s.oneOfType([s.arrayOf(s.oneOfType([s.func, s.object, s.bool])), s.func, s.object]),
  /**
   * This is the point on the popover which
   * will attach to the anchor's origin.
   *
   * Options:
   * vertical: [top, center, bottom, x(px)];
   * horizontal: [left, center, right, x(px)].
   * @default {
   *   vertical: 'top',
   *   horizontal: 'left',
   * }
   */
  transformOrigin: s.shape({
    horizontal: s.oneOfType([s.oneOf(["center", "left", "right"]), s.number]).isRequired,
    vertical: s.oneOfType([s.oneOf(["bottom", "center", "top"]), s.number]).isRequired
  }),
  /**
   * The component used for the transition.
   * [Follow this guide](/material-ui/transitions/#transitioncomponent-prop) to learn more about the requirements for this component.
   * @default Grow
   */
  TransitionComponent: s.elementType,
  /**
   * Set to 'auto' to automatically calculate transition time based on height.
   * @default 'auto'
   */
  transitionDuration: s.oneOfType([s.oneOf(["auto"]), s.number, s.shape({
    appear: s.number,
    enter: s.number,
    exit: s.number
  })]),
  /**
   * Props applied to the transition element.
   * By default, the element is based on this [`Transition`](http://reactcommunity.org/react-transition-group/transition/) component.
   * @default {}
   */
  TransitionProps: s.object
});
const Dg = dl;
function jg(e) {
  return nt("MuiMenu", e);
}
kt("MuiMenu", ["root", "paper", "list"]);
const Bg = ["onEntering"], Lg = ["autoFocus", "children", "className", "disableAutoFocusItem", "MenuListProps", "onClose", "open", "PaperProps", "PopoverClasses", "transitionDuration", "TransitionProps", "variant", "slots", "slotProps"], Fg = {
  vertical: "top",
  horizontal: "right"
}, Vg = {
  vertical: "top",
  horizontal: "left"
}, zg = (e) => {
  const {
    classes: t
  } = e;
  return ft({
    root: ["root"],
    paper: ["paper"],
    list: ["list"]
  }, jg, t);
}, Ug = Pe(Dg, {
  shouldForwardProp: (e) => Ps(e) || e === "classes",
  name: "MuiMenu",
  slot: "Root",
  overridesResolver: (e, t) => t.root
})({}), Hg = Pe(pl, {
  name: "MuiMenu",
  slot: "Paper",
  overridesResolver: (e, t) => t.paper
})({
  // specZ: The maximum height of a simple menu should be one or more rows less than the view
  // height. This ensures a tappable area outside of the simple menu with which to dismiss
  // the menu.
  maxHeight: "calc(100% - 96px)",
  // Add iOS momentum scrolling for iOS < 13.0
  WebkitOverflowScrolling: "touch"
}), Gg = Pe(pg, {
  name: "MuiMenu",
  slot: "List",
  overridesResolver: (e, t) => t.list
})({
  // We disable the focus ring for mouse, touch and keyboard users.
  outline: 0
}), ul = /* @__PURE__ */ N.forwardRef(function(t, r) {
  var n, o;
  const a = mt({
    props: t,
    name: "MuiMenu"
  }), {
    autoFocus: i = !0,
    children: l,
    className: c,
    disableAutoFocusItem: u = !1,
    MenuListProps: m = {},
    onClose: v,
    open: b,
    PaperProps: p = {},
    PopoverClasses: h,
    transitionDuration: f = "auto",
    TransitionProps: {
      onEntering: g
    } = {},
    variant: w = "selectedMenu",
    slots: O = {},
    slotProps: x = {}
  } = a, E = he(a.TransitionProps, Bg), y = he(a, Lg), T = Yr(), C = T.direction === "rtl", I = P({}, a, {
    autoFocus: i,
    disableAutoFocusItem: u,
    MenuListProps: m,
    onEntering: g,
    PaperProps: p,
    transitionDuration: f,
    TransitionProps: E,
    variant: w
  }), R = zg(I), _ = i && !u && b, k = N.useRef(null), M = (V, S) => {
    k.current && k.current.adjustStyleForScrollbar(V, T), g && g(V, S);
  }, j = (V) => {
    V.key === "Tab" && (V.preventDefault(), v && v(V, "tabKeyDown"));
  };
  let z = -1;
  N.Children.map(l, (V, S) => {
    /* @__PURE__ */ N.isValidElement(V) && (process.env.NODE_ENV !== "production" && fn.isFragment(V) && console.error(["MUI: The Menu component doesn't accept a Fragment as a child.", "Consider providing an array instead."].join(`
`)), V.props.disabled || (w === "selectedMenu" && V.props.selected || z === -1) && (z = S));
  });
  const G = (n = O.paper) != null ? n : Hg, B = (o = x.paper) != null ? o : p, W = Lt({
    elementType: O.root,
    externalSlotProps: x.root,
    ownerState: I,
    className: [R.root, c]
  }), te = Lt({
    elementType: G,
    externalSlotProps: B,
    ownerState: I,
    className: R.paper
  });
  return /* @__PURE__ */ d(Ug, P({
    onClose: v,
    anchorOrigin: {
      vertical: "bottom",
      horizontal: C ? "right" : "left"
    },
    transformOrigin: C ? Fg : Vg,
    slots: {
      paper: G,
      root: O.root
    },
    slotProps: {
      root: W,
      paper: te
    },
    open: b,
    ref: r,
    transitionDuration: f,
    TransitionProps: P({
      onEntering: M
    }, E),
    ownerState: I
  }, y, {
    classes: h,
    children: /* @__PURE__ */ d(Gg, P({
      onKeyDown: j,
      actions: k,
      autoFocus: i && (z === -1 || u),
      autoFocusItem: _,
      variant: w
    }, m, {
      className: Oe(R.list, m.className),
      children: l
    }))
  }));
});
process.env.NODE_ENV !== "production" && (ul.propTypes = {
  // ┌────────────────────────────── Warning ──────────────────────────────┐
  // │ These PropTypes are generated from the TypeScript type definitions. │
  // │    To update them, edit the d.ts file and run `pnpm proptypes`.     │
  // └─────────────────────────────────────────────────────────────────────┘
  /**
   * An HTML element, or a function that returns one.
   * It's used to set the position of the menu.
   */
  anchorEl: s.oneOfType([pt, s.func]),
  /**
   * If `true` (Default) will focus the `[role="menu"]` if no focusable child is found. Disabled
   * children are not focusable. If you set this prop to `false` focus will be placed
   * on the parent modal container. This has severe accessibility implications
   * and should only be considered if you manage focus otherwise.
   * @default true
   */
  autoFocus: s.bool,
  /**
   * Menu contents, normally `MenuItem`s.
   */
  children: s.node,
  /**
   * Override or extend the styles applied to the component.
   */
  classes: s.object,
  /**
   * @ignore
   */
  className: s.string,
  /**
   * When opening the menu will not focus the active item but the `[role="menu"]`
   * unless `autoFocus` is also set to `false`. Not using the default means not
   * following WAI-ARIA authoring practices. Please be considerate about possible
   * accessibility implications.
   * @default false
   */
  disableAutoFocusItem: s.bool,
  /**
   * Props applied to the [`MenuList`](/material-ui/api/menu-list/) element.
   * @default {}
   */
  MenuListProps: s.object,
  /**
   * Callback fired when the component requests to be closed.
   *
   * @param {object} event The event source of the callback.
   * @param {string} reason Can be: `"escapeKeyDown"`, `"backdropClick"`, `"tabKeyDown"`.
   */
  onClose: s.func,
  /**
   * If `true`, the component is shown.
   */
  open: s.bool.isRequired,
  /**
   * @ignore
   */
  PaperProps: s.object,
  /**
   * `classes` prop applied to the [`Popover`](/material-ui/api/popover/) element.
   */
  PopoverClasses: s.object,
  /**
   * The extra props for the slot components.
   * You can override the existing props or add new ones.
   *
   * @default {}
   */
  slotProps: s.shape({
    paper: s.oneOfType([s.func, s.object]),
    root: s.oneOfType([s.func, s.object])
  }),
  /**
   * The components used for each slot inside.
   *
   * @default {}
   */
  slots: s.shape({
    paper: s.elementType,
    root: s.elementType
  }),
  /**
   * The system prop that allows defining system overrides as well as additional CSS styles.
   */
  sx: s.oneOfType([s.arrayOf(s.oneOfType([s.func, s.object, s.bool])), s.func, s.object]),
  /**
   * The length of the transition in `ms`, or 'auto'
   * @default 'auto'
   */
  transitionDuration: s.oneOfType([s.oneOf(["auto"]), s.number, s.shape({
    appear: s.number,
    enter: s.number,
    exit: s.number
  })]),
  /**
   * Props applied to the transition element.
   * By default, the element is based on this [`Transition`](http://reactcommunity.org/react-transition-group/transition/) component.
   * @default {}
   */
  TransitionProps: s.object,
  /**
   * The variant to use. Use `menu` to prevent selected items from impacting the initial focus.
   * @default 'selectedMenu'
   */
  variant: s.oneOf(["menu", "selectedMenu"])
});
const Wg = ul;
function n0({
  className: e,
  commandHandler: t,
  menuDefinition: r,
  children: n
}) {
  var u;
  const [o, a] = U.useState(void 0), i = Se(
    (m) => {
      m.preventDefault(), a(
        o === void 0 ? {
          mouseX: m.clientX + 2,
          mouseY: m.clientY - 6
        } : (
          // repeated contextmenu when it is already open closes it with Chrome 84 on Ubuntu
          // Other native context menus might behave different.
          // With this behavior we prevent re-locating existing context menus.
          void 0
        )
      );
    },
    [o]
  ), l = Se(() => {
    a(void 0);
  }, []), c = ct(() => {
    if (o !== void 0)
      return { top: o.mouseY, left: o.mouseX };
  }, [o]);
  return (((u = r == null ? void 0 : r.items) == null ? void 0 : u.length) ?? 0) === 0 || !n ? n : /* @__PURE__ */ $(
    "div",
    {
      className: `papi-context-menu-target ${e ?? ""}`,
      onContextMenu: i,
      children: [
        n,
        /* @__PURE__ */ d(
          Wg,
          {
            className: `papi-context-menu ${e ?? ""}`,
            open: o !== void 0,
            onClose: l,
            anchorReference: "anchorPosition",
            anchorPosition: c,
            children: /* @__PURE__ */ d(
              na,
              {
                menuDefinition: r,
                commandHandler: t,
                onClick: l
              }
            )
          }
        )
      ]
    }
  );
}
function Xg(e) {
  return {
    preserveValue: !0,
    ...e
  };
}
const So = (e, t, r = {}) => {
  const n = Mt(t);
  n.current = t;
  const o = Mt(r);
  o.current = Xg(o.current);
  const [a, i] = ge(() => n.current), [l, c] = ge(!0);
  return Qe(() => {
    let u = !0;
    return c(!!e), (async () => {
      if (e) {
        const m = await e();
        u && (i(() => m), c(!1));
      }
    })(), () => {
      u = !1, o.current.preserveValue || i(() => n.current);
    };
  }, [e]), [a, l];
}, Yg = $s(/* @__PURE__ */ d("path", {
  d: "M3 18h18v-2H3zm0-5h18v-2H3zm0-7v2h18V6z"
}), "Menu");
function qg({
  menuProvider: e,
  normalMenu: t,
  fullMenu: r,
  commandHandler: n,
  containerRef: o,
  className: a,
  ariaLabelPrefix: i,
  children: l
}) {
  const [c, u] = ge(!1), [m, v] = ge(!1), b = Se(() => {
    c && u(!1), v(!1);
  }, [c]), p = Se((E) => {
    E.stopPropagation(), u((y) => {
      const T = !y;
      return T && E.shiftKey ? v(!0) : T || v(!1), T;
    });
  }, []), h = Se(
    (E) => (b(), n(E)),
    [n, b]
  ), [f, g] = ge({ top: 1, left: 1 });
  Qe(() => {
    if (c) {
      const E = o == null ? void 0 : o.current;
      if (E) {
        const y = E.getBoundingClientRect(), T = window.scrollY, C = window.scrollX, I = y.top + T + E.clientHeight, R = y.left + C;
        g({ top: I, left: R });
      }
    }
  }, [c, o]);
  const [w] = So(
    Se(async () => (e == null ? void 0 : e(!1)) ?? t, [e, t, c]),
    t
  ), [O] = So(
    Se(async () => (e == null ? void 0 : e(!0)) ?? r ?? w, [e, r, w, c]),
    r ?? w
  ), x = m && O ? O : w;
  return /* @__PURE__ */ $(Et, { children: [
    /* @__PURE__ */ d(
      ji,
      {
        sx: {
          paddingTop: 0,
          paddingBottom: 0
        },
        edge: "start",
        className: `papi-menuButton ${a ?? ""}`,
        color: "inherit",
        "aria-label": `${i ?? ""} menu button`,
        onClick: p,
        children: l ?? /* @__PURE__ */ d(Yg, {})
      }
    ),
    /* @__PURE__ */ d(
      Fc,
      {
        className: `papi-menu-drawer ${a ?? ""}`,
        anchor: "left",
        variant: "temporary",
        open: c,
        onClose: b,
        PaperProps: {
          className: "papi-menu-drawer-paper",
          style: {
            top: f.top,
            left: f.left
          }
        },
        children: x ? /* @__PURE__ */ d(
          rg,
          {
            className: a,
            id: `${i ?? ""} main menu`,
            commandHandler: h,
            multiColumnMenu: x
          }
        ) : void 0
      }
    )
  ] });
}
function o0({
  id: e,
  label: t,
  isDisabled: r = !1,
  tooltip: n,
  isTooltipSuppressed: o = !1,
  adjustMarginToAlignToEdge: a = !1,
  size: i = "medium",
  className: l,
  onClick: c,
  children: u
}) {
  return /* @__PURE__ */ d(
    ji,
    {
      id: e,
      disabled: r,
      edge: a,
      size: i,
      "aria-label": t,
      title: o ? void 0 : n ?? t,
      className: `papi-icon-button ${l ?? ""}`,
      onClick: c,
      children: u
    }
  );
}
const yt = "scrBook", Kg = "scrRef", $t = "source", Jg = "details", Zg = "Scripture Reference", Qg = "Scripture Book", fl = "Type", eb = "Details";
function tb(e, t) {
  const r = t ?? !1;
  return [
    {
      accessorFn: (n) => `${me.bookNumberToId(n.start.bookNum)} ${n.start.chapterNum}:${n.start.verseNum}`,
      id: yt,
      header: (e == null ? void 0 : e.scriptureReferenceColumnName) ?? Zg,
      cell: (n) => {
        const o = n.row.original;
        return n.row.getIsGrouped() ? me.bookNumberToEnglishName(o.start.bookNum) : n.row.groupingColumnId === yt ? Xn(o.start) : void 0;
      },
      getGroupingValue: (n) => n.start.bookNum,
      sortingFn: (n, o) => mo(n.original.start, o.original.start),
      enableGrouping: !0
    },
    {
      accessorFn: (n) => Xn(n.start),
      id: Kg,
      header: void 0,
      cell: (n) => {
        const o = n.row.original;
        return n.row.getIsGrouped() ? void 0 : Xn(o.start);
      },
      sortingFn: (n, o) => mo(n.original.start, o.original.start),
      enableGrouping: !1
    },
    {
      accessorFn: (n) => n.source.displayName,
      id: $t,
      header: r ? (e == null ? void 0 : e.typeColumnName) ?? fl : void 0,
      cell: (n) => r || n.row.getIsGrouped() ? n.getValue() : void 0,
      getGroupingValue: (n) => n.source.id,
      sortingFn: (n, o) => n.original.source.displayName.localeCompare(o.original.source.displayName),
      enableGrouping: !0
    },
    {
      accessorFn: (n) => n.detail,
      id: Jg,
      header: (e == null ? void 0 : e.detailsColumnName) ?? eb,
      cell: (n) => n.getValue(),
      enableGrouping: !1
    }
  ];
}
const rb = (e) => {
  if (!("offset" in e.start))
    throw new Error("No offset available in range start");
  if (e.end && !("offset" in e.end))
    throw new Error("No offset available in range end");
  const { offset: t } = e.start;
  let r = 0;
  return e.end && ({ offset: r } = e.end), !e.end || mo(e.start, e.end) === 0 ? `${Yn(e.start)}+${t}` : `${Yn(e.start)}+${t}-${Yn(e.end)}+${r}`;
}, xi = (e) => `${rb({ start: e.start, end: e.end })} ${e.source.displayName} ${e.detail}`;
function a0({
  sources: e,
  showColumnHeaders: t = !1,
  showSourceColumn: r = !1,
  scriptureReferenceColumnName: n,
  scriptureBookGroupName: o,
  typeColumnName: a,
  detailsColumnName: i,
  onRowSelected: l,
  direction: c = "ltr"
}) {
  const [u, m] = ge([]), [v, b] = ge([{ id: yt, desc: !1 }]), [p, h] = ge({}), f = ct(
    () => e.flatMap((R) => R.data.map((_) => ({
      ..._,
      source: R.source
    }))),
    [e]
  ), g = ct(
    () => tb(
      {
        scriptureReferenceColumnName: n,
        typeColumnName: a,
        detailsColumnName: i
      },
      r
    ),
    [n, a, i, r]
  );
  Qe(() => {
    u.includes($t) ? b([
      { id: $t, desc: !1 },
      { id: yt, desc: !1 }
    ]) : b([{ id: yt, desc: !1 }]);
  }, [u]);
  const w = Pi({
    data: f,
    columns: g,
    state: {
      grouping: u,
      sorting: v,
      rowSelection: p
    },
    onGroupingChange: m,
    onSortingChange: b,
    onRowSelectionChange: h,
    getExpandedRowModel: $c(),
    getGroupedRowModel: _c(),
    getCoreRowModel: $i(),
    getSortedRowModel: _i(),
    getRowId: xi,
    autoResetExpanded: !1,
    enableMultiRowSelection: !1,
    enableSubRowSelection: !1
  });
  Qe(() => {
    if (l) {
      const R = w.getSelectedRowModel().rowsById, _ = Object.keys(R);
      if (_.length === 1) {
        const k = f.find((M) => xi(M) === _[0]) || void 0;
        k && l(k);
      }
    }
  }, [p, f, l, w]);
  const O = o ?? Qg, x = a ?? fl, E = [
    { label: "No Grouping", value: [] },
    { label: `Group by ${O}`, value: [yt] },
    { label: `Group by ${x}`, value: [$t] },
    {
      label: `Group by ${O} and ${x}`,
      value: [yt, $t]
    },
    {
      label: `Group by ${x} and ${O}`,
      value: [$t, yt]
    }
  ], y = (R) => {
    m(JSON.parse(R));
  }, T = (R, _) => {
    !R.getIsGrouped() && !R.getIsSelected() && R.getToggleSelectedHandler()(_);
  }, C = (R, _) => R.getIsGrouped() ? "" : D("banded-row", _ % 2 === 0 ? "even" : "odd"), I = (R, _, k) => {
    if (!((R == null ? void 0 : R.length) === 0 || _.depth < k.column.getGroupedIndex())) {
      if (_.getIsGrouped())
        switch (_.depth) {
          case 1:
            return "pr-ps-4";
          default:
            return;
        }
      switch (_.depth) {
        case 1:
          return "pr-ps-8";
        case 2:
          return "pr-ps-12";
        default:
          return;
      }
    }
  };
  return /* @__PURE__ */ $("div", { className: "pr-twp pr-flex pr-h-full pr-w-full pr-flex-col", children: [
    !t && /* @__PURE__ */ $(
      _r,
      {
        value: JSON.stringify(u),
        onValueChange: (R) => {
          y(R);
        },
        children: [
          /* @__PURE__ */ d(Zt, { className: "pr-mb-1 pr-mt-2", children: /* @__PURE__ */ d(Ir, {}) }),
          /* @__PURE__ */ d(Qt, { position: "item-aligned", children: /* @__PURE__ */ d(Sp, { children: E.map((R) => /* @__PURE__ */ d(Ke, { value: JSON.stringify(R.value), children: R.label }, R.label)) }) })
        ]
      }
    ),
    /* @__PURE__ */ $(Sn, { className: "pr-relative pr-flex pr-flex-col pr-overflow-y-auto pr-p-0", children: [
      t && /* @__PURE__ */ d(On, { children: w.getHeaderGroups().map((R) => /* @__PURE__ */ d(xt, { children: R.headers.filter((_) => _.column.columnDef.header).map((_) => (
        /* For sticky column headers to work, we probably need to change the default definition of the shadcn Table component. See https://github.com/shadcn-ui/ui/issues/1151 */
        /* @__PURE__ */ d(Mr, { colSpan: _.colSpan, className: "top-0 pr-sticky", children: _.isPlaceholder ? void 0 : /* @__PURE__ */ $("div", { children: [
          _.column.getCanGroup() ? /* @__PURE__ */ d(
            Te,
            {
              variant: "ghost",
              title: `Toggle grouping by ${_.column.columnDef.header}`,
              onClick: _.column.getToggleGroupingHandler(),
              type: "button",
              children: _.column.getIsGrouped() ? "🛑" : "👊 "
            }
          ) : void 0,
          " ",
          Tr(_.column.columnDef.header, _.getContext())
        ] }) }, _.id)
      )) }, R.id)) }),
      /* @__PURE__ */ d(Rn, { children: w.getRowModel().rows.map((R, _) => /* @__PURE__ */ d(
        xt,
        {
          "data-state": R.getIsSelected() ? "selected" : "",
          className: D(C(R, _)),
          onClick: (k) => T(R, k),
          children: R.getVisibleCells().map((k) => {
            if (!(k.getIsPlaceholder() || k.column.columnDef.enableGrouping && !k.getIsGrouped() && (k.column.columnDef.id !== $t || !r)))
              return /* @__PURE__ */ d(
                er,
                {
                  className: D(
                    k.column.columnDef.id,
                    "pr-p-[1px]",
                    I(u, R, k)
                  ),
                  children: (() => k.getIsGrouped() ? /* @__PURE__ */ $(
                    Te,
                    {
                      variant: "link",
                      onClick: R.getToggleExpandedHandler(),
                      type: "button",
                      children: [
                        R.getIsExpanded() && /* @__PURE__ */ d(En, {}),
                        !R.getIsExpanded() && (c === "ltr" ? /* @__PURE__ */ d(Ri, {}) : /* @__PURE__ */ d(gc, {})),
                        " ",
                        Tr(k.column.columnDef.cell, k.getContext()),
                        " (",
                        R.subRows.length,
                        ")"
                      ]
                    }
                  ) : Tr(k.column.columnDef.cell, k.getContext()))()
                },
                k.id
              );
          })
        },
        R.id
      )) })
    ] })
  ] });
}
function nb({ onSearch: e, placeholder: t, isFullWidth: r }) {
  const [n, o] = ge(""), a = (i) => {
    o(i), e(i);
  };
  return /* @__PURE__ */ d(
    Fr,
    {
      className: D(
        "pr-flex pr-h-10 pr-rounded-md pr-border pr-border-input pr-bg-background pr-px-3 pr-py-2 pr-text-sm pr-ring-offset-background file:pr-border-0 file:pr-bg-transparent file:pr-text-sm file:pr-font-medium placeholder:pr-text-muted-foreground focus-visible:pr-outline-none focus-visible:pr-ring-2 focus-visible:pr-ring-[color:hsl(240,5%,64.9%)] focus-visible:pr-ring-offset-2 disabled:pr-cursor-not-allowed disabled:pr-opacity-50",
        { "pr-w-full": r }
      ),
      placeholder: t,
      value: n,
      onChange: (i) => a(i.target.value)
    }
  );
}
function i0({
  id: e,
  isDisabled: t = !1,
  orientation: r = "horizontal",
  min: n = 0,
  max: o = 100,
  step: a = 1,
  showMarks: i = !1,
  defaultValue: l,
  value: c,
  valueLabelDisplay: u = "off",
  className: m,
  onChange: v,
  onChangeCommitted: b
}) {
  return /* @__PURE__ */ d(
    Vc,
    {
      id: e,
      disabled: t,
      orientation: r,
      min: n,
      max: o,
      step: a,
      marks: i,
      defaultValue: l,
      value: c,
      valueLabelDisplay: u,
      className: `papi-slider ${r} ${m ?? ""}`,
      onChange: v,
      onChangeCommitted: b
    }
  );
}
function s0({
  autoHideDuration: e = void 0,
  id: t,
  isOpen: r = !1,
  className: n,
  onClose: o,
  anchorOrigin: a = { vertical: "bottom", horizontal: "left" },
  ContentProps: i,
  children: l
}) {
  const c = {
    action: (i == null ? void 0 : i.action) || l,
    message: i == null ? void 0 : i.message,
    className: n
  };
  return /* @__PURE__ */ d(
    zc,
    {
      autoHideDuration: e ?? void 0,
      open: r,
      onClose: o,
      anchorOrigin: a,
      id: t,
      ContentProps: c
    }
  );
}
const ml = U.forwardRef(({ className: e, ...t }, r) => /* @__PURE__ */ d(
  je.Root,
  {
    orientation: "vertical",
    ref: r,
    className: D("pr-flex pr-gap-1 pr-rounded-md pr-text-muted-foreground", e),
    ...t
  }
));
ml.displayName = je.List.displayName;
const hl = U.forwardRef(({ className: e, ...t }, r) => /* @__PURE__ */ d(
  je.List,
  {
    ref: r,
    className: D(
      "pr-flex-fit pr-mlk-items-center pr-w-[124px] pr-justify-center pr-rounded-md pr-bg-muted pr-p-1 pr-text-muted-foreground",
      e
    ),
    ...t
  }
));
hl.displayName = je.List.displayName;
const ob = U.forwardRef(({ className: e, ...t }, r) => /* @__PURE__ */ d(
  je.Trigger,
  {
    ref: r,
    ...t,
    className: D(
      "overflow-clip pr-inline-flex pr-w-[116px] pr-cursor-pointer pr-items-center pr-justify-center pr-break-words pr-rounded-sm pr-border-0 pr-bg-muted pr-px-3 pr-py-1.5 pr-text-sm pr-font-medium pr-text-inherit pr-ring-offset-background pr-transition-all hover:pr-text-foreground focus-visible:pr-outline-none focus-visible:pr-ring-2 focus-visible:pr-ring-ring focus-visible:pr-ring-offset-2 disabled:pr-pointer-events-none disabled:pr-opacity-50 data-[state=active]:pr-bg-background data-[state=active]:pr-text-foreground data-[state=active]:pr-shadow-sm",
      e
    )
  }
)), gl = U.forwardRef(({ className: e, ...t }, r) => /* @__PURE__ */ d(
  je.Content,
  {
    ref: r,
    className: D(
      "mt-2 pr-ms-5 pr-flex-grow pr-text-foreground pr-ring-offset-background focus-visible:pr-outline-none focus-visible:pr-ring-2 focus-visible:pr-ring-ring focus-visible:pr-ring-offset-2",
      e
    ),
    ...t
  }
));
gl.displayName = je.Content.displayName;
function l0({
  tabList: e,
  onSearch: t,
  searchPlaceholder: r,
  headerTitle: n,
  isSearchBarFullWidth: o = !1,
  direction: a = "ltr"
}) {
  return /* @__PURE__ */ $("div", { className: "pr-twp", children: [
    /* @__PURE__ */ $("div", { className: "pr-sticky pr-top-0 pr-space-y-2 pr-pb-2", children: [
      n ? /* @__PURE__ */ d("h1", { children: n }) : "",
      /* @__PURE__ */ d(
        nb,
        {
          isFullWidth: o,
          onSearch: t,
          placeholder: r
        }
      )
    ] }),
    /* @__PURE__ */ $(ml, { dir: a, children: [
      /* @__PURE__ */ d(hl, { children: e.map((i) => /* @__PURE__ */ d(ob, { value: i.value, children: i.value }, i.key)) }),
      e.map((i) => /* @__PURE__ */ d(gl, { value: i.value, children: i.content }, i.key))
    ] })
  ] });
}
const bl = U.forwardRef(({ className: e, orientation: t = "horizontal", decorative: r = !0, ...n }, o) => /* @__PURE__ */ d(
  Bi.Root,
  {
    ref: o,
    decorative: r,
    orientation: t,
    className: D(
      "pr-twp pr-shrink-0 pr-bg-border",
      t === "horizontal" ? "pr-h-[1px] pr-w-full" : "pr-h-full pr-w-[1px]",
      e
    ),
    ...n
  }
));
bl.displayName = Bi.Root.displayName;
function c0({ children: e }) {
  return /* @__PURE__ */ d("div", { className: "pr-twp pr-grid", children: e });
}
function p0({
  primary: e,
  secondary: t,
  children: r,
  isLoading: n = !1,
  loadingMessage: o
}) {
  return /* @__PURE__ */ $("div", { className: "pr-flex pr-items-center pr-justify-between pr-space-x-4 pr-py-2", children: [
    /* @__PURE__ */ $("div", { children: [
      /* @__PURE__ */ d("p", { className: "pr-text-sm pr-font-medium pr-leading-none", children: e }),
      /* @__PURE__ */ d("p", { className: "pr-whitespace-normal pr-break-words pr-text-sm pr-text-muted-foreground", children: t })
    ] }),
    n ? /* @__PURE__ */ d("p", { className: "pr-text-sm pr-text-muted-foreground", children: o }) : /* @__PURE__ */ d("div", { children: r })
  ] });
}
function d0({
  primary: e,
  secondary: t,
  includeSeparator: r = !1
}) {
  return /* @__PURE__ */ $("div", { className: "pr-space-y-4 pr-py-2", children: [
    /* @__PURE__ */ $("div", { children: [
      /* @__PURE__ */ d("h3", { className: "pr-text-lg pr-font-medium", children: e }),
      /* @__PURE__ */ d("p", { className: "pr-text-sm pr-text-muted-foreground", children: t })
    ] }),
    r ? /* @__PURE__ */ d(bl, {}) : ""
  ] });
}
const qr = xn(({ className: e, ...t }, r) => /* @__PURE__ */ d(bc, { size: 35, className: D("pr-animate-spin", e), ...t, ref: r }));
qr.displayName = "Spinner";
function u0({
  id: e,
  isChecked: t,
  isDisabled: r = !1,
  hasError: n = !1,
  className: o,
  onChange: a
}) {
  return /* @__PURE__ */ d(
    Uc,
    {
      id: e,
      checked: t,
      disabled: r,
      className: `papi-switch ${n ? "error" : ""} ${o ?? ""}`,
      onChange: a
    }
  );
}
function f0({
  id: e,
  isDisabled: t = !1,
  hasError: r = !1,
  isFullWidth: n = !1,
  helperText: o,
  label: a,
  placeholder: i,
  isRequired: l = !1,
  className: c,
  defaultValue: u,
  value: m,
  onChange: v,
  onFocus: b,
  onBlur: p
}) {
  return /* @__PURE__ */ $("div", { className: D("pr-inline-grid pr-items-center pr-gap-1.5", { "pr-w-full": n }), children: [
    /* @__PURE__ */ d(
      un,
      {
        htmlFor: e,
        className: D({
          "pr-text-red-600": r,
          "pr-hidden": !a
        }),
        children: `${a}${l ? "*" : ""}`
      }
    ),
    /* @__PURE__ */ d(
      Fr,
      {
        id: e,
        disabled: t,
        placeholder: i,
        required: l,
        className: D(c, { "pr-border-red-600": r }),
        defaultValue: u,
        value: m,
        onChange: v,
        onFocus: b,
        onBlur: p
      }
    ),
    /* @__PURE__ */ d("p", { className: D({ "pr-hidden": !o }), children: o })
  ] });
}
function m0({
  menuProvider: e,
  commandHandler: t,
  className: r,
  id: n,
  children: o
}) {
  const a = Mt(void 0);
  return /* @__PURE__ */ d("div", { ref: a, style: { position: "relative" }, children: /* @__PURE__ */ d(Hc, { position: "static", id: n, children: /* @__PURE__ */ $(
    Gc,
    {
      className: D("pr-bg-muted pr-text-muted-foreground", r),
      variant: "dense",
      children: [
        e ? /* @__PURE__ */ d(
          qg,
          {
            commandHandler: t,
            containerRef: a,
            menuProvider: e
          }
        ) : void 0,
        o ? /* @__PURE__ */ d("div", { className: "papi-toolbar-children", children: o }) : void 0
      ]
    }
  ) }) });
}
const ab = kn(
  "pr-relative pr-w-full pr-rounded-lg pr-border pr-p-4 [&>svg~*]:pr-pl-7 [&>svg+div]:pr-translate-y-[-3px] [&>svg]:pr-absolute [&>svg]:pr-left-4 [&>svg]:pr-top-4 [&>svg]:pr-text-foreground",
  {
    variants: {
      variant: {
        default: "pr-bg-background pr-text-foreground",
        destructive: "pr-border-destructive/50 pr-text-destructive dark:pr-border-destructive [&>svg]:pr-text-destructive"
      }
    },
    defaultVariants: {
      variant: "default"
    }
  }
), ib = U.forwardRef(({ className: e, variant: t, ...r }, n) => /* @__PURE__ */ d("div", { ref: n, role: "alert", className: D(ab({ variant: t }), e), ...r }));
ib.displayName = "Alert";
const sb = U.forwardRef(
  ({ className: e, ...t }, r) => /* @__PURE__ */ $(
    "h5",
    {
      ref: r,
      className: D("pr-mb-1 pr-font-medium pr-leading-none pr-tracking-tight", e),
      ...t,
      children: [
        t.children,
        " "
      ]
    }
  )
);
sb.displayName = "AlertTitle";
const lb = U.forwardRef(({ className: e, ...t }, r) => /* @__PURE__ */ d("div", { ref: r, className: D("pr-text-sm [&_p]:pr-leading-relaxed", e), ...t }));
lb.displayName = "AlertDescription";
const cb = U.forwardRef(
  ({ className: e, ...t }, r) => /* @__PURE__ */ d(
    "div",
    {
      ref: r,
      className: D(
        "pr-rounded-lg pr-border pr-bg-card pr-text-card-foreground pr-shadow-sm",
        e
      ),
      ...t
    }
  )
);
cb.displayName = "Card";
const pb = U.forwardRef(
  ({ className: e, ...t }, r) => /* @__PURE__ */ d(
    "div",
    {
      ref: r,
      className: D("pr-flex pr-flex-col pr-space-y-1.5 pr-p-6", e),
      ...t
    }
  )
);
pb.displayName = "CardHeader";
const db = U.forwardRef(
  ({ className: e, ...t }, r) => /* @__PURE__ */ d(
    "h3",
    {
      ref: r,
      className: D("pr-text-2xl pr-font-semibold pr-leading-none pr-tracking-tight", e),
      ...t,
      children: t.children
    }
  )
);
db.displayName = "CardTitle";
const ub = U.forwardRef(({ className: e, ...t }, r) => /* @__PURE__ */ d("p", { ref: r, className: D("pr-text-sm pr-text-muted-foreground", e), ...t }));
ub.displayName = "CardDescription";
const fb = U.forwardRef(
  ({ className: e, ...t }, r) => /* @__PURE__ */ d("div", { ref: r, className: D("pr-p-6 pr-pt-0", e), ...t })
);
fb.displayName = "CardContent";
const mb = U.forwardRef(
  ({ className: e, ...t }, r) => /* @__PURE__ */ d("div", { ref: r, className: D("pr-flex pr-items-center pr-p-6 pr-pt-0", e), ...t })
);
mb.displayName = "CardFooter";
function h0({ ...e }) {
  return /* @__PURE__ */ d(
    Kc,
    {
      className: "pr-toaster pr-group",
      toastOptions: {
        classNames: {
          toast: "group toast group-[.toaster]:bg-background group-[.toaster]:text-foreground group-[.toaster]:border-border group-[.toaster]:shadow-lg",
          description: "group-[.toast]:text-muted-foreground",
          actionButton: "group-[.toast]:bg-primary group-[.toast]:text-primary-foreground",
          cancelButton: "group-[.toast]:bg-muted group-[.toast]:text-muted-foreground"
        }
      },
      ...e
    }
  );
}
const hb = U.forwardRef(({ className: e, ...t }, r) => /* @__PURE__ */ $(
  xr.Root,
  {
    ref: r,
    className: D(
      "pr-twp pr-relative pr-flex pr-w-full pr-touch-none pr-select-none pr-items-center pr-font-sans",
      e
    ),
    ...t,
    children: [
      /* @__PURE__ */ d(xr.Track, { className: "pr-relative pr-h-2 pr-w-full pr-grow pr-overflow-hidden pr-rounded-full pr-bg-secondary", children: /* @__PURE__ */ d(xr.Range, { className: "pr-absolute pr-h-full pr-bg-primary" }) }),
      /* @__PURE__ */ d(xr.Thumb, { className: "pr-block pr-h-5 pr-w-5 pr-rounded-full pr-border-2 pr-border-primary pr-bg-background pr-ring-offset-background pr-transition-colors focus-visible:pr-outline-none focus-visible:pr-ring-2 focus-visible:pr-ring-ring focus-visible:pr-ring-offset-2 disabled:pr-pointer-events-none disabled:pr-opacity-50" })
    ]
  }
));
hb.displayName = xr.Root.displayName;
const gb = U.forwardRef(({ className: e, ...t }, r) => /* @__PURE__ */ d(
  ho.Root,
  {
    className: D(
      "pr-peer pr-twp pr-inline-flex pr-h-6 pr-w-11 pr-shrink-0 pr-cursor-pointer pr-items-center pr-rounded-full pr-border-2 pr-border-transparent pr-transition-colors focus-visible:pr-outline-none focus-visible:pr-ring-2 focus-visible:pr-ring-ring focus-visible:pr-ring-offset-2 focus-visible:pr-ring-offset-background disabled:pr-cursor-not-allowed disabled:pr-opacity-50 data-[state=checked]:pr-bg-primary data-[state=unchecked]:pr-bg-input",
      e
    ),
    ...t,
    ref: r,
    children: /* @__PURE__ */ d(
      ho.Thumb,
      {
        className: D(
          "pr-twp pr-pointer-events-none pr-block pr-h-5 pr-w-5 pr-rounded-full pr-bg-background pr-shadow-lg pr-ring-0 pr-transition-transform data-[state=checked]:pr-translate-x-5 data-[state=unchecked]:pr-translate-x-0"
        )
      }
    )
  }
));
gb.displayName = ho.Root.displayName;
const g0 = je.Root, bb = U.forwardRef(({ className: e, ...t }, r) => /* @__PURE__ */ d(
  je.List,
  {
    ref: r,
    className: D(
      "pr-inline-flex pr-h-10 pr-items-center pr-justify-center pr-rounded-md pr-bg-muted pr-p-1 pr-text-muted-foreground",
      e
    ),
    ...t
  }
));
bb.displayName = je.List.displayName;
const vb = U.forwardRef(({ className: e, ...t }, r) => /* @__PURE__ */ d(
  je.Trigger,
  {
    ref: r,
    className: D(
      "pr-inline-flex pr-items-center pr-justify-center pr-whitespace-nowrap pr-rounded-sm pr-px-3 pr-py-1.5 pr-text-sm pr-font-medium pr-ring-offset-background pr-transition-all hover:pr-text-foreground focus-visible:pr-outline-none focus-visible:pr-ring-2 focus-visible:pr-ring-ring focus-visible:pr-ring-offset-2 disabled:pr-pointer-events-none disabled:pr-opacity-50 data-[state=active]:pr-bg-background data-[state=active]:pr-text-foreground data-[state=active]:pr-shadow-sm",
      e
    ),
    ...t
  }
));
vb.displayName = je.Trigger.displayName;
const yb = U.forwardRef(({ className: e, ...t }, r) => /* @__PURE__ */ d(
  je.Content,
  {
    ref: r,
    className: D(
      "pr-mt-2 pr-ring-offset-background focus-visible:pr-outline-none focus-visible:pr-ring-2 focus-visible:pr-ring-ring focus-visible:pr-ring-offset-2",
      e
    ),
    ...t
  }
));
yb.displayName = je.Content.displayName;
function b0({
  isInstalling: e,
  handleClick: t,
  buttonText: r,
  className: n,
  ...o
}) {
  return /* @__PURE__ */ d(
    Te,
    {
      className: D(
        "pr-h-8 pr-rounded-md pr-text-white pr-transition pr-duration-300 pr-ease-in-out hover:pr-bg-blue-700",
        {
          "pr-cursor-not-allowed pr-bg-blue-700": e,
          "pr-bg-blue-600": !e,
          "pr-bg-white pr-text-blue-600 hover:pr-text-white": !r,
          "pr-w-20": r
        },
        n
      ),
      onClick: t,
      ...o,
      children: e ? /* @__PURE__ */ d(qr, { size: 15 }) : /* @__PURE__ */ $(Et, { children: [
        /* @__PURE__ */ d(vc, { size: 25, className: D("pr-h-4 pr-w-4", { "pr-mr-1": r }) }),
        r
      ] })
    }
  );
}
function v0({
  isEnabling: e,
  handleClick: t,
  className: r,
  ...n
}) {
  return /* @__PURE__ */ d(
    Te,
    {
      className: D(
        "pr-h-8 pr-rounded-md pr-bg-blue-600 pr-px-4 pr-text-white pr-transition pr-duration-300 pr-ease-in-out hover:pr-bg-blue-700",
        {
          "pr-cursor-not-allowed pr-bg-blue-700": e
        },
        r
      ),
      onClick: t,
      ...n,
      children: e ? /* @__PURE__ */ $(Et, { children: [
        /* @__PURE__ */ d(qr, { size: 15, className: "pr-mr-1 pr-text-white" }),
        "Enabling..."
      ] }) : "Enable"
    }
  );
}
function y0({
  isDisabling: e,
  handleClick: t,
  className: r,
  ...n
}) {
  return /* @__PURE__ */ d(
    Te,
    {
      className: D(
        "pr-h-8 pr-rounded-md pr-bg-gray-300 pr-text-black pr-transition pr-duration-300 pr-ease-in-out hover:pr-bg-gray-400",
        {
          "pr-cursor-not-allowed pr-bg-gray-400": e
        },
        r
      ),
      onClick: t,
      ...n,
      children: e ? /* @__PURE__ */ $(Et, { children: [
        /* @__PURE__ */ d(qr, { size: 15, className: "pr-mr-1 pr-text-black" }),
        "Disabling..."
      ] }) : "Disable"
    }
  );
}
function w0({
  isUpdating: e,
  handleClick: t,
  className: r,
  ...n
}) {
  return /* @__PURE__ */ d(
    Te,
    {
      className: D(
        "pr-h-8 pr-rounded-md pr-bg-blue-600 pr-px-4 pr-text-white pr-transition pr-duration-300 pr-ease-in-out hover:pr-bg-blue-700 hover:pr-text-white",
        {
          "pr-cursor-not-allowed pr-bg-blue-700": e
        },
        r
      ),
      onClick: t,
      ...n,
      children: e ? /* @__PURE__ */ $(Et, { children: [
        /* @__PURE__ */ d(qr, { size: 15, className: "pr-mr-1 pr-text-white" }),
        "Updating..."
      ] }) : "Update"
    }
  );
}
function It() {
  return It = Object.assign ? Object.assign.bind() : function(e) {
    for (var t = 1; t < arguments.length; t++) {
      var r = arguments[t];
      for (var n in r)
        Object.prototype.hasOwnProperty.call(r, n) && (e[n] = r[n]);
    }
    return e;
  }, It.apply(this, arguments);
}
const wb = ["children", "options"], Ei = ["allowFullScreen", "allowTransparency", "autoComplete", "autoFocus", "autoPlay", "cellPadding", "cellSpacing", "charSet", "className", "classId", "colSpan", "contentEditable", "contextMenu", "crossOrigin", "encType", "formAction", "formEncType", "formMethod", "formNoValidate", "formTarget", "frameBorder", "hrefLang", "inputMode", "keyParams", "keyType", "marginHeight", "marginWidth", "maxLength", "mediaGroup", "minLength", "noValidate", "radioGroup", "readOnly", "rowSpan", "spellCheck", "srcDoc", "srcLang", "srcSet", "tabIndex", "useMap"].reduce((e, t) => (e[t.toLowerCase()] = t, e), { for: "htmlFor" }), ki = { amp: "&", apos: "'", gt: ">", lt: "<", nbsp: " ", quot: "“" }, xb = ["style", "script"], Eb = /([-A-Z0-9_:]+)(?:\s*=\s*(?:(?:"((?:\\.|[^"])*)")|(?:'((?:\\.|[^'])*)')|(?:\{((?:\\.|{[^}]*?}|[^}])*)\})))?/gi, kb = /mailto:/i, Nb = /\n{2,}$/, vl = /^( *>[^\n]+(\n[^\n]+)*\n*)+\n{2,}/, Tb = /^ *> ?/gm, Cb = /^ {2,}\n/, Sb = /^(?:( *[-*_])){3,} *(?:\n *)+\n/, yl = /^\s*(`{3,}|~{3,}) *(\S+)?([^\n]*?)?\n([\s\S]+?)\s*\1 *(?:\n *)*\n?/, wl = /^(?: {4}[^\n]+\n*)+(?:\n *)+\n?/, Ob = /^(`+)\s*([\s\S]*?[^`])\s*\1(?!`)/, Rb = /^(?:\n *)*\n/, Pb = /\r\n?/g, $b = /^\[\^([^\]]+)](:.*)\n/, _b = /^\[\^([^\]]+)]/, Ib = /\f/g, Mb = /^\s*?\[(x|\s)\]/, xl = /^ *(#{1,6}) *([^\n]+?)(?: +#*)?(?:\n *)*(?:\n|$)/, El = /^ *(#{1,6}) +([^\n]+?)(?: +#*)?(?:\n *)*(?:\n|$)/, kl = /^([^\n]+)\n *(=|-){3,} *(?:\n *)+\n/, Oo = /^ *(?!<[a-z][^ >/]* ?\/>)<([a-z][^ >/]*) ?([^>]*)\/{0}>\n?(\s*(?:<\1[^>]*?>[\s\S]*?<\/\1>|(?!<\1)[\s\S])*?)<\/\1>\n*/i, Ab = /&([a-z0-9]+|#[0-9]{1,6}|#x[0-9a-fA-F]{1,6});/gi, Nl = /^<!--[\s\S]*?(?:-->)/, Db = /^(data|aria|x)-[a-z_][a-z\d_.-]*$/, Ro = /^ *<([a-z][a-z0-9:]*)(?:\s+((?:<.*?>|[^>])*))?\/?>(?!<\/\1>)(\s*\n)?/i, jb = /^\{.*\}$/, Bb = /^(https?:\/\/[^\s<]+[^<.,:;"')\]\s])/, Lb = /^<([^ >]+@[^ >]+)>/, Fb = /^<([^ >]+:\/[^ >]+)>/, Vb = /-([a-z])?/gi, Tl = /^(.*\|?.*)\n *(\|? *[-:]+ *\|[-| :]*)\n((?:.*\|.*\n)*)\n?/, zb = /^\[([^\]]*)\]:\s+<?([^\s>]+)>?\s*("([^"]*)")?/, Ub = /^!\[([^\]]*)\] ?\[([^\]]*)\]/, Hb = /^\[([^\]]*)\] ?\[([^\]]*)\]/, Gb = /(\[|\])/g, Wb = /(\n|^[-*]\s|^#|^ {2,}|^-{2,}|^>\s)/, Xb = /\t/g, Yb = /^ *\| */, qb = /(^ *\||\| *$)/g, Kb = / *$/, Jb = /^ *:-+: *$/, Zb = /^ *:-+ *$/, Qb = /^ *-+: *$/, ev = /^([*_])\1((?:\[.*?\][([].*?[)\]]|<.*?>(?:.*?<.*?>)?|`.*?`|~+.*?~+|.)*?)\1\1(?!\1)/, tv = /^([*_])((?:\[.*?\][([].*?[)\]]|<.*?>(?:.*?<.*?>)?|`.*?`|~+.*?~+|.)*?)\1(?!\1|\w)/, rv = /^==((?:\[.*?\]|<.*?>(?:.*?<.*?>)?|`.*?`|.)*?)==/, nv = /^~~((?:\[.*?\]|<.*?>(?:.*?<.*?>)?|`.*?`|.)*?)~~/, ov = /^\\([^0-9A-Za-z\s])/, av = /^[\s\S]+?(?=[^0-9A-Z\s\u00c0-\uffff&#;.()'"]|\d+\.|\n\n| {2,}\n|\w+:\S|$)/i, iv = /^\n+/, sv = /^([ \t]*)/, lv = /\\([^\\])/g, Ni = / *\n+$/, cv = /(?:^|\n)( *)$/, oa = "(?:\\d+\\.)", aa = "(?:[*+-])";
function Cl(e) {
  return "( *)(" + (e === 1 ? oa : aa) + ") +";
}
const Sl = Cl(1), Ol = Cl(2);
function Rl(e) {
  return new RegExp("^" + (e === 1 ? Sl : Ol));
}
const pv = Rl(1), dv = Rl(2);
function Pl(e) {
  return new RegExp("^" + (e === 1 ? Sl : Ol) + "[^\\n]*(?:\\n(?!\\1" + (e === 1 ? oa : aa) + " )[^\\n]*)*(\\n|$)", "gm");
}
const $l = Pl(1), _l = Pl(2);
function Il(e) {
  const t = e === 1 ? oa : aa;
  return new RegExp("^( *)(" + t + ") [\\s\\S]+?(?:\\n{2,}(?! )(?!\\1" + t + " (?!" + t + " ))\\n*|\\s*\\n*$)");
}
const Ml = Il(1), Al = Il(2);
function Ti(e, t) {
  const r = t === 1, n = r ? Ml : Al, o = r ? $l : _l, a = r ? pv : dv;
  return { t(i, l, c) {
    const u = cv.exec(c);
    return u && (l.o || !l._ && !l.u) ? n.exec(i = u[1] + i) : null;
  }, i: ae.HIGH, l(i, l, c) {
    const u = r ? +i[2] : void 0, m = i[0].replace(Nb, `
`).match(o);
    let v = !1;
    return { p: m.map(function(b, p) {
      const h = a.exec(b)[0].length, f = new RegExp("^ {1," + h + "}", "gm"), g = b.replace(f, "").replace(a, ""), w = p === m.length - 1, O = g.indexOf(`

`) !== -1 || w && v;
      v = O;
      const x = c._, E = c.o;
      let y;
      c.o = !0, O ? (c._ = !1, y = g.replace(Ni, `

`)) : (c._ = !0, y = g.replace(Ni, ""));
      const T = l(y, c);
      return c._ = x, c.o = E, T;
    }), m: r, g: u };
  }, h: (i, l, c) => e(i.m ? "ol" : "ul", { key: c.k, start: i.g }, i.p.map(function(u, m) {
    return e("li", { key: m }, l(u, c));
  })) };
}
const uv = /^\[([^\]]*)]\( *((?:\([^)]*\)|[^() ])*) *"?([^)"]*)?"?\)/, fv = /^!\[([^\]]*)]\( *((?:\([^)]*\)|[^() ])*) *"?([^)"]*)?"?\)/, Dl = [vl, yl, wl, xl, kl, El, Nl, Tl, $l, Ml, _l, Al], mv = [...Dl, /^[^\n]+(?:  \n|\n{2,})/, Oo, Ro];
function hv(e) {
  return e.replace(/[ÀÁÂÃÄÅàáâãäåæÆ]/g, "a").replace(/[çÇ]/g, "c").replace(/[ðÐ]/g, "d").replace(/[ÈÉÊËéèêë]/g, "e").replace(/[ÏïÎîÍíÌì]/g, "i").replace(/[Ññ]/g, "n").replace(/[øØœŒÕõÔôÓóÒò]/g, "o").replace(/[ÜüÛûÚúÙù]/g, "u").replace(/[ŸÿÝý]/g, "y").replace(/[^a-z0-9- ]/gi, "").replace(/ /gi, "-").toLowerCase();
}
function gv(e) {
  return Qb.test(e) ? "right" : Jb.test(e) ? "center" : Zb.test(e) ? "left" : null;
}
function Ci(e, t, r) {
  const n = r.$;
  r.$ = !0;
  const o = t(e.trim(), r);
  r.$ = n;
  let a = [[]];
  return o.forEach(function(i, l) {
    i.type === "tableSeparator" ? l !== 0 && l !== o.length - 1 && a.push([]) : (i.type !== "text" || o[l + 1] != null && o[l + 1].type !== "tableSeparator" || (i.v = i.v.replace(Kb, "")), a[a.length - 1].push(i));
  }), a;
}
function bv(e, t, r) {
  r._ = !0;
  const n = Ci(e[1], t, r), o = e[2].replace(qb, "").split("|").map(gv), a = function(i, l, c) {
    return i.trim().split(`
`).map(function(u) {
      return Ci(u, l, c);
    });
  }(e[3], t, r);
  return r._ = !1, { S: o, A: a, L: n, type: "table" };
}
function Si(e, t) {
  return e.S[t] == null ? {} : { textAlign: e.S[t] };
}
function bt(e) {
  return function(t, r) {
    return r._ ? e.exec(t) : null;
  };
}
function vt(e) {
  return function(t, r) {
    return r._ || r.u ? e.exec(t) : null;
  };
}
function st(e) {
  return function(t, r) {
    return r._ || r.u ? null : e.exec(t);
  };
}
function wr(e) {
  return function(t) {
    return e.exec(t);
  };
}
function vv(e, t, r) {
  if (t._ || t.u || r && !r.endsWith(`
`))
    return null;
  let n = "";
  e.split(`
`).every((a) => !Dl.some((i) => i.test(a)) && (n += a + `
`, a.trim()));
  const o = n.trimEnd();
  return o == "" ? null : [n, o];
}
function Yt(e) {
  try {
    if (decodeURIComponent(e).replace(/[^A-Za-z0-9/:]/g, "").match(/^\s*(javascript|vbscript|data(?!:image)):/i))
      return;
  } catch {
    return null;
  }
  return e;
}
function Oi(e) {
  return e.replace(lv, "$1");
}
function dn(e, t, r) {
  const n = r._ || !1, o = r.u || !1;
  r._ = !0, r.u = !0;
  const a = e(t, r);
  return r._ = n, r.u = o, a;
}
function yv(e, t, r) {
  const n = r._ || !1, o = r.u || !1;
  r._ = !1, r.u = !0;
  const a = e(t, r);
  return r._ = n, r.u = o, a;
}
function wv(e, t, r) {
  return r._ = !1, e(t, r);
}
const lo = (e, t, r) => ({ v: dn(t, e[1], r) });
function co() {
  return {};
}
function po() {
  return null;
}
function xv(...e) {
  return e.filter(Boolean).join(" ");
}
function uo(e, t, r) {
  let n = e;
  const o = t.split(".");
  for (; o.length && (n = n[o[0]], n !== void 0); )
    o.shift();
  return n || r;
}
var ae;
function Ev(e, t = {}) {
  t.overrides = t.overrides || {}, t.slugify = t.slugify || hv, t.namedCodesToUnicode = t.namedCodesToUnicode ? It({}, ki, t.namedCodesToUnicode) : ki;
  const r = t.createElement || N.createElement;
  function n(p, h, ...f) {
    const g = uo(t.overrides, `${p}.props`, {});
    return r(function(w, O) {
      const x = uo(O, w);
      return x ? typeof x == "function" || typeof x == "object" && "render" in x ? x : uo(O, `${w}.component`, w) : w;
    }(p, t.overrides), It({}, h, g, { className: xv(h == null ? void 0 : h.className, g.className) || void 0 }), ...f);
  }
  function o(p) {
    let h = !1;
    t.forceInline ? h = !0 : t.forceBlock || (h = Wb.test(p) === !1);
    const f = m(u(h ? p : `${p.trimEnd().replace(iv, "")}

`, { _: h }));
    for (; typeof f[f.length - 1] == "string" && !f[f.length - 1].trim(); )
      f.pop();
    if (t.wrapper === null)
      return f;
    const g = t.wrapper || (h ? "span" : "div");
    let w;
    if (f.length > 1 || t.forceWrapper)
      w = f;
    else {
      if (f.length === 1)
        return w = f[0], typeof w == "string" ? n("span", { key: "outer" }, w) : w;
      w = null;
    }
    return N.createElement(g, { key: "outer" }, w);
  }
  function a(p) {
    const h = p.match(Eb);
    return h ? h.reduce(function(f, g, w) {
      const O = g.indexOf("=");
      if (O !== -1) {
        const x = function(C) {
          return C.indexOf("-") !== -1 && C.match(Db) === null && (C = C.replace(Vb, function(I, R) {
            return R.toUpperCase();
          })), C;
        }(g.slice(0, O)).trim(), E = function(C) {
          const I = C[0];
          return (I === '"' || I === "'") && C.length >= 2 && C[C.length - 1] === I ? C.slice(1, -1) : C;
        }(g.slice(O + 1).trim()), y = Ei[x] || x, T = f[y] = function(C, I) {
          return C === "style" ? I.split(/;\s?/).reduce(function(R, _) {
            const k = _.slice(0, _.indexOf(":"));
            return R[k.replace(/(-[a-z])/g, (M) => M[1].toUpperCase())] = _.slice(k.length + 1).trim(), R;
          }, {}) : C === "href" ? Yt(I) : (I.match(jb) && (I = I.slice(1, I.length - 1)), I === "true" || I !== "false" && I);
        }(x, E);
        typeof T == "string" && (Oo.test(T) || Ro.test(T)) && (f[y] = N.cloneElement(o(T.trim()), { key: w }));
      } else
        g !== "style" && (f[Ei[g] || g] = !0);
      return f;
    }, {}) : null;
  }
  const i = [], l = {}, c = { blockQuote: { t: st(vl), i: ae.HIGH, l: (p, h, f) => ({ v: h(p[0].replace(Tb, ""), f) }), h: (p, h, f) => n("blockquote", { key: f.k }, h(p.v, f)) }, breakLine: { t: wr(Cb), i: ae.HIGH, l: co, h: (p, h, f) => n("br", { key: f.k }) }, breakThematic: { t: st(Sb), i: ae.HIGH, l: co, h: (p, h, f) => n("hr", { key: f.k }) }, codeBlock: { t: st(wl), i: ae.MAX, l: (p) => ({ v: p[0].replace(/^ {4}/gm, "").replace(/\n+$/, ""), M: void 0 }), h: (p, h, f) => n("pre", { key: f.k }, n("code", It({}, p.O, { className: p.M ? `lang-${p.M}` : "" }), p.v)) }, codeFenced: { t: st(yl), i: ae.MAX, l: (p) => ({ O: a(p[3] || ""), v: p[4], M: p[2] || void 0, type: "codeBlock" }) }, codeInline: { t: vt(Ob), i: ae.LOW, l: (p) => ({ v: p[2] }), h: (p, h, f) => n("code", { key: f.k }, p.v) }, footnote: { t: st($b), i: ae.MAX, l: (p) => (i.push({ I: p[2], j: p[1] }), {}), h: po }, footnoteReference: { t: bt(_b), i: ae.HIGH, l: (p) => ({ v: p[1], B: `#${t.slugify(p[1])}` }), h: (p, h, f) => n("a", { key: f.k, href: Yt(p.B) }, n("sup", { key: f.k }, p.v)) }, gfmTask: { t: bt(Mb), i: ae.HIGH, l: (p) => ({ R: p[1].toLowerCase() === "x" }), h: (p, h, f) => n("input", { checked: p.R, key: f.k, readOnly: !0, type: "checkbox" }) }, heading: { t: st(t.enforceAtxHeadings ? El : xl), i: ae.HIGH, l: (p, h, f) => ({ v: dn(h, p[2], f), T: t.slugify(p[2]), C: p[1].length }), h: (p, h, f) => n(`h${p.C}`, { id: p.T, key: f.k }, h(p.v, f)) }, headingSetext: { t: st(kl), i: ae.MAX, l: (p, h, f) => ({ v: dn(h, p[1], f), C: p[2] === "=" ? 1 : 2, type: "heading" }) }, htmlComment: { t: wr(Nl), i: ae.HIGH, l: () => ({}), h: po }, image: { t: vt(fv), i: ae.HIGH, l: (p) => ({ D: p[1], B: Oi(p[2]), F: p[3] }), h: (p, h, f) => n("img", { key: f.k, alt: p.D || void 0, title: p.F || void 0, src: Yt(p.B) }) }, link: { t: bt(uv), i: ae.LOW, l: (p, h, f) => ({ v: yv(h, p[1], f), B: Oi(p[2]), F: p[3] }), h: (p, h, f) => n("a", { key: f.k, href: Yt(p.B), title: p.F }, h(p.v, f)) }, linkAngleBraceStyleDetector: { t: bt(Fb), i: ae.MAX, l: (p) => ({ v: [{ v: p[1], type: "text" }], B: p[1], type: "link" }) }, linkBareUrlDetector: { t: (p, h) => h.N ? null : bt(Bb)(p, h), i: ae.MAX, l: (p) => ({ v: [{ v: p[1], type: "text" }], B: p[1], F: void 0, type: "link" }) }, linkMailtoDetector: { t: bt(Lb), i: ae.MAX, l(p) {
    let h = p[1], f = p[1];
    return kb.test(f) || (f = "mailto:" + f), { v: [{ v: h.replace("mailto:", ""), type: "text" }], B: f, type: "link" };
  } }, orderedList: Ti(n, 1), unorderedList: Ti(n, 2), newlineCoalescer: { t: st(Rb), i: ae.LOW, l: co, h: () => `
` }, paragraph: { t: vv, i: ae.LOW, l: lo, h: (p, h, f) => n("p", { key: f.k }, h(p.v, f)) }, ref: { t: bt(zb), i: ae.MAX, l: (p) => (l[p[1]] = { B: p[2], F: p[4] }, {}), h: po }, refImage: { t: vt(Ub), i: ae.MAX, l: (p) => ({ D: p[1] || void 0, P: p[2] }), h: (p, h, f) => n("img", { key: f.k, alt: p.D, src: Yt(l[p.P].B), title: l[p.P].F }) }, refLink: { t: bt(Hb), i: ae.MAX, l: (p, h, f) => ({ v: h(p[1], f), Z: h(p[0].replace(Gb, "\\$1"), f), P: p[2] }), h: (p, h, f) => l[p.P] ? n("a", { key: f.k, href: Yt(l[p.P].B), title: l[p.P].F }, h(p.v, f)) : n("span", { key: f.k }, h(p.Z, f)) }, table: { t: st(Tl), i: ae.HIGH, l: bv, h: (p, h, f) => n("table", { key: f.k }, n("thead", null, n("tr", null, p.L.map(function(g, w) {
    return n("th", { key: w, style: Si(p, w) }, h(g, f));
  }))), n("tbody", null, p.A.map(function(g, w) {
    return n("tr", { key: w }, g.map(function(O, x) {
      return n("td", { key: x, style: Si(p, x) }, h(O, f));
    }));
  }))) }, tableSeparator: { t: function(p, h) {
    return h.$ ? (h._ = !0, Yb.exec(p)) : null;
  }, i: ae.HIGH, l: function() {
    return { type: "tableSeparator" };
  }, h: () => " | " }, text: { t: wr(av), i: ae.MIN, l: (p) => ({ v: p[0].replace(Ab, (h, f) => t.namedCodesToUnicode[f] ? t.namedCodesToUnicode[f] : h) }), h: (p) => p.v }, textBolded: { t: vt(ev), i: ae.MED, l: (p, h, f) => ({ v: h(p[2], f) }), h: (p, h, f) => n("strong", { key: f.k }, h(p.v, f)) }, textEmphasized: { t: vt(tv), i: ae.LOW, l: (p, h, f) => ({ v: h(p[2], f) }), h: (p, h, f) => n("em", { key: f.k }, h(p.v, f)) }, textEscaped: { t: vt(ov), i: ae.HIGH, l: (p) => ({ v: p[1], type: "text" }) }, textMarked: { t: vt(rv), i: ae.LOW, l: lo, h: (p, h, f) => n("mark", { key: f.k }, h(p.v, f)) }, textStrikethroughed: { t: vt(nv), i: ae.LOW, l: lo, h: (p, h, f) => n("del", { key: f.k }, h(p.v, f)) } };
  t.disableParsingRawHTML !== !0 && (c.htmlBlock = { t: wr(Oo), i: ae.HIGH, l(p, h, f) {
    const [, g] = p[3].match(sv), w = new RegExp(`^${g}`, "gm"), O = p[3].replace(w, ""), x = (E = O, mv.some((I) => I.test(E)) ? wv : dn);
    var E;
    const y = p[1].toLowerCase(), T = xb.indexOf(y) !== -1;
    f.N = f.N || y === "a";
    const C = T ? p[3] : x(h, O, f);
    return f.N = !1, { O: a(p[2]), v: C, G: T, H: T ? y : p[1] };
  }, h: (p, h, f) => n(p.H, It({ key: f.k }, p.O), p.G ? p.v : h(p.v, f)) }, c.htmlSelfClosing = { t: wr(Ro), i: ae.HIGH, l: (p) => ({ O: a(p[2] || ""), H: p[1] }), h: (p, h, f) => n(p.H, It({}, p.O, { key: f.k })) });
  const u = function(p) {
    let h = Object.keys(p);
    function f(g, w) {
      let O = [], x = "";
      for (; g; ) {
        let E = 0;
        for (; E < h.length; ) {
          const y = h[E], T = p[y], C = T.t(g, w, x);
          if (C) {
            const I = C[0];
            g = g.substring(I.length);
            const R = T.l(C, f, w);
            R.type == null && (R.type = y), O.push(R), x = I;
            break;
          }
          E++;
        }
      }
      return O;
    }
    return h.sort(function(g, w) {
      let O = p[g].i, x = p[w].i;
      return O !== x ? O - x : g < w ? -1 : 1;
    }), function(g, w) {
      return f(function(O) {
        return O.replace(Pb, `
`).replace(Ib, "").replace(Xb, "    ");
      }(g), w);
    };
  }(c), m = (v = function(p) {
    return function(h, f, g) {
      return p[h.type].h(h, f, g);
    };
  }(c), function p(h, f = {}) {
    if (Array.isArray(h)) {
      const g = f.k, w = [];
      let O = !1;
      for (let x = 0; x < h.length; x++) {
        f.k = x;
        const E = p(h[x], f), y = typeof E == "string";
        y && O ? w[w.length - 1] += E : E !== null && w.push(E), O = y;
      }
      return f.k = g, w;
    }
    return v(h, p, f);
  });
  var v;
  const b = o(e);
  return i.length ? n("div", null, b, n("footer", { key: "footer" }, i.map(function(p) {
    return n("div", { id: t.slugify(p.j), key: p.j }, p.j, m(u(p.I, { _: !0 })));
  }))) : b;
}
(function(e) {
  e[e.MAX = 0] = "MAX", e[e.HIGH = 1] = "HIGH", e[e.MED = 2] = "MED", e[e.LOW = 3] = "LOW", e[e.MIN = 4] = "MIN";
})(ae || (ae = {}));
const kv = (e) => {
  let { children: t, options: r } = e, n = function(o, a) {
    if (o == null)
      return {};
    var i, l, c = {}, u = Object.keys(o);
    for (l = 0; l < u.length; l++)
      a.indexOf(i = u[l]) >= 0 || (c[i] = o[i]);
    return c;
  }(e, wb);
  return N.cloneElement(Ev(t, r), n);
};
function x0({ id: e, markdown: t }) {
  return /* @__PURE__ */ d("div", { id: e, className: "pr-prose", children: /* @__PURE__ */ d(kv, { children: t }) });
}
const Nv = xn((e, t) => /* @__PURE__ */ $(
  Te,
  {
    ref: t,
    className: "pr-rounded-md pr-border pr-border-dashed pr-border-gray-400 pr-bg-white pr-px-4 pr-py-2 pr-text-black pr-transition pr-duration-300 pr-ease-in-out hover:pr-border-blue-600 hover:pr-bg-white hover:pr-text-blue-600",
    ...e,
    children: [
      /* @__PURE__ */ d(yc, { size: 16, className: "pr-mr-2 pr-h-4 pr-w-4 pr-text-gray-700 hover:pr-text-blue-600" }),
      "Filter",
      /* @__PURE__ */ d(
        En,
        {
          size: 16,
          className: "pr-ml-2 pr-h-4 pr-w-4 pr-text-gray-700 hover:pr-text-blue-600"
        }
      )
    ]
  }
));
var Tv = /* @__PURE__ */ ((e) => (e[e.Check = 0] = "Check", e[e.Radio = 1] = "Radio", e))(Tv || {});
function E0({ id: e, groups: t }) {
  return /* @__PURE__ */ d("div", { id: e, children: /* @__PURE__ */ $(Mo, { children: [
    /* @__PURE__ */ d(Gi, { asChild: !0, children: /* @__PURE__ */ d(Nv, {}) }),
    /* @__PURE__ */ d(Tn, { children: t.map((r) => /* @__PURE__ */ $("div", { children: [
      /* @__PURE__ */ d(Vr, { children: r.label }),
      /* @__PURE__ */ d(dp, { children: r.items.map((n) => /* @__PURE__ */ d("div", { children: n.itemType === 0 ? /* @__PURE__ */ d(Ao, { onClick: n.onClick, children: n.label }) : /* @__PURE__ */ d(Xi, { onClick: n.onClick, value: n.label, children: n.label }) }, n.label)) }),
      /* @__PURE__ */ d(Cn, {})
    ] }, r.label)) })
  ] }) });
}
function k0({ id: e, message: t }) {
  return /* @__PURE__ */ d("div", { id: e, className: "pr-mb-20 pr-mt-20 pr-flex pr-items-center pr-justify-center", children: /* @__PURE__ */ d("div", { className: "pr-w-3/4 pr-rounded-lg pr-bg-gray-100 pr-p-8 pr-text-center", children: /* @__PURE__ */ d("p", { className: "pr-text-lg pr-text-gray-800", children: t }) }) });
}
function N0({
  id: e,
  category: t,
  downloads: r,
  languages: n,
  moreInfoUrl: o
}) {
  const a = new Sc("en", {
    notation: "compact",
    compactDisplay: "short"
  }).format(Object.values(r).reduce((l, c) => l + c, 0)), i = () => {
    window.scrollTo(0, document.body.scrollHeight);
  };
  return /* @__PURE__ */ $(
    "div",
    {
      id: e,
      className: "pr-flex pr-flex-wrap pr-items-start pr-space-x-4 pr-border-b pr-border-t pr-bg-white pr-pb-4 pr-pt-4",
      children: [
        /* @__PURE__ */ $("div", { className: "pr-flex pr-flex-col pr-items-center", children: [
          /* @__PURE__ */ d("div", { className: "pr-flex pr-items-center pr-rounded-md pr-bg-gray-100 pr-px-2 pr-py-1", children: /* @__PURE__ */ d("span", { className: "pr-text-xs pr-font-semibold pr-text-gray-700", children: t }) }),
          /* @__PURE__ */ d("span", { className: "pr-text-xs pr-text-gray-500", children: "CATEGORY" })
        ] }),
        /* @__PURE__ */ d("div", { className: "pr-mx-2 pr-h-10 pr-border-l pr-border-gray-300" }),
        /* @__PURE__ */ $("div", { className: "pr-flex pr-flex-col pr-items-center", children: [
          /* @__PURE__ */ $("div", { className: "pr-flex pr-items-center pr-rounded-md pr-bg-gray-100 pr-px-2 pr-py-1", children: [
            /* @__PURE__ */ d(wc, { className: "pr-mr-1 pr-h-4 pr-w-4" }),
            /* @__PURE__ */ d("span", { className: "pr-text-xs pr-font-semibold pr-text-gray-700", children: a })
          ] }),
          /* @__PURE__ */ d("span", { className: "pr-text-xs pr-text-gray-500", children: "USERS" })
        ] }),
        /* @__PURE__ */ d("div", { className: "pr-mx-2 pr-h-10 pr-border-l pr-border-gray-300" }),
        /* @__PURE__ */ $("div", { className: "pr-flex pr-flex-col pr-items-center", children: [
          /* @__PURE__ */ d("div", { className: "pr-flex pr-items-center", children: n.slice(0, 3).map((l) => /* @__PURE__ */ d(
            "span",
            {
              className: "pr-ml-1 pr-rounded-md pr-bg-gray-100 pr-px-2 pr-py-1 pr-text-xs pr-font-semibold pr-text-gray-700",
              children: l.toUpperCase()
            },
            l
          )) }),
          n.length > 3 && /* @__PURE__ */ $(
            "button",
            {
              type: "button",
              onClick: () => i(),
              className: "pr-text-xs pr-text-gray-500 pr-underline",
              children: [
                "+",
                n.length - 3,
                " more languages"
              ]
            }
          )
        ] }),
        /* @__PURE__ */ d("div", { className: "pr-mx-2 pr-h-10 pr-border-l pr-border-gray-300" }),
        /* @__PURE__ */ $("div", { className: "pr-ml-auto pr-flex pr-flex-col pr-space-y-2", children: [
          /* @__PURE__ */ $(
            "a",
            {
              href: o,
              target: "_blank",
              rel: "noreferrer",
              className: "pr-flex pr-items-center pr-text-xs pr-font-semibold pr-text-gray-500 pr-underline",
              children: [
                "Website",
                /* @__PURE__ */ d(xc, { className: "pr-ml-1 pr-inline pr-h-4 pr-w-4" })
              ]
            }
          ),
          /* @__PURE__ */ $(
            "a",
            {
              href: "https://example.com",
              target: "_blank",
              rel: "noreferrer",
              className: "pr-flex pr-items-center pr-text-xs pr-font-semibold pr-text-gray-500 pr-underline",
              children: [
                "Support",
                /* @__PURE__ */ d(Ec, { className: "pr-ml-1 pr-inline pr-h-4 pr-w-4" })
              ]
            }
          )
        ] })
      ]
    }
  );
}
function Cv({ id: e, versionHistory: t }) {
  const [r, n] = ge(!1), o = /* @__PURE__ */ new Date();
  function a(l) {
    const c = new Date(l), u = new Date(o.getTime() - c.getTime()), m = u.getUTCFullYear() - 1970, v = u.getUTCMonth(), b = u.getUTCDate() - 1;
    let p = "";
    return m > 0 ? p = `${m.toString()} year${m === 1 ? "" : "s"} ago` : v > 0 ? p = `${v.toString()} month${v === 1 ? "" : "s"} ago` : b === 0 ? p = "today" : p = `${b.toString()} day${b === 1 ? "" : "s"} ago`, p;
  }
  const i = Object.entries(t).sort((l, c) => c[0].localeCompare(l[0]));
  return /* @__PURE__ */ $("div", { id: e, children: [
    /* @__PURE__ */ d("h3", { className: "pr-text-md pr-font-semibold", children: "What`s New" }),
    /* @__PURE__ */ d("ul", { className: "pr-list-disc pr-pl-5 pr-pr-4 pr-text-xs pr-text-gray-600", children: (r ? i : i.slice(0, 5)).map((l) => /* @__PURE__ */ $("div", { className: "pr-mt-3 pr-flex pr-justify-between", children: [
      /* @__PURE__ */ d("div", { className: "pr-text-gray-600", children: /* @__PURE__ */ d("li", { className: "pr-prose pr-text-xs", children: /* @__PURE__ */ d("span", { children: l[1].description }) }) }),
      /* @__PURE__ */ $("div", { className: "pr-justify-end pr-text-right", children: [
        /* @__PURE__ */ $("div", { children: [
          "Version ",
          l[0]
        ] }),
        /* @__PURE__ */ d("div", { children: a(l[1].date) })
      ] })
    ] }, l[0])) }),
    i.length > 5 && /* @__PURE__ */ d(
      "button",
      {
        type: "button",
        onClick: () => n(!r),
        className: "pr-text-xs pr-text-gray-500 pr-underline",
        children: r ? "Show Less Version History" : "Show All Version History"
      }
    )
  ] });
}
function T0({
  id: e,
  publisherDisplayName: t,
  fileSize: r,
  locales: n,
  versionHistory: o
}) {
  const a = ct(() => Oc(r), [r]), l = ((c) => {
    const u = new Intl.DisplayNames(navigator.language, { type: "language" });
    return c.map((m) => u.of(m));
  })(n);
  return /* @__PURE__ */ d("div", { id: e, className: "pr-border-t pr-pb-4 pr-pt-4", children: /* @__PURE__ */ $("div", { className: "pr-md:flex-row pr-md:space-x-8 pr-flex pr-flex-col pr-space-x-0", children: [
    /* @__PURE__ */ d(Cv, { versionHistory: o }),
    /* @__PURE__ */ d("div", { className: "pr-md:border-t-0 pr-md:border-l pr-md-h-auto pr-md-ml-8 pr-mt-4 pr-border-t pr-border-gray-300" }),
    /* @__PURE__ */ $("div", { className: "pr-md:mt-0 pr-mt-4 pr-flex-1 pr-space-y-3", children: [
      /* @__PURE__ */ d("h2", { className: "pr-text-md pr-font-semibold", children: "Information" }),
      /* @__PURE__ */ $("div", { className: "pr-flex pr-items-start pr-justify-between pr-pr-4 pr-text-xs pr-text-gray-600", children: [
        /* @__PURE__ */ $("p", { className: "pr-flex pr-flex-col pr-justify-start", children: [
          /* @__PURE__ */ d("span", { className: "pr-mb-2", children: "Publisher" }),
          /* @__PURE__ */ d("span", { className: "pr-font-semibold", children: t }),
          /* @__PURE__ */ d("span", { className: "pr-mb-2 pr-mt-4", children: "Size" }),
          /* @__PURE__ */ d("span", { className: "pr-font-semibold", children: a })
        ] }),
        /* @__PURE__ */ d("div", { className: "pr-flex pr-w-3/4 pr-items-center pr-justify-between pr-text-xs pr-text-gray-600", children: /* @__PURE__ */ $("p", { className: "pr-flex pr-flex-col pr-justify-start", children: [
          /* @__PURE__ */ d("span", { className: "pr-mb-2", children: "Languages" }),
          /* @__PURE__ */ d("span", { className: "pr-font-semibold", children: l.join(", ") })
        ] }) })
      ] })
    ] })
  ] }) });
}
const C0 = (e, t) => {
  Qe(() => {
    if (!e)
      return () => {
      };
    const r = e(t);
    return () => {
      r();
    };
  }, [e, t]);
}, fo = () => !1, S0 = (e, t) => {
  const [r] = So(
    Se(async () => {
      if (!e)
        return fo;
      const n = await Promise.resolve(e(t));
      return async () => n();
    }, [t, e]),
    fo,
    // We want the unsubscriber to return to default value immediately upon changing subscription
    // So the useEffect below will unsubscribe asap
    { preserveValue: !1 }
  );
  Qe(() => () => {
    r !== fo && r();
  }, [r]);
};
function Sv(e, t = "top") {
  if (!e || typeof document > "u")
    return;
  const r = document.head || document.querySelector("head"), n = r.querySelector(":first-child"), o = document.createElement("style");
  o.appendChild(document.createTextNode(e)), t === "top" && n ? r.insertBefore(o, n) : r.appendChild(o);
}
Sv(`/*
1. Prevent padding and border from affecting element width. (https://github.com/mozdevs/cssremedy/issues/4)
2. Allow adding a border to an element by just adding a border-width. (https://github.com/tailwindcss/tailwindcss/pull/116)
*/

*:where(.pr-twp,.pr-twp *),
::before:where(.pr-twp,.pr-twp *),
::after:where(.pr-twp,.pr-twp *) {
  box-sizing: border-box; /* 1 */
  border-width: 0; /* 2 */
  border-style: solid; /* 2 */
  border-color: #e5e7eb; /* 2 */
}

::before:where(.pr-twp,.pr-twp *),
::after:where(.pr-twp,.pr-twp *) {
  --tw-content: '';
}

/*
1. Use a consistent sensible line-height in all browsers.
2. Prevent adjustments of font size after orientation changes in iOS.
3. Use a more readable tab size.
4. Use the user's configured \`sans\` font-family by default.
5. Use the user's configured \`sans\` font-feature-settings by default.
6. Use the user's configured \`sans\` font-variation-settings by default.
7. Disable tap highlights on iOS
*/

html:where(.pr-twp,.pr-twp *),
:host:where(.pr-twp,.pr-twp *) {
  line-height: 1.5; /* 1 */
  -webkit-text-size-adjust: 100%; /* 2 */ /* 3 */
  tab-size: 4; /* 3 */
  font-family: ui-sans-serif, system-ui, sans-serif, "Apple Color Emoji", "Segoe UI Emoji", "Segoe UI Symbol", "Noto Color Emoji"; /* 4 */
  font-feature-settings: normal; /* 5 */
  font-variation-settings: normal; /* 6 */
  -webkit-tap-highlight-color: transparent; /* 7 */
}

/*
1. Remove the margin in all browsers.
2. Inherit line-height from \`html\` so users can set them as a class directly on the \`html\` element.
*/

body:where(.pr-twp,.pr-twp *) {
  margin: 0; /* 1 */
  line-height: inherit; /* 2 */
}

/*
1. Add the correct height in Firefox.
2. Correct the inheritance of border color in Firefox. (https://bugzilla.mozilla.org/show_bug.cgi?id=190655)
3. Ensure horizontal rules are visible by default.
*/

hr:where(.pr-twp,.pr-twp *) {
  height: 0; /* 1 */
  color: inherit; /* 2 */
  border-top-width: 1px; /* 3 */
}

/*
Add the correct text decoration in Chrome, Edge, and Safari.
*/

abbr:where([title]):where(.pr-twp,.pr-twp *) {
  text-decoration: underline dotted;
}

/*
Remove the default font size and weight for headings.
*/

h1:where(.pr-twp,.pr-twp *),
h2:where(.pr-twp,.pr-twp *),
h3:where(.pr-twp,.pr-twp *),
h4:where(.pr-twp,.pr-twp *),
h5:where(.pr-twp,.pr-twp *),
h6:where(.pr-twp,.pr-twp *) {
  font-size: inherit;
  font-weight: inherit;
}

/*
Reset links to optimize for opt-in styling instead of opt-out.
*/

a:where(.pr-twp,.pr-twp *) {
  color: inherit;
  text-decoration: inherit;
}

/*
Add the correct font weight in Edge and Safari.
*/

b:where(.pr-twp,.pr-twp *),
strong:where(.pr-twp,.pr-twp *) {
  font-weight: bolder;
}

/*
1. Use the user's configured \`mono\` font-family by default.
2. Use the user's configured \`mono\` font-feature-settings by default.
3. Use the user's configured \`mono\` font-variation-settings by default.
4. Correct the odd \`em\` font sizing in all browsers.
*/

code:where(.pr-twp,.pr-twp *),
kbd:where(.pr-twp,.pr-twp *),
samp:where(.pr-twp,.pr-twp *),
pre:where(.pr-twp,.pr-twp *) {
  font-family: ui-monospace, SFMono-Regular, Menlo, Monaco, Consolas, "Liberation Mono", "Courier New", monospace; /* 1 */
  font-feature-settings: normal; /* 2 */
  font-variation-settings: normal; /* 3 */
  font-size: 1em; /* 4 */
}

/*
Add the correct font size in all browsers.
*/

small:where(.pr-twp,.pr-twp *) {
  font-size: 80%;
}

/*
Prevent \`sub\` and \`sup\` elements from affecting the line height in all browsers.
*/

sub:where(.pr-twp,.pr-twp *),
sup:where(.pr-twp,.pr-twp *) {
  font-size: 75%;
  line-height: 0;
  position: relative;
  vertical-align: baseline;
}

sub:where(.pr-twp,.pr-twp *) {
  bottom: -0.25em;
}

sup:where(.pr-twp,.pr-twp *) {
  top: -0.5em;
}

/*
1. Remove text indentation from table contents in Chrome and Safari. (https://bugs.chromium.org/p/chromium/issues/detail?id=999088, https://bugs.webkit.org/show_bug.cgi?id=201297)
2. Correct table border color inheritance in all Chrome and Safari. (https://bugs.chromium.org/p/chromium/issues/detail?id=935729, https://bugs.webkit.org/show_bug.cgi?id=195016)
3. Remove gaps between table borders by default.
*/

table:where(.pr-twp,.pr-twp *) {
  text-indent: 0; /* 1 */
  border-color: inherit; /* 2 */
  border-collapse: collapse; /* 3 */
}

/*
1. Change the font styles in all browsers.
2. Remove the margin in Firefox and Safari.
3. Remove default padding in all browsers.
*/

button:where(.pr-twp,.pr-twp *),
input:where(.pr-twp,.pr-twp *),
optgroup:where(.pr-twp,.pr-twp *),
select:where(.pr-twp,.pr-twp *),
textarea:where(.pr-twp,.pr-twp *) {
  font-family: inherit; /* 1 */
  font-feature-settings: inherit; /* 1 */
  font-variation-settings: inherit; /* 1 */
  font-size: 100%; /* 1 */
  font-weight: inherit; /* 1 */
  line-height: inherit; /* 1 */
  letter-spacing: inherit; /* 1 */
  color: inherit; /* 1 */
  margin: 0; /* 2 */
  padding: 0; /* 3 */
}

/*
Remove the inheritance of text transform in Edge and Firefox.
*/

button:where(.pr-twp,.pr-twp *),
select:where(.pr-twp,.pr-twp *) {
  text-transform: none;
}

/*
1. Correct the inability to style clickable types in iOS and Safari.
2. Remove default button styles.
*/

button:where(.pr-twp,.pr-twp *),
input:where([type='button']):where(.pr-twp,.pr-twp *),
input:where([type='reset']):where(.pr-twp,.pr-twp *),
input:where([type='submit']):where(.pr-twp,.pr-twp *) {
  -webkit-appearance: button; /* 1 */
  background-color: transparent; /* 2 */
  background-image: none; /* 2 */
}

/*
Use the modern Firefox focus style for all focusable elements.
*/

:-moz-focusring:where(.pr-twp,.pr-twp *) {
  outline: auto;
}

/*
Remove the additional \`:invalid\` styles in Firefox. (https://github.com/mozilla/gecko-dev/blob/2f9eacd9d3d995c937b4251a5557d95d494c9be1/layout/style/res/forms.css#L728-L737)
*/

:-moz-ui-invalid:where(.pr-twp,.pr-twp *) {
  box-shadow: none;
}

/*
Add the correct vertical alignment in Chrome and Firefox.
*/

progress:where(.pr-twp,.pr-twp *) {
  vertical-align: baseline;
}

/*
Correct the cursor style of increment and decrement buttons in Safari.
*/

::-webkit-inner-spin-button:where(.pr-twp,.pr-twp *),
::-webkit-outer-spin-button:where(.pr-twp,.pr-twp *) {
  height: auto;
}

/*
1. Correct the odd appearance in Chrome and Safari.
2. Correct the outline style in Safari.
*/

[type='search']:where(.pr-twp,.pr-twp *) {
  -webkit-appearance: textfield; /* 1 */
  outline-offset: -2px; /* 2 */
}

/*
Remove the inner padding in Chrome and Safari on macOS.
*/

::-webkit-search-decoration:where(.pr-twp,.pr-twp *) {
  -webkit-appearance: none;
}

/*
1. Correct the inability to style clickable types in iOS and Safari.
2. Change font properties to \`inherit\` in Safari.
*/

::-webkit-file-upload-button:where(.pr-twp,.pr-twp *) {
  -webkit-appearance: button; /* 1 */
  font: inherit; /* 2 */
}

/*
Add the correct display in Chrome and Safari.
*/

summary:where(.pr-twp,.pr-twp *) {
  display: list-item;
}

/*
Removes the default spacing and border for appropriate elements.
*/

blockquote:where(.pr-twp,.pr-twp *),
dl:where(.pr-twp,.pr-twp *),
dd:where(.pr-twp,.pr-twp *),
h1:where(.pr-twp,.pr-twp *),
h2:where(.pr-twp,.pr-twp *),
h3:where(.pr-twp,.pr-twp *),
h4:where(.pr-twp,.pr-twp *),
h5:where(.pr-twp,.pr-twp *),
h6:where(.pr-twp,.pr-twp *),
hr:where(.pr-twp,.pr-twp *),
figure:where(.pr-twp,.pr-twp *),
p:where(.pr-twp,.pr-twp *),
pre:where(.pr-twp,.pr-twp *) {
  margin: 0;
}

fieldset:where(.pr-twp,.pr-twp *) {
  margin: 0;
  padding: 0;
}

legend:where(.pr-twp,.pr-twp *) {
  padding: 0;
}

ol:where(.pr-twp,.pr-twp *),
ul:where(.pr-twp,.pr-twp *),
menu:where(.pr-twp,.pr-twp *) {
  list-style: none;
  margin: 0;
  padding: 0;
}

/*
Reset default styling for dialogs.
*/
dialog:where(.pr-twp,.pr-twp *) {
  padding: 0;
}

/*
Prevent resizing textareas horizontally by default.
*/

textarea:where(.pr-twp,.pr-twp *) {
  resize: vertical;
}

/*
1. Reset the default placeholder opacity in Firefox. (https://github.com/tailwindlabs/tailwindcss/issues/3300)
2. Set the default placeholder color to the user's configured gray 400 color.
*/

input::placeholder:where(.pr-twp,.pr-twp *),
textarea::placeholder:where(.pr-twp,.pr-twp *) {
  opacity: 1; /* 1 */
  color: #9ca3af; /* 2 */
}

/*
Set the default cursor for buttons.
*/

button:where(.pr-twp,.pr-twp *),
[role="button"]:where(.pr-twp,.pr-twp *) {
  cursor: pointer;
}

/*
Make sure disabled buttons don't get the pointer cursor.
*/
:disabled:where(.pr-twp,.pr-twp *) {
  cursor: default;
}

/*
1. Make replaced elements \`display: block\` by default. (https://github.com/mozdevs/cssremedy/issues/14)
2. Add \`vertical-align: middle\` to align replaced elements more sensibly by default. (https://github.com/jensimmons/cssremedy/issues/14#issuecomment-634934210)
   This can trigger a poorly considered lint error in some tools but is included by design.
*/

img:where(.pr-twp,.pr-twp *),
svg:where(.pr-twp,.pr-twp *),
video:where(.pr-twp,.pr-twp *),
canvas:where(.pr-twp,.pr-twp *),
audio:where(.pr-twp,.pr-twp *),
iframe:where(.pr-twp,.pr-twp *),
embed:where(.pr-twp,.pr-twp *),
object:where(.pr-twp,.pr-twp *) {
  display: block; /* 1 */
  vertical-align: middle; /* 2 */
}

/*
Constrain images and videos to the parent width and preserve their intrinsic aspect ratio. (https://github.com/mozdevs/cssremedy/issues/14)
*/

img:where(.pr-twp,.pr-twp *),
video:where(.pr-twp,.pr-twp *) {
  max-width: 100%;
  height: auto;
}

/* Make elements with the HTML hidden attribute stay hidden by default */
[hidden]:where(.pr-twp,.pr-twp *) {
  display: none;
}
  @font-face {
    font-family: 'Inter';
    font-display: 'swap';
    src: url('https://fonts.googleapis.com/css2?family=Inter:wght@100..900&display=swap');
  }

  /* Adding the preflight selector (pr-twp) to components was not changing the font as desired.
  So this piece of code adds pr-font-sans everywhere we include preflight. */
  .pr-twp {
  font-family: ui-sans-serif, system-ui, sans-serif, "Apple Color Emoji", "Segoe UI Emoji", "Segoe UI Symbol", "Noto Color Emoji";
}

  :root {
    --background: 0 0% 100%;
    --foreground: 222.2 84% 4.9%;

    --card: 0 0% 100%;
    --card-foreground: 222.2 84% 4.9%;

    --popover: 0 0% 100%;
    --popover-foreground: 222.2 84% 4.9%;

    --primary: 222.2 47.4% 11.2%;
    --primary-foreground: 210 40% 98%;

    --secondary: 210 40% 96.1%;
    --secondary-foreground: 222.2 47.4% 11.2%;

    --muted: 210 40% 96.1%;
    --muted-foreground: 215.4 16.3% 46.9%;

    --accent: 210 40% 96.1%;
    --accent-foreground: 222.2 47.4% 11.2%;

    --destructive: 0 84.2% 60.2%;
    --destructive-foreground: 210 40% 98%;

    --border: 214.3 31.8% 91.4%;
    --input: 214.3 31.8% 91.4%;
    --ring: 222.2 84% 4.9%;

    --radius: 0.5rem;
  }

  .dark {
    --background: 222.2 84% 4.9%;
    --foreground: 210 40% 98%;

    --card: 222.2 84% 4.9%;
    --card-foreground: 210 40% 98%;

    --popover: 222.2 84% 4.9%;
    --popover-foreground: 210 40% 98%;

    --primary: 210 40% 98%;
    --primary-foreground: 222.2 47.4% 11.2%;

    --secondary: 217.2 32.6% 17.5%;
    --secondary-foreground: 210 40% 98%;

    --muted: 217.2 32.6% 17.5%;
    --muted-foreground: 215 20.2% 65.1%;

    --accent: 217.2 32.6% 17.5%;
    --accent-foreground: 210 40% 98%;

    --destructive: 0 62.8% 30.6%;
    --destructive-foreground: 210 40% 98%;

    --border: 217.2 32.6% 17.5%;
    --input: 217.2 32.6% 17.5%;
    --ring: 212.7 26.8% 83.9%;
  }

  /* using color palette https://supercolorpalette.com/?scp=G0-hsl-99827A-E7DDD0-FEF4E7-FEFAF1-FFFFFF-D8E9E3-719892-07463D-0A433D-083030-041616-000000-85DBB8-F2F52E-CD3737 */
  .paratext-light {
    --background: 0 0% 100%;
    --foreground: 0 0% 0%;
    --muted: 33.9 32.4% 86.1%;
    --muted-foreground: 15.5 13.2% 53.9%;
    --popover: 0 0% 100%;
    --popover-foreground: 0 0% 0%;
    --card: 0 0% 100%;
    --card-foreground: 0 0% 0%;
    --border: 220 13% 91%;
    --input: 161.3 26.7% 88.2%;
    --primary: 173.4 82.1% 15.3%;
    --primary-foreground: 40 85.7% 97.3%;
    --secondary: 161.3 26.7% 88.2%;
    --secondary-foreground: 173.4 82.1% 15.3%;
    --accent: 161.3 26.7% 88.2%;
    --accent-foreground: 173.4 82.1% 15.3%;
    --destructive: 0 60% 51%;
    --destructive-foreground: 210 20% 98%;
    --ring: 13.5 13.2% 53.9%;
  }

  .paratext-dark {
    --background: 0 0% 0%;
    --foreground: 0 0% 100%;
    --muted: 15.5 13.2% 53.9%;
    --muted-foreground: 33.9 32.4% 86.1%;
    --popover: 180 71.4% 5%;
    --popover-foreground: 0 0% 100%;
    --card: 0 0% 0%;
    --card-foreground: 0 0% 100%;
    --border: 220 13% 20%;
    --input: 220 13% 20%;
    --primary: 161.3 26.7% 88.2%;
    --primary-foreground: 173.4 82.1% 15.3%;
    --secondary: 180 71.4% 11%;
    --secondary-foreground: 161.3 26.7% 88.2%;
    --accent: 180 71.4% 11%;
    --accent-foreground: 161.3 26.7% 88.2%;
    --destructive: 0 60% 51%;
    --destructive-foreground: 210 20% 98%;
    --ring: 13.5 13.2% 53.9%;
  }
  * {
  border-color: hsl(var(--border));
}

  body {
  background-color: hsl(var(--background));
  color: hsl(var(--foreground));
}

*, ::before, ::after {
  --tw-border-spacing-x: 0;
  --tw-border-spacing-y: 0;
  --tw-translate-x: 0;
  --tw-translate-y: 0;
  --tw-rotate: 0;
  --tw-skew-x: 0;
  --tw-skew-y: 0;
  --tw-scale-x: 1;
  --tw-scale-y: 1;
  --tw-pan-x:  ;
  --tw-pan-y:  ;
  --tw-pinch-zoom:  ;
  --tw-scroll-snap-strictness: proximity;
  --tw-gradient-from-position:  ;
  --tw-gradient-via-position:  ;
  --tw-gradient-to-position:  ;
  --tw-ordinal:  ;
  --tw-slashed-zero:  ;
  --tw-numeric-figure:  ;
  --tw-numeric-spacing:  ;
  --tw-numeric-fraction:  ;
  --tw-ring-inset:  ;
  --tw-ring-offset-width: 0px;
  --tw-ring-offset-color: #fff;
  --tw-ring-color: rgb(59 130 246 / 0.5);
  --tw-ring-offset-shadow: 0 0 #0000;
  --tw-ring-shadow: 0 0 #0000;
  --tw-shadow: 0 0 #0000;
  --tw-shadow-colored: 0 0 #0000;
  --tw-blur:  ;
  --tw-brightness:  ;
  --tw-contrast:  ;
  --tw-grayscale:  ;
  --tw-hue-rotate:  ;
  --tw-invert:  ;
  --tw-saturate:  ;
  --tw-sepia:  ;
  --tw-drop-shadow:  ;
  --tw-backdrop-blur:  ;
  --tw-backdrop-brightness:  ;
  --tw-backdrop-contrast:  ;
  --tw-backdrop-grayscale:  ;
  --tw-backdrop-hue-rotate:  ;
  --tw-backdrop-invert:  ;
  --tw-backdrop-opacity:  ;
  --tw-backdrop-saturate:  ;
  --tw-backdrop-sepia:  ;
  --tw-contain-size:  ;
  --tw-contain-layout:  ;
  --tw-contain-paint:  ;
  --tw-contain-style:  ;
}

::backdrop {
  --tw-border-spacing-x: 0;
  --tw-border-spacing-y: 0;
  --tw-translate-x: 0;
  --tw-translate-y: 0;
  --tw-rotate: 0;
  --tw-skew-x: 0;
  --tw-skew-y: 0;
  --tw-scale-x: 1;
  --tw-scale-y: 1;
  --tw-pan-x:  ;
  --tw-pan-y:  ;
  --tw-pinch-zoom:  ;
  --tw-scroll-snap-strictness: proximity;
  --tw-gradient-from-position:  ;
  --tw-gradient-via-position:  ;
  --tw-gradient-to-position:  ;
  --tw-ordinal:  ;
  --tw-slashed-zero:  ;
  --tw-numeric-figure:  ;
  --tw-numeric-spacing:  ;
  --tw-numeric-fraction:  ;
  --tw-ring-inset:  ;
  --tw-ring-offset-width: 0px;
  --tw-ring-offset-color: #fff;
  --tw-ring-color: rgb(59 130 246 / 0.5);
  --tw-ring-offset-shadow: 0 0 #0000;
  --tw-ring-shadow: 0 0 #0000;
  --tw-shadow: 0 0 #0000;
  --tw-shadow-colored: 0 0 #0000;
  --tw-blur:  ;
  --tw-brightness:  ;
  --tw-contrast:  ;
  --tw-grayscale:  ;
  --tw-hue-rotate:  ;
  --tw-invert:  ;
  --tw-saturate:  ;
  --tw-sepia:  ;
  --tw-drop-shadow:  ;
  --tw-backdrop-blur:  ;
  --tw-backdrop-brightness:  ;
  --tw-backdrop-contrast:  ;
  --tw-backdrop-grayscale:  ;
  --tw-backdrop-hue-rotate:  ;
  --tw-backdrop-invert:  ;
  --tw-backdrop-opacity:  ;
  --tw-backdrop-saturate:  ;
  --tw-backdrop-sepia:  ;
  --tw-contain-size:  ;
  --tw-contain-layout:  ;
  --tw-contain-paint:  ;
  --tw-contain-style:  ;
}
.pr-sr-only {
  position: absolute;
  width: 1px;
  height: 1px;
  padding: 0;
  margin: -1px;
  overflow: hidden;
  clip: rect(0, 0, 0, 0);
  white-space: nowrap;
  border-width: 0;
}
.pr-pointer-events-none {
  pointer-events: none;
}
.pr-fixed {
  position: fixed;
}
.pr-absolute {
  position: absolute;
}
.pr-relative {
  position: relative;
}
.pr-sticky {
  position: sticky;
}
.pr-inset-0 {
  inset: 0px;
}
.pr-inset-y-0 {
  top: 0px;
  bottom: 0px;
}
.pr-bottom-2 {
  bottom: 0.5rem;
}
.pr-left-2 {
  left: 0.5rem;
}
.pr-left-2\\.5 {
  left: 0.625rem;
}
.pr-left-\\[50\\%\\] {
  left: 50%;
}
.pr-right-3 {
  right: 0.75rem;
}
.pr-right-4 {
  right: 1rem;
}
.pr-top-0 {
  top: 0px;
}
.pr-top-1\\/2 {
  top: 50%;
}
.pr-top-2 {
  top: 0.5rem;
}
.pr-top-2\\.5 {
  top: 0.625rem;
}
.pr-top-4 {
  top: 1rem;
}
.pr-top-\\[50\\%\\] {
  top: 50%;
}
.pr-z-10 {
  z-index: 10;
}
.pr-z-30 {
  z-index: 30;
}
.pr-z-50 {
  z-index: 50;
}
.pr-col-span-2 {
  grid-column: span 2 / span 2;
}
.pr-m-1 {
  margin: 0.25rem;
}
.pr-m-2 {
  margin: 0.5rem;
}
.pr--mx-1 {
  margin-left: -0.25rem;
  margin-right: -0.25rem;
}
.pr-mx-1 {
  margin-left: 0.25rem;
  margin-right: 0.25rem;
}
.pr-mx-2 {
  margin-left: 0.5rem;
  margin-right: 0.5rem;
}
.pr-my-1 {
  margin-top: 0.25rem;
  margin-bottom: 0.25rem;
}
.pr-my-2 {
  margin-top: 0.5rem;
  margin-bottom: 0.5rem;
}
.pr-my-4 {
  margin-top: 1rem;
  margin-bottom: 1rem;
}
.pr-mb-1 {
  margin-bottom: 0.25rem;
}
.pr-mb-2 {
  margin-bottom: 0.5rem;
}
.pr-mb-20 {
  margin-bottom: 5rem;
}
.pr-me-2 {
  margin-inline-end: 0.5rem;
}
.pr-ml-1 {
  margin-left: 0.25rem;
}
.pr-ml-2 {
  margin-left: 0.5rem;
}
.pr-ml-auto {
  margin-left: auto;
}
.pr-mr-1 {
  margin-right: 0.25rem;
}
.pr-mr-2 {
  margin-right: 0.5rem;
}
.pr-ms-2 {
  margin-inline-start: 0.5rem;
}
.pr-ms-5 {
  margin-inline-start: 1.25rem;
}
.pr-ms-auto {
  margin-inline-start: auto;
}
.pr-mt-2 {
  margin-top: 0.5rem;
}
.pr-mt-20 {
  margin-top: 5rem;
}
.pr-mt-3 {
  margin-top: 0.75rem;
}
.pr-mt-4 {
  margin-top: 1rem;
}
.pr-mt-auto {
  margin-top: auto;
}
.pr-box-border {
  box-sizing: border-box;
}
.pr-box-content {
  box-sizing: content-box;
}
.pr-block {
  display: block;
}
.pr-inline-block {
  display: inline-block;
}
.pr-inline {
  display: inline;
}
.pr-flex {
  display: flex;
}
.pr-inline-flex {
  display: inline-flex;
}
.pr-grid {
  display: grid;
}
.pr-inline-grid {
  display: inline-grid;
}
.pr-hidden {
  display: none;
}
.pr-h-10 {
  height: 2.5rem;
}
.pr-h-11 {
  height: 2.75rem;
}
.pr-h-12 {
  height: 3rem;
}
.pr-h-14 {
  height: 3.5rem;
}
.pr-h-2 {
  height: 0.5rem;
}
.pr-h-24 {
  height: 6rem;
}
.pr-h-3 {
  height: 0.75rem;
}
.pr-h-3\\.5 {
  height: 0.875rem;
}
.pr-h-4 {
  height: 1rem;
}
.pr-h-5 {
  height: 1.25rem;
}
.pr-h-6 {
  height: 1.5rem;
}
.pr-h-7 {
  height: 1.75rem;
}
.pr-h-8 {
  height: 2rem;
}
.pr-h-9 {
  height: 2.25rem;
}
.pr-h-96 {
  height: 24rem;
}
.pr-h-\\[1\\.2rem\\] {
  height: 1.2rem;
}
.pr-h-\\[100\\%\\] {
  height: 100%;
}
.pr-h-\\[1px\\] {
  height: 1px;
}
.pr-h-\\[405px\\] {
  height: 405px;
}
.pr-h-\\[var\\(--radix-select-trigger-height\\)\\] {
  height: var(--radix-select-trigger-height);
}
.pr-h-full {
  height: 100%;
}
.pr-h-px {
  height: 1px;
}
.pr-max-h-96 {
  max-height: 24rem;
}
.pr-max-h-\\[300px\\] {
  max-height: 300px;
}
.pr-w-0 {
  width: 0px;
}
.pr-w-1\\/3 {
  width: 33.333333%;
}
.pr-w-10 {
  width: 2.5rem;
}
.pr-w-11 {
  width: 2.75rem;
}
.pr-w-14 {
  width: 3.5rem;
}
.pr-w-2 {
  width: 0.5rem;
}
.pr-w-20 {
  width: 5rem;
}
.pr-w-3 {
  width: 0.75rem;
}
.pr-w-3\\.5 {
  width: 0.875rem;
}
.pr-w-3\\/4 {
  width: 75%;
}
.pr-w-4 {
  width: 1rem;
}
.pr-w-5 {
  width: 1.25rem;
}
.pr-w-6 {
  width: 1.5rem;
}
.pr-w-72 {
  width: 18rem;
}
.pr-w-8 {
  width: 2rem;
}
.pr-w-9 {
  width: 2.25rem;
}
.pr-w-\\[1\\.2rem\\] {
  width: 1.2rem;
}
.pr-w-\\[100px\\] {
  width: 100px;
}
.pr-w-\\[116px\\] {
  width: 116px;
}
.pr-w-\\[124px\\] {
  width: 124px;
}
.pr-w-\\[150px\\] {
  width: 150px;
}
.pr-w-\\[1px\\] {
  width: 1px;
}
.pr-w-\\[200px\\] {
  width: 200px;
}
.pr-w-\\[350px\\] {
  width: 350px;
}
.pr-w-\\[70px\\] {
  width: 70px;
}
.pr-w-auto {
  width: auto;
}
.pr-w-full {
  width: 100%;
}
.pr-min-w-\\[8rem\\] {
  min-width: 8rem;
}
.pr-min-w-\\[var\\(--radix-select-trigger-width\\)\\] {
  min-width: var(--radix-select-trigger-width);
}
.pr-max-w-64 {
  max-width: 16rem;
}
.pr-max-w-lg {
  max-width: 32rem;
}
.pr-flex-1 {
  flex: 1 1 0%;
}
.pr-shrink-0 {
  flex-shrink: 0;
}
.pr-flex-grow {
  flex-grow: 1;
}
.pr-grow {
  flex-grow: 1;
}
.pr-caption-bottom {
  caption-side: bottom;
}
.pr--translate-y-1\\/2 {
  --tw-translate-y: -50%;
  transform: translate(var(--tw-translate-x), var(--tw-translate-y)) rotate(var(--tw-rotate)) skewX(var(--tw-skew-x)) skewY(var(--tw-skew-y)) scaleX(var(--tw-scale-x)) scaleY(var(--tw-scale-y));
}
.pr-translate-x-\\[-50\\%\\] {
  --tw-translate-x: -50%;
  transform: translate(var(--tw-translate-x), var(--tw-translate-y)) rotate(var(--tw-rotate)) skewX(var(--tw-skew-x)) skewY(var(--tw-skew-y)) scaleX(var(--tw-scale-x)) scaleY(var(--tw-scale-y));
}
.pr-translate-y-\\[-50\\%\\] {
  --tw-translate-y: -50%;
  transform: translate(var(--tw-translate-x), var(--tw-translate-y)) rotate(var(--tw-rotate)) skewX(var(--tw-skew-x)) skewY(var(--tw-skew-y)) scaleX(var(--tw-scale-x)) scaleY(var(--tw-scale-y));
}
.pr-rotate-0 {
  --tw-rotate: 0deg;
  transform: translate(var(--tw-translate-x), var(--tw-translate-y)) rotate(var(--tw-rotate)) skewX(var(--tw-skew-x)) skewY(var(--tw-skew-y)) scaleX(var(--tw-scale-x)) scaleY(var(--tw-scale-y));
}
.pr-rotate-90 {
  --tw-rotate: 90deg;
  transform: translate(var(--tw-translate-x), var(--tw-translate-y)) rotate(var(--tw-rotate)) skewX(var(--tw-skew-x)) skewY(var(--tw-skew-y)) scaleX(var(--tw-scale-x)) scaleY(var(--tw-scale-y));
}
.pr-scale-0 {
  --tw-scale-x: 0;
  --tw-scale-y: 0;
  transform: translate(var(--tw-translate-x), var(--tw-translate-y)) rotate(var(--tw-rotate)) skewX(var(--tw-skew-x)) skewY(var(--tw-skew-y)) scaleX(var(--tw-scale-x)) scaleY(var(--tw-scale-y));
}
.pr-scale-100 {
  --tw-scale-x: 1;
  --tw-scale-y: 1;
  transform: translate(var(--tw-translate-x), var(--tw-translate-y)) rotate(var(--tw-rotate)) skewX(var(--tw-skew-x)) skewY(var(--tw-skew-y)) scaleX(var(--tw-scale-x)) scaleY(var(--tw-scale-y));
}
.pr-transform {
  transform: translate(var(--tw-translate-x), var(--tw-translate-y)) rotate(var(--tw-rotate)) skewX(var(--tw-skew-x)) skewY(var(--tw-skew-y)) scaleX(var(--tw-scale-x)) scaleY(var(--tw-scale-y));
}
@keyframes pr-spin {

  to {
    transform: rotate(360deg);
  }
}
.pr-animate-spin {
  animation: pr-spin 1s linear infinite;
}
.pr-cursor-default {
  cursor: default;
}
.pr-cursor-not-allowed {
  cursor: not-allowed;
}
.pr-cursor-pointer {
  cursor: pointer;
}
.pr-touch-none {
  touch-action: none;
}
.pr-select-none {
  user-select: none;
}
.pr-list-disc {
  list-style-type: disc;
}
.pr-auto-rows-max {
  grid-auto-rows: max-content;
}
.pr-grid-cols-2 {
  grid-template-columns: repeat(2, minmax(0, 1fr));
}
.pr-flex-row {
  flex-direction: row;
}
.pr-flex-col {
  flex-direction: column;
}
.pr-flex-col-reverse {
  flex-direction: column-reverse;
}
.pr-flex-wrap {
  flex-wrap: wrap;
}
.pr-items-start {
  align-items: flex-start;
}
.pr-items-center {
  align-items: center;
}
.pr-justify-start {
  justify-content: flex-start;
}
.pr-justify-end {
  justify-content: flex-end;
}
.pr-justify-center {
  justify-content: center;
}
.pr-justify-between {
  justify-content: space-between;
}
.pr-gap-0 {
  gap: 0px;
}
.pr-gap-0\\.5 {
  gap: 0.125rem;
}
.pr-gap-1 {
  gap: 0.25rem;
}
.pr-gap-1\\.5 {
  gap: 0.375rem;
}
.pr-gap-2 {
  gap: 0.5rem;
}
.pr-gap-2\\.5 {
  gap: 0.625rem;
}
.pr-gap-3 {
  gap: 0.75rem;
}
.pr-gap-4 {
  gap: 1rem;
}
.pr-gap-6 {
  gap: 1.5rem;
}
.pr-gap-x-4 {
  column-gap: 1rem;
}
.pr-space-x-0 > :not([hidden]) ~ :not([hidden]) {
  --tw-space-x-reverse: 0;
  margin-right: calc(0px * var(--tw-space-x-reverse));
  margin-left: calc(0px * calc(1 - var(--tw-space-x-reverse)));
}
.pr-space-x-2 > :not([hidden]) ~ :not([hidden]) {
  --tw-space-x-reverse: 0;
  margin-right: calc(0.5rem * var(--tw-space-x-reverse));
  margin-left: calc(0.5rem * calc(1 - var(--tw-space-x-reverse)));
}
.pr-space-x-4 > :not([hidden]) ~ :not([hidden]) {
  --tw-space-x-reverse: 0;
  margin-right: calc(1rem * var(--tw-space-x-reverse));
  margin-left: calc(1rem * calc(1 - var(--tw-space-x-reverse)));
}
.pr-space-x-6 > :not([hidden]) ~ :not([hidden]) {
  --tw-space-x-reverse: 0;
  margin-right: calc(1.5rem * var(--tw-space-x-reverse));
  margin-left: calc(1.5rem * calc(1 - var(--tw-space-x-reverse)));
}
.pr-space-y-1 > :not([hidden]) ~ :not([hidden]) {
  --tw-space-y-reverse: 0;
  margin-top: calc(0.25rem * calc(1 - var(--tw-space-y-reverse)));
  margin-bottom: calc(0.25rem * var(--tw-space-y-reverse));
}
.pr-space-y-1\\.5 > :not([hidden]) ~ :not([hidden]) {
  --tw-space-y-reverse: 0;
  margin-top: calc(0.375rem * calc(1 - var(--tw-space-y-reverse)));
  margin-bottom: calc(0.375rem * var(--tw-space-y-reverse));
}
.pr-space-y-2 > :not([hidden]) ~ :not([hidden]) {
  --tw-space-y-reverse: 0;
  margin-top: calc(0.5rem * calc(1 - var(--tw-space-y-reverse)));
  margin-bottom: calc(0.5rem * var(--tw-space-y-reverse));
}
.pr-space-y-3 > :not([hidden]) ~ :not([hidden]) {
  --tw-space-y-reverse: 0;
  margin-top: calc(0.75rem * calc(1 - var(--tw-space-y-reverse)));
  margin-bottom: calc(0.75rem * var(--tw-space-y-reverse));
}
.pr-space-y-4 > :not([hidden]) ~ :not([hidden]) {
  --tw-space-y-reverse: 0;
  margin-top: calc(1rem * calc(1 - var(--tw-space-y-reverse)));
  margin-bottom: calc(1rem * var(--tw-space-y-reverse));
}
.pr-self-stretch {
  align-self: stretch;
}
.pr-overflow-auto {
  overflow: auto;
}
.pr-overflow-hidden {
  overflow: hidden;
}
.pr-overflow-y-auto {
  overflow-y: auto;
}
.pr-overflow-x-hidden {
  overflow-x: hidden;
}
.pr-overflow-y-hidden {
  overflow-y: hidden;
}
.pr-text-ellipsis {
  text-overflow: ellipsis;
}
.pr-whitespace-normal {
  white-space: normal;
}
.pr-whitespace-nowrap {
  white-space: nowrap;
}
.pr-text-nowrap {
  text-wrap: nowrap;
}
.pr-text-balance {
  text-wrap: balance;
}
.pr-break-words {
  overflow-wrap: break-word;
}
.pr-rounded-full {
  border-radius: 9999px;
}
.pr-rounded-lg {
  border-radius: var(--radius);
}
.pr-rounded-md {
  border-radius: calc(var(--radius) - 2px);
}
.pr-rounded-sm {
  border-radius: calc(var(--radius) - 4px);
}
.pr-rounded-s-md {
  border-start-start-radius: calc(var(--radius) - 2px);
  border-end-start-radius: calc(var(--radius) - 2px);
}
.pr-rounded-ee-none {
  border-end-end-radius: 0px;
}
.pr-rounded-se-md {
  border-start-end-radius: calc(var(--radius) - 2px);
}
.pr-rounded-ss-none {
  border-start-start-radius: 0px;
}
.pr-border {
  border-width: 1px;
}
.pr-border-0 {
  border-width: 0px;
}
.pr-border-2 {
  border-width: 2px;
}
.pr-border-b {
  border-bottom-width: 1px;
}
.pr-border-b-0 {
  border-bottom-width: 0px;
}
.pr-border-e {
  border-inline-end-width: 1px;
}
.pr-border-l {
  border-left-width: 1px;
}
.pr-border-l-2 {
  border-left-width: 2px;
}
.pr-border-r-0 {
  border-right-width: 0px;
}
.pr-border-t {
  border-top-width: 1px;
}
.pr-border-t-0 {
  border-top-width: 0px;
}
.pr-border-solid {
  border-style: solid;
}
.pr-border-dashed {
  border-style: dashed;
}
.pr-border-black {
  --tw-border-opacity: 1;
  border-color: rgb(0 0 0 / var(--tw-border-opacity));
}
.pr-border-destructive\\/50 {
  border-color: hsl(var(--destructive) / 0.5);
}
.pr-border-gray-300 {
  --tw-border-opacity: 1;
  border-color: rgb(209 213 219 / var(--tw-border-opacity));
}
.pr-border-gray-400 {
  --tw-border-opacity: 1;
  border-color: rgb(156 163 175 / var(--tw-border-opacity));
}
.pr-border-input {
  border-color: hsl(var(--input));
}
.pr-border-primary {
  border-color: hsl(var(--primary));
}
.pr-border-red-600 {
  --tw-border-opacity: 1;
  border-color: rgb(220 38 38 / var(--tw-border-opacity));
}
.pr-border-transparent {
  border-color: transparent;
}
.pr-border-l-indigo-200 {
  --tw-border-opacity: 1;
  border-left-color: rgb(199 210 254 / var(--tw-border-opacity));
}
.pr-border-l-purple-200 {
  --tw-border-opacity: 1;
  border-left-color: rgb(233 213 255 / var(--tw-border-opacity));
}
.pr-border-l-red-200 {
  --tw-border-opacity: 1;
  border-left-color: rgb(254 202 202 / var(--tw-border-opacity));
}
.pr-bg-accent {
  background-color: hsl(var(--accent));
}
.pr-bg-accent-foreground {
  background-color: hsl(var(--accent-foreground));
}
.pr-bg-amber-100 {
  --tw-bg-opacity: 1;
  background-color: rgb(254 243 199 / var(--tw-bg-opacity));
}
.pr-bg-amber-200 {
  --tw-bg-opacity: 1;
  background-color: rgb(253 230 138 / var(--tw-bg-opacity));
}
.pr-bg-amber-50 {
  --tw-bg-opacity: 1;
  background-color: rgb(255 251 235 / var(--tw-bg-opacity));
}
.pr-bg-background {
  background-color: hsl(var(--background));
}
.pr-bg-black\\/80 {
  background-color: rgb(0 0 0 / 0.8);
}
.pr-bg-blue-600 {
  --tw-bg-opacity: 1;
  background-color: rgb(37 99 235 / var(--tw-bg-opacity));
}
.pr-bg-blue-700 {
  --tw-bg-opacity: 1;
  background-color: rgb(29 78 216 / var(--tw-bg-opacity));
}
.pr-bg-border {
  background-color: hsl(var(--border));
}
.pr-bg-card {
  background-color: hsl(var(--card));
}
.pr-bg-card-foreground {
  background-color: hsl(var(--card-foreground));
}
.pr-bg-destructive {
  background-color: hsl(var(--destructive));
}
.pr-bg-destructive-foreground {
  background-color: hsl(var(--destructive-foreground));
}
.pr-bg-foreground {
  background-color: hsl(var(--foreground));
}
.pr-bg-gray-100 {
  --tw-bg-opacity: 1;
  background-color: rgb(243 244 246 / var(--tw-bg-opacity));
}
.pr-bg-gray-300 {
  --tw-bg-opacity: 1;
  background-color: rgb(209 213 219 / var(--tw-bg-opacity));
}
.pr-bg-gray-400 {
  --tw-bg-opacity: 1;
  background-color: rgb(156 163 175 / var(--tw-bg-opacity));
}
.pr-bg-input {
  background-color: hsl(var(--input));
}
.pr-bg-muted {
  background-color: hsl(var(--muted));
}
.pr-bg-muted-foreground {
  background-color: hsl(var(--muted-foreground));
}
.pr-bg-muted\\/40 {
  background-color: hsl(var(--muted) / 0.4);
}
.pr-bg-muted\\/50 {
  background-color: hsl(var(--muted) / 0.5);
}
.pr-bg-neutral-300 {
  --tw-bg-opacity: 1;
  background-color: rgb(212 212 212 / var(--tw-bg-opacity));
}
.pr-bg-popover {
  background-color: hsl(var(--popover));
}
.pr-bg-popover-foreground {
  background-color: hsl(var(--popover-foreground));
}
.pr-bg-primary {
  background-color: hsl(var(--primary));
}
.pr-bg-primary-foreground {
  background-color: hsl(var(--primary-foreground));
}
.pr-bg-ring {
  background-color: hsl(var(--ring));
}
.pr-bg-secondary {
  background-color: hsl(var(--secondary));
}
.pr-bg-secondary-foreground {
  background-color: hsl(var(--secondary-foreground));
}
.pr-bg-transparent {
  background-color: transparent;
}
.pr-bg-white {
  --tw-bg-opacity: 1;
  background-color: rgb(255 255 255 / var(--tw-bg-opacity));
}
.pr-fill-current {
  fill: currentColor;
}
.pr-p-0 {
  padding: 0px;
}
.pr-p-1 {
  padding: 0.25rem;
}
.pr-p-2 {
  padding: 0.5rem;
}
.pr-p-4 {
  padding: 1rem;
}
.pr-p-6 {
  padding: 1.5rem;
}
.pr-p-8 {
  padding: 2rem;
}
.pr-p-\\[1px\\] {
  padding: 1px;
}
.pr-px-1 {
  padding-left: 0.25rem;
  padding-right: 0.25rem;
}
.pr-px-2 {
  padding-left: 0.5rem;
  padding-right: 0.5rem;
}
.pr-px-2\\.5 {
  padding-left: 0.625rem;
  padding-right: 0.625rem;
}
.pr-px-3 {
  padding-left: 0.75rem;
  padding-right: 0.75rem;
}
.pr-px-4 {
  padding-left: 1rem;
  padding-right: 1rem;
}
.pr-px-5 {
  padding-left: 1.25rem;
  padding-right: 1.25rem;
}
.pr-px-6 {
  padding-left: 1.5rem;
  padding-right: 1.5rem;
}
.pr-px-7 {
  padding-left: 1.75rem;
  padding-right: 1.75rem;
}
.pr-px-8 {
  padding-left: 2rem;
  padding-right: 2rem;
}
.pr-py-1 {
  padding-top: 0.25rem;
  padding-bottom: 0.25rem;
}
.pr-py-1\\.5 {
  padding-top: 0.375rem;
  padding-bottom: 0.375rem;
}
.pr-py-2 {
  padding-top: 0.5rem;
  padding-bottom: 0.5rem;
}
.pr-py-3 {
  padding-top: 0.75rem;
  padding-bottom: 0.75rem;
}
.pr-py-4 {
  padding-top: 1rem;
  padding-bottom: 1rem;
}
.pr-py-6 {
  padding-top: 1.5rem;
  padding-bottom: 1.5rem;
}
.pr-pb-2 {
  padding-bottom: 0.5rem;
}
.pr-pb-3 {
  padding-bottom: 0.75rem;
}
.pr-pb-4 {
  padding-bottom: 1rem;
}
.pr-pe-2 {
  padding-inline-end: 0.5rem;
}
.pr-pl-4 {
  padding-left: 1rem;
}
.pr-pl-5 {
  padding-left: 1.25rem;
}
.pr-pl-8 {
  padding-left: 2rem;
}
.pr-pr-2 {
  padding-right: 0.5rem;
}
.pr-pr-3 {
  padding-right: 0.75rem;
}
.pr-pr-4 {
  padding-right: 1rem;
}
.pr-ps-12 {
  padding-inline-start: 3rem;
}
.pr-ps-4 {
  padding-inline-start: 1rem;
}
.pr-ps-8 {
  padding-inline-start: 2rem;
}
.pr-pt-0 {
  padding-top: 0px;
}
.pr-pt-3 {
  padding-top: 0.75rem;
}
.pr-pt-4 {
  padding-top: 1rem;
}
.pr-text-center {
  text-align: center;
}
.pr-text-right {
  text-align: right;
}
.pr-text-start {
  text-align: start;
}
.pr-text-end {
  text-align: end;
}
.pr-align-middle {
  vertical-align: middle;
}
.pr-font-sans {
  font-family: ui-sans-serif, system-ui, sans-serif, "Apple Color Emoji", "Segoe UI Emoji", "Segoe UI Symbol", "Noto Color Emoji";
}
.pr-text-2xl {
  font-size: 1.5rem;
  line-height: 2rem;
}
.pr-text-4xl {
  font-size: 2.25rem;
  line-height: 2.5rem;
}
.pr-text-5xl {
  font-size: 3rem;
  line-height: 1;
}
.pr-text-lg {
  font-size: 1.125rem;
  line-height: 1.75rem;
}
.pr-text-sm {
  font-size: 0.875rem;
  line-height: 1.25rem;
}
.pr-text-xs {
  font-size: 0.75rem;
  line-height: 1rem;
}
.pr-font-bold {
  font-weight: 700;
}
.pr-font-medium {
  font-weight: 500;
}
.pr-font-normal {
  font-weight: 400;
}
.pr-font-semibold {
  font-weight: 600;
}
.pr-uppercase {
  text-transform: uppercase;
}
.pr-capitalize {
  text-transform: capitalize;
}
.pr-not-italic {
  font-style: normal;
}
.pr-tabular-nums {
  --tw-numeric-spacing: tabular-nums;
  font-variant-numeric: var(--tw-ordinal) var(--tw-slashed-zero) var(--tw-numeric-figure) var(--tw-numeric-spacing) var(--tw-numeric-fraction);
}
.pr-leading-9 {
  line-height: 2.25rem;
}
.pr-leading-none {
  line-height: 1;
}
.pr-leading-relaxed {
  line-height: 1.625;
}
.pr-tracking-tight {
  letter-spacing: -0.025em;
}
.pr-tracking-widest {
  letter-spacing: 0.1em;
}
.pr-text-accent-foreground {
  color: hsl(var(--accent-foreground));
}
.pr-text-amber-800 {
  --tw-text-opacity: 1;
  color: rgb(146 64 14 / var(--tw-text-opacity));
}
.pr-text-amber-900 {
  --tw-text-opacity: 1;
  color: rgb(120 53 15 / var(--tw-text-opacity));
}
.pr-text-black {
  --tw-text-opacity: 1;
  color: rgb(0 0 0 / var(--tw-text-opacity));
}
.pr-text-blue-600 {
  --tw-text-opacity: 1;
  color: rgb(37 99 235 / var(--tw-text-opacity));
}
.pr-text-card-foreground {
  color: hsl(var(--card-foreground));
}
.pr-text-current {
  color: currentColor;
}
.pr-text-destructive {
  color: hsl(var(--destructive));
}
.pr-text-destructive-foreground {
  color: hsl(var(--destructive-foreground));
}
.pr-text-foreground {
  color: hsl(var(--foreground));
}
.pr-text-foreground\\/80 {
  color: hsl(var(--foreground) / 0.8);
}
.pr-text-gray-500 {
  --tw-text-opacity: 1;
  color: rgb(107 114 128 / var(--tw-text-opacity));
}
.pr-text-gray-600 {
  --tw-text-opacity: 1;
  color: rgb(75 85 99 / var(--tw-text-opacity));
}
.pr-text-gray-700 {
  --tw-text-opacity: 1;
  color: rgb(55 65 81 / var(--tw-text-opacity));
}
.pr-text-gray-800 {
  --tw-text-opacity: 1;
  color: rgb(31 41 55 / var(--tw-text-opacity));
}
.pr-text-inherit {
  color: inherit;
}
.pr-text-muted-foreground {
  color: hsl(var(--muted-foreground));
}
.pr-text-popover-foreground {
  color: hsl(var(--popover-foreground));
}
.pr-text-primary {
  color: hsl(var(--primary));
}
.pr-text-primary-foreground {
  color: hsl(var(--primary-foreground));
}
.pr-text-red-600 {
  --tw-text-opacity: 1;
  color: rgb(220 38 38 / var(--tw-text-opacity));
}
.pr-text-secondary-foreground {
  color: hsl(var(--secondary-foreground));
}
.pr-text-slate-900 {
  --tw-text-opacity: 1;
  color: rgb(15 23 42 / var(--tw-text-opacity));
}
.pr-text-white {
  --tw-text-opacity: 1;
  color: rgb(255 255 255 / var(--tw-text-opacity));
}
.pr-text-yellow-900 {
  --tw-text-opacity: 1;
  color: rgb(113 63 18 / var(--tw-text-opacity));
}
.pr-underline {
  text-decoration-line: underline;
}
.pr-underline-offset-4 {
  text-underline-offset: 4px;
}
.pr-opacity-0 {
  opacity: 0;
}
.pr-opacity-50 {
  opacity: 0.5;
}
.pr-opacity-60 {
  opacity: 0.6;
}
.pr-opacity-70 {
  opacity: 0.7;
}
.pr-shadow-lg {
  --tw-shadow: 0 10px 15px -3px rgb(0 0 0 / 0.1), 0 4px 6px -4px rgb(0 0 0 / 0.1);
  --tw-shadow-colored: 0 10px 15px -3px var(--tw-shadow-color), 0 4px 6px -4px var(--tw-shadow-color);
  box-shadow: var(--tw-ring-offset-shadow, 0 0 #0000), var(--tw-ring-shadow, 0 0 #0000), var(--tw-shadow);
}
.pr-shadow-md {
  --tw-shadow: 0 4px 6px -1px rgb(0 0 0 / 0.1), 0 2px 4px -2px rgb(0 0 0 / 0.1);
  --tw-shadow-colored: 0 4px 6px -1px var(--tw-shadow-color), 0 2px 4px -2px var(--tw-shadow-color);
  box-shadow: var(--tw-ring-offset-shadow, 0 0 #0000), var(--tw-ring-shadow, 0 0 #0000), var(--tw-shadow);
}
.pr-shadow-none {
  --tw-shadow: 0 0 #0000;
  --tw-shadow-colored: 0 0 #0000;
  box-shadow: var(--tw-ring-offset-shadow, 0 0 #0000), var(--tw-ring-shadow, 0 0 #0000), var(--tw-shadow);
}
.pr-shadow-sm {
  --tw-shadow: 0 1px 2px 0 rgb(0 0 0 / 0.05);
  --tw-shadow-colored: 0 1px 2px 0 var(--tw-shadow-color);
  box-shadow: var(--tw-ring-offset-shadow, 0 0 #0000), var(--tw-ring-shadow, 0 0 #0000), var(--tw-shadow);
}
.pr-outline-none {
  outline: 2px solid transparent;
  outline-offset: 2px;
}
.pr-ring-0 {
  --tw-ring-offset-shadow: var(--tw-ring-inset) 0 0 0 var(--tw-ring-offset-width) var(--tw-ring-offset-color);
  --tw-ring-shadow: var(--tw-ring-inset) 0 0 0 calc(0px + var(--tw-ring-offset-width)) var(--tw-ring-color);
  box-shadow: var(--tw-ring-offset-shadow), var(--tw-ring-shadow), var(--tw-shadow, 0 0 #0000);
}
.pr-ring-offset-background {
  --tw-ring-offset-color: hsl(var(--background));
}
.pr-transition {
  transition-property: color, background-color, border-color, text-decoration-color, fill, stroke, opacity, box-shadow, transform, filter, backdrop-filter;
  transition-timing-function: cubic-bezier(0.4, 0, 0.2, 1);
  transition-duration: 150ms;
}
.pr-transition-all {
  transition-property: all;
  transition-timing-function: cubic-bezier(0.4, 0, 0.2, 1);
  transition-duration: 150ms;
}
.pr-transition-colors {
  transition-property: color, background-color, border-color, text-decoration-color, fill, stroke;
  transition-timing-function: cubic-bezier(0.4, 0, 0.2, 1);
  transition-duration: 150ms;
}
.pr-transition-opacity {
  transition-property: opacity;
  transition-timing-function: cubic-bezier(0.4, 0, 0.2, 1);
  transition-duration: 150ms;
}
.pr-transition-transform {
  transition-property: transform;
  transition-timing-function: cubic-bezier(0.4, 0, 0.2, 1);
  transition-duration: 150ms;
}
.pr-duration-200 {
  transition-duration: 200ms;
}
.pr-duration-300 {
  transition-duration: 300ms;
}
.pr-ease-in-out {
  transition-timing-function: cubic-bezier(0.4, 0, 0.2, 1);
}
@keyframes enter {

  from {
    opacity: var(--tw-enter-opacity, 1);
    transform: translate3d(var(--tw-enter-translate-x, 0), var(--tw-enter-translate-y, 0), 0) scale3d(var(--tw-enter-scale, 1), var(--tw-enter-scale, 1), var(--tw-enter-scale, 1)) rotate(var(--tw-enter-rotate, 0));
  }
}
@keyframes exit {

  to {
    opacity: var(--tw-exit-opacity, 1);
    transform: translate3d(var(--tw-exit-translate-x, 0), var(--tw-exit-translate-y, 0), 0) scale3d(var(--tw-exit-scale, 1), var(--tw-exit-scale, 1), var(--tw-exit-scale, 1)) rotate(var(--tw-exit-rotate, 0));
  }
}
.pr-duration-200 {
  animation-duration: 200ms;
}
.pr-duration-300 {
  animation-duration: 300ms;
}
.pr-ease-in-out {
  animation-timing-function: cubic-bezier(0.4, 0, 0.2, 1);
}
.\\*\\:pr-m-4 > * {
  margin: 1rem;
}
.file\\:pr-border-0::file-selector-button {
  border-width: 0px;
}
.file\\:pr-bg-transparent::file-selector-button {
  background-color: transparent;
}
.file\\:pr-text-sm::file-selector-button {
  font-size: 0.875rem;
  line-height: 1.25rem;
}
.file\\:pr-font-medium::file-selector-button {
  font-weight: 500;
}
.placeholder\\:pr-text-muted-foreground::placeholder {
  color: hsl(var(--muted-foreground));
}
.hover\\:pr-border-blue-600:hover {
  --tw-border-opacity: 1;
  border-color: rgb(37 99 235 / var(--tw-border-opacity));
}
.hover\\:pr-bg-accent:hover {
  background-color: hsl(var(--accent));
}
.hover\\:pr-bg-blue-700:hover {
  --tw-bg-opacity: 1;
  background-color: rgb(29 78 216 / var(--tw-bg-opacity));
}
.hover\\:pr-bg-destructive\\/90:hover {
  background-color: hsl(var(--destructive) / 0.9);
}
.hover\\:pr-bg-gray-400:hover {
  --tw-bg-opacity: 1;
  background-color: rgb(156 163 175 / var(--tw-bg-opacity));
}
.hover\\:pr-bg-muted:hover {
  background-color: hsl(var(--muted));
}
.hover\\:pr-bg-muted\\/50:hover {
  background-color: hsl(var(--muted) / 0.5);
}
.hover\\:pr-bg-primary\\/90:hover {
  background-color: hsl(var(--primary) / 0.9);
}
.hover\\:pr-bg-secondary\\/80:hover {
  background-color: hsl(var(--secondary) / 0.8);
}
.hover\\:pr-bg-white:hover {
  --tw-bg-opacity: 1;
  background-color: rgb(255 255 255 / var(--tw-bg-opacity));
}
.hover\\:pr-text-accent-foreground:hover {
  color: hsl(var(--accent-foreground));
}
.hover\\:pr-text-blue-600:hover {
  --tw-text-opacity: 1;
  color: rgb(37 99 235 / var(--tw-text-opacity));
}
.hover\\:pr-text-foreground:hover {
  color: hsl(var(--foreground));
}
.hover\\:pr-text-muted-foreground:hover {
  color: hsl(var(--muted-foreground));
}
.hover\\:pr-text-white:hover {
  --tw-text-opacity: 1;
  color: rgb(255 255 255 / var(--tw-text-opacity));
}
.hover\\:pr-underline:hover {
  text-decoration-line: underline;
}
.hover\\:pr-opacity-100:hover {
  opacity: 1;
}
.focus\\:pr-bg-accent:focus {
  background-color: hsl(var(--accent));
}
.focus\\:pr-text-accent-foreground:focus {
  color: hsl(var(--accent-foreground));
}
.focus\\:pr-outline-none:focus {
  outline: 2px solid transparent;
  outline-offset: 2px;
}
.focus\\:pr-ring-2:focus {
  --tw-ring-offset-shadow: var(--tw-ring-inset) 0 0 0 var(--tw-ring-offset-width) var(--tw-ring-offset-color);
  --tw-ring-shadow: var(--tw-ring-inset) 0 0 0 calc(2px + var(--tw-ring-offset-width)) var(--tw-ring-color);
  box-shadow: var(--tw-ring-offset-shadow), var(--tw-ring-shadow), var(--tw-shadow, 0 0 #0000);
}
.focus\\:pr-ring-ring:focus {
  --tw-ring-color: hsl(var(--ring));
}
.focus\\:pr-ring-offset-2:focus {
  --tw-ring-offset-width: 2px;
}
.focus-visible\\:pr-outline-none:focus-visible {
  outline: 2px solid transparent;
  outline-offset: 2px;
}
.focus-visible\\:pr-ring-2:focus-visible {
  --tw-ring-offset-shadow: var(--tw-ring-inset) 0 0 0 var(--tw-ring-offset-width) var(--tw-ring-offset-color);
  --tw-ring-shadow: var(--tw-ring-inset) 0 0 0 calc(2px + var(--tw-ring-offset-width)) var(--tw-ring-color);
  box-shadow: var(--tw-ring-offset-shadow), var(--tw-ring-shadow), var(--tw-shadow, 0 0 #0000);
}
.focus-visible\\:pr-ring-\\[color\\:hsl\\(2400o2c 5\\%0o2c 64\\.9\\%\\)\\]:focus-visible {
  --tw-ring-opacity: 1;
  --tw-ring-color: hsl(240 5% 64.9% / var(--tw-ring-opacity));
}
.focus-visible\\:pr-ring-ring:focus-visible {
  --tw-ring-color: hsl(var(--ring));
}
.focus-visible\\:pr-ring-offset-2:focus-visible {
  --tw-ring-offset-width: 2px;
}
.focus-visible\\:pr-ring-offset-background:focus-visible {
  --tw-ring-offset-color: hsl(var(--background));
}
.disabled\\:pr-pointer-events-none:disabled {
  pointer-events: none;
}
.disabled\\:pr-cursor-not-allowed:disabled {
  cursor: not-allowed;
}
.disabled\\:pr-opacity-50:disabled {
  opacity: 0.5;
}
.pr-group:hover .group-hover\\:pr-opacity-100 {
  opacity: 1;
}
.pr-peer:disabled ~ .peer-disabled\\:pr-cursor-not-allowed {
  cursor: not-allowed;
}
.pr-peer:disabled ~ .peer-disabled\\:pr-opacity-70 {
  opacity: 0.7;
}
.data-\\[disabled\\=true\\]\\:pr-pointer-events-none[data-disabled=true] {
  pointer-events: none;
}
.data-\\[disabled\\]\\:pr-pointer-events-none[data-disabled] {
  pointer-events: none;
}
.data-\\[side\\=bottom\\]\\:pr-translate-y-1[data-side=bottom] {
  --tw-translate-y: 0.25rem;
  transform: translate(var(--tw-translate-x), var(--tw-translate-y)) rotate(var(--tw-rotate)) skewX(var(--tw-skew-x)) skewY(var(--tw-skew-y)) scaleX(var(--tw-scale-x)) scaleY(var(--tw-scale-y));
}
.data-\\[side\\=left\\]\\:pr--translate-x-1[data-side=left] {
  --tw-translate-x: -0.25rem;
  transform: translate(var(--tw-translate-x), var(--tw-translate-y)) rotate(var(--tw-rotate)) skewX(var(--tw-skew-x)) skewY(var(--tw-skew-y)) scaleX(var(--tw-scale-x)) scaleY(var(--tw-scale-y));
}
.data-\\[side\\=right\\]\\:pr-translate-x-1[data-side=right] {
  --tw-translate-x: 0.25rem;
  transform: translate(var(--tw-translate-x), var(--tw-translate-y)) rotate(var(--tw-rotate)) skewX(var(--tw-skew-x)) skewY(var(--tw-skew-y)) scaleX(var(--tw-scale-x)) scaleY(var(--tw-scale-y));
}
.data-\\[side\\=top\\]\\:pr--translate-y-1[data-side=top] {
  --tw-translate-y: -0.25rem;
  transform: translate(var(--tw-translate-x), var(--tw-translate-y)) rotate(var(--tw-rotate)) skewX(var(--tw-skew-x)) skewY(var(--tw-skew-y)) scaleX(var(--tw-scale-x)) scaleY(var(--tw-scale-y));
}
.data-\\[state\\=checked\\]\\:pr-translate-x-5[data-state=checked] {
  --tw-translate-x: 1.25rem;
  transform: translate(var(--tw-translate-x), var(--tw-translate-y)) rotate(var(--tw-rotate)) skewX(var(--tw-skew-x)) skewY(var(--tw-skew-y)) scaleX(var(--tw-scale-x)) scaleY(var(--tw-scale-y));
}
.data-\\[state\\=unchecked\\]\\:pr-translate-x-0[data-state=unchecked] {
  --tw-translate-x: 0px;
  transform: translate(var(--tw-translate-x), var(--tw-translate-y)) rotate(var(--tw-rotate)) skewX(var(--tw-skew-x)) skewY(var(--tw-skew-y)) scaleX(var(--tw-scale-x)) scaleY(var(--tw-scale-y));
}
.data-\\[highlighted\\]\\:pr-bg-amber-100[data-highlighted] {
  --tw-bg-opacity: 1;
  background-color: rgb(254 243 199 / var(--tw-bg-opacity));
}
.data-\\[selected\\=true\\]\\:pr-bg-accent[data-selected=true] {
  background-color: hsl(var(--accent));
}
.data-\\[state\\=active\\]\\:pr-bg-background[data-state=active] {
  background-color: hsl(var(--background));
}
.data-\\[state\\=checked\\]\\:pr-bg-primary[data-state=checked] {
  background-color: hsl(var(--primary));
}
.data-\\[state\\=on\\]\\:pr-bg-accent[data-state=on] {
  background-color: hsl(var(--accent));
}
.data-\\[state\\=open\\]\\:pr-bg-accent[data-state=open] {
  background-color: hsl(var(--accent));
}
.data-\\[state\\=selected\\]\\:pr-bg-muted[data-state=selected] {
  background-color: hsl(var(--muted));
}
.data-\\[state\\=unchecked\\]\\:pr-bg-input[data-state=unchecked] {
  background-color: hsl(var(--input));
}
.data-\\[selected\\=true\\]\\:pr-text-accent-foreground[data-selected=true] {
  color: hsl(var(--accent-foreground));
}
.data-\\[state\\=active\\]\\:pr-text-foreground[data-state=active] {
  color: hsl(var(--foreground));
}
.data-\\[state\\=checked\\]\\:pr-text-primary-foreground[data-state=checked] {
  color: hsl(var(--primary-foreground));
}
.data-\\[state\\=on\\]\\:pr-text-accent-foreground[data-state=on] {
  color: hsl(var(--accent-foreground));
}
.data-\\[state\\=open\\]\\:pr-text-muted-foreground[data-state=open] {
  color: hsl(var(--muted-foreground));
}
.data-\\[disabled\\=true\\]\\:pr-opacity-50[data-disabled=true] {
  opacity: 0.5;
}
.data-\\[disabled\\]\\:pr-opacity-50[data-disabled] {
  opacity: 0.5;
}
.data-\\[state\\=active\\]\\:pr-shadow-sm[data-state=active] {
  --tw-shadow: 0 1px 2px 0 rgb(0 0 0 / 0.05);
  --tw-shadow-colored: 0 1px 2px 0 var(--tw-shadow-color);
  box-shadow: var(--tw-ring-offset-shadow, 0 0 #0000), var(--tw-ring-shadow, 0 0 #0000), var(--tw-shadow);
}
.data-\\[state\\=open\\]\\:pr-animate-in[data-state=open] {
  animation-name: enter;
  animation-duration: 150ms;
  --tw-enter-opacity: initial;
  --tw-enter-scale: initial;
  --tw-enter-rotate: initial;
  --tw-enter-translate-x: initial;
  --tw-enter-translate-y: initial;
}
.data-\\[state\\=closed\\]\\:pr-animate-out[data-state=closed] {
  animation-name: exit;
  animation-duration: 150ms;
  --tw-exit-opacity: initial;
  --tw-exit-scale: initial;
  --tw-exit-rotate: initial;
  --tw-exit-translate-x: initial;
  --tw-exit-translate-y: initial;
}
.data-\\[state\\=closed\\]\\:pr-fade-out-0[data-state=closed] {
  --tw-exit-opacity: 0;
}
.data-\\[state\\=open\\]\\:pr-fade-in-0[data-state=open] {
  --tw-enter-opacity: 0;
}
.data-\\[state\\=closed\\]\\:pr-zoom-out-95[data-state=closed] {
  --tw-exit-scale: .95;
}
.data-\\[state\\=open\\]\\:pr-zoom-in-95[data-state=open] {
  --tw-enter-scale: .95;
}
.data-\\[side\\=bottom\\]\\:pr-slide-in-from-top-2[data-side=bottom] {
  --tw-enter-translate-y: -0.5rem;
}
.data-\\[side\\=left\\]\\:pr-slide-in-from-right-2[data-side=left] {
  --tw-enter-translate-x: 0.5rem;
}
.data-\\[side\\=right\\]\\:pr-slide-in-from-left-2[data-side=right] {
  --tw-enter-translate-x: -0.5rem;
}
.data-\\[side\\=top\\]\\:pr-slide-in-from-bottom-2[data-side=top] {
  --tw-enter-translate-y: 0.5rem;
}
.data-\\[state\\=closed\\]\\:pr-slide-out-to-left-1\\/2[data-state=closed] {
  --tw-exit-translate-x: -50%;
}
.data-\\[state\\=closed\\]\\:pr-slide-out-to-top-\\[48\\%\\][data-state=closed] {
  --tw-exit-translate-y: -48%;
}
.data-\\[state\\=open\\]\\:pr-slide-in-from-left-1\\/2[data-state=open] {
  --tw-enter-translate-x: -50%;
}
.data-\\[state\\=open\\]\\:pr-slide-in-from-top-\\[48\\%\\][data-state=open] {
  --tw-enter-translate-y: -48%;
}
@media (min-width: 640px) {

  .sm\\:pr-not-sr-only {
    position: static;
    width: auto;
    height: auto;
    padding: 0;
    margin: 0;
    overflow: visible;
    clip: auto;
    white-space: normal;
  }

  .sm\\:pr-static {
    position: static;
  }

  .sm\\:pr-col-span-2 {
    grid-column: span 2 / span 2;
  }

  .sm\\:pr-flex {
    display: flex;
  }

  .sm\\:pr-table-cell {
    display: table-cell;
  }

  .sm\\:pr-hidden {
    display: none;
  }

  .sm\\:pr-grid-cols-2 {
    grid-template-columns: repeat(2, minmax(0, 1fr));
  }

  .sm\\:pr-flex-row {
    flex-direction: row;
  }

  .sm\\:pr-justify-end {
    justify-content: flex-end;
  }

  .sm\\:pr-gap-4 {
    gap: 1rem;
  }

  .sm\\:pr-space-x-2 > :not([hidden]) ~ :not([hidden]) {
    --tw-space-x-reverse: 0;
    margin-right: calc(0.5rem * var(--tw-space-x-reverse));
    margin-left: calc(0.5rem * calc(1 - var(--tw-space-x-reverse)));
  }

  .sm\\:pr-rounded-lg {
    border-radius: var(--radius);
  }

  .sm\\:pr-border-0 {
    border-width: 0px;
  }

  .sm\\:pr-bg-transparent {
    background-color: transparent;
  }

  .sm\\:pr-px-6 {
    padding-left: 1.5rem;
    padding-right: 1.5rem;
  }

  .sm\\:pr-py-0 {
    padding-top: 0px;
    padding-bottom: 0px;
  }

  .sm\\:pr-py-4 {
    padding-top: 1rem;
    padding-bottom: 1rem;
  }

  .sm\\:pr-py-5 {
    padding-top: 1.25rem;
    padding-bottom: 1.25rem;
  }

  .sm\\:pr-pl-14 {
    padding-left: 3.5rem;
  }

  .sm\\:pr-text-left {
    text-align: left;
  }
}
@media (min-width: 768px) {

  .md\\:pr-inline {
    display: inline;
  }

  .md\\:pr-flex {
    display: flex;
  }

  .md\\:pr-table-cell {
    display: table-cell;
  }

  .md\\:pr-h-8 {
    height: 2rem;
  }

  .md\\:pr-w-8 {
    width: 2rem;
  }

  .md\\:pr-w-\\[200px\\] {
    width: 200px;
  }

  .md\\:pr-grow-0 {
    flex-grow: 0;
  }

  .md\\:pr-grid-cols-4 {
    grid-template-columns: repeat(4, minmax(0, 1fr));
  }

  .md\\:pr-gap-8 {
    gap: 2rem;
  }

  .md\\:pr-text-base {
    font-size: 1rem;
    line-height: 1.5rem;
  }
}
@media (min-width: 1024px) {

  .lg\\:pr-sr-only {
    position: absolute;
    width: 1px;
    height: 1px;
    padding: 0;
    margin: -1px;
    overflow: hidden;
    clip: rect(0, 0, 0, 0);
    white-space: nowrap;
    border-width: 0;
  }

  .lg\\:pr-col-span-2 {
    grid-column: span 2 / span 2;
  }

  .lg\\:pr-flex {
    display: flex;
  }

  .lg\\:pr-w-\\[336px\\] {
    width: 336px;
  }

  .lg\\:pr-grid-cols-2 {
    grid-template-columns: repeat(2, minmax(0, 1fr));
  }

  .lg\\:pr-grid-cols-3 {
    grid-template-columns: repeat(3, minmax(0, 1fr));
  }

  .lg\\:pr-space-x-8 > :not([hidden]) ~ :not([hidden]) {
    --tw-space-x-reverse: 0;
    margin-right: calc(2rem * var(--tw-space-x-reverse));
    margin-left: calc(2rem * calc(1 - var(--tw-space-x-reverse)));
  }
}
@media (min-width: 1280px) {

  .xl\\:pr-not-sr-only {
    position: static;
    width: auto;
    height: auto;
    padding: 0;
    margin: 0;
    overflow: visible;
    clip: auto;
    white-space: normal;
  }

  .xl\\:pr-grid-cols-3 {
    grid-template-columns: repeat(3, minmax(0, 1fr));
  }

  .xl\\:pr-grid-cols-4 {
    grid-template-columns: repeat(4, minmax(0, 1fr));
  }

  .xl\\:pr-whitespace-nowrap {
    white-space: nowrap;
  }
}
@media (prefers-color-scheme: dark) {

  .dark\\:pr--rotate-90 {
    --tw-rotate: -90deg;
    transform: translate(var(--tw-translate-x), var(--tw-translate-y)) rotate(var(--tw-rotate)) skewX(var(--tw-skew-x)) skewY(var(--tw-skew-y)) scaleX(var(--tw-scale-x)) scaleY(var(--tw-scale-y));
  }

  .dark\\:pr-rotate-0 {
    --tw-rotate: 0deg;
    transform: translate(var(--tw-translate-x), var(--tw-translate-y)) rotate(var(--tw-rotate)) skewX(var(--tw-skew-x)) skewY(var(--tw-skew-y)) scaleX(var(--tw-scale-x)) scaleY(var(--tw-scale-y));
  }

  .dark\\:pr-scale-0 {
    --tw-scale-x: 0;
    --tw-scale-y: 0;
    transform: translate(var(--tw-translate-x), var(--tw-translate-y)) rotate(var(--tw-rotate)) skewX(var(--tw-skew-x)) skewY(var(--tw-skew-y)) scaleX(var(--tw-scale-x)) scaleY(var(--tw-scale-y));
  }

  .dark\\:pr-scale-100 {
    --tw-scale-x: 1;
    --tw-scale-y: 1;
    transform: translate(var(--tw-translate-x), var(--tw-translate-y)) rotate(var(--tw-rotate)) skewX(var(--tw-skew-x)) skewY(var(--tw-skew-y)) scaleX(var(--tw-scale-x)) scaleY(var(--tw-scale-y));
  }

  .dark\\:pr-border-destructive {
    border-color: hsl(var(--destructive));
  }
}
.\\[\\&\\:has\\(\\[role\\=checkbox\\]\\)\\]\\:pr-pe-0:has([role=checkbox]) {
  padding-inline-end: 0px;
}
.\\[\\&\\>span\\]\\:pr-line-clamp-1>span {
  overflow: hidden;
  display: -webkit-box;
  -webkit-box-orient: vertical;
  -webkit-line-clamp: 1;
}
.\\[\\&\\>svg\\+div\\]\\:pr-translate-y-\\[-3px\\]>svg+div {
  --tw-translate-y: -3px;
  transform: translate(var(--tw-translate-x), var(--tw-translate-y)) rotate(var(--tw-rotate)) skewX(var(--tw-skew-x)) skewY(var(--tw-skew-y)) scaleX(var(--tw-scale-x)) scaleY(var(--tw-scale-y));
}
.\\[\\&\\>svg\\]\\:pr-absolute>svg {
  position: absolute;
}
.\\[\\&\\>svg\\]\\:pr-left-4>svg {
  left: 1rem;
}
.\\[\\&\\>svg\\]\\:pr-top-4>svg {
  top: 1rem;
}
.\\[\\&\\>svg\\]\\:pr-text-destructive>svg {
  color: hsl(var(--destructive));
}
.\\[\\&\\>svg\\]\\:pr-text-foreground>svg {
  color: hsl(var(--foreground));
}
.\\[\\&\\>svg\\~\\*\\]\\:pr-pl-7>svg~* {
  padding-left: 1.75rem;
}
.\\[\\&\\>tr\\]\\:last\\:pr-border-b-0:last-child>tr {
  border-bottom-width: 0px;
}
.\\[\\&_\\[cmdk-group-heading\\]\\]\\:pr-px-2 [cmdk-group-heading] {
  padding-left: 0.5rem;
  padding-right: 0.5rem;
}
.\\[\\&_\\[cmdk-group-heading\\]\\]\\:pr-py-1\\.5 [cmdk-group-heading] {
  padding-top: 0.375rem;
  padding-bottom: 0.375rem;
}
.\\[\\&_\\[cmdk-group-heading\\]\\]\\:pr-text-xs [cmdk-group-heading] {
  font-size: 0.75rem;
  line-height: 1rem;
}
.\\[\\&_\\[cmdk-group-heading\\]\\]\\:pr-font-medium [cmdk-group-heading] {
  font-weight: 500;
}
.\\[\\&_\\[cmdk-group-heading\\]\\]\\:pr-text-muted-foreground [cmdk-group-heading] {
  color: hsl(var(--muted-foreground));
}
.\\[\\&_\\[cmdk-group\\]\\:not\\(\\[hidden\\]\\)_\\~\\[cmdk-group\\]\\]\\:pr-pt-0 [cmdk-group]:not([hidden]) ~[cmdk-group] {
  padding-top: 0px;
}
.\\[\\&_\\[cmdk-group\\]\\]\\:pr-px-2 [cmdk-group] {
  padding-left: 0.5rem;
  padding-right: 0.5rem;
}
.\\[\\&_\\[cmdk-input-wrapper\\]_svg\\]\\:pr-h-5 [cmdk-input-wrapper] svg {
  height: 1.25rem;
}
.\\[\\&_\\[cmdk-input-wrapper\\]_svg\\]\\:pr-w-5 [cmdk-input-wrapper] svg {
  width: 1.25rem;
}
.\\[\\&_\\[cmdk-input\\]\\]\\:pr-h-12 [cmdk-input] {
  height: 3rem;
}
.\\[\\&_\\[cmdk-item\\]\\]\\:pr-px-2 [cmdk-item] {
  padding-left: 0.5rem;
  padding-right: 0.5rem;
}
.\\[\\&_\\[cmdk-item\\]\\]\\:pr-py-3 [cmdk-item] {
  padding-top: 0.75rem;
  padding-bottom: 0.75rem;
}
.\\[\\&_\\[cmdk-item\\]_svg\\]\\:pr-h-5 [cmdk-item] svg {
  height: 1.25rem;
}
.\\[\\&_\\[cmdk-item\\]_svg\\]\\:pr-w-5 [cmdk-item] svg {
  width: 1.25rem;
}
.\\[\\&_p\\]\\:pr-leading-relaxed p {
  line-height: 1.625;
}
.\\[\\&_tr\\:last-child\\]\\:pr-border-0 tr:last-child {
  border-width: 0px;
}
.\\[\\&_tr\\]\\:pr-border-b tr {
  border-bottom-width: 1px;
}
<<<<<<< HEAD
.papi-checkbox {
  background-color: transparent;
=======
.check-item {
  flex-wrap: wrap;
  vertical-align: middle;
}

.papi-checkbox {
  display: block;
}
.papi-checkbox {
  background-color: transparent;
}

.papi-checkbox.error {
  color: #f00;
}

.papi-checkbox.error:hover {
  background-color: rgba(255, 0, 0, 0.2);
}

.papi-checkbox.paratext {
  color: greenyellow;
}

.papi-checkbox-label.paratext {
  color: darkgreen;
}

.papi-checkbox.paratext:hover {
  background-color: rgba(0, 100, 0, 0.3);
}

.papi-checkbox.paratext.bright {
  color: darkgreen;
}

.papi-checkbox-label.paratext.bright {
  background-color: greenyellow;
}

.papi-checkbox.paratext.bright:hover {
  background-color: rgba(173, 255, 47, 0.3);
}

.papi-checkbox.below,
.papi-checkbox.above {
  text-align: center;
}
.papi-multi-column-menu {
  background-color: rgb(222, 222, 222);
  display: flex;
  flex-direction: column;
  padding-left: 3px;
  padding-right: 3px;
>>>>>>> e9053989
}

.papi-checkbox.error {
  color: #f00;
}

.papi-checkbox.error:hover {
  background-color: rgba(255, 0, 0, 0.2);
}

.papi-checkbox.paratext {
  color: greenyellow;
}

.papi-checkbox-label.paratext {
  color: darkgreen;
}

<<<<<<< HEAD
.papi-checkbox.paratext:hover {
  background-color: rgba(0, 100, 0, 0.3);
=======
.papi-multi-column-menu.paratext.bright {
  color: rgb(76, 106, 76);
  background-color: rgb(214, 255, 152);
}
.papi-context-menu-target {
  white-space: nowrap;
  cursor: context-menu;
}

.papi-context-menu-target * {
  white-space: normal;
}

.papi-context-menu-target:hover {
  box-shadow: 0 0 10px rgba(0, 0, 0, 0.07); /* Faint shadowy background */
}

.papi-context-menu-target.paratext:hover {
  box-shadow: 0 0 10px rgba(0, 100, 0, 0.07); /* Faint shadowy background */
}

.papi-context-menu-target.paratext.bright:hover {
  box-shadow: 0 0 10px rgba(173, 255, 47, 0.07); /* Faint shadowy background */
}

.papi-context-menu.paratext ul {
  background-color: rgb(76, 106, 76);
  color: rgb(214, 255, 152);
}

.papi-context-menu.paratext.bright ul {
  color: rgb(76, 106, 76);
  background-color: rgb(214, 255, 152);
}
.papi-icon-button {
  border: 0;
  border-radius: 3em;
  cursor: pointer;
  display: inline-block;
>>>>>>> e9053989
}

.papi-checkbox.paratext.bright {
  color: darkgreen;
}

.papi-checkbox-label.paratext.bright {
  background-color: greenyellow;
}

.papi-checkbox.paratext.bright:hover {
  background-color: rgba(173, 255, 47, 0.3);
}

.papi-checkbox.below,
.papi-checkbox.above {
  text-align: center;
}
.banded-row:hover {
  cursor: pointer;
}

.banded-row[data-state="selected"]:hover {
  cursor: default;
}
<<<<<<< HEAD
.papi-context-menu-target {
  white-space: nowrap;
  cursor: context-menu;
}

.papi-context-menu-target * {
  white-space: normal;
}

.papi-context-menu-target:hover {
  box-shadow: 0 0 10px rgba(0, 0, 0, 0.07); /* Faint shadowy background */
}

.papi-context-menu-target.paratext:hover {
  box-shadow: 0 0 10px rgba(0, 100, 0, 0.07); /* Faint shadowy background */
}

.papi-context-menu-target.paratext.bright:hover {
  box-shadow: 0 0 10px rgba(173, 255, 47, 0.07); /* Faint shadowy background */
}

.papi-context-menu.paratext ul {
  background-color: rgb(76, 106, 76);
  color: rgb(214, 255, 152);
}

.papi-context-menu.paratext.bright ul {
  color: rgb(76, 106, 76);
  background-color: rgb(214, 255, 152);
}
.papi-icon-button {
  border: 0;
  border-radius: 3em;
  cursor: pointer;
  display: inline-block;
}

.papi-icon-button.primary {
  background-color: #1ea7fd;
  color: white;
}

.papi-icon-button.secondary {
  background-color: transparent;
  color: #333;
}

.papi-icon-button.paratext {
=======
.papi-slider {
  background-color: transparent;
  color: #1ea7fd;
}

.papi-slider.vertical {
  min-height: 200px;
}

.papi-slider.paratext {
>>>>>>> e9053989
  background-color: darkgreen;
  color: greenyellow;
}

<<<<<<< HEAD
.papi-icon-button.paratext.bright {
  background-color: greenyellow;
  color: darkgreen;
}
.papi-multi-column-menu {
  background-color: rgb(222, 222, 222);
  display: flex;
  flex-direction: column;
  padding-left: 3px;
  padding-right: 3px;
}

.papi-menu-column {
  font-size: 11pt;
  font-weight: 600;
  padding-bottom: 2px;
}

.papi-menu-column ul {
  padding-top: 0;
}

.papi-menu-column-header {
  background-color: rgb(181, 181, 181);
  padding-left: 24px;
  margin-top: 0;
  margin-bottom: 0;
}

.papi-multi-column-menu.paratext {
  background-color: rgb(76, 106, 76);
  color: rgb(214, 255, 152);
}

.papi-multi-column-menu.paratext.bright {
  color: rgb(76, 106, 76);
  background-color: rgb(214, 255, 152);
}
.banded-row:hover {
  cursor: pointer;
}

.banded-row[data-state="selected"]:hover {
  cursor: default;
}
=======
.papi-slider.paratext.bright {
  background-color: greenyellow;
  color: darkgreen;
}
>>>>>>> e9053989
.papi-snackbar {
  font-family: Arial, Helvetica, sans-serif;
}

.papi-snackbar.primary {
  background: #1ea7fd;
  color: white;
}

.papi-snackbar.external {
  background-color: lightsteelblue;
  border-color: white;
  border-style: dotted;
  padding: 2%;
  width: 30%;
}

.papi-snackbar.secondary {
  background: transparent;
  color: #333;
}

.papi-snackbar.alert {
  background: lightcoral;
}

.papi-snackbar.paratext {
  background: darkgreen;
  color: greenyellow;
}

.papi-snackbar.bright {
  background: greenyellow;
  color: darkgreen;
}
.papi-menu-item {
  background-color: transparent;
}

.papi-menu-icon-trailing {
  margin-left: 10px;
  place-content: flex-end;
}

.papi-menu-item img {
  max-width: 24px;
  max-height: 24px;
<<<<<<< HEAD
}
.papi-slider {
  background-color: transparent;
  color: #1ea7fd;
}

.papi-slider.vertical {
  min-height: 200px;
}

.papi-slider.paratext {
  background-color: darkgreen;
  color: greenyellow;
}

.papi-slider.paratext.bright {
  background-color: greenyellow;
  color: darkgreen;
=======
>>>>>>> e9053989
}
.papi-switch {
  background-color: transparent;
}

.papi-switch.primary {
  background-color: #1ea7fd;
}

.papi-switch.secondary {
  background-color: #6fc8ff;
}

.papi-switch.error {
  background-color: #f00;
}

.papi-switch.paratext {
  background-color: darkgreen;
  color: greenyellow;
}

.papi-switch.paratext.bright {
  background-color: greenyellow;
  color: darkgreen;
}
.papi-menu-drawer-paper {
  height: fit-content !important;
  position: absolute !important;
}

.papi-toolbar-children {
  padding: 10px;
  display: flex;
  gap: 8px;
}
`, "top");
export {
  ib as Alert,
  lb as AlertDescription,
  sb as AlertTitle,
  Yv as BookChapterControl,
  Te as Button,
  cb as Card,
  fb as CardContent,
  ub as CardDescription,
  mb as CardFooter,
  pb as CardHeader,
  db as CardTitle,
  t0 as ChapterRangeSelector,
  qp as Checkbox,
  r0 as Checklist,
  Ca as ComboBox,
  n0 as ContextMenu,
  Ip as DataTable,
  y0 as DisableButton,
  Mo as DropdownMenu,
  Ao as DropdownMenuCheckboxItem,
  Tn as DropdownMenuContent,
  dp as DropdownMenuGroup,
  Wi as DropdownMenuItem,
  Tv as DropdownMenuItemType,
  Vr as DropdownMenuLabel,
  Gv as DropdownMenuPortal,
  Xv as DropdownMenuRadioGroup,
  Xi as DropdownMenuRadioItem,
  Cn as DropdownMenuSeparator,
  mp as DropdownMenuShortcut,
  Wv as DropdownMenuSub,
  fp as DropdownMenuSubContent,
  up as DropdownMenuSubTrigger,
  Gi as DropdownMenuTrigger,
  v0 as EnableButton,
  Nv as FilterButton,
  E0 as FilterDropdown,
  T0 as Footer,
  rg as GridMenu,
  qg as HamburgerMenuButton,
  qv as INVENTORY_STRING_KEYS,
  o0 as IconButton,
  Fr as Input,
  b0 as InstallButton,
  Kv as Inventory,
  un as Label,
  qt as LabelPosition,
  x0 as MarkdownRenderer,
  el as MenuItem,
  N0 as MoreInfo,
  l0 as NavigationContentSearch,
  k0 as NoExtensionsFound,
  a0 as ScriptureResultsViewer,
  e0 as ScrollGroupSelector,
  nb as SearchBar,
  _r as Select,
  Qt as SelectContent,
  Sp as SelectGroup,
  Ke as SelectItem,
  Op as SelectLabel,
  qi as SelectScrollDownButton,
  Yi as SelectScrollUpButton,
  Rp as SelectSeparator,
  Zt as SelectTrigger,
  Ir as SelectValue,
  bl as Separator,
  c0 as SettingsList,
  d0 as SettingsListHeader,
  p0 as SettingsListItem,
  hb as ShadCnSlider,
  gb as ShadCnSwitch,
  i0 as Slider,
  s0 as Snackbar,
  h0 as Sonner,
  qr as Spinner,
  u0 as Switch,
  Sn as Table,
  Rn as TableBody,
  _p as TableCaption,
  er as TableCell,
  $p as TableFooter,
  Mr as TableHead,
  On as TableHeader,
  xt as TableRow,
  g0 as Tabs,
  yb as TabsContent,
  bb as TabsList,
  vb as TabsTrigger,
  f0 as TextField,
  Zi as ToggleGroup,
  an as ToggleGroupItem,
  m0 as Toolbar,
  w0 as UpdateButton,
  Cv as VersionHistory,
  ml as VerticalTabs,
  gl as VerticalTabsContent,
  hl as VerticalTabsList,
  ob as VerticalTabsTrigger,
  Tp as buttonVariants,
  Do as getSortingIcon,
  Zv as inventoryCountColumn,
  Jv as inventoryItemColumn,
  Qv as inventoryStatusColumn,
  P0 as sonner,
  C0 as useEvent,
  S0 as useEventAsync,
  So as usePromise
};
//# sourceMappingURL=index.js.map<|MERGE_RESOLUTION|>--- conflicted
+++ resolved
@@ -2198,13 +2198,8 @@
         className: D("pr-w-[200px] pr-justify-between", r),
         disabled: v,
         children: [
-<<<<<<< HEAD
           /* @__PURE__ */ d("span", { className: "pr-overflow-hidden pr-text-ellipsis pr-whitespace-nowrap", children: n ? a(n) : i }),
-          /* @__PURE__ */ d(gc, { className: "pr-ms-2 pr-h-4 pr-w-4 pr-shrink-0 pr-opacity-50" })
-=======
-          n ? a(n) : i,
           /* @__PURE__ */ d(hc, { className: "pr-ms-2 pr-h-4 pr-w-4 pr-shrink-0 pr-opacity-50" })
->>>>>>> e9053989
         ]
       }
     ) }),
@@ -14344,10 +14339,46 @@
 .\\[\\&_tr\\]\\:pr-border-b tr {
   border-bottom-width: 1px;
 }
-<<<<<<< HEAD
 .papi-checkbox {
   background-color: transparent;
-=======
+}
+
+.papi-checkbox.error {
+  color: #f00;
+}
+
+.papi-checkbox.error:hover {
+  background-color: rgba(255, 0, 0, 0.2);
+}
+
+.papi-checkbox.paratext {
+  color: greenyellow;
+}
+
+.papi-checkbox-label.paratext {
+  color: darkgreen;
+}
+
+.papi-checkbox.paratext:hover {
+  background-color: rgba(0, 100, 0, 0.3);
+}
+
+.papi-checkbox.paratext.bright {
+  color: darkgreen;
+}
+
+.papi-checkbox-label.paratext.bright {
+  background-color: greenyellow;
+}
+
+.papi-checkbox.paratext.bright:hover {
+  background-color: rgba(173, 255, 47, 0.3);
+}
+
+.papi-checkbox.below,
+.papi-checkbox.above {
+  text-align: center;
+}
 .check-item {
   flex-wrap: wrap;
   vertical-align: middle;
@@ -14356,45 +14387,31 @@
 .papi-checkbox {
   display: block;
 }
-.papi-checkbox {
+.papi-icon-button {
+  border: 0;
+  border-radius: 3em;
+  cursor: pointer;
+  display: inline-block;
+}
+
+.papi-icon-button.primary {
+  background-color: #1ea7fd;
+  color: white;
+}
+
+.papi-icon-button.secondary {
   background-color: transparent;
-}
-
-.papi-checkbox.error {
-  color: #f00;
-}
-
-.papi-checkbox.error:hover {
-  background-color: rgba(255, 0, 0, 0.2);
-}
-
-.papi-checkbox.paratext {
+  color: #333;
+}
+
+.papi-icon-button.paratext {
+  background-color: darkgreen;
   color: greenyellow;
 }
 
-.papi-checkbox-label.paratext {
+.papi-icon-button.paratext.bright {
+  background-color: greenyellow;
   color: darkgreen;
-}
-
-.papi-checkbox.paratext:hover {
-  background-color: rgba(0, 100, 0, 0.3);
-}
-
-.papi-checkbox.paratext.bright {
-  color: darkgreen;
-}
-
-.papi-checkbox-label.paratext.bright {
-  background-color: greenyellow;
-}
-
-.papi-checkbox.paratext.bright:hover {
-  background-color: rgba(173, 255, 47, 0.3);
-}
-
-.papi-checkbox.below,
-.papi-checkbox.above {
-  text-align: center;
 }
 .papi-multi-column-menu {
   background-color: rgb(222, 222, 222);
@@ -14402,170 +14419,6 @@
   flex-direction: column;
   padding-left: 3px;
   padding-right: 3px;
->>>>>>> e9053989
-}
-
-.papi-checkbox.error {
-  color: #f00;
-}
-
-.papi-checkbox.error:hover {
-  background-color: rgba(255, 0, 0, 0.2);
-}
-
-.papi-checkbox.paratext {
-  color: greenyellow;
-}
-
-.papi-checkbox-label.paratext {
-  color: darkgreen;
-}
-
-<<<<<<< HEAD
-.papi-checkbox.paratext:hover {
-  background-color: rgba(0, 100, 0, 0.3);
-=======
-.papi-multi-column-menu.paratext.bright {
-  color: rgb(76, 106, 76);
-  background-color: rgb(214, 255, 152);
-}
-.papi-context-menu-target {
-  white-space: nowrap;
-  cursor: context-menu;
-}
-
-.papi-context-menu-target * {
-  white-space: normal;
-}
-
-.papi-context-menu-target:hover {
-  box-shadow: 0 0 10px rgba(0, 0, 0, 0.07); /* Faint shadowy background */
-}
-
-.papi-context-menu-target.paratext:hover {
-  box-shadow: 0 0 10px rgba(0, 100, 0, 0.07); /* Faint shadowy background */
-}
-
-.papi-context-menu-target.paratext.bright:hover {
-  box-shadow: 0 0 10px rgba(173, 255, 47, 0.07); /* Faint shadowy background */
-}
-
-.papi-context-menu.paratext ul {
-  background-color: rgb(76, 106, 76);
-  color: rgb(214, 255, 152);
-}
-
-.papi-context-menu.paratext.bright ul {
-  color: rgb(76, 106, 76);
-  background-color: rgb(214, 255, 152);
-}
-.papi-icon-button {
-  border: 0;
-  border-radius: 3em;
-  cursor: pointer;
-  display: inline-block;
->>>>>>> e9053989
-}
-
-.papi-checkbox.paratext.bright {
-  color: darkgreen;
-}
-
-.papi-checkbox-label.paratext.bright {
-  background-color: greenyellow;
-}
-
-.papi-checkbox.paratext.bright:hover {
-  background-color: rgba(173, 255, 47, 0.3);
-}
-
-.papi-checkbox.below,
-.papi-checkbox.above {
-  text-align: center;
-}
-.banded-row:hover {
-  cursor: pointer;
-}
-
-.banded-row[data-state="selected"]:hover {
-  cursor: default;
-}
-<<<<<<< HEAD
-.papi-context-menu-target {
-  white-space: nowrap;
-  cursor: context-menu;
-}
-
-.papi-context-menu-target * {
-  white-space: normal;
-}
-
-.papi-context-menu-target:hover {
-  box-shadow: 0 0 10px rgba(0, 0, 0, 0.07); /* Faint shadowy background */
-}
-
-.papi-context-menu-target.paratext:hover {
-  box-shadow: 0 0 10px rgba(0, 100, 0, 0.07); /* Faint shadowy background */
-}
-
-.papi-context-menu-target.paratext.bright:hover {
-  box-shadow: 0 0 10px rgba(173, 255, 47, 0.07); /* Faint shadowy background */
-}
-
-.papi-context-menu.paratext ul {
-  background-color: rgb(76, 106, 76);
-  color: rgb(214, 255, 152);
-}
-
-.papi-context-menu.paratext.bright ul {
-  color: rgb(76, 106, 76);
-  background-color: rgb(214, 255, 152);
-}
-.papi-icon-button {
-  border: 0;
-  border-radius: 3em;
-  cursor: pointer;
-  display: inline-block;
-}
-
-.papi-icon-button.primary {
-  background-color: #1ea7fd;
-  color: white;
-}
-
-.papi-icon-button.secondary {
-  background-color: transparent;
-  color: #333;
-}
-
-.papi-icon-button.paratext {
-=======
-.papi-slider {
-  background-color: transparent;
-  color: #1ea7fd;
-}
-
-.papi-slider.vertical {
-  min-height: 200px;
-}
-
-.papi-slider.paratext {
->>>>>>> e9053989
-  background-color: darkgreen;
-  color: greenyellow;
-}
-
-<<<<<<< HEAD
-.papi-icon-button.paratext.bright {
-  background-color: greenyellow;
-  color: darkgreen;
-}
-.papi-multi-column-menu {
-  background-color: rgb(222, 222, 222);
-  display: flex;
-  flex-direction: column;
-  padding-left: 3px;
-  padding-right: 3px;
 }
 
 .papi-menu-column {
@@ -14594,19 +14447,24 @@
   color: rgb(76, 106, 76);
   background-color: rgb(214, 255, 152);
 }
-.banded-row:hover {
-  cursor: pointer;
-}
-
-.banded-row[data-state="selected"]:hover {
-  cursor: default;
-}
-=======
+.papi-slider {
+  background-color: transparent;
+  color: #1ea7fd;
+}
+
+.papi-slider.vertical {
+  min-height: 200px;
+}
+
+.papi-slider.paratext {
+  background-color: darkgreen;
+  color: greenyellow;
+}
+
 .papi-slider.paratext.bright {
   background-color: greenyellow;
   color: darkgreen;
 }
->>>>>>> e9053989
 .papi-snackbar {
   font-family: Arial, Helvetica, sans-serif;
 }
@@ -14642,6 +14500,61 @@
   background: greenyellow;
   color: darkgreen;
 }
+.papi-context-menu-target {
+  white-space: nowrap;
+  cursor: context-menu;
+}
+
+.papi-context-menu-target * {
+  white-space: normal;
+}
+
+.papi-context-menu-target:hover {
+  box-shadow: 0 0 10px rgba(0, 0, 0, 0.07); /* Faint shadowy background */
+}
+
+.papi-context-menu-target.paratext:hover {
+  box-shadow: 0 0 10px rgba(0, 100, 0, 0.07); /* Faint shadowy background */
+}
+
+.papi-context-menu-target.paratext.bright:hover {
+  box-shadow: 0 0 10px rgba(173, 255, 47, 0.07); /* Faint shadowy background */
+}
+
+.papi-context-menu.paratext ul {
+  background-color: rgb(76, 106, 76);
+  color: rgb(214, 255, 152);
+}
+
+.papi-context-menu.paratext.bright ul {
+  color: rgb(76, 106, 76);
+  background-color: rgb(214, 255, 152);
+}
+.papi-switch {
+  background-color: transparent;
+}
+
+.papi-switch.primary {
+  background-color: #1ea7fd;
+}
+
+.papi-switch.secondary {
+  background-color: #6fc8ff;
+}
+
+.papi-switch.error {
+  background-color: #f00;
+}
+
+.papi-switch.paratext {
+  background-color: darkgreen;
+  color: greenyellow;
+}
+
+.papi-switch.paratext.bright {
+  background-color: greenyellow;
+  color: darkgreen;
+}
 .papi-menu-item {
   background-color: transparent;
 }
@@ -14654,52 +14567,13 @@
 .papi-menu-item img {
   max-width: 24px;
   max-height: 24px;
-<<<<<<< HEAD
-}
-.papi-slider {
-  background-color: transparent;
-  color: #1ea7fd;
-}
-
-.papi-slider.vertical {
-  min-height: 200px;
-}
-
-.papi-slider.paratext {
-  background-color: darkgreen;
-  color: greenyellow;
-}
-
-.papi-slider.paratext.bright {
-  background-color: greenyellow;
-  color: darkgreen;
-=======
->>>>>>> e9053989
-}
-.papi-switch {
-  background-color: transparent;
-}
-
-.papi-switch.primary {
-  background-color: #1ea7fd;
-}
-
-.papi-switch.secondary {
-  background-color: #6fc8ff;
-}
-
-.papi-switch.error {
-  background-color: #f00;
-}
-
-.papi-switch.paratext {
-  background-color: darkgreen;
-  color: greenyellow;
-}
-
-.papi-switch.paratext.bright {
-  background-color: greenyellow;
-  color: darkgreen;
+}
+.banded-row:hover {
+  cursor: pointer;
+}
+
+.banded-row[data-state="selected"]:hover {
+  cursor: default;
 }
 .papi-menu-drawer-paper {
   height: fit-content !important;
