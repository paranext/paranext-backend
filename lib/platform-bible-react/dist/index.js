--- conflicted
+++ resolved
@@ -14351,8 +14351,6 @@
 [data-side=secondary] .\\[\\[data-side\\=secondary\\]_\\&\\]\\:tw-cursor-w-resize {
   cursor: w-resize;
 }
-<<<<<<< HEAD
-=======
 .banded-row:hover {
   cursor: pointer;
 }
@@ -14360,7 +14358,42 @@
 .banded-row[data-state='selected']:hover {
   cursor: default;
 }
->>>>>>> a50eb1bf
+.papi-icon-button {
+  border: 0;
+  border-radius: 3em;
+  cursor: pointer;
+  display: inline-block;
+}
+
+.papi-icon-button.primary {
+  background-color: #1ea7fd;
+  color: white;
+}
+
+.papi-icon-button.secondary {
+  background-color: transparent;
+  color: #333;
+}
+
+.papi-icon-button.paratext {
+  background-color: darkgreen;
+  color: greenyellow;
+}
+
+.papi-icon-button.paratext.bright {
+  background-color: greenyellow;
+  color: darkgreen;
+}
+.papi-menu-drawer-paper {
+  height: fit-content !important;
+  position: absolute !important;
+}
+
+.papi-toolbar-children {
+  padding: 10px;
+  display: flex;
+  gap: 8px;
+}
 .papi-multi-column-menu {
   background-color: rgb(222, 222, 222);
   display: flex;
@@ -14394,69 +14427,6 @@
 .papi-multi-column-menu.paratext.bright {
   color: rgb(76, 106, 76);
   background-color: rgb(214, 255, 152);
-}
-.banded-row:hover {
-  cursor: pointer;
-}
-
-.banded-row[data-state='selected']:hover {
-  cursor: default;
-}
-.papi-icon-button {
-  border: 0;
-  border-radius: 3em;
-  cursor: pointer;
-  display: inline-block;
-}
-
-.papi-icon-button.primary {
-  background-color: #1ea7fd;
-  color: white;
-}
-<<<<<<< HEAD
-
-.papi-icon-button.secondary {
-  background-color: transparent;
-  color: #333;
-}
-
-=======
-.papi-icon-button {
-  border: 0;
-  border-radius: 3em;
-  cursor: pointer;
-  display: inline-block;
-}
-
-.papi-icon-button.primary {
-  background-color: #1ea7fd;
-  color: white;
-}
-
-.papi-icon-button.secondary {
-  background-color: transparent;
-  color: #333;
-}
-
->>>>>>> a50eb1bf
-.papi-icon-button.paratext {
-  background-color: darkgreen;
-  color: greenyellow;
-}
-
-.papi-icon-button.paratext.bright {
-  background-color: greenyellow;
-  color: darkgreen;
-}
-.papi-menu-drawer-paper {
-  height: fit-content !important;
-  position: absolute !important;
-}
-
-.papi-toolbar-children {
-  padding: 10px;
-  display: flex;
-  gap: 8px;
 }
 .papi-menu-item {
   background-color: transparent;
