import Gl, { jsx as d, jsxs as _, Fragment as kt } from "react/jsx-runtime";
import * as N from "react";
import X, { forwardRef as wn, useCallback as Ce, useState as he, useRef as Mt, useEffect as Je, useLayoutEffect as va, useMemo as xt } from "react";
import { History as Wl, ChevronRight as Ri, Check as Co, Circle as Xl, ArrowDownWideNarrow as Yl, Clock as ql, Bookmark as Kl, FilterIcon as Jl, ChevronDown as xn, ChevronUp as Zl, ArrowLeftIcon as Ql, ChevronLeftIcon as ec, ChevronRightIcon as tc, ArrowRightIcon as rc, ArrowUpIcon as nc, ArrowDownIcon as oc, ArrowUpDownIcon as ac, CircleCheckIcon as ya, CircleXIcon as wa, CircleHelpIcon as xa, X as ic, Search as sc, ChevronsUpDown as lc, ChevronLeft as cc, LoaderCircle as pc, Download as dc, Filter as uc, User as fc, Link as mc, CircleHelp as hc } from "lucide-react";
import Oe, { clsx as gc } from "clsx";
import { extendTailwindMerge as bc } from "tailwind-merge";
import * as be from "@radix-ui/react-dropdown-menu";
import { DropdownMenuTrigger as vc } from "@radix-ui/react-dropdown-menu";
import { getChaptersForBook as yc, getLocalizeKeyForScrollGroupId as fe, compareScrRefs as po, scrRefToBBBCCCVVV as Hn, formatScrRef as Gn, NumberFormat as wc, formatBytes as xc } from "platform-bible-utils";
import { useReactTable as Pi, getCoreRowModel as $i, getPaginationRowModel as kc, getSortedRowModel as _i, getFilteredRowModel as Ec, flexRender as Tr, getExpandedRowModel as Nc, getGroupedRowModel as Tc } from "@tanstack/react-table";
import { Slot as Sc } from "@radix-ui/react-slot";
import { cva as Oo } from "class-variance-authority";
import * as ke from "@radix-ui/react-select";
import * as $r from "@radix-ui/react-popover";
import { Command as De } from "cmdk";
import * as et from "@radix-ui/react-dialog";
import * as Ii from "@radix-ui/react-label";
import { FormLabel as Cc, Checkbox as Oc, MenuItem as Rc, ListItemText as Pc, ListItemIcon as Mi, Menu as $c, Grid as Ai, List as _c, IconButton as Di, Drawer as Ic, Slider as Mc, Snackbar as Ac, Switch as Dc, AppBar as jc, Toolbar as Bc } from "@mui/material";
import Lc, { ThemeContext as Fc, internal_processStyles as Vc } from "@mui/styled-engine";
import * as zc from "react-dom";
import Qr from "react-dom";
import * as je from "@radix-ui/react-tabs";
import * as ji from "@radix-ui/react-separator";
import * as xr from "@radix-ui/react-slider";
import * as uo from "@radix-ui/react-switch";
const Uc = bc({ prefix: "pr-" });
function L(...e) {
  return Uc(gc(e));
}
const Fr = X.forwardRef(
  ({ className: e, type: t, ...r }, n) => /* @__PURE__ */ d(
    "input",
    {
      type: t,
      className: L(
        "pr-flex pr-h-10 pr-rounded-md pr-bg-background pr-px-3 pr-py-2 pr-text-sm pr-ring-offset-background file:pr-border-0 file:pr-bg-transparent file:pr-text-sm file:pr-font-medium placeholder:pr-text-muted-foreground disabled:pr-cursor-not-allowed disabled:pr-opacity-50",
        e
      ),
      ref: n,
      ...r
    }
  )
);
Fr.displayName = "Input";
const Hc = wn(
  ({ handleSearch: e, handleKeyDown: t, handleOnClick: r, handleSubmit: n, ...o }, a) => /* @__PURE__ */ _("div", { className: "pr-relative", children: [
    /* @__PURE__ */ d(
      Fr,
      {
        ...o,
        type: "text",
        className: "pr-box-border pr-gap-2.5 pr-rounded-lg pr-border pr-border-solid pr-border-black pr-bg-white pr-py-2 pr-pl-4 pr-pr-3 pr-font-medium pr-text-slate-900 pr-shadow-none pr-outline-none",
        onChange: (i) => e(i.target.value),
        onKeyDown: (i) => {
          i.key === "Enter" && n(), t(i);
        },
        onClick: r,
        ref: a
      }
    ),
    /* @__PURE__ */ d(
      Wl,
      {
        className: "pr-absolute pr-right-3 pr-top-1/2 pr-h-4 pr-w-4 pr--translate-y-1/2 pr-transform pr-cursor-pointer pr-text-gray-500",
        onClick: () => {
          console.log("back in history");
        }
      }
    )
  ] })
);
var Gc = Object.defineProperty, Wc = (e, t, r) => t in e ? Gc(e, t, { enumerable: !0, configurable: !0, writable: !0, value: r }) : e[t] = r, oe = (e, t, r) => Wc(e, typeof t != "symbol" ? t + "" : t, r);
const Dt = [
  "GEN",
  "EXO",
  "LEV",
  "NUM",
  "DEU",
  "JOS",
  "JDG",
  "RUT",
  "1SA",
  "2SA",
  // 10
  "1KI",
  "2KI",
  "1CH",
  "2CH",
  "EZR",
  "NEH",
  "EST",
  "JOB",
  "PSA",
  "PRO",
  // 20
  "ECC",
  "SNG",
  "ISA",
  "JER",
  "LAM",
  "EZK",
  "DAN",
  "HOS",
  "JOL",
  "AMO",
  // 30
  "OBA",
  "JON",
  "MIC",
  "NAM",
  "HAB",
  "ZEP",
  "HAG",
  "ZEC",
  "MAL",
  "MAT",
  // 40
  "MRK",
  "LUK",
  "JHN",
  "ACT",
  "ROM",
  "1CO",
  "2CO",
  "GAL",
  "EPH",
  "PHP",
  // 50
  "COL",
  "1TH",
  "2TH",
  "1TI",
  "2TI",
  "TIT",
  "PHM",
  "HEB",
  "JAS",
  "1PE",
  // 60
  "2PE",
  "1JN",
  "2JN",
  "3JN",
  "JUD",
  "REV",
  "TOB",
  "JDT",
  "ESG",
  "WIS",
  // 70
  "SIR",
  "BAR",
  "LJE",
  "S3Y",
  "SUS",
  "BEL",
  "1MA",
  "2MA",
  "3MA",
  "4MA",
  // 80
  "1ES",
  "2ES",
  "MAN",
  "PS2",
  "ODA",
  "PSS",
  "JSA",
  // actual variant text for JOS, now in LXA text
  "JDB",
  // actual variant text for JDG, now in LXA text
  "TBS",
  // actual variant text for TOB, now in LXA text
  "SST",
  // actual variant text for SUS, now in LXA text // 90
  "DNT",
  // actual variant text for DAN, now in LXA text
  "BLT",
  // actual variant text for BEL, now in LXA text
  "XXA",
  "XXB",
  "XXC",
  "XXD",
  "XXE",
  "XXF",
  "XXG",
  "FRT",
  // 100
  "BAK",
  "OTH",
  "3ES",
  // Used previously but really should be 2ES
  "EZA",
  // Used to be called 4ES, but not actually in any known project
  "5EZ",
  // Used to be called 5ES, but not actually in any known project
  "6EZ",
  // Used to be called 6ES, but not actually in any known project
  "INT",
  "CNC",
  "GLO",
  "TDX",
  // 110
  "NDX",
  "DAG",
  "PS3",
  "2BA",
  "LBA",
  "JUB",
  "ENO",
  "1MQ",
  "2MQ",
  "3MQ",
  // 120
  "REP",
  "4BA",
  "LAO"
], Ro = [
  "XXA",
  "XXB",
  "XXC",
  "XXD",
  "XXE",
  "XXF",
  "XXG",
  "FRT",
  "BAK",
  "OTH",
  "INT",
  "CNC",
  "GLO",
  "TDX",
  "NDX"
], Bi = [
  "Genesis",
  "Exodus",
  "Leviticus",
  "Numbers",
  "Deuteronomy",
  "Joshua",
  "Judges",
  "Ruth",
  "1 Samuel",
  "2 Samuel",
  "1 Kings",
  "2 Kings",
  "1 Chronicles",
  "2 Chronicles",
  "Ezra",
  "Nehemiah",
  "Esther (Hebrew)",
  "Job",
  "Psalms",
  "Proverbs",
  "Ecclesiastes",
  "Song of Songs",
  "Isaiah",
  "Jeremiah",
  "Lamentations",
  "Ezekiel",
  "Daniel (Hebrew)",
  "Hosea",
  "Joel",
  "Amos",
  "Obadiah",
  "Jonah",
  "Micah",
  "Nahum",
  "Habakkuk",
  "Zephaniah",
  "Haggai",
  "Zechariah",
  "Malachi",
  "Matthew",
  "Mark",
  "Luke",
  "John",
  "Acts",
  "Romans",
  "1 Corinthians",
  "2 Corinthians",
  "Galatians",
  "Ephesians",
  "Philippians",
  "Colossians",
  "1 Thessalonians",
  "2 Thessalonians",
  "1 Timothy",
  "2 Timothy",
  "Titus",
  "Philemon",
  "Hebrews",
  "James",
  "1 Peter",
  "2 Peter",
  "1 John",
  "2 John",
  "3 John",
  "Jude",
  "Revelation",
  "Tobit",
  "Judith",
  "Esther Greek",
  "Wisdom of Solomon",
  "Sirach (Ecclesiasticus)",
  "Baruch",
  "Letter of Jeremiah",
  "Song of 3 Young Men",
  "Susanna",
  "Bel and the Dragon",
  "1 Maccabees",
  "2 Maccabees",
  "3 Maccabees",
  "4 Maccabees",
  "1 Esdras (Greek)",
  "2 Esdras (Latin)",
  "Prayer of Manasseh",
  "Psalm 151",
  "Odes",
  "Psalms of Solomon",
  // WARNING, if you change the spelling of the *obsolete* tag be sure to update
  // IsObsolete routine
  "Joshua A. *obsolete*",
  "Judges B. *obsolete*",
  "Tobit S. *obsolete*",
  "Susanna Th. *obsolete*",
  "Daniel Th. *obsolete*",
  "Bel Th. *obsolete*",
  "Extra A",
  "Extra B",
  "Extra C",
  "Extra D",
  "Extra E",
  "Extra F",
  "Extra G",
  "Front Matter",
  "Back Matter",
  "Other Matter",
  "3 Ezra *obsolete*",
  "Apocalypse of Ezra",
  "5 Ezra (Latin Prologue)",
  "6 Ezra (Latin Epilogue)",
  "Introduction",
  "Concordance ",
  "Glossary ",
  "Topical Index",
  "Names Index",
  "Daniel Greek",
  "Psalms 152-155",
  "2 Baruch (Apocalypse)",
  "Letter of Baruch",
  "Jubilees",
  "Enoch",
  "1 Meqabyan",
  "2 Meqabyan",
  "3 Meqabyan",
  "Reproof (Proverbs 25-31)",
  "4 Baruch (Rest of Baruch)",
  "Laodiceans"
], ka = rp();
function sr(e, t = !0) {
  return t && (e = e.toUpperCase()), e in ka ? ka[e] : 0;
}
function Po(e) {
  return sr(e) > 0;
}
function Xc(e) {
  const t = typeof e == "string" ? sr(e) : e;
  return t >= 40 && t <= 66;
}
function Yc(e) {
  return (typeof e == "string" ? sr(e) : e) <= 39;
}
function Li(e) {
  return e <= 66;
}
function qc(e) {
  const t = typeof e == "string" ? sr(e) : e;
  return zi(t) && !Li(t);
}
function* Kc() {
  for (let e = 1; e <= Dt.length; e++)
    yield e;
}
const Jc = 1, Fi = Dt.length;
function Zc() {
  return ["XXA", "XXB", "XXC", "XXD", "XXE", "XXF", "XXG"];
}
function $o(e, t = "***") {
  const r = e - 1;
  return r < 0 || r >= Dt.length ? t : Dt[r];
}
function Vi(e) {
  return e <= 0 || e > Fi ? "******" : Bi[e - 1];
}
function Qc(e) {
  return Vi(sr(e));
}
function zi(e) {
  const t = typeof e == "number" ? $o(e) : e;
  return Po(t) && !Ro.includes(t);
}
function ep(e) {
  const t = typeof e == "number" ? $o(e) : e;
  return Po(t) && Ro.includes(t);
}
function tp(e) {
  return Bi[e - 1].includes("*obsolete*");
}
function rp() {
  const e = {};
  for (let t = 0; t < Dt.length; t++)
    e[Dt[t]] = t + 1;
  return e;
}
const me = {
  allBookIds: Dt,
  nonCanonicalIds: Ro,
  bookIdToNumber: sr,
  isBookIdValid: Po,
  isBookNT: Xc,
  isBookOT: Yc,
  isBookOTNT: Li,
  isBookDC: qc,
  allBookNumbers: Kc,
  firstBook: Jc,
  lastBook: Fi,
  extraBooks: Zc,
  bookNumberToId: $o,
  bookNumberToEnglishName: Vi,
  bookIdToEnglishName: Qc,
  isCanonical: zi,
  isExtraMaterial: ep,
  isObsolete: tp
};
var Ze = /* @__PURE__ */ ((e) => (e[e.Unknown = 0] = "Unknown", e[e.Original = 1] = "Original", e[e.Septuagint = 2] = "Septuagint", e[e.Vulgate = 3] = "Vulgate", e[e.English = 4] = "English", e[e.RussianProtestant = 5] = "RussianProtestant", e[e.RussianOrthodox = 6] = "RussianOrthodox", e))(Ze || {});
const Fe = class {
  // private versInfo: Versification;
  constructor(t) {
    if (oe(this, "name"), oe(this, "fullPath"), oe(this, "isPresent"), oe(this, "hasVerseSegments"), oe(this, "isCustomized"), oe(this, "baseVersification"), oe(this, "scriptureBooks"), oe(this, "_type"), t == null)
      throw new Error("Argument undefined");
    typeof t == "string" ? (this.name = t, this._type = Ze[t]) : (this._type = t, this.name = Ze[t]);
  }
  get type() {
    return this._type;
  }
  equals(t) {
    return !t.type || !this.type ? !1 : t.type === this.type;
  }
};
oe(Fe, "Original", new Fe(Ze.Original)), oe(Fe, "Septuagint", new Fe(Ze.Septuagint)), oe(Fe, "Vulgate", new Fe(Ze.Vulgate)), oe(Fe, "English", new Fe(Ze.English)), oe(Fe, "RussianProtestant", new Fe(Ze.RussianProtestant)), oe(Fe, "RussianOrthodox", new Fe(Ze.RussianOrthodox));
let Ot = Fe;
function Ea(e, t) {
  const r = t[0];
  for (let n = 1; n < t.length; n++)
    e = e.split(t[n]).join(r);
  return e.split(r);
}
var Ui = /* @__PURE__ */ ((e) => (e[e.Valid = 0] = "Valid", e[e.UnknownVersification = 1] = "UnknownVersification", e[e.OutOfRange = 2] = "OutOfRange", e[e.VerseOutOfOrder = 3] = "VerseOutOfOrder", e[e.VerseRepeated = 4] = "VerseRepeated", e))(Ui || {});
const Ie = class le {
  constructor(t, r, n, o) {
    if (oe(this, "firstChapter"), oe(this, "lastChapter"), oe(this, "lastVerse"), oe(this, "hasSegmentsDefined"), oe(this, "text"), oe(this, "BBBCCCVVVS"), oe(this, "longHashCode"), oe(this, "versification"), oe(this, "rtlMark", "‏"), oe(this, "_bookNum", 0), oe(this, "_chapterNum", 0), oe(this, "_verseNum", 0), oe(this, "_verse"), n == null && o == null)
      if (t != null && typeof t == "string") {
        const a = t, i = r != null && r instanceof Ot ? r : void 0;
        this.setEmpty(i), this.parse(a);
      } else if (t != null && typeof t == "number") {
        const a = r != null && r instanceof Ot ? r : void 0;
        this.setEmpty(a), this._verseNum = t % le.chapterDigitShifter, this._chapterNum = Math.floor(
          t % le.bookDigitShifter / le.chapterDigitShifter
        ), this._bookNum = Math.floor(t / le.bookDigitShifter);
      } else if (r == null)
        if (t != null && t instanceof le) {
          const a = t;
          this._bookNum = a.bookNum, this._chapterNum = a.chapterNum, this._verseNum = a.verseNum, this._verse = a.verse, this.versification = a.versification;
        } else {
          if (t == null)
            return;
          const a = t instanceof Ot ? t : le.defaultVersification;
          this.setEmpty(a);
        }
      else
        throw new Error("VerseRef constructor not supported.");
    else if (t != null && r != null && n != null)
      if (typeof t == "string" && typeof r == "string" && typeof n == "string")
        this.setEmpty(o), this.updateInternal(t, r, n);
      else if (typeof t == "number" && typeof r == "number" && typeof n == "number")
        this._bookNum = t, this._chapterNum = r, this._verseNum = n, this.versification = o ?? le.defaultVersification;
      else
        throw new Error("VerseRef constructor not supported.");
    else
      throw new Error("VerseRef constructor not supported.");
  }
  /**
   * Determines if the verse string is in a valid format (does not consider versification).
   */
  static isVerseParseable(t) {
    return t.length > 0 && "0123456789".includes(t[0]) && !t.endsWith(this.verseRangeSeparator) && !t.endsWith(this.verseSequenceIndicator);
  }
  /**
   * Tries to parse the specified string into a verse reference.
   * @param str - The string to attempt to parse.
   * @returns success: `true` if the specified string was successfully parsed, `false` otherwise.
   * @returns verseRef: The result of the parse if successful, or empty VerseRef if it failed
   */
  static tryParse(t) {
    let r;
    try {
      return r = new le(t), { success: !0, verseRef: r };
    } catch (n) {
      if (n instanceof mr)
        return r = new le(), { success: !1, verseRef: r };
      throw n;
    }
  }
  /**
   * Gets the reference as a comparable integer where the book, chapter, and verse each occupy 3
   * digits.
   * @param bookNum - Book number (this is 1-based, not an index).
   * @param chapterNum - Chapter number.
   * @param verseNum - Verse number.
   * @returns The reference as a comparable integer where the book, chapter, and verse each occupy 3
   * digits.
   */
  static getBBBCCCVVV(t, r, n) {
    return t % le.bcvMaxValue * le.bookDigitShifter + (r >= 0 ? r % le.bcvMaxValue * le.chapterDigitShifter : 0) + (n >= 0 ? n % le.bcvMaxValue : 0);
  }
  /**
   * Deserializes a serialized VerseRef.
   * @param serializedVerseRef - Serialized VerseRef to create from.
   * @returns the deserialized VerseRef.
   */
  static fromJSON(t) {
    const { book: r, chapterNum: n, verseNum: o, verse: a, versificationStr: i } = t, l = a || o.toString();
    let c;
    return i && (c = new Ot(i)), r ? new le(r, n.toString(), l, c) : new le();
  }
  /**
   * Parses a verse string and gets the leading numeric portion as a number.
   * @param verseStr - verse string to parse
   * @returns true if the entire string could be parsed as a single, simple verse number (1-999);
   *    false if the verse string represented a verse bridge, contained segment letters, or was invalid
   */
  static tryGetVerseNum(t) {
    let r;
    if (!t)
      return r = -1, { success: !0, vNum: r };
    r = 0;
    let n;
    for (let o = 0; o < t.length; o++) {
      if (n = t[o], n < "0" || n > "9")
        return o === 0 && (r = -1), { success: !1, vNum: r };
      if (r = r * 10 + +n - 0, r > le.bcvMaxValue)
        return r = -1, { success: !1, vNum: r };
    }
    return { success: !0, vNum: r };
  }
  /**
   * Checks to see if a VerseRef hasn't been set - all values are the default.
   */
  get isDefault() {
    return this.bookNum === 0 && this.chapterNum === 0 && this.verseNum === 0 && this.versification == null;
  }
  /**
   * Gets whether the verse contains multiple verses.
   */
  get hasMultiple() {
    return this._verse != null && (this._verse.includes(le.verseRangeSeparator) || this._verse.includes(le.verseSequenceIndicator));
  }
  /**
   * Gets or sets the book of the reference. Book is the 3-letter abbreviation in capital letters,
   * e.g. `'MAT'`.
   */
  get book() {
    return me.bookNumberToId(this.bookNum, "");
  }
  set book(t) {
    this.bookNum = me.bookIdToNumber(t);
  }
  /**
   * Gets or sets the chapter of the reference,. e.g. `'3'`.
   */
  get chapter() {
    return this.isDefault || this._chapterNum < 0 ? "" : this._chapterNum.toString();
  }
  set chapter(t) {
    const r = +t;
    this._chapterNum = Number.isInteger(r) ? r : -1;
  }
  /**
   * Gets or sets the verse of the reference, including range, segments, and sequences, e.g. `'4'`,
   * or `'4b-5a, 7'`.
   */
  get verse() {
    return this._verse != null ? this._verse : this.isDefault || this._verseNum < 0 ? "" : this._verseNum.toString();
  }
  set verse(t) {
    const { success: r, vNum: n } = le.tryGetVerseNum(t);
    this._verse = r ? void 0 : t.replace(this.rtlMark, ""), this._verseNum = n, !(this._verseNum >= 0) && ({ vNum: this._verseNum } = le.tryGetVerseNum(this._verse));
  }
  /**
   * Get or set Book based on book number, e.g. `42`.
   */
  get bookNum() {
    return this._bookNum;
  }
  set bookNum(t) {
    if (t <= 0 || t > me.lastBook)
      throw new mr(
        "BookNum must be greater than zero and less than or equal to last book"
      );
    this._bookNum = t;
  }
  /**
   * Gets or sets the chapter number, e.g. `3`. `-1` if not valid.
   */
  get chapterNum() {
    return this._chapterNum;
  }
  set chapterNum(t) {
    this.chapterNum = t;
  }
  /**
   * Gets or sets verse start number, e.g. `4`. `-1` if not valid.
   */
  get verseNum() {
    return this._verseNum;
  }
  set verseNum(t) {
    this._verseNum = t;
  }
  /**
   * String representing the versification (should ONLY be used for serialization/deserialization).
   *
   * @remarks This is for backwards compatibility when ScrVers was an enumeration.
   */
  get versificationStr() {
    var t;
    return (t = this.versification) == null ? void 0 : t.name;
  }
  set versificationStr(t) {
    this.versification = this.versification != null ? new Ot(t) : void 0;
  }
  /**
   * Determines if the reference is valid.
   */
  get valid() {
    return this.validStatus === 0;
  }
  /**
   * Get the valid status for this reference.
   */
  get validStatus() {
    return this.validateVerse(le.verseRangeSeparators, le.verseSequenceIndicators);
  }
  /**
   * Gets the reference as a comparable integer where the book,
   * chapter, and verse each occupy three digits and the verse is 0.
   */
  get BBBCCC() {
    return le.getBBBCCCVVV(this._bookNum, this._chapterNum, 0);
  }
  /**
   * Gets the reference as a comparable integer where the book,
   * chapter, and verse each occupy three digits. If verse is not null
   * (i.e., this reference represents a complex reference with verse
   * segments or bridge) this cannot be used for an exact comparison.
   */
  get BBBCCCVVV() {
    return le.getBBBCCCVVV(this._bookNum, this._chapterNum, this._verseNum);
  }
  /**
   * Gets whether the verse is defined as an excluded verse in the versification.
   * Does not handle verse ranges.
   */
  // eslint-disable-next-line @typescript-eslint/class-literal-property-style
  get isExcluded() {
    return !1;
  }
  /**
   * Parses the reference in the specified string.
   * Optionally versification can follow reference as in GEN 3:11/4
   * Throw an exception if
   * - invalid book name
   * - chapter number is missing or not a number
   * - verse number is missing or does not start with a number
   * - versification is invalid
   * @param verseStr - string to parse e.g. 'MAT 3:11'
   */
  parse(t) {
    if (t = t.replace(this.rtlMark, ""), t.includes("/")) {
      const a = t.split("/");
      if (t = a[0], a.length > 1)
        try {
          const i = +a[1].trim();
          this.versification = new Ot(Ze[i]);
        } catch {
          throw new mr("Invalid reference : " + t);
        }
    }
    const r = t.trim().split(" ");
    if (r.length !== 2)
      throw new mr("Invalid reference : " + t);
    const n = r[1].split(":"), o = +n[0];
    if (n.length !== 2 || me.bookIdToNumber(r[0]) === 0 || !Number.isInteger(o) || o < 0 || !le.isVerseParseable(n[1]))
      throw new mr("Invalid reference : " + t);
    this.updateInternal(r[0], n[0], n[1]);
  }
  /**
   * Simplifies this verse ref so that it has no bridging of verses or
   * verse segments like `'1a'`.
   */
  simplify() {
    this._verse = void 0;
  }
  /**
   * Makes a clone of the reference.
   *
   * @returns The cloned VerseRef.
   */
  clone() {
    return new le(this);
  }
  toString() {
    const t = this.book;
    return t === "" ? "" : `${t} ${this.chapter}:${this.verse}`;
  }
  toJSON() {
    let t = this.verse;
    (t === "" || t === this.verseNum.toString()) && (t = void 0);
    const r = {
      book: this.book,
      chapterNum: this.chapterNum,
      verseNum: this.verseNum,
      verse: t,
      versificationStr: this.versificationStr
    };
    return t || delete r.verse, r;
  }
  /**
   * Compares this `VerseRef` with supplied one.
   * @param verseRef - object to compare this one to.
   * @returns `true` if this `VerseRef` is equal to the supplied one, `false` otherwise.
   */
  equals(t) {
    return t instanceof le ? t._bookNum === this._bookNum && t._chapterNum === this._chapterNum && t._verseNum === this._verseNum && t.verse === this.verse && (t.versification == null && this.versification == null || t.versification != null && this.versification != null && t.versification.equals(this.versification)) : !1;
  }
  /**
   * Enumerate all individual verses contained in a VerseRef.
   * Verse ranges are indicated by "-" and consecutive verses by ","s.
   * Examples:
   * GEN 1:2 returns GEN 1:2
   * GEN 1:1a-3b,5 returns GEN 1:1a, GEN 1:2, GEN 1:3b, GEN 1:5
   * GEN 1:2a-2c returns //! ??????
   *
   * @param specifiedVersesOnly - if set to <c>true</c> return only verses that are
   * explicitly specified only, not verses within a range. Defaults to `false`.
   * @param verseRangeSeparators - Verse range separators.
   * Defaults to `VerseRef.verseRangeSeparators`.
   * @param verseSequenceSeparators - Verse sequence separators.
   * Defaults to `VerseRef.verseSequenceIndicators`.
   * @returns An array of all single verse references in this VerseRef.
   */
  allVerses(t = !1, r = le.verseRangeSeparators, n = le.verseSequenceIndicators) {
    if (this._verse == null || this.chapterNum <= 0)
      return [this.clone()];
    const o = [], a = Ea(this._verse, n);
    for (const i of a.map((l) => Ea(l, r))) {
      const l = this.clone();
      l.verse = i[0];
      const c = l.verseNum;
      if (o.push(l), i.length > 1) {
        const u = this.clone();
        if (u.verse = i[1], !t)
          for (let m = c + 1; m < u.verseNum; m++) {
            const v = new le(
              this._bookNum,
              this._chapterNum,
              m,
              this.versification
            );
            this.isExcluded || o.push(v);
          }
        o.push(u);
      }
    }
    return o;
  }
  /**
   * Validates a verse number using the supplied separators rather than the defaults.
   */
  validateVerse(t, r) {
    if (!this.verse)
      return this.internalValid;
    let n = 0;
    for (const o of this.allVerses(!0, t, r)) {
      const a = o.internalValid;
      if (a !== 0)
        return a;
      const i = o.BBBCCCVVV;
      if (n > i)
        return 3;
      if (n === i)
        return 4;
      n = i;
    }
    return 0;
  }
  /**
   * Gets whether a single verse reference is valid.
   */
  get internalValid() {
    return this.versification == null ? 1 : this._bookNum <= 0 || this._bookNum > me.lastBook ? 2 : (me.isCanonical(this._bookNum), 0);
  }
  setEmpty(t = le.defaultVersification) {
    this._bookNum = 0, this._chapterNum = -1, this._verse = void 0, this.versification = t;
  }
  updateInternal(t, r, n) {
    this.bookNum = me.bookIdToNumber(t), this.chapter = r, this.verse = n;
  }
};
oe(Ie, "defaultVersification", Ot.English), oe(Ie, "verseRangeSeparator", "-"), oe(Ie, "verseSequenceIndicator", ","), oe(Ie, "verseRangeSeparators", [Ie.verseRangeSeparator]), oe(Ie, "verseSequenceIndicators", [Ie.verseSequenceIndicator]), oe(Ie, "chapterDigitShifter", 1e3), oe(Ie, "bookDigitShifter", Ie.chapterDigitShifter * Ie.chapterDigitShifter), oe(Ie, "bcvMaxValue", Ie.chapterDigitShifter - 1), /**
* The valid status of the VerseRef.
*/
oe(Ie, "ValidStatusType", Ui);
let mr = class extends Error {
};
const _o = be.Root, Hi = be.Trigger, np = be.Group, Mv = be.Portal, Av = be.Sub, Dv = be.RadioGroup, op = X.forwardRef(({ className: e, inset: t, children: r, ...n }, o) => /* @__PURE__ */ _(
  be.SubTrigger,
  {
    ref: o,
    className: L(
      "pr-flex pr-cursor-default pr-select-none pr-items-center pr-rounded-sm pr-px-2 pr-py-1.5 pr-text-sm pr-outline-none focus:pr-bg-accent data-[state=open]:pr-bg-accent",
      t && "pr-pl-8",
      e
    ),
    ...n,
    children: [
      r,
      /* @__PURE__ */ d(Ri, { className: "pr-ml-auto pr-h-4 pr-w-4" })
    ]
  }
));
op.displayName = be.SubTrigger.displayName;
const ap = X.forwardRef(({ className: e, ...t }, r) => /* @__PURE__ */ d(
  be.SubContent,
  {
    ref: r,
    className: L(
      "pr-z-50 pr-min-w-[8rem] pr-overflow-hidden pr-rounded-md pr-border pr-bg-popover pr-p-1 pr-text-popover-foreground pr-shadow-lg data-[state=open]:pr-animate-in data-[state=closed]:pr-animate-out data-[state=closed]:pr-fade-out-0 data-[state=open]:pr-fade-in-0 data-[state=closed]:pr-zoom-out-95 data-[state=open]:pr-zoom-in-95 data-[side=bottom]:pr-slide-in-from-top-2 data-[side=left]:pr-slide-in-from-right-2 data-[side=right]:pr-slide-in-from-left-2 data-[side=top]:pr-slide-in-from-bottom-2",
      e
    ),
    ...t
  }
));
ap.displayName = be.SubContent.displayName;
const kn = X.forwardRef(({ className: e, sideOffset: t = 4, ...r }, n) => /* @__PURE__ */ d(be.Portal, { children: /* @__PURE__ */ d(
  be.Content,
  {
    ref: n,
    sideOffset: t,
    className: L(
      /* adding pr-twp because the dropdown content is added to the dom as a sibling to the app root */
      "pr-twp pr-z-50 pr-min-w-[8rem] pr-overflow-hidden pr-rounded-md pr-border pr-bg-popover pr-p-1 pr-text-popover-foreground pr-shadow-md data-[state=open]:pr-animate-in data-[state=closed]:pr-animate-out data-[state=closed]:pr-fade-out-0 data-[state=open]:pr-fade-in-0 data-[state=closed]:pr-zoom-out-95 data-[state=open]:pr-zoom-in-95 data-[side=bottom]:pr-slide-in-from-top-2 data-[side=left]:pr-slide-in-from-right-2 data-[side=right]:pr-slide-in-from-left-2 data-[side=top]:pr-slide-in-from-bottom-2",
      e
    ),
    ...r
  }
) }));
kn.displayName = be.Content.displayName;
const Gi = X.forwardRef(({ className: e, inset: t, ...r }, n) => /* @__PURE__ */ d(
  be.Item,
  {
    ref: n,
    className: L(
      // removed: pr-relative pr-flex focus:pr-text-accent-foreground
      "pr-cursor-default pr-select-none pr-items-center pr-rounded-sm pr-px-2 pr-py-1.5 pr-text-sm pr-outline-none pr-transition-colors focus:pr-bg-accent data-[disabled]:pr-pointer-events-none data-[disabled]:pr-opacity-50",
      t && "pr-pl-8",
      e
    ),
    ...r
  }
));
Gi.displayName = be.Item.displayName;
const Io = X.forwardRef(({ className: e, children: t, checked: r, ...n }, o) => /* @__PURE__ */ _(
  be.CheckboxItem,
  {
    ref: o,
    className: L(
      "pr-relative pr-flex pr-cursor-default pr-select-none pr-items-center pr-rounded-sm pr-py-1.5 pr-pl-8 pr-pr-2 pr-text-sm pr-outline-none pr-transition-colors focus:pr-bg-accent focus:pr-text-accent-foreground data-[disabled]:pr-pointer-events-none data-[disabled]:pr-opacity-50",
      e
    ),
    checked: r,
    ...n,
    children: [
      /* @__PURE__ */ d("span", { className: "pr-absolute pr-left-2 pr-flex pr-h-3.5 pr-w-3.5 pr-items-center pr-justify-center", children: /* @__PURE__ */ d(be.ItemIndicator, { children: /* @__PURE__ */ d(Co, { className: "pr-h-4 pr-w-4" }) }) }),
      t
    ]
  }
));
Io.displayName = be.CheckboxItem.displayName;
const Wi = X.forwardRef(({ className: e, children: t, ...r }, n) => /* @__PURE__ */ _(
  be.RadioItem,
  {
    ref: n,
    className: L(
      "pr-relative pr-flex pr-cursor-default pr-select-none pr-items-center pr-rounded-sm pr-py-1.5 pr-pl-8 pr-pr-2 pr-text-sm pr-outline-none pr-transition-colors focus:pr-bg-accent focus:pr-text-accent-foreground data-[disabled]:pr-pointer-events-none data-[disabled]:pr-opacity-50",
      e
    ),
    ...r,
    children: [
      /* @__PURE__ */ d("span", { className: "pr-absolute pr-left-2 pr-flex pr-h-3.5 pr-w-3.5 pr-items-center pr-justify-center", children: /* @__PURE__ */ d(be.ItemIndicator, { children: /* @__PURE__ */ d(Xl, { className: "pr-h-2 pr-w-2 pr-fill-current" }) }) }),
      t
    ]
  }
));
Wi.displayName = be.RadioItem.displayName;
const Vr = X.forwardRef(({ className: e, inset: t, ...r }, n) => /* @__PURE__ */ d(
  be.Label,
  {
    ref: n,
    className: L("pr-px-2 pr-py-1.5 pr-text-sm pr-font-semibold", t && "pr-pl-8", e),
    ...r
  }
));
Vr.displayName = be.Label.displayName;
const En = X.forwardRef(({ className: e, ...t }, r) => /* @__PURE__ */ d(
  be.Separator,
  {
    ref: r,
    className: L("pr--mx-1 pr-my-1 pr-h-px pr-bg-muted", e),
    ...t
  }
));
En.displayName = be.Separator.displayName;
function ip({ className: e, ...t }) {
  return /* @__PURE__ */ d(
    "span",
    {
      className: L("pr-ml-auto pr-text-xs pr-tracking-widest pr-opacity-60", e),
      ...t
    }
  );
}
ip.displayName = "DropdownMenuShortcut";
const sp = wn(
  ({
    bookId: e,
    handleSelectBook: t,
    isSelected: r,
    handleHighlightBook: n,
    handleKeyDown: o,
    bookType: a,
    children: i
  }, l) => /* @__PURE__ */ _(
    Gi,
    {
      ref: l,
      textValue: e,
      className: L("pr-mx-1 pr-px-1 pr-font-normal pr-text-slate-700", {
        // Overriding `data-[highlighted]` changes the default gray background that is normally shown on hover
        "pr-bg-amber-50 pr-text-yellow-900 data-[highlighted]:pr-bg-amber-100": r
      }),
      onSelect: (c) => {
        c.preventDefault(), t();
      },
      onKeyDown: (c) => {
        o(c);
      },
      onFocus: n,
      onMouseMove: n,
      children: [
        /* @__PURE__ */ d(
          "span",
          {
            className: L(
              "pr-border-b-0 pr-border-l-2 pr-border-r-0 pr-border-t-0 pr-border-solid pr-px-2",
              {
                "pr-font-bold": r,
                "pr-border-l-red-200": a.toLowerCase() === "ot",
                "pr-border-l-purple-200": a.toLowerCase() === "nt",
                "pr-border-l-indigo-200": a.toLowerCase() === "dc"
              }
            ),
            children: me.bookIdToEnglishName(e)
          }
        ),
        r && /* @__PURE__ */ d("div", { children: i })
      ]
    },
    e
  )
);
function lp({
  handleSelectChapter: e,
  endChapter: t,
  activeChapter: r,
  highlightedChapter: n,
  handleHighlightedChapter: o
}) {
  const a = Array.from({ length: t }, (l, c) => c + 1), i = Ce(
    (l) => {
      o(l);
    },
    [o]
  );
  return /* @__PURE__ */ d("div", { className: L("pr-flex pr-flex-wrap pr-items-start pr-justify-start pr-self-stretch"), children: a.map((l) => /* @__PURE__ */ d(
    "div",
    {
      className: L(
        "pr-box-content pr-flex pr-h-4 pr-w-4 pr-cursor-pointer pr-items-center pr-justify-end pr-rounded-md pr-p-2 pr-text-amber-800",
        {
          "pr-font-semibold pr-text-amber-900": l === r,
          "pr-bg-amber-200": l === n
        }
      ),
      onClick: (c) => {
        c.preventDefault(), c.stopPropagation(), e(l);
      },
      role: "button",
      onKeyDown: (c) => {
        c.key === "Enter" && e(l);
      },
      tabIndex: 0,
      onMouseMove: () => i(l),
      children: l
    },
    l
  )) });
}
function cp({ handleSort: e, handleLocationHistory: t, handleBookmarks: r }) {
  return /* @__PURE__ */ _(Vr, { className: "pr-flex pr-justify-between", children: [
    /* @__PURE__ */ d("p", { className: "pr-inline-block pr-align-middle", children: "Go To" }),
    /* @__PURE__ */ _("div", { className: "pr-flex pr-items-center", children: [
      /* @__PURE__ */ d(
        Yl,
        {
          onClick: e,
          className: "pr-m-2 pr-h-4 pr-w-4 pr-cursor-pointer pr-gap-2"
        }
      ),
      /* @__PURE__ */ d(
        ql,
        {
          onClick: t,
          className: "pr-m-2 pr-h-4 pr-w-4 pr-cursor-pointer pr-gap-2"
        }
      ),
      /* @__PURE__ */ d(
        Kl,
        {
          onClick: r,
          className: "pr-m-2 pr-h-4 pr-w-4 pr-cursor-pointer pr-gap-2"
        }
      )
    ] })
  ] });
}
const Sr = me.allBookIds, pp = {
  OT: "Old Testament",
  NT: "New Testament",
  DC: "Deuterocanon"
}, Na = ["OT", "NT", "DC"], dp = 32 + 32 + 32, up = [
  /^(\w+)$/i,
  // Matches a single word (book name or id)
  /^(\w+)(?:\s(\d+))$/i,
  // Matches a word followed by a chapter number
  /^(\w+)(?:\s(\d+):(\d+))$/i
  // Matches a word followed by a chapter and verse number
], fp = (e) => ({
  OT: Sr.filter((r) => me.isBookOT(r)),
  NT: Sr.filter((r) => me.isBookNT(r)),
  DC: Sr.filter((r) => me.isBookDC(r))
})[e], hr = (e) => yc(me.bookIdToNumber(e));
function mp() {
  return Sr.map((t) => me.bookIdToEnglishName(t));
}
function hp(e) {
  return mp().includes(e);
}
function gp(e) {
  const t = e.toLowerCase().replace(/^\w/, (r) => r.toUpperCase());
  if (hp(t))
    return Sr.find((n) => me.bookIdToEnglishName(n) === t);
}
function jv({ scrRef: e, handleSubmit: t }) {
  const [r, n] = he(""), [o, a] = he(
    me.bookNumberToId(e.bookNum)
  ), [i, l] = he(e.chapterNum ?? 0), [c, u] = he(
    me.bookNumberToId(e.bookNum)
  ), [m, v] = he(!1), [b, p] = he(m), h = Mt(void 0), f = Mt(void 0), g = Mt(void 0), x = Ce(
    ($) => fp($).filter((E) => {
      const R = me.bookIdToEnglishName(E).toLowerCase(), I = r.replace(/[^a-zA-Z]/g, "").toLowerCase();
      return R.includes(I) || // Match book name
      E.toLowerCase().includes(I);
    }),
    [r]
  ), O = ($) => {
    n($);
  }, w = Mt(!1), k = Ce(($) => {
    if (w.current) {
      w.current = !1;
      return;
    }
    v($);
  }, []), y = Ce(
    ($, E, R, I) => {
      if (l(
        me.bookNumberToId(e.bookNum) !== $ ? 1 : e.chapterNum
      ), E || hr($) === -1) {
        t({
          bookNum: me.bookIdToNumber($),
          chapterNum: R || 1,
          verseNum: I || 1
        }), v(!1), n("");
        return;
      }
      a(o !== $ ? $ : ""), v(!E);
    },
    [t, e.bookNum, e.chapterNum, o]
  ), T = ($) => {
    $ <= 0 || $ > hr(o) || y(o, !0, $);
  }, S = Ce(() => {
    up.forEach(($) => {
      const E = r.match($);
      if (E) {
        const [R, I = void 0, U = void 0] = E.slice(1), j = gp(R);
        (me.isBookIdValid(R) || j) && y(
          j ?? R,
          !0,
          I ? parseInt(I, 10) : 1,
          U ? parseInt(U, 10) : 1
        );
      }
    });
  }, [y, r]), M = Ce(
    ($) => {
      m ? ($.key === "ArrowDown" || $.key === "ArrowUp") && (typeof g < "u" && // Ref uses null
      // eslint-disable-next-line no-null/no-null
      g.current !== null ? g.current.focus() : typeof f < "u" && // Ref uses null
      // eslint-disable-next-line no-null/no-null
      f.current !== null && f.current.focus(), $.preventDefault()) : v(!0);
    },
    [m]
  ), D = ($) => {
    const { key: E } = $;
    E === "ArrowRight" || E === "ArrowLeft" || E === "ArrowDown" || E === "ArrowUp" || E === "Enter" || (h.current.dispatchEvent(new KeyboardEvent("keydown", { key: E })), h.current.focus());
  }, V = ($) => {
    const { key: E } = $;
    if (c === o) {
      if (E === "Enter") {
        $.preventDefault(), y(o, !0, i);
        return;
      }
      let R = 0;
      if (E === "ArrowRight")
        if (i < hr(c))
          R = 1;
        else {
          $.preventDefault();
          return;
        }
      else if (E === "ArrowLeft")
        if (i > 1)
          R = -1;
        else {
          $.preventDefault();
          return;
        }
      else
        E === "ArrowDown" ? R = 6 : E === "ArrowUp" && (R = -6);
      i + R <= 0 || i + R > hr(c) ? l(0) : R !== 0 && (l(i + R), $.preventDefault());
    }
  };
  return Je(() => {
    o === c ? o === me.bookNumberToId(e.bookNum) ? l(e.chapterNum) : l(1) : l(0);
  }, [c, e.bookNum, e.chapterNum, o]), va(() => {
    p(m);
  }, [m]), va(() => {
    const $ = setTimeout(() => {
      if (b && f.current && g.current) {
        const R = g.current.offsetTop - dp;
        f.current.scrollTo({ top: R, behavior: "instant" });
      }
    }, 10);
    return () => {
      clearTimeout($);
    };
  }, [b]), /* @__PURE__ */ d("div", { className: "pr-twp pr-flex", children: /* @__PURE__ */ _(_o, { modal: !1, open: m, onOpenChange: k, children: [
    /* @__PURE__ */ d(Hi, { asChild: !0, children: /* @__PURE__ */ d(
      Hc,
      {
        ref: h,
        value: r,
        handleSearch: O,
        handleKeyDown: M,
        handleOnClick: () => {
          a(me.bookNumberToId(e.bookNum)), u(me.bookNumberToId(e.bookNum)), l(e.chapterNum > 0 ? e.chapterNum : 0), v(!0), h.current.focus();
        },
        onFocus: () => {
          w.current = !0;
        },
        handleSubmit: S,
        placeholder: `${me.bookNumberToEnglishName(e.bookNum)} ${e.chapterNum}:${e.verseNum}`
      }
    ) }),
    /* @__PURE__ */ _(
      kn,
      {
        className: "pr-m-1 pr-overflow-y-auto pr-p-0 pr-font-normal pr-text-slate-700",
        style: { width: "233px", maxHeight: "500px", zIndex: "250" },
        onKeyDown: D,
        align: "start",
        ref: f,
        children: [
          /* @__PURE__ */ d(
            cp,
            {
              handleSort: () => console.log("sorting"),
              handleLocationHistory: () => console.log("location history"),
              handleBookmarks: () => console.log("bookmarks")
            }
          ),
          Na.map(
            ($, E) => x($).length > 0 && /* @__PURE__ */ _("div", { children: [
              /* @__PURE__ */ d(Vr, { className: "pr-font-semibold pr-text-slate-700", children: pp[$] }),
              x($).map((R) => /* @__PURE__ */ d("div", { children: /* @__PURE__ */ d(
                sp,
                {
                  bookId: R,
                  handleSelectBook: () => y(R, !1),
                  isSelected: o === R,
                  handleHighlightBook: () => u(R),
                  handleKeyDown: V,
                  bookType: $,
                  ref: (I) => {
                    o === R && (g.current = I);
                  },
                  children: /* @__PURE__ */ d(
                    lp,
                    {
                      handleSelectChapter: T,
                      endChapter: hr(R),
                      activeChapter: e.bookNum === me.bookIdToNumber(R) ? e.chapterNum : 0,
                      highlightedChapter: i,
                      handleHighlightedChapter: (I) => {
                        l(I);
                      }
                    }
                  )
                }
              ) }, R)),
              Na.length - 1 !== E ? /* @__PURE__ */ d(En, {}) : void 0
            ] }, $)
          )
        ]
      }
    )
  ] }) });
}
const bp = Oo(
  "pr-twp pr-inline-flex pr-items-center pr-justify-center pr-whitespace-nowrap pr-rounded-md pr-text-sm pr-font-medium pr-ring-offset-background pr-transition-colors focus-visible:pr-outline-none focus-visible:pr-ring-2 focus-visible:pr-ring-ring focus-visible:pr-ring-offset-2 disabled:pr-pointer-events-none disabled:pr-opacity-50",
  {
    variants: {
      variant: {
        default: "pr-bg-primary pr-text-primary-foreground hover:pr-bg-primary/90",
        destructive: "pr-bg-destructive pr-text-destructive-foreground hover:pr-bg-destructive/90",
        outline: "pr-border pr-border-input pr-bg-background hover:pr-bg-accent hover:pr-text-accent-foreground",
        secondary: "pr-bg-secondary pr-text-secondary-foreground hover:pr-bg-secondary/80",
        ghost: "hover:pr-bg-accent hover:pr-text-accent-foreground",
        link: "pr-text-primary pr-underline-offset-4 hover:pr-underline"
      },
      size: {
        default: "pr-h-10 pr-px-4 pr-py-2",
        sm: "pr-h-9 pr-rounded-md pr-px-3",
        lg: "pr-h-11 pr-rounded-md pr-px-8",
        icon: "pr-h-10 pr-w-10"
      }
    },
    defaultVariants: {
      variant: "default",
      size: "default"
    }
  }
), xe = X.forwardRef(
  ({ className: e, variant: t, size: r, asChild: n = !1, ...o }, a) => /* @__PURE__ */ d(n ? Sc : "button", { className: L(bp({ variant: t, size: r, className: e })), ref: a, ...o })
);
xe.displayName = "Button";
function vp({ table: e }) {
  return /* @__PURE__ */ _(_o, { children: [
    /* @__PURE__ */ d(vc, { asChild: !0, children: /* @__PURE__ */ _(xe, { variant: "outline", size: "sm", className: "pr-ml-auto pr-hidden pr-h-8 lg:pr-flex", children: [
      /* @__PURE__ */ d(Jl, { className: "pr-mr-2 pr-h-4 pr-w-4" }),
      "View"
    ] }) }),
    /* @__PURE__ */ _(kn, { align: "end", className: "pr-w-[150px]", children: [
      /* @__PURE__ */ d(Vr, { children: "Toggle columns" }),
      /* @__PURE__ */ d(En, {}),
      e.getAllColumns().filter((t) => t.getCanHide()).map((t) => /* @__PURE__ */ d(
        Io,
        {
          className: "pr-capitalize",
          checked: t.getIsVisible(),
          onCheckedChange: (r) => t.toggleVisibility(!!r),
          children: t.id
        },
        t.id
      ))
    ] })
  ] });
}
const _r = ke.Root, yp = ke.Group, Ir = ke.Value, Zt = X.forwardRef(({ className: e, children: t, ...r }, n) => /* @__PURE__ */ _(
  ke.Trigger,
  {
    ref: n,
    className: L(
      "pr-flex pr-h-10 pr-w-full pr-items-center pr-justify-between pr-rounded-md pr-border pr-border-input pr-bg-background pr-px-3 pr-py-2 pr-text-sm pr-ring-offset-background placeholder:pr-text-muted-foreground focus:pr-outline-none focus:pr-ring-2 focus:pr-ring-ring focus:pr-ring-offset-2 disabled:pr-cursor-not-allowed disabled:pr-opacity-50 [&>span]:pr-line-clamp-1",
      e
    ),
    ...r,
    children: [
      t,
      /* @__PURE__ */ d(ke.Icon, { asChild: !0, children: /* @__PURE__ */ d(xn, { className: "pr-h-4 pr-w-4 pr-opacity-50" }) })
    ]
  }
));
Zt.displayName = ke.Trigger.displayName;
const Xi = X.forwardRef(({ className: e, ...t }, r) => /* @__PURE__ */ d(
  ke.ScrollUpButton,
  {
    ref: r,
    className: L("pr-flex pr-cursor-default pr-items-center pr-justify-center pr-py-1", e),
    ...t,
    children: /* @__PURE__ */ d(Zl, { className: "pr-h-4 pr-w-4" })
  }
));
Xi.displayName = ke.ScrollUpButton.displayName;
const Yi = X.forwardRef(({ className: e, ...t }, r) => /* @__PURE__ */ d(
  ke.ScrollDownButton,
  {
    ref: r,
    className: L("pr-flex pr-cursor-default pr-items-center pr-justify-center pr-py-1", e),
    ...t,
    children: /* @__PURE__ */ d(xn, { className: "pr-h-4 pr-w-4" })
  }
));
Yi.displayName = ke.ScrollDownButton.displayName;
const Qt = X.forwardRef(({ className: e, children: t, position: r = "popper", ...n }, o) => /* @__PURE__ */ d(ke.Portal, { children: /* @__PURE__ */ _(
  ke.Content,
  {
    ref: o,
    className: L(
      "pr-twp pr-relative pr-z-50 pr-max-h-96 pr-min-w-[8rem] pr-overflow-hidden pr-rounded-md pr-border pr-bg-popover pr-text-popover-foreground pr-shadow-md data-[state=open]:pr-animate-in data-[state=closed]:pr-animate-out data-[state=closed]:pr-fade-out-0 data-[state=open]:pr-fade-in-0 data-[state=closed]:pr-zoom-out-95 data-[state=open]:pr-zoom-in-95 data-[side=bottom]:pr-slide-in-from-top-2 data-[side=left]:pr-slide-in-from-right-2 data-[side=right]:pr-slide-in-from-left-2 data-[side=top]:pr-slide-in-from-bottom-2",
      r === "popper" && "data-[side=bottom]:pr-translate-y-1 data-[side=left]:pr--translate-x-1 data-[side=right]:pr-translate-x-1 data-[side=top]:pr--translate-y-1",
      e
    ),
    position: r,
    ...n,
    children: [
      /* @__PURE__ */ d(Xi, {}),
      /* @__PURE__ */ d(
        ke.Viewport,
        {
          className: L(
            "pr-p-1",
            r === "popper" && "pr-h-[var(--radix-select-trigger-height)] pr-w-full pr-min-w-[var(--radix-select-trigger-width)]"
          ),
          children: t
        }
      ),
      /* @__PURE__ */ d(Yi, {})
    ]
  }
) }));
Qt.displayName = ke.Content.displayName;
const wp = X.forwardRef(({ className: e, ...t }, r) => /* @__PURE__ */ d(
  ke.Label,
  {
    ref: r,
    className: L("pr-py-1.5 pr-pl-8 pr-pr-2 pr-text-sm pr-font-semibold", e),
    ...t
  }
));
wp.displayName = ke.Label.displayName;
const Ke = X.forwardRef(({ className: e, children: t, ...r }, n) => /* @__PURE__ */ _(
  ke.Item,
  {
    ref: n,
    className: L(
      "pr-relative pr-flex pr-w-full pr-cursor-default pr-select-none pr-items-center pr-rounded-sm pr-py-1.5 pr-pl-8 pr-pr-2 pr-text-sm pr-outline-none focus:pr-bg-accent focus:pr-text-accent-foreground data-[disabled]:pr-pointer-events-none data-[disabled]:pr-opacity-50",
      e
    ),
    ...r,
    children: [
      /* @__PURE__ */ d("span", { className: "pr-absolute pr-left-2 pr-flex pr-h-3.5 pr-w-3.5 pr-items-center pr-justify-center", children: /* @__PURE__ */ d(ke.ItemIndicator, { children: /* @__PURE__ */ d(Co, { className: "pr-h-4 pr-w-4" }) }) }),
      /* @__PURE__ */ d(ke.ItemText, { children: t })
    ]
  }
));
Ke.displayName = ke.Item.displayName;
const xp = X.forwardRef(({ className: e, ...t }, r) => /* @__PURE__ */ d(
  ke.Separator,
  {
    ref: r,
    className: L("pr--mx-1 pr-my-1 pr-h-px pr-bg-muted", e),
    ...t
  }
));
xp.displayName = ke.Separator.displayName;
function kp({ table: e }) {
  return /* @__PURE__ */ d("div", { className: "pr-flex pr-items-center pr-justify-between pr-px-2 pr-pb-3 pr-pt-3", children: /* @__PURE__ */ _("div", { className: "pr-flex pr-items-center pr-space-x-6 lg:pr-space-x-8", children: [
    /* @__PURE__ */ _("div", { className: "pr-flex-1 pr-text-sm pr-text-muted-foreground", children: [
      e.getFilteredSelectedRowModel().rows.length,
      " of",
      " ",
      e.getFilteredRowModel().rows.length,
      " row(s) selected"
    ] }),
    /* @__PURE__ */ _("div", { className: "pr-flex pr-items-center pr-space-x-2", children: [
      /* @__PURE__ */ d("p", { className: "pr-text-nowrap pr-text-sm pr-font-medium", children: "Rows per page" }),
      /* @__PURE__ */ _(
        _r,
        {
          value: `${e.getState().pagination.pageSize}`,
          onValueChange: (t) => {
            e.setPageSize(Number(t));
          },
          children: [
            /* @__PURE__ */ d(Zt, { className: "pr-h-8 pr-w-[70px]", children: /* @__PURE__ */ d(Ir, { placeholder: e.getState().pagination.pageSize }) }),
            /* @__PURE__ */ d(Qt, { side: "top", children: [10, 20, 30, 40, 50].map((t) => /* @__PURE__ */ d(Ke, { value: `${t}`, children: t }, t)) })
          ]
        }
      )
    ] }),
    /* @__PURE__ */ _("div", { className: "pr-flex pr-w-[100px] pr-items-center pr-justify-center pr-text-sm pr-font-medium", children: [
      "Page ",
      e.getState().pagination.pageIndex + 1,
      " of ",
      e.getPageCount()
    ] }),
    /* @__PURE__ */ _("div", { className: "pr-flex pr-items-center pr-space-x-2", children: [
      /* @__PURE__ */ _(
        xe,
        {
          variant: "outline",
          size: "icon",
          className: "pr-hidden pr-h-8 pr-w-8 pr-p-0 lg:pr-flex",
          onClick: () => e.setPageIndex(0),
          disabled: !e.getCanPreviousPage(),
          children: [
            /* @__PURE__ */ d("span", { className: "pr-sr-only", children: "Go to first page" }),
            /* @__PURE__ */ d(Ql, { className: "pr-h-4 pr-w-4" })
          ]
        }
      ),
      /* @__PURE__ */ _(
        xe,
        {
          variant: "outline",
          size: "icon",
          className: "pr-h-8 pr-w-8 pr-p-0",
          onClick: () => e.previousPage(),
          disabled: !e.getCanPreviousPage(),
          children: [
            /* @__PURE__ */ d("span", { className: "pr-sr-only", children: "Go to previous page" }),
            /* @__PURE__ */ d(ec, { className: "pr-h-4 pr-w-4" })
          ]
        }
      ),
      /* @__PURE__ */ _(
        xe,
        {
          variant: "outline",
          size: "icon",
          className: "pr-h-8 pr-w-8 pr-p-0",
          onClick: () => e.nextPage(),
          disabled: !e.getCanNextPage(),
          children: [
            /* @__PURE__ */ d("span", { className: "pr-sr-only", children: "Go to next page" }),
            /* @__PURE__ */ d(tc, { className: "pr-h-4 pr-w-4" })
          ]
        }
      ),
      /* @__PURE__ */ _(
        xe,
        {
          variant: "outline",
          size: "icon",
          className: "pr-hidden pr-h-8 pr-w-8 pr-p-0 lg:pr-flex",
          onClick: () => e.setPageIndex(e.getPageCount() - 1),
          disabled: !e.getCanNextPage(),
          children: [
            /* @__PURE__ */ d("span", { className: "pr-sr-only", children: "Go to last page" }),
            /* @__PURE__ */ d(rc, { className: "pr-h-4 pr-w-4" })
          ]
        }
      )
    ] })
  ] }) });
}
const Nn = X.forwardRef(({ className: e, stickyHeader: t, ...r }, n) => /* @__PURE__ */ d("div", { className: L("pr-twp pr-relative pr-w-full", { "pr-overflow-auto": !t }), children: /* @__PURE__ */ d(
  "table",
  {
    ref: n,
    className: L("pr-w-full pr-caption-bottom pr-text-sm", e),
    ...r
  }
) }));
Nn.displayName = "Table";
const Tn = X.forwardRef(({ className: e, stickyHeader: t, ...r }, n) => /* @__PURE__ */ d(
  "thead",
  {
    ref: n,
    className: L(
      { "pr-sticky pr-top-0 pr-bg-muted": t },
      "[&_tr]:pr-border-b",
      e
    ),
    ...r
  }
));
Tn.displayName = "TableHeader";
const Sn = X.forwardRef(({ className: e, ...t }, r) => /* @__PURE__ */ d("tbody", { ref: r, className: L("[&_tr:last-child]:pr-border-0", e), ...t }));
Sn.displayName = "TableBody";
const Ep = X.forwardRef(({ className: e, ...t }, r) => /* @__PURE__ */ d(
  "tfoot",
  {
    ref: r,
    className: L("pr-border-t pr-bg-muted/50 pr-font-medium [&>tr]:last:pr-border-b-0", e),
    ...t
  }
));
Ep.displayName = "TableFooter";
const wt = X.forwardRef(
  ({ className: e, ...t }, r) => /* @__PURE__ */ d(
    "tr",
    {
      ref: r,
      className: L(
        "pr-border-b pr-transition-colors hover:pr-bg-muted/50 data-[state=selected]:pr-bg-muted",
        e
      ),
      ...t
    }
  )
);
wt.displayName = "TableRow";
const Mr = X.forwardRef(({ className: e, ...t }, r) => /* @__PURE__ */ d(
  "th",
  {
    ref: r,
    className: L(
      "pr-h-12 pr-px-4 pr-text-start pr-align-middle pr-font-medium pr-text-muted-foreground [&:has([role=checkbox])]:pr-pe-0",
      e
    ),
    ...t
  }
));
Mr.displayName = "TableHead";
const er = X.forwardRef(({ className: e, ...t }, r) => /* @__PURE__ */ d(
  "td",
  {
    ref: r,
    className: L("pr-p-4 pr-align-middle [&:has([role=checkbox])]:pr-pe-0", e),
    ...t
  }
));
er.displayName = "TableCell";
const Np = X.forwardRef(({ className: e, ...t }, r) => /* @__PURE__ */ d(
  "caption",
  {
    ref: r,
    className: L("pr-mt-4 pr-text-sm pr-text-muted-foreground", e),
    ...t
  }
));
Np.displayName = "TableCaption";
function Tp({
  columns: e,
  data: t,
  enablePagination: r = !1,
  showPaginationControls: n = !1,
  showColumnVisibilityControls: o = !1,
  stickyHeader: a = !1,
  onRowClickHandler: i = () => {
  }
}) {
  var g;
  const [l, c] = he([]), [u, m] = he([]), [v, b] = he({}), [p, h] = he({}), f = Pi({
    data: t,
    columns: e,
    getCoreRowModel: $i(),
    ...r && { getPaginationRowModel: kc() },
    onSortingChange: c,
    getSortedRowModel: _i(),
    onColumnFiltersChange: m,
    getFilteredRowModel: Ec(),
    onColumnVisibilityChange: b,
    onRowSelectionChange: h,
    state: {
      sorting: l,
      columnFilters: u,
      columnVisibility: v,
      rowSelection: p
    }
  });
  return /* @__PURE__ */ _("div", { className: "pr-twp pr-font-sans", children: [
    o && /* @__PURE__ */ d(vp, { table: f }),
    /* @__PURE__ */ _(Nn, { stickyHeader: a, children: [
      /* @__PURE__ */ d(Tn, { stickyHeader: a, children: f.getHeaderGroups().map((x) => /* @__PURE__ */ d(wt, { children: x.headers.map((O) => /* @__PURE__ */ d(Mr, { children: O.isPlaceholder ? void 0 : Tr(O.column.columnDef.header, O.getContext()) }, O.id)) }, x.id)) }),
      /* @__PURE__ */ d(Sn, { children: (g = f.getRowModel().rows) != null && g.length ? f.getRowModel().rows.map((x) => /* @__PURE__ */ d(
        wt,
        {
          onClick: () => i(x, f),
          "data-state": x.getIsSelected() && "selected",
          children: x.getVisibleCells().map((O) => /* @__PURE__ */ d(er, { children: Tr(O.column.columnDef.cell, O.getContext()) }, O.id))
        },
        x.id
      )) : /* @__PURE__ */ d(wt, { children: /* @__PURE__ */ d(er, { colSpan: e.length, className: "pr-h-24 pr-text-center", children: "No results." }) }) })
    ] }),
    r && /* @__PURE__ */ _("div", { className: "pr-flex pr-items-center pr-justify-end pr-space-x-2 pr-py-4", children: [
      /* @__PURE__ */ d(
        xe,
        {
          variant: "outline",
          size: "sm",
          onClick: () => f.previousPage(),
          disabled: !f.getCanPreviousPage(),
          children: "Previous"
        }
      ),
      /* @__PURE__ */ d(
        xe,
        {
          variant: "outline",
          size: "sm",
          onClick: () => f.nextPage(),
          disabled: !f.getCanNextPage(),
          children: "Next"
        }
      )
    ] }),
    r && n && /* @__PURE__ */ d(kp, { table: f })
  ] });
}
const Sp = (e) => e.split(/(?:\r?\n|\r)|(?=(?:\\(?:v|c|id)))/g), Ta = (e) => {
  const t = /^\\[vc]\s+(\d+)/, r = e.match(t);
  if (r)
    return +r[1];
}, Sa = (e, t, r, n) => {
  if (!e || e === "" || t === "")
    return [];
  const o = [], a = Sp(e);
  let i = n.chapterNum, l = n.verseNum, c = 0;
  return a.forEach((u) => {
    u.startsWith("\\id") && (i = 0, l = 0), u.startsWith("\\c") && (i = Ta(u), l = 0), u.startsWith("\\v") && (l = Ta(u), i === 0 && (i = n.chapterNum));
    const m = r(u, t);
    for (let v = 0; v < m.length; v++) {
      const b = {
        reference: {
          ...n,
          chapterNum: i !== void 0 ? +i : -1,
          verseNum: l !== void 0 ? +l : -1
        },
        snippet: u,
        key: c
      };
      c += 1, o.push(b);
    }
  }), o;
};
function Cp({
  selectedItem: e,
  text: t,
  extractItems: r,
  scriptureReference: n,
  setScriptureReference: o,
  localizedStrings: a
}) {
  const i = a["%webView_inventory_occurrences_table_header_reference%"], l = a["%webView_inventory_occurrences_table_header_occurrence%"], [c, u] = he(
    Sa(t, e, r, n)
  );
  return Je(
    () => u(Sa(t, e, r, n)),
    [t, e, n, r]
  ), /* @__PURE__ */ _(Nn, { stickyHeader: !0, children: [
    /* @__PURE__ */ d(Tn, { stickyHeader: !0, children: /* @__PURE__ */ _(wt, { children: [
      /* @__PURE__ */ d(Mr, { children: i }),
      /* @__PURE__ */ d(Mr, { children: l })
    ] }) }),
    /* @__PURE__ */ d(Sn, { children: c.map((m) => /* @__PURE__ */ _(
      wt,
      {
        onClick: () => {
          o(m.reference);
        },
        children: [
          /* @__PURE__ */ d(er, { children: `${me.bookNumberToEnglishName(m.reference.bookNum)} ${m.reference.chapterNum}:${m.reference.verseNum}` }),
          /* @__PURE__ */ d(er, { children: m.snippet })
        ]
      },
      m.key
    )) })
  ] });
}
const Bv = Object.freeze([
  "%webView_inventory_all%",
  "%webView_inventory_approved%",
  "%webView_inventory_unapproved%",
  "%webView_inventory_unknown%",
  "%webView_inventory_scope_book%",
  "%webView_inventory_scope_chapter%",
  "%webView_inventory_scope_verse%",
  "%webView_inventory_filter_text%",
  "%webView_inventory_occurrences_table_header_reference%",
  "%webView_inventory_occurrences_table_header_occurrence%"
]), Mo = (e) => e === "asc" ? /* @__PURE__ */ d(nc, { className: "pr-ms-2 pr-h-4 pr-w-4" }) : e === "desc" ? /* @__PURE__ */ d(oc, { className: "pr-ms-2 pr-h-4 pr-w-4" }) : /* @__PURE__ */ d(ac, { className: "pr-ms-2 pr-h-4 pr-w-4" }), Op = (e, t, r) => {
  let n = e;
  return t !== "all" && (n = n.filter(
    (o) => t === "approved" && o.status === "approved" || t === "unapproved" && o.status === "unapproved" || t === "unknown" && o.status === "unknown"
  )), r !== "" && (n = n.filter((o) => o.item.includes(r))), n;
}, Rp = (e, t, r) => {
  const n = [], o = t(e);
  for (let a = 0; a < o.length; a++) {
    const i = o[a], l = n.find((c) => c.item === i);
    if (l)
      l.count += 1;
    else {
      const c = {
        item: i,
        count: 1,
        status: r(i)
      };
      n.push(c);
    }
  }
  return n;
}, ht = (e, t) => e[t] ?? t;
function Lv({
  scriptureReference: e,
  setScriptureReference: t,
  localizedStrings: r,
  extractItems: n,
  approvedItems: o,
  onApprovedItemsChange: a,
  unapprovedItems: i,
  onUnapprovedItemsChange: l,
  text: c,
  scope: u,
  onScopeChange: m,
  getColumns: v
}) {
  const b = ht(r, "%webView_inventory_all%"), p = ht(r, "%webView_inventory_approved%"), h = ht(r, "%webView_inventory_unapproved%"), f = ht(r, "%webView_inventory_unknown%"), g = ht(r, "%webView_inventory_scope_book%"), x = ht(r, "%webView_inventory_scope_chapter%"), O = ht(r, "%webView_inventory_scope_verse%"), w = ht(r, "%webView_inventory_filter_text%"), [k, y] = he([]), [T, S] = he("all"), [M, D] = he(""), [V, $] = he(""), E = Ce(
    (z, C) => {
      y((Y) => {
        let H = [];
        return z.forEach((K) => {
          H = Y.map((q) => q.item === K && q.status !== C ? { ...q, status: C } : q);
        }), H;
      });
      let B = [...o];
      z.forEach((Y) => {
        C === "approved" ? B.includes(Y) || B.push(Y) : B = B.filter((H) => H !== Y);
      }), a(B);
      let W = [...i];
      z.forEach((Y) => {
        C === "unapproved" ? W.includes(Y) || W.push(Y) : W = W.filter(
          (H) => H !== Y
        );
      }), l(W);
    },
    [o, a, i, l]
  ), R = Ce(
    (z) => o.includes(z) ? "approved" : i.includes(z) ? "unapproved" : "unknown",
    [o, i]
  );
  Je(() => {
    c && y(Rp(c, n, R));
  }, [n, c, R]);
  const I = xt(() => Op(k, T, M), [k, T, M]);
  Je(() => {
    $("");
  }, [I]);
  const U = (z, C) => {
    C.toggleAllRowsSelected(!1), z.toggleSelected(void 0), $(z.getValue("item"));
  }, j = xt(() => v(E), [v, E]), G = (z) => {
    if (z === "book" || z === "chapter" || z === "verse")
      m(z);
    else
      throw new Error(`Invalid scope value: ${z}`);
  }, te = (z) => {
    if (z === "all" || z === "approved" || z === "unapproved" || z === "unknown")
      S(z);
    else
      throw new Error(`Invalid status filter value: ${z}`);
  };
  return /* @__PURE__ */ _("div", { className: "pr-twp pr-flex pr-h-full pr-flex-col", children: [
    /* @__PURE__ */ _("div", { className: "pr-flex", children: [
      /* @__PURE__ */ _(
        _r,
        {
          onValueChange: (z) => te(z),
          defaultValue: T,
          children: [
            /* @__PURE__ */ d(Zt, { className: "pr-m-1", children: /* @__PURE__ */ d(Ir, { placeholder: "Select filter" }) }),
            /* @__PURE__ */ _(Qt, { className: "pr-font-sans", children: [
              /* @__PURE__ */ d(Ke, { value: "all", children: b }),
              /* @__PURE__ */ d(Ke, { value: "approved", children: p }),
              /* @__PURE__ */ d(Ke, { value: "unapproved", children: h }),
              /* @__PURE__ */ d(Ke, { value: "unknown", children: f })
            ] })
          ]
        }
      ),
      /* @__PURE__ */ _(_r, { onValueChange: (z) => G(z), defaultValue: u, children: [
        /* @__PURE__ */ d(Zt, { className: "pr-m-1", children: /* @__PURE__ */ d(Ir, { placeholder: "Select scope" }) }),
        /* @__PURE__ */ _(Qt, { className: "pr-font-sans", children: [
          /* @__PURE__ */ d(Ke, { value: "book", children: g }),
          /* @__PURE__ */ d(Ke, { value: "chapter", children: x }),
          /* @__PURE__ */ d(Ke, { value: "verse", children: O })
        ] })
      ] }),
      /* @__PURE__ */ d(
        Fr,
        {
          className: "pr-m-1 pr-rounded-md pr-border",
          placeholder: w,
          value: M,
          onChange: (z) => {
            D(z.target.value);
          }
        }
      )
    ] }),
    /* @__PURE__ */ d("div", { className: "pr-m-1 pr-flex-1 pr-overflow-auto pr-rounded-md pr-border", children: /* @__PURE__ */ d(
      Tp,
      {
        columns: j,
        data: I,
        onRowClickHandler: U,
        stickyHeader: !0
      }
    ) }),
    V !== "" && /* @__PURE__ */ d("div", { className: "pr-m-1 pr-flex-1 pr-overflow-auto pr-rounded-md pr-border", children: /* @__PURE__ */ d(
      Cp,
      {
        selectedItem: V,
        text: c,
        extractItems: n,
        scriptureReference: e,
        setScriptureReference: (z) => t(z),
        localizedStrings: r
      }
    ) })
  ] });
}
const Fv = (e) => ({
  accessorKey: "item",
  header: ({ column: t }) => /* @__PURE__ */ _(xe, { variant: "ghost", onClick: () => t.toggleSorting(void 0), children: [
    e,
    Mo(t.getIsSorted())
  ] })
}), Vv = (e) => ({
  accessorKey: "count",
  header: ({ column: t }) => /* @__PURE__ */ _(xe, { variant: "ghost", onClick: () => t.toggleSorting(void 0), children: [
    e,
    Mo(t.getIsSorted())
  ] })
}), zv = (e, t) => ({
  accessorKey: "status",
  header: ({ column: r, table: n }) => {
    const o = n.getSelectedRowModel().rows, a = [];
    return o.forEach((i) => {
      a.push(i.getValue("item"));
    }), /* @__PURE__ */ _("div", { className: "pr-flex pr-justify-start", children: [
      /* @__PURE__ */ _(
        xe,
        {
          className: "pr-mt-1",
          variant: "ghost",
          onClick: () => r.toggleSorting(void 0),
          children: [
            e,
            Mo(r.getIsSorted())
          ]
        }
      ),
      /* @__PURE__ */ d(xe, { className: "pr-m-1", children: /* @__PURE__ */ d(
        ya,
        {
          onClick: () => {
            t(a, "approved");
          }
        }
      ) }),
      /* @__PURE__ */ d(xe, { className: "pr-m-1", children: /* @__PURE__ */ d(
        wa,
        {
          onClick: () => {
            t(a, "unapproved");
          }
        }
      ) }),
      /* @__PURE__ */ d(xe, { className: "pr-m-1", children: /* @__PURE__ */ d(
        xa,
        {
          onClick: () => {
            t(a, "unknown");
          }
        }
      ) })
    ] });
  },
  cell: ({ row: r }) => {
    switch (r.getValue("status")) {
      case "approved":
        return /* @__PURE__ */ d(ya, {});
      case "unapproved":
        return /* @__PURE__ */ d(wa, {});
      case "unknown":
      default:
        return /* @__PURE__ */ d(xa, {});
    }
  }
}), Wn = {
  [fe("undefined")]: "Ø",
  [fe(0)]: "A",
  [fe(1)]: "B",
  [fe(2)]: "C",
  [fe(3)]: "D",
  [fe(4)]: "E",
  [fe(5)]: "F",
  [fe(6)]: "G",
  [fe(7)]: "H",
  [fe(8)]: "I",
  [fe(9)]: "J",
  [fe(10)]: "K",
  [fe(11)]: "L",
  [fe(12)]: "M",
  [fe(13)]: "N",
  [fe(14)]: "O",
  [fe(15)]: "P",
  [fe(16)]: "Q",
  [fe(17)]: "R",
  [fe(18)]: "S",
  [fe(19)]: "T",
  [fe(20)]: "U",
  [fe(21)]: "V",
  [fe(22)]: "W",
  [fe(23)]: "X",
  [fe(24)]: "Y",
  [fe(25)]: "Z"
};
function Uv({
  availableScrollGroupIds: e,
  scrollGroupId: t,
  onChangeScrollGroupId: r,
  localizedStrings: n = {}
}) {
  const o = {
    ...Wn,
    ...Object.fromEntries(
      Object.entries(n).map(
        ([a, i]) => [
          a,
          a === i && a in Wn ? Wn[a] : i
        ]
      )
    )
  };
  return /* @__PURE__ */ _(
    _r,
    {
      value: `${t}`,
      onValueChange: (a) => r(
        a === "undefined" ? void 0 : parseInt(a, 10)
      ),
      children: [
        /* @__PURE__ */ d(Zt, { className: "pr-w-auto", children: /* @__PURE__ */ d(
          Ir,
          {
            placeholder: o[fe(t)] ?? t
          }
        ) }),
        /* @__PURE__ */ d(
          Qt,
          {
            style: { zIndex: 250 },
            children: e.map((a) => /* @__PURE__ */ d(Ke, { value: `${a}`, children: o[fe(a)] }, a))
          }
        )
      ]
    }
  );
}
const Pp = $r.Root, $p = $r.Trigger, qi = X.forwardRef(({ className: e, align: t = "center", sideOffset: r = 4, ...n }, o) => /* @__PURE__ */ d($r.Portal, { children: /* @__PURE__ */ d(
  $r.Content,
  {
    ref: o,
    align: t,
    sideOffset: r,
    className: L(
      "pr-twp pr-z-50 pr-w-72 pr-rounded-md pr-border pr-bg-popover pr-p-4 pr-text-popover-foreground pr-shadow-md pr-outline-none data-[state=open]:pr-animate-in data-[state=closed]:pr-animate-out data-[state=closed]:pr-fade-out-0 data-[state=open]:pr-fade-in-0 data-[state=closed]:pr-zoom-out-95 data-[state=open]:pr-zoom-in-95 data-[side=bottom]:pr-slide-in-from-top-2 data-[side=left]:pr-slide-in-from-right-2 data-[side=right]:pr-slide-in-from-left-2 data-[side=top]:pr-slide-in-from-bottom-2",
      e
    ),
    ...n
  }
) }));
qi.displayName = $r.Content.displayName;
const _p = et.Portal, Ki = X.forwardRef(({ className: e, ...t }, r) => /* @__PURE__ */ d(
  et.Overlay,
  {
    ref: r,
    className: L(
      "pr- pr-fixed pr-inset-0 pr-z-50 pr-bg-black/80 data-[state=open]:pr-animate-in data-[state=closed]:pr-animate-out data-[state=closed]:pr-fade-out-0 data-[state=open]:pr-fade-in-0",
      e
    ),
    ...t
  }
));
Ki.displayName = et.Overlay.displayName;
const Ip = X.forwardRef(({ className: e, children: t, ...r }, n) => /* @__PURE__ */ _(_p, { children: [
  /* @__PURE__ */ d(Ki, {}),
  /* @__PURE__ */ _(
    et.Content,
    {
      ref: n,
      className: L(
        "pr-fixed pr-left-[50%] pr-top-[50%] pr-z-50 pr-grid pr-w-full pr-max-w-lg pr-translate-x-[-50%] pr-translate-y-[-50%] pr-gap-4 pr-border pr-bg-background pr-p-6 pr-shadow-lg pr-duration-200 data-[state=open]:pr-animate-in data-[state=closed]:pr-animate-out data-[state=closed]:pr-fade-out-0 data-[state=open]:pr-fade-in-0 data-[state=closed]:pr-zoom-out-95 data-[state=open]:pr-zoom-in-95 data-[state=closed]:pr-slide-out-to-left-1/2 data-[state=closed]:pr-slide-out-to-top-[48%] data-[state=open]:pr-slide-in-from-left-1/2 data-[state=open]:pr-slide-in-from-top-[48%] sm:pr-rounded-lg",
        e
      ),
      ...r,
      children: [
        t,
        /* @__PURE__ */ _(et.Close, { className: "pr-absolute pr-right-4 pr-top-4 pr-rounded-sm pr-opacity-70 pr-ring-offset-background pr-transition-opacity hover:pr-opacity-100 focus:pr-outline-none focus:pr-ring-2 focus:pr-ring-ring focus:pr-ring-offset-2 disabled:pr-pointer-events-none data-[state=open]:pr-bg-accent data-[state=open]:pr-text-muted-foreground", children: [
          /* @__PURE__ */ d(ic, { className: "pr-h-4 pr-w-4" }),
          /* @__PURE__ */ d("span", { className: "pr-sr-only", children: "Close" })
        ] })
      ]
    }
  )
] }));
Ip.displayName = et.Content.displayName;
const Mp = X.forwardRef(({ className: e, ...t }, r) => /* @__PURE__ */ d(
  et.Title,
  {
    ref: r,
    className: L("pr-text-lg pr-font-semibold pr-leading-none pr-tracking-tight", e),
    ...t
  }
));
Mp.displayName = et.Title.displayName;
const Ap = X.forwardRef(({ className: e, ...t }, r) => /* @__PURE__ */ d(
  et.Description,
  {
    ref: r,
    className: L("pr-text-sm pr-text-muted-foreground", e),
    ...t
  }
));
Ap.displayName = et.Description.displayName;
const Ji = X.forwardRef(({ className: e, ...t }, r) => /* @__PURE__ */ d(
  De,
  {
    ref: r,
    className: L(
      "pr-flex pr-h-full pr-w-full pr-flex-col pr-overflow-hidden pr-rounded-md pr-bg-popover pr-text-popover-foreground",
      e
    ),
    ...t
  }
));
Ji.displayName = De.displayName;
const Zi = X.forwardRef(({ className: e, ...t }, r) => /* @__PURE__ */ _("div", { className: "pr-flex pr-items-center pr-border-b pr-px-3", children: [
  /* @__PURE__ */ d(sc, { className: "pr-me-2 pr-h-4 pr-w-4 pr-shrink-0 pr-opacity-50" }),
  /* @__PURE__ */ d(
    De.Input,
    {
      ref: r,
      className: L(
        "pr-flex pr-h-11 pr-w-full pr-rounded-md pr-bg-transparent pr-py-3 pr-text-sm pr-outline-none placeholder:pr-text-muted-foreground disabled:pr-cursor-not-allowed disabled:pr-opacity-50",
        e
      ),
      ...t
    }
  )
] }));
Zi.displayName = De.Input.displayName;
const Qi = X.forwardRef(({ className: e, ...t }, r) => /* @__PURE__ */ d(
  De.List,
  {
    ref: r,
    className: L("pr-max-h-[300px] pr-overflow-y-auto pr-overflow-x-hidden", e),
    ...t
  }
));
Qi.displayName = De.List.displayName;
const es = X.forwardRef((e, t) => /* @__PURE__ */ d(De.Empty, { ref: t, className: "pr-py-6 pr-text-center pr-text-sm", ...e }));
es.displayName = De.Empty.displayName;
const Dp = X.forwardRef(({ className: e, ...t }, r) => /* @__PURE__ */ d(
  De.Group,
  {
    ref: r,
    className: L(
      "pr-overflow-hidden pr-p-1 pr-text-foreground [&_[cmdk-group-heading]]:pr-px-2 [&_[cmdk-group-heading]]:pr-py-1.5 [&_[cmdk-group-heading]]:pr-text-xs [&_[cmdk-group-heading]]:pr-font-medium [&_[cmdk-group-heading]]:pr-text-muted-foreground",
      e
    ),
    ...t
  }
));
Dp.displayName = De.Group.displayName;
const jp = X.forwardRef(({ className: e, ...t }, r) => /* @__PURE__ */ d(
  De.Separator,
  {
    ref: r,
    className: L("pr--mx-1 pr-h-px pr-bg-border", e),
    ...t
  }
));
jp.displayName = De.Separator.displayName;
const ts = X.forwardRef(({ className: e, ...t }, r) => /* @__PURE__ */ d(
  De.Item,
  {
    ref: r,
    className: L(
      "pr-relative pr-flex pr-cursor-default pr-select-none pr-items-center pr-rounded-sm pr-px-2 pr-py-1.5 pr-text-sm pr-outline-none data-[disabled=true]:pr-pointer-events-none data-[selected=true]:pr-bg-accent data-[selected=true]:pr-text-accent-foreground data-[disabled=true]:pr-opacity-50",
      e
    ),
    ...t
  }
));
ts.displayName = De.Item.displayName;
function Bp(e) {
  return typeof e == "string" ? e : typeof e == "number" ? e.toString() : e.label;
}
function Ca({
  id: e,
  options: t = [],
  className: r,
  value: n,
  onChange: o = () => {
  },
  getOptionLabel: a = Bp,
  buttonPlaceholder: i = "",
  textPlaceholder: l = "",
  commandEmptyMessage: c = "No option found",
  buttonVariant: u = "outline",
  dir: m = "ltr",
  isDisabled: v = !1,
  ...b
}) {
  const [p, h] = he(!1);
  return /* @__PURE__ */ _(Pp, { open: p, onOpenChange: h, ...b, children: [
    /* @__PURE__ */ d($p, { asChild: !0, children: /* @__PURE__ */ _(
      xe,
      {
        variant: u,
        role: "combobox",
        "aria-expanded": p,
        id: e,
        className: L("pr-w-[200px] pr-justify-between", r),
        disabled: v,
        children: [
          n ? a(n) : i,
          /* @__PURE__ */ d(lc, { className: "pr-ms-2 pr-h-4 pr-w-4 pr-shrink-0 pr-opacity-50" })
        ]
      }
    ) }),
    /* @__PURE__ */ d(qi, { className: "pr-w-[200px] pr-p-0", dir: m, children: /* @__PURE__ */ _(Ji, { children: [
      /* @__PURE__ */ d(Zi, { dir: m, placeholder: l, className: "pr-text-inherit" }),
      /* @__PURE__ */ d(es, { children: c }),
      /* @__PURE__ */ d(Qi, { children: t.map((f) => /* @__PURE__ */ _(
        ts,
        {
          value: a(f),
          onSelect: () => {
            o(f), h(!1);
          },
          children: [
            /* @__PURE__ */ d(
              Co,
              {
                className: L("pr-me-2 pr-h-4 pr-w-4", {
                  "pr-opacity-0": !n || a(n) !== a(f)
                })
              }
            ),
            a(f)
          ]
        },
        a(f)
      )) })
    ] }) })
  ] });
}
const Lp = Oo(
  "pr-text-sm pr-font-medium pr-leading-none peer-disabled:pr-cursor-not-allowed peer-disabled:pr-opacity-70"
), dn = X.forwardRef(({ className: e, ...t }, r) => /* @__PURE__ */ d(Ii.Root, { ref: r, className: L(Lp(), e), ...t }));
dn.displayName = Ii.Root.displayName;
function Hv({
  startChapter: e,
  endChapter: t,
  handleSelectStartChapter: r,
  handleSelectEndChapter: n,
  isDisabled: o = !1,
  chapterCount: a
}) {
  const i = xt(
    () => Array.from({ length: a }, (u, m) => m + 1),
    [a]
  );
  return /* @__PURE__ */ _(kt, { children: [
    /* @__PURE__ */ d(dn, { className: "book-selection-chapter-form-label start", htmlFor: "start-chapters-combobox", children: "Chapters" }),
    /* @__PURE__ */ d(
      Ca,
      {
        isDisabled: o,
        onChange: (u) => {
          r(u), u > t && n(u);
        },
        className: "book-selection-chapter",
        options: i,
        getOptionLabel: (u) => u.toString(),
        value: e
      },
      "start chapter"
    ),
    /* @__PURE__ */ d(dn, { className: "book-selection-chapter-form-label end", htmlFor: "end-chapters-combobox", children: "to" }),
    /* @__PURE__ */ d(
      Ca,
      {
        isDisabled: o,
        onChange: (u) => {
          n(u), u < e && r(u);
        },
        className: "book-selection-chapter",
        options: i,
        getOptionLabel: (u) => u.toString(),
        value: t
      },
      "end chapter"
    )
  ] });
}
var qt = /* @__PURE__ */ ((e) => (e.After = "after", e.Before = "before", e.Above = "above", e.Below = "below", e))(qt || {});
function Fp({
  id: e,
  isChecked: t,
  labelText: r = "",
  labelPosition: n = qt.After,
  isIndeterminate: o = !1,
  isDefaultChecked: a,
  isDisabled: i = !1,
  hasError: l = !1,
  className: c,
  onChange: u
}) {
  const m = /* @__PURE__ */ d(
    Oc,
    {
      id: e,
      checked: t,
      indeterminate: o,
      defaultChecked: a,
      disabled: i,
      className: `papi-checkbox ${l ? "error" : ""} ${c ?? ""}`,
      onChange: u
    }
  );
  let v;
  if (r) {
    const b = n === qt.Before || n === qt.Above, p = /* @__PURE__ */ d("span", { className: `papi-checkbox-label ${l ? "error" : ""} ${c ?? ""}`, children: r }), h = n === qt.Before || n === qt.After, f = h ? p : /* @__PURE__ */ d("div", { children: p }), g = h ? m : /* @__PURE__ */ d("div", { children: m });
    v = /* @__PURE__ */ _(
      Cc,
      {
        className: `papi-checkbox ${n.toString()}`,
        disabled: i,
        error: l,
        children: [
          b && f,
          g,
          !b && f
        ]
      }
    );
  } else
    v = m;
  return v;
}
function Gv({
  id: e,
  className: t,
  legend: r,
  listItems: n,
  selectedListItems: o,
  handleSelectListItem: a,
  createLabel: i
}) {
  return /* @__PURE__ */ _("fieldset", { id: e, className: t, children: [
    r && /* @__PURE__ */ d("legend", { children: r }),
    n.map((l) => /* @__PURE__ */ d(
      Fp,
      {
        className: "check-item",
        isChecked: o.includes(l),
        labelText: i ? i(l) : l,
        onChange: () => a(l)
      },
      l
    ))
  ] });
}
function Vp(e) {
  return e && e.__esModule && Object.prototype.hasOwnProperty.call(e, "default") ? e.default : e;
}
function zp(e) {
  if (e.__esModule)
    return e;
  var t = e.default;
  if (typeof t == "function") {
    var r = function n() {
      return this instanceof n ? Reflect.construct(t, arguments, this.constructor) : t.apply(this, arguments);
    };
    r.prototype = t.prototype;
  } else
    r = {};
  return Object.defineProperty(r, "__esModule", { value: !0 }), Object.keys(e).forEach(function(n) {
    var o = Object.getOwnPropertyDescriptor(e, n);
    Object.defineProperty(r, n, o.get ? o : {
      enumerable: !0,
      get: function() {
        return e[n];
      }
    });
  }), r;
}
var Ao = {}, rs = { exports: {} };
(function(e) {
  function t(r) {
    return r && r.__esModule ? r : {
      default: r
    };
  }
  e.exports = t, e.exports.__esModule = !0, e.exports.default = e.exports;
})(rs);
var Up = rs.exports, Xn = {};
function lr(e, t) {
  return process.env.NODE_ENV === "production" ? () => null : function(...n) {
    return e(...n) || t(...n);
  };
}
function P() {
  return P = Object.assign ? Object.assign.bind() : function(e) {
    for (var t = 1; t < arguments.length; t++) {
      var r = arguments[t];
      for (var n in r)
        Object.prototype.hasOwnProperty.call(r, n) && (e[n] = r[n]);
    }
    return e;
  }, P.apply(this, arguments);
}
function _t(e) {
  if (typeof e != "object" || e === null)
    return !1;
  const t = Object.getPrototypeOf(e);
  return (t === null || t === Object.prototype || Object.getPrototypeOf(t) === null) && !(Symbol.toStringTag in e) && !(Symbol.iterator in e);
}
function ns(e) {
  if (!_t(e))
    return e;
  const t = {};
  return Object.keys(e).forEach((r) => {
    t[r] = ns(e[r]);
  }), t;
}
function lt(e, t, r = {
  clone: !0
}) {
  const n = r.clone ? P({}, e) : e;
  return _t(e) && _t(t) && Object.keys(t).forEach((o) => {
    o !== "__proto__" && (_t(t[o]) && o in e && _t(e[o]) ? n[o] = lt(e[o], t[o], r) : r.clone ? n[o] = _t(t[o]) ? ns(t[o]) : t[o] : n[o] = t[o]);
  }), n;
}
var fo = { exports: {} }, en = { exports: {} }, ce = {};
/** @license React v16.13.1
 * react-is.production.min.js
 *
 * Copyright (c) Facebook, Inc. and its affiliates.
 *
 * This source code is licensed under the MIT license found in the
 * LICENSE file in the root directory of this source tree.
 */
var Oa;
function Hp() {
  if (Oa)
    return ce;
  Oa = 1;
  var e = typeof Symbol == "function" && Symbol.for, t = e ? Symbol.for("react.element") : 60103, r = e ? Symbol.for("react.portal") : 60106, n = e ? Symbol.for("react.fragment") : 60107, o = e ? Symbol.for("react.strict_mode") : 60108, a = e ? Symbol.for("react.profiler") : 60114, i = e ? Symbol.for("react.provider") : 60109, l = e ? Symbol.for("react.context") : 60110, c = e ? Symbol.for("react.async_mode") : 60111, u = e ? Symbol.for("react.concurrent_mode") : 60111, m = e ? Symbol.for("react.forward_ref") : 60112, v = e ? Symbol.for("react.suspense") : 60113, b = e ? Symbol.for("react.suspense_list") : 60120, p = e ? Symbol.for("react.memo") : 60115, h = e ? Symbol.for("react.lazy") : 60116, f = e ? Symbol.for("react.block") : 60121, g = e ? Symbol.for("react.fundamental") : 60117, x = e ? Symbol.for("react.responder") : 60118, O = e ? Symbol.for("react.scope") : 60119;
  function w(y) {
    if (typeof y == "object" && y !== null) {
      var T = y.$$typeof;
      switch (T) {
        case t:
          switch (y = y.type, y) {
            case c:
            case u:
            case n:
            case a:
            case o:
            case v:
              return y;
            default:
              switch (y = y && y.$$typeof, y) {
                case l:
                case m:
                case h:
                case p:
                case i:
                  return y;
                default:
                  return T;
              }
          }
        case r:
          return T;
      }
    }
  }
  function k(y) {
    return w(y) === u;
  }
  return ce.AsyncMode = c, ce.ConcurrentMode = u, ce.ContextConsumer = l, ce.ContextProvider = i, ce.Element = t, ce.ForwardRef = m, ce.Fragment = n, ce.Lazy = h, ce.Memo = p, ce.Portal = r, ce.Profiler = a, ce.StrictMode = o, ce.Suspense = v, ce.isAsyncMode = function(y) {
    return k(y) || w(y) === c;
  }, ce.isConcurrentMode = k, ce.isContextConsumer = function(y) {
    return w(y) === l;
  }, ce.isContextProvider = function(y) {
    return w(y) === i;
  }, ce.isElement = function(y) {
    return typeof y == "object" && y !== null && y.$$typeof === t;
  }, ce.isForwardRef = function(y) {
    return w(y) === m;
  }, ce.isFragment = function(y) {
    return w(y) === n;
  }, ce.isLazy = function(y) {
    return w(y) === h;
  }, ce.isMemo = function(y) {
    return w(y) === p;
  }, ce.isPortal = function(y) {
    return w(y) === r;
  }, ce.isProfiler = function(y) {
    return w(y) === a;
  }, ce.isStrictMode = function(y) {
    return w(y) === o;
  }, ce.isSuspense = function(y) {
    return w(y) === v;
  }, ce.isValidElementType = function(y) {
    return typeof y == "string" || typeof y == "function" || y === n || y === u || y === a || y === o || y === v || y === b || typeof y == "object" && y !== null && (y.$$typeof === h || y.$$typeof === p || y.$$typeof === i || y.$$typeof === l || y.$$typeof === m || y.$$typeof === g || y.$$typeof === x || y.$$typeof === O || y.$$typeof === f);
  }, ce.typeOf = w, ce;
}
var pe = {};
/** @license React v16.13.1
 * react-is.development.js
 *
 * Copyright (c) Facebook, Inc. and its affiliates.
 *
 * This source code is licensed under the MIT license found in the
 * LICENSE file in the root directory of this source tree.
 */
var Ra;
function Gp() {
  return Ra || (Ra = 1, process.env.NODE_ENV !== "production" && function() {
    var e = typeof Symbol == "function" && Symbol.for, t = e ? Symbol.for("react.element") : 60103, r = e ? Symbol.for("react.portal") : 60106, n = e ? Symbol.for("react.fragment") : 60107, o = e ? Symbol.for("react.strict_mode") : 60108, a = e ? Symbol.for("react.profiler") : 60114, i = e ? Symbol.for("react.provider") : 60109, l = e ? Symbol.for("react.context") : 60110, c = e ? Symbol.for("react.async_mode") : 60111, u = e ? Symbol.for("react.concurrent_mode") : 60111, m = e ? Symbol.for("react.forward_ref") : 60112, v = e ? Symbol.for("react.suspense") : 60113, b = e ? Symbol.for("react.suspense_list") : 60120, p = e ? Symbol.for("react.memo") : 60115, h = e ? Symbol.for("react.lazy") : 60116, f = e ? Symbol.for("react.block") : 60121, g = e ? Symbol.for("react.fundamental") : 60117, x = e ? Symbol.for("react.responder") : 60118, O = e ? Symbol.for("react.scope") : 60119;
    function w(F) {
      return typeof F == "string" || typeof F == "function" || // Note: its typeof might be other than 'symbol' or 'number' if it's a polyfill.
      F === n || F === u || F === a || F === o || F === v || F === b || typeof F == "object" && F !== null && (F.$$typeof === h || F.$$typeof === p || F.$$typeof === i || F.$$typeof === l || F.$$typeof === m || F.$$typeof === g || F.$$typeof === x || F.$$typeof === O || F.$$typeof === f);
    }
    function k(F) {
      if (typeof F == "object" && F !== null) {
        var re = F.$$typeof;
        switch (re) {
          case t:
            var A = F.type;
            switch (A) {
              case c:
              case u:
              case n:
              case a:
              case o:
              case v:
                return A;
              default:
                var se = A && A.$$typeof;
                switch (se) {
                  case l:
                  case m:
                  case h:
                  case p:
                  case i:
                    return se;
                  default:
                    return re;
                }
            }
          case r:
            return re;
        }
      }
    }
    var y = c, T = u, S = l, M = i, D = t, V = m, $ = n, E = h, R = p, I = r, U = a, j = o, G = v, te = !1;
    function z(F) {
      return te || (te = !0, console.warn("The ReactIs.isAsyncMode() alias has been deprecated, and will be removed in React 17+. Update your code to use ReactIs.isConcurrentMode() instead. It has the exact same API.")), C(F) || k(F) === c;
    }
    function C(F) {
      return k(F) === u;
    }
    function B(F) {
      return k(F) === l;
    }
    function W(F) {
      return k(F) === i;
    }
    function Y(F) {
      return typeof F == "object" && F !== null && F.$$typeof === t;
    }
    function H(F) {
      return k(F) === m;
    }
    function K(F) {
      return k(F) === n;
    }
    function q(F) {
      return k(F) === h;
    }
    function Z(F) {
      return k(F) === p;
    }
    function J(F) {
      return k(F) === r;
    }
    function Q(F) {
      return k(F) === a;
    }
    function ee(F) {
      return k(F) === o;
    }
    function ie(F) {
      return k(F) === v;
    }
    pe.AsyncMode = y, pe.ConcurrentMode = T, pe.ContextConsumer = S, pe.ContextProvider = M, pe.Element = D, pe.ForwardRef = V, pe.Fragment = $, pe.Lazy = E, pe.Memo = R, pe.Portal = I, pe.Profiler = U, pe.StrictMode = j, pe.Suspense = G, pe.isAsyncMode = z, pe.isConcurrentMode = C, pe.isContextConsumer = B, pe.isContextProvider = W, pe.isElement = Y, pe.isForwardRef = H, pe.isFragment = K, pe.isLazy = q, pe.isMemo = Z, pe.isPortal = J, pe.isProfiler = Q, pe.isStrictMode = ee, pe.isSuspense = ie, pe.isValidElementType = w, pe.typeOf = k;
  }()), pe;
}
var Pa;
function os() {
  return Pa || (Pa = 1, process.env.NODE_ENV === "production" ? en.exports = Hp() : en.exports = Gp()), en.exports;
}
/*
object-assign
(c) Sindre Sorhus
@license MIT
*/
var Yn, $a;
function Wp() {
  if ($a)
    return Yn;
  $a = 1;
  var e = Object.getOwnPropertySymbols, t = Object.prototype.hasOwnProperty, r = Object.prototype.propertyIsEnumerable;
  function n(a) {
    if (a == null)
      throw new TypeError("Object.assign cannot be called with null or undefined");
    return Object(a);
  }
  function o() {
    try {
      if (!Object.assign)
        return !1;
      var a = new String("abc");
      if (a[5] = "de", Object.getOwnPropertyNames(a)[0] === "5")
        return !1;
      for (var i = {}, l = 0; l < 10; l++)
        i["_" + String.fromCharCode(l)] = l;
      var c = Object.getOwnPropertyNames(i).map(function(m) {
        return i[m];
      });
      if (c.join("") !== "0123456789")
        return !1;
      var u = {};
      return "abcdefghijklmnopqrst".split("").forEach(function(m) {
        u[m] = m;
      }), Object.keys(Object.assign({}, u)).join("") === "abcdefghijklmnopqrst";
    } catch {
      return !1;
    }
  }
  return Yn = o() ? Object.assign : function(a, i) {
    for (var l, c = n(a), u, m = 1; m < arguments.length; m++) {
      l = Object(arguments[m]);
      for (var v in l)
        t.call(l, v) && (c[v] = l[v]);
      if (e) {
        u = e(l);
        for (var b = 0; b < u.length; b++)
          r.call(l, u[b]) && (c[u[b]] = l[u[b]]);
      }
    }
    return c;
  }, Yn;
}
var qn, _a;
function Do() {
  if (_a)
    return qn;
  _a = 1;
  var e = "SECRET_DO_NOT_PASS_THIS_OR_YOU_WILL_BE_FIRED";
  return qn = e, qn;
}
var Kn, Ia;
function as() {
  return Ia || (Ia = 1, Kn = Function.call.bind(Object.prototype.hasOwnProperty)), Kn;
}
var Jn, Ma;
function Xp() {
  if (Ma)
    return Jn;
  Ma = 1;
  var e = function() {
  };
  if (process.env.NODE_ENV !== "production") {
    var t = Do(), r = {}, n = as();
    e = function(a) {
      var i = "Warning: " + a;
      typeof console < "u" && console.error(i);
      try {
        throw new Error(i);
      } catch {
      }
    };
  }
  function o(a, i, l, c, u) {
    if (process.env.NODE_ENV !== "production") {
      for (var m in a)
        if (n(a, m)) {
          var v;
          try {
            if (typeof a[m] != "function") {
              var b = Error(
                (c || "React class") + ": " + l + " type `" + m + "` is invalid; it must be a function, usually from the `prop-types` package, but received `" + typeof a[m] + "`.This often happens because of typos such as `PropTypes.function` instead of `PropTypes.func`."
              );
              throw b.name = "Invariant Violation", b;
            }
            v = a[m](i, m, c, l, null, t);
          } catch (h) {
            v = h;
          }
          if (v && !(v instanceof Error) && e(
            (c || "React class") + ": type specification of " + l + " `" + m + "` is invalid; the type checker function must return `null` or an `Error` but returned a " + typeof v + ". You may have forgotten to pass an argument to the type checker creator (arrayOf, instanceOf, objectOf, oneOf, oneOfType, and shape all require an argument)."
          ), v instanceof Error && !(v.message in r)) {
            r[v.message] = !0;
            var p = u ? u() : "";
            e(
              "Failed " + l + " type: " + v.message + (p ?? "")
            );
          }
        }
    }
  }
  return o.resetWarningCache = function() {
    process.env.NODE_ENV !== "production" && (r = {});
  }, Jn = o, Jn;
}
var Zn, Aa;
function Yp() {
  if (Aa)
    return Zn;
  Aa = 1;
  var e = os(), t = Wp(), r = Do(), n = as(), o = Xp(), a = function() {
  };
  process.env.NODE_ENV !== "production" && (a = function(l) {
    var c = "Warning: " + l;
    typeof console < "u" && console.error(c);
    try {
      throw new Error(c);
    } catch {
    }
  });
  function i() {
    return null;
  }
  return Zn = function(l, c) {
    var u = typeof Symbol == "function" && Symbol.iterator, m = "@@iterator";
    function v(C) {
      var B = C && (u && C[u] || C[m]);
      if (typeof B == "function")
        return B;
    }
    var b = "<<anonymous>>", p = {
      array: x("array"),
      bigint: x("bigint"),
      bool: x("boolean"),
      func: x("function"),
      number: x("number"),
      object: x("object"),
      string: x("string"),
      symbol: x("symbol"),
      any: O(),
      arrayOf: w,
      element: k(),
      elementType: y(),
      instanceOf: T,
      node: V(),
      objectOf: M,
      oneOf: S,
      oneOfType: D,
      shape: E,
      exact: R
    };
    function h(C, B) {
      return C === B ? C !== 0 || 1 / C === 1 / B : C !== C && B !== B;
    }
    function f(C, B) {
      this.message = C, this.data = B && typeof B == "object" ? B : {}, this.stack = "";
    }
    f.prototype = Error.prototype;
    function g(C) {
      if (process.env.NODE_ENV !== "production")
        var B = {}, W = 0;
      function Y(K, q, Z, J, Q, ee, ie) {
        if (J = J || b, ee = ee || Z, ie !== r) {
          if (c) {
            var F = new Error(
              "Calling PropTypes validators directly is not supported by the `prop-types` package. Use `PropTypes.checkPropTypes()` to call them. Read more at http://fb.me/use-check-prop-types"
            );
            throw F.name = "Invariant Violation", F;
          } else if (process.env.NODE_ENV !== "production" && typeof console < "u") {
            var re = J + ":" + Z;
            !B[re] && // Avoid spamming the console because they are often not actionable except for lib authors
            W < 3 && (a(
              "You are manually calling a React.PropTypes validation function for the `" + ee + "` prop on `" + J + "`. This is deprecated and will throw in the standalone `prop-types` package. You may be seeing this warning due to a third-party PropTypes library. See https://fb.me/react-warning-dont-call-proptypes for details."
            ), B[re] = !0, W++);
          }
        }
        return q[Z] == null ? K ? q[Z] === null ? new f("The " + Q + " `" + ee + "` is marked as required " + ("in `" + J + "`, but its value is `null`.")) : new f("The " + Q + " `" + ee + "` is marked as required in " + ("`" + J + "`, but its value is `undefined`.")) : null : C(q, Z, J, Q, ee);
      }
      var H = Y.bind(null, !1);
      return H.isRequired = Y.bind(null, !0), H;
    }
    function x(C) {
      function B(W, Y, H, K, q, Z) {
        var J = W[Y], Q = j(J);
        if (Q !== C) {
          var ee = G(J);
          return new f(
            "Invalid " + K + " `" + q + "` of type " + ("`" + ee + "` supplied to `" + H + "`, expected ") + ("`" + C + "`."),
            { expectedType: C }
          );
        }
        return null;
      }
      return g(B);
    }
    function O() {
      return g(i);
    }
    function w(C) {
      function B(W, Y, H, K, q) {
        if (typeof C != "function")
          return new f("Property `" + q + "` of component `" + H + "` has invalid PropType notation inside arrayOf.");
        var Z = W[Y];
        if (!Array.isArray(Z)) {
          var J = j(Z);
          return new f("Invalid " + K + " `" + q + "` of type " + ("`" + J + "` supplied to `" + H + "`, expected an array."));
        }
        for (var Q = 0; Q < Z.length; Q++) {
          var ee = C(Z, Q, H, K, q + "[" + Q + "]", r);
          if (ee instanceof Error)
            return ee;
        }
        return null;
      }
      return g(B);
    }
    function k() {
      function C(B, W, Y, H, K) {
        var q = B[W];
        if (!l(q)) {
          var Z = j(q);
          return new f("Invalid " + H + " `" + K + "` of type " + ("`" + Z + "` supplied to `" + Y + "`, expected a single ReactElement."));
        }
        return null;
      }
      return g(C);
    }
    function y() {
      function C(B, W, Y, H, K) {
        var q = B[W];
        if (!e.isValidElementType(q)) {
          var Z = j(q);
          return new f("Invalid " + H + " `" + K + "` of type " + ("`" + Z + "` supplied to `" + Y + "`, expected a single ReactElement type."));
        }
        return null;
      }
      return g(C);
    }
    function T(C) {
      function B(W, Y, H, K, q) {
        if (!(W[Y] instanceof C)) {
          var Z = C.name || b, J = z(W[Y]);
          return new f("Invalid " + K + " `" + q + "` of type " + ("`" + J + "` supplied to `" + H + "`, expected ") + ("instance of `" + Z + "`."));
        }
        return null;
      }
      return g(B);
    }
    function S(C) {
      if (!Array.isArray(C))
        return process.env.NODE_ENV !== "production" && (arguments.length > 1 ? a(
          "Invalid arguments supplied to oneOf, expected an array, got " + arguments.length + " arguments. A common mistake is to write oneOf(x, y, z) instead of oneOf([x, y, z])."
        ) : a("Invalid argument supplied to oneOf, expected an array.")), i;
      function B(W, Y, H, K, q) {
        for (var Z = W[Y], J = 0; J < C.length; J++)
          if (h(Z, C[J]))
            return null;
        var Q = JSON.stringify(C, function(ie, F) {
          var re = G(F);
          return re === "symbol" ? String(F) : F;
        });
        return new f("Invalid " + K + " `" + q + "` of value `" + String(Z) + "` " + ("supplied to `" + H + "`, expected one of " + Q + "."));
      }
      return g(B);
    }
    function M(C) {
      function B(W, Y, H, K, q) {
        if (typeof C != "function")
          return new f("Property `" + q + "` of component `" + H + "` has invalid PropType notation inside objectOf.");
        var Z = W[Y], J = j(Z);
        if (J !== "object")
          return new f("Invalid " + K + " `" + q + "` of type " + ("`" + J + "` supplied to `" + H + "`, expected an object."));
        for (var Q in Z)
          if (n(Z, Q)) {
            var ee = C(Z, Q, H, K, q + "." + Q, r);
            if (ee instanceof Error)
              return ee;
          }
        return null;
      }
      return g(B);
    }
    function D(C) {
      if (!Array.isArray(C))
        return process.env.NODE_ENV !== "production" && a("Invalid argument supplied to oneOfType, expected an instance of array."), i;
      for (var B = 0; B < C.length; B++) {
        var W = C[B];
        if (typeof W != "function")
          return a(
            "Invalid argument supplied to oneOfType. Expected an array of check functions, but received " + te(W) + " at index " + B + "."
          ), i;
      }
      function Y(H, K, q, Z, J) {
        for (var Q = [], ee = 0; ee < C.length; ee++) {
          var ie = C[ee], F = ie(H, K, q, Z, J, r);
          if (F == null)
            return null;
          F.data && n(F.data, "expectedType") && Q.push(F.data.expectedType);
        }
        var re = Q.length > 0 ? ", expected one of type [" + Q.join(", ") + "]" : "";
        return new f("Invalid " + Z + " `" + J + "` supplied to " + ("`" + q + "`" + re + "."));
      }
      return g(Y);
    }
    function V() {
      function C(B, W, Y, H, K) {
        return I(B[W]) ? null : new f("Invalid " + H + " `" + K + "` supplied to " + ("`" + Y + "`, expected a ReactNode."));
      }
      return g(C);
    }
    function $(C, B, W, Y, H) {
      return new f(
        (C || "React class") + ": " + B + " type `" + W + "." + Y + "` is invalid; it must be a function, usually from the `prop-types` package, but received `" + H + "`."
      );
    }
    function E(C) {
      function B(W, Y, H, K, q) {
        var Z = W[Y], J = j(Z);
        if (J !== "object")
          return new f("Invalid " + K + " `" + q + "` of type `" + J + "` " + ("supplied to `" + H + "`, expected `object`."));
        for (var Q in C) {
          var ee = C[Q];
          if (typeof ee != "function")
            return $(H, K, q, Q, G(ee));
          var ie = ee(Z, Q, H, K, q + "." + Q, r);
          if (ie)
            return ie;
        }
        return null;
      }
      return g(B);
    }
    function R(C) {
      function B(W, Y, H, K, q) {
        var Z = W[Y], J = j(Z);
        if (J !== "object")
          return new f("Invalid " + K + " `" + q + "` of type `" + J + "` " + ("supplied to `" + H + "`, expected `object`."));
        var Q = t({}, W[Y], C);
        for (var ee in Q) {
          var ie = C[ee];
          if (n(C, ee) && typeof ie != "function")
            return $(H, K, q, ee, G(ie));
          if (!ie)
            return new f(
              "Invalid " + K + " `" + q + "` key `" + ee + "` supplied to `" + H + "`.\nBad object: " + JSON.stringify(W[Y], null, "  ") + `
Valid keys: ` + JSON.stringify(Object.keys(C), null, "  ")
            );
          var F = ie(Z, ee, H, K, q + "." + ee, r);
          if (F)
            return F;
        }
        return null;
      }
      return g(B);
    }
    function I(C) {
      switch (typeof C) {
        case "number":
        case "string":
        case "undefined":
          return !0;
        case "boolean":
          return !C;
        case "object":
          if (Array.isArray(C))
            return C.every(I);
          if (C === null || l(C))
            return !0;
          var B = v(C);
          if (B) {
            var W = B.call(C), Y;
            if (B !== C.entries) {
              for (; !(Y = W.next()).done; )
                if (!I(Y.value))
                  return !1;
            } else
              for (; !(Y = W.next()).done; ) {
                var H = Y.value;
                if (H && !I(H[1]))
                  return !1;
              }
          } else
            return !1;
          return !0;
        default:
          return !1;
      }
    }
    function U(C, B) {
      return C === "symbol" ? !0 : B ? B["@@toStringTag"] === "Symbol" || typeof Symbol == "function" && B instanceof Symbol : !1;
    }
    function j(C) {
      var B = typeof C;
      return Array.isArray(C) ? "array" : C instanceof RegExp ? "object" : U(B, C) ? "symbol" : B;
    }
    function G(C) {
      if (typeof C > "u" || C === null)
        return "" + C;
      var B = j(C);
      if (B === "object") {
        if (C instanceof Date)
          return "date";
        if (C instanceof RegExp)
          return "regexp";
      }
      return B;
    }
    function te(C) {
      var B = G(C);
      switch (B) {
        case "array":
        case "object":
          return "an " + B;
        case "boolean":
        case "date":
        case "regexp":
          return "a " + B;
        default:
          return B;
      }
    }
    function z(C) {
      return !C.constructor || !C.constructor.name ? b : C.constructor.name;
    }
    return p.checkPropTypes = o, p.resetWarningCache = o.resetWarningCache, p.PropTypes = p, p;
  }, Zn;
}
var Qn, Da;
function qp() {
  if (Da)
    return Qn;
  Da = 1;
  var e = Do();
  function t() {
  }
  function r() {
  }
  return r.resetWarningCache = t, Qn = function() {
    function n(i, l, c, u, m, v) {
      if (v !== e) {
        var b = new Error(
          "Calling PropTypes validators directly is not supported by the `prop-types` package. Use PropTypes.checkPropTypes() to call them. Read more at http://fb.me/use-check-prop-types"
        );
        throw b.name = "Invariant Violation", b;
      }
    }
    n.isRequired = n;
    function o() {
      return n;
    }
    var a = {
      array: n,
      bigint: n,
      bool: n,
      func: n,
      number: n,
      object: n,
      string: n,
      symbol: n,
      any: n,
      arrayOf: o,
      element: n,
      elementType: n,
      instanceOf: o,
      node: n,
      objectOf: o,
      oneOf: o,
      oneOfType: o,
      shape: o,
      exact: o,
      checkPropTypes: r,
      resetWarningCache: t
    };
    return a.PropTypes = a, a;
  }, Qn;
}
if (process.env.NODE_ENV !== "production") {
  var Kp = os(), Jp = !0;
  fo.exports = Yp()(Kp.isElement, Jp);
} else
  fo.exports = qp()();
var Zp = fo.exports;
const s = /* @__PURE__ */ Vp(Zp);
function Qp(e) {
  const {
    prototype: t = {}
  } = e;
  return !!t.isReactComponent;
}
function is(e, t, r, n, o) {
  const a = e[t], i = o || t;
  if (a == null || // When server-side rendering React doesn't warn either.
  // This is not an accurate check for SSR.
  // This is only in place for Emotion compat.
  // TODO: Revisit once https://github.com/facebook/react/issues/20047 is resolved.
  typeof window > "u")
    return null;
  let l;
  const c = a.type;
  return typeof c == "function" && !Qp(c) && (l = "Did you accidentally use a plain function component for an element instead?"), l !== void 0 ? new Error(`Invalid ${n} \`${i}\` supplied to \`${r}\`. Expected an element that can hold a ref. ${l} For more information see https://mui.com/r/caveat-with-refs-guide`) : null;
}
const ss = lr(s.element, is);
ss.isRequired = lr(s.element.isRequired, is);
const zr = ss;
function ed(e) {
  const {
    prototype: t = {}
  } = e;
  return !!t.isReactComponent;
}
function td(e, t, r, n, o) {
  const a = e[t], i = o || t;
  if (a == null || // When server-side rendering React doesn't warn either.
  // This is not an accurate check for SSR.
  // This is only in place for emotion compat.
  // TODO: Revisit once https://github.com/facebook/react/issues/20047 is resolved.
  typeof window > "u")
    return null;
  let l;
  return typeof a == "function" && !ed(a) && (l = "Did you accidentally provide a plain function component instead?"), l !== void 0 ? new Error(`Invalid ${n} \`${i}\` supplied to \`${r}\`. Expected an element type that can hold a ref. ${l} For more information see https://mui.com/r/caveat-with-refs-guide`) : null;
}
const rd = lr(s.elementType, td), nd = "exact-prop: ​";
function ls(e) {
  return process.env.NODE_ENV === "production" ? e : P({}, e, {
    [nd]: (t) => {
      const r = Object.keys(t).filter((n) => !e.hasOwnProperty(n));
      return r.length > 0 ? new Error(`The following props are not supported: ${r.map((n) => `\`${n}\``).join(", ")}. Please remove them.`) : null;
    }
  });
}
function tr(e) {
  let t = "https://mui.com/production-error/?code=" + e;
  for (let r = 1; r < arguments.length; r += 1)
    t += "&args[]=" + encodeURIComponent(arguments[r]);
  return "Minified MUI error #" + e + "; visit " + t + " for the full message.";
}
var mo = { exports: {} }, de = {};
/**
 * @license React
 * react-is.production.min.js
 *
 * Copyright (c) Facebook, Inc. and its affiliates.
 *
 * This source code is licensed under the MIT license found in the
 * LICENSE file in the root directory of this source tree.
 */
var ja;
function od() {
  if (ja)
    return de;
  ja = 1;
  var e = Symbol.for("react.element"), t = Symbol.for("react.portal"), r = Symbol.for("react.fragment"), n = Symbol.for("react.strict_mode"), o = Symbol.for("react.profiler"), a = Symbol.for("react.provider"), i = Symbol.for("react.context"), l = Symbol.for("react.server_context"), c = Symbol.for("react.forward_ref"), u = Symbol.for("react.suspense"), m = Symbol.for("react.suspense_list"), v = Symbol.for("react.memo"), b = Symbol.for("react.lazy"), p = Symbol.for("react.offscreen"), h;
  h = Symbol.for("react.module.reference");
  function f(g) {
    if (typeof g == "object" && g !== null) {
      var x = g.$$typeof;
      switch (x) {
        case e:
          switch (g = g.type, g) {
            case r:
            case o:
            case n:
            case u:
            case m:
              return g;
            default:
              switch (g = g && g.$$typeof, g) {
                case l:
                case i:
                case c:
                case b:
                case v:
                case a:
                  return g;
                default:
                  return x;
              }
          }
        case t:
          return x;
      }
    }
  }
  return de.ContextConsumer = i, de.ContextProvider = a, de.Element = e, de.ForwardRef = c, de.Fragment = r, de.Lazy = b, de.Memo = v, de.Portal = t, de.Profiler = o, de.StrictMode = n, de.Suspense = u, de.SuspenseList = m, de.isAsyncMode = function() {
    return !1;
  }, de.isConcurrentMode = function() {
    return !1;
  }, de.isContextConsumer = function(g) {
    return f(g) === i;
  }, de.isContextProvider = function(g) {
    return f(g) === a;
  }, de.isElement = function(g) {
    return typeof g == "object" && g !== null && g.$$typeof === e;
  }, de.isForwardRef = function(g) {
    return f(g) === c;
  }, de.isFragment = function(g) {
    return f(g) === r;
  }, de.isLazy = function(g) {
    return f(g) === b;
  }, de.isMemo = function(g) {
    return f(g) === v;
  }, de.isPortal = function(g) {
    return f(g) === t;
  }, de.isProfiler = function(g) {
    return f(g) === o;
  }, de.isStrictMode = function(g) {
    return f(g) === n;
  }, de.isSuspense = function(g) {
    return f(g) === u;
  }, de.isSuspenseList = function(g) {
    return f(g) === m;
  }, de.isValidElementType = function(g) {
    return typeof g == "string" || typeof g == "function" || g === r || g === o || g === n || g === u || g === m || g === p || typeof g == "object" && g !== null && (g.$$typeof === b || g.$$typeof === v || g.$$typeof === a || g.$$typeof === i || g.$$typeof === c || g.$$typeof === h || g.getModuleId !== void 0);
  }, de.typeOf = f, de;
}
var ue = {};
/**
 * @license React
 * react-is.development.js
 *
 * Copyright (c) Facebook, Inc. and its affiliates.
 *
 * This source code is licensed under the MIT license found in the
 * LICENSE file in the root directory of this source tree.
 */
var Ba;
function ad() {
  return Ba || (Ba = 1, process.env.NODE_ENV !== "production" && function() {
    var e = Symbol.for("react.element"), t = Symbol.for("react.portal"), r = Symbol.for("react.fragment"), n = Symbol.for("react.strict_mode"), o = Symbol.for("react.profiler"), a = Symbol.for("react.provider"), i = Symbol.for("react.context"), l = Symbol.for("react.server_context"), c = Symbol.for("react.forward_ref"), u = Symbol.for("react.suspense"), m = Symbol.for("react.suspense_list"), v = Symbol.for("react.memo"), b = Symbol.for("react.lazy"), p = Symbol.for("react.offscreen"), h = !1, f = !1, g = !1, x = !1, O = !1, w;
    w = Symbol.for("react.module.reference");
    function k(A) {
      return !!(typeof A == "string" || typeof A == "function" || A === r || A === o || O || A === n || A === u || A === m || x || A === p || h || f || g || typeof A == "object" && A !== null && (A.$$typeof === b || A.$$typeof === v || A.$$typeof === a || A.$$typeof === i || A.$$typeof === c || // This needs to include all possible module reference object
      // types supported by any Flight configuration anywhere since
      // we don't know which Flight build this will end up being used
      // with.
      A.$$typeof === w || A.getModuleId !== void 0));
    }
    function y(A) {
      if (typeof A == "object" && A !== null) {
        var se = A.$$typeof;
        switch (se) {
          case e:
            var Te = A.type;
            switch (Te) {
              case r:
              case o:
              case n:
              case u:
              case m:
                return Te;
              default:
                var $e = Te && Te.$$typeof;
                switch ($e) {
                  case l:
                  case i:
                  case c:
                  case b:
                  case v:
                  case a:
                    return $e;
                  default:
                    return se;
                }
            }
          case t:
            return se;
        }
      }
    }
    var T = i, S = a, M = e, D = c, V = r, $ = b, E = v, R = t, I = o, U = n, j = u, G = m, te = !1, z = !1;
    function C(A) {
      return te || (te = !0, console.warn("The ReactIs.isAsyncMode() alias has been deprecated, and will be removed in React 18+.")), !1;
    }
    function B(A) {
      return z || (z = !0, console.warn("The ReactIs.isConcurrentMode() alias has been deprecated, and will be removed in React 18+.")), !1;
    }
    function W(A) {
      return y(A) === i;
    }
    function Y(A) {
      return y(A) === a;
    }
    function H(A) {
      return typeof A == "object" && A !== null && A.$$typeof === e;
    }
    function K(A) {
      return y(A) === c;
    }
    function q(A) {
      return y(A) === r;
    }
    function Z(A) {
      return y(A) === b;
    }
    function J(A) {
      return y(A) === v;
    }
    function Q(A) {
      return y(A) === t;
    }
    function ee(A) {
      return y(A) === o;
    }
    function ie(A) {
      return y(A) === n;
    }
    function F(A) {
      return y(A) === u;
    }
    function re(A) {
      return y(A) === m;
    }
    ue.ContextConsumer = T, ue.ContextProvider = S, ue.Element = M, ue.ForwardRef = D, ue.Fragment = V, ue.Lazy = $, ue.Memo = E, ue.Portal = R, ue.Profiler = I, ue.StrictMode = U, ue.Suspense = j, ue.SuspenseList = G, ue.isAsyncMode = C, ue.isConcurrentMode = B, ue.isContextConsumer = W, ue.isContextProvider = Y, ue.isElement = H, ue.isForwardRef = K, ue.isFragment = q, ue.isLazy = Z, ue.isMemo = J, ue.isPortal = Q, ue.isProfiler = ee, ue.isStrictMode = ie, ue.isSuspense = F, ue.isSuspenseList = re, ue.isValidElementType = k, ue.typeOf = y;
  }()), ue;
}
process.env.NODE_ENV === "production" ? mo.exports = od() : mo.exports = ad();
var un = mo.exports;
const id = /^\s*function(?:\s|\s*\/\*.*\*\/\s*)+([^(\s/]*)\s*/;
function sd(e) {
  const t = `${e}`.match(id);
  return t && t[1] || "";
}
function cs(e, t = "") {
  return e.displayName || e.name || sd(e) || t;
}
function La(e, t, r) {
  const n = cs(t);
  return e.displayName || (n !== "" ? `${r}(${n})` : r);
}
function ld(e) {
  if (e != null) {
    if (typeof e == "string")
      return e;
    if (typeof e == "function")
      return cs(e, "Component");
    if (typeof e == "object")
      switch (e.$$typeof) {
        case un.ForwardRef:
          return La(e, e.render, "ForwardRef");
        case un.Memo:
          return La(e, e.type, "memo");
        default:
          return;
      }
  }
}
function ct(e, t, r, n, o) {
  if (process.env.NODE_ENV === "production")
    return null;
  const a = e[t], i = o || t;
  return a == null ? null : a && a.nodeType !== 1 ? new Error(`Invalid ${n} \`${i}\` supplied to \`${r}\`. Expected an HTMLElement.`) : null;
}
const cd = s.oneOfType([s.func, s.object]), jo = cd;
function tt(e) {
  if (typeof e != "string")
    throw new Error(process.env.NODE_ENV !== "production" ? "MUI: `capitalize(string)` expects a string argument." : tr(7));
  return e.charAt(0).toUpperCase() + e.slice(1);
}
function ho(...e) {
  return e.reduce((t, r) => r == null ? t : function(...o) {
    t.apply(this, o), r.apply(this, o);
  }, () => {
  });
}
function ps(e, t = 166) {
  let r;
  function n(...o) {
    const a = () => {
      e.apply(this, o);
    };
    clearTimeout(r), r = setTimeout(a, t);
  }
  return n.clear = () => {
    clearTimeout(r);
  }, n;
}
function pd(e, t) {
  return process.env.NODE_ENV === "production" ? () => null : (r, n, o, a, i) => {
    const l = o || "<<anonymous>>", c = i || n;
    return typeof r[n] < "u" ? new Error(`The ${a} \`${c}\` of \`${l}\` is deprecated. ${t}`) : null;
  };
}
function dd(e, t) {
  var r, n;
  return /* @__PURE__ */ N.isValidElement(e) && t.indexOf(
    // For server components `muiName` is avaialble in element.type._payload.value.muiName
    // relevant info - https://github.com/facebook/react/blob/2807d781a08db8e9873687fccc25c0f12b4fb3d4/packages/react/src/ReactLazy.js#L45
    // eslint-disable-next-line no-underscore-dangle
    (r = e.type.muiName) != null ? r : (n = e.type) == null || (n = n._payload) == null || (n = n.value) == null ? void 0 : n.muiName
  ) !== -1;
}
function Re(e) {
  return e && e.ownerDocument || document;
}
function rr(e) {
  return Re(e).defaultView || window;
}
function ud(e, t) {
  if (process.env.NODE_ENV === "production")
    return () => null;
  const r = t ? P({}, t.propTypes) : null;
  return (o) => (a, i, l, c, u, ...m) => {
    const v = u || i, b = r == null ? void 0 : r[v];
    if (b) {
      const p = b(a, i, l, c, u, ...m);
      if (p)
        return p;
    }
    return typeof a[i] < "u" && !a[o] ? new Error(`The prop \`${v}\` of \`${e}\` can only be used together with the \`${o}\` prop.`) : null;
  };
}
function fn(e, t) {
  typeof e == "function" ? e(t) : e && (e.current = t);
}
const fd = typeof window < "u" ? N.useLayoutEffect : N.useEffect, jt = fd;
let Fa = 0;
function md(e) {
  const [t, r] = N.useState(e), n = e || t;
  return N.useEffect(() => {
    t == null && (Fa += 1, r(`mui-${Fa}`));
  }, [t]), n;
}
const Va = N["useId".toString()];
function ds(e) {
  if (Va !== void 0) {
    const t = Va();
    return e ?? t;
  }
  return md(e);
}
function hd(e, t, r, n, o) {
  if (process.env.NODE_ENV === "production")
    return null;
  const a = o || t;
  return typeof e[t] < "u" ? new Error(`The prop \`${a}\` is not supported. Please remove it.`) : null;
}
function us({
  controlled: e,
  default: t,
  name: r,
  state: n = "value"
}) {
  const {
    current: o
  } = N.useRef(e !== void 0), [a, i] = N.useState(t), l = o ? e : a;
  if (process.env.NODE_ENV !== "production") {
    N.useEffect(() => {
      o !== (e !== void 0) && console.error([`MUI: A component is changing the ${o ? "" : "un"}controlled ${n} state of ${r} to be ${o ? "un" : ""}controlled.`, "Elements should not switch from uncontrolled to controlled (or vice versa).", `Decide between using a controlled or uncontrolled ${r} element for the lifetime of the component.`, "The nature of the state is determined during the first render. It's considered controlled if the value is not `undefined`.", "More info: https://fb.me/react-controlled-components"].join(`
`));
    }, [n, r, e]);
    const {
      current: u
    } = N.useRef(t);
    N.useEffect(() => {
      !o && u !== t && console.error([`MUI: A component is changing the default ${n} state of an uncontrolled ${r} after being initialized. To suppress this warning opt to use a controlled ${r}.`].join(`
`));
    }, [JSON.stringify(t)]);
  }
  const c = N.useCallback((u) => {
    o || i(u);
  }, []);
  return [l, c];
}
function Ar(e) {
  const t = N.useRef(e);
  return jt(() => {
    t.current = e;
  }), N.useRef((...r) => (
    // @ts-expect-error hide `this`
    (0, t.current)(...r)
  )).current;
}
function We(...e) {
  return N.useMemo(() => e.every((t) => t == null) ? null : (t) => {
    e.forEach((r) => {
      fn(r, t);
    });
  }, e);
}
const za = {};
function gd(e, t) {
  const r = N.useRef(za);
  return r.current === za && (r.current = e(t)), r;
}
const bd = [];
function vd(e) {
  N.useEffect(e, bd);
}
class Ur {
  constructor() {
    this.currentId = null, this.clear = () => {
      this.currentId !== null && (clearTimeout(this.currentId), this.currentId = null);
    }, this.disposeEffect = () => this.clear;
  }
  static create() {
    return new Ur();
  }
  /**
   * Executes `fn` after `delay`, clearing any previously scheduled call.
   */
  start(t, r) {
    this.clear(), this.currentId = setTimeout(() => {
      this.currentId = null, r();
    }, t);
  }
}
function kr() {
  const e = gd(Ur.create).current;
  return vd(e.disposeEffect), e;
}
let Cn = !0, go = !1;
const yd = new Ur(), wd = {
  text: !0,
  search: !0,
  url: !0,
  tel: !0,
  email: !0,
  password: !0,
  number: !0,
  date: !0,
  month: !0,
  week: !0,
  time: !0,
  datetime: !0,
  "datetime-local": !0
};
function xd(e) {
  const {
    type: t,
    tagName: r
  } = e;
  return !!(r === "INPUT" && wd[t] && !e.readOnly || r === "TEXTAREA" && !e.readOnly || e.isContentEditable);
}
function kd(e) {
  e.metaKey || e.altKey || e.ctrlKey || (Cn = !0);
}
function eo() {
  Cn = !1;
}
function Ed() {
  this.visibilityState === "hidden" && go && (Cn = !0);
}
function Nd(e) {
  e.addEventListener("keydown", kd, !0), e.addEventListener("mousedown", eo, !0), e.addEventListener("pointerdown", eo, !0), e.addEventListener("touchstart", eo, !0), e.addEventListener("visibilitychange", Ed, !0);
}
function Td(e) {
  const {
    target: t
  } = e;
  try {
    return t.matches(":focus-visible");
  } catch {
  }
  return Cn || xd(t);
}
function fs() {
  const e = N.useCallback((o) => {
    o != null && Nd(o.ownerDocument);
  }, []), t = N.useRef(!1);
  function r() {
    return t.current ? (go = !0, yd.start(100, () => {
      go = !1;
    }), t.current = !1, !0) : !1;
  }
  function n(o) {
    return Td(o) ? (t.current = !0, !0) : !1;
  }
  return {
    isFocusVisibleRef: t,
    onFocus: n,
    onBlur: r,
    ref: e
  };
}
function ms(e) {
  const t = e.documentElement.clientWidth;
  return Math.abs(window.innerWidth - t);
}
function Sd(e) {
  const t = typeof e;
  switch (t) {
    case "number":
      return Number.isNaN(e) ? "NaN" : Number.isFinite(e) ? e !== Math.floor(e) ? "float" : "number" : "Infinity";
    case "object":
      return e === null ? "null" : e.constructor.name;
    default:
      return t;
  }
}
function Cd(e) {
  return typeof e == "number" && isFinite(e) && Math.floor(e) === e;
}
const Od = Number.isInteger || Cd;
function hs(e, t, r, n) {
  const o = e[t];
  if (o == null || !Od(o)) {
    const a = Sd(o);
    return new RangeError(`Invalid ${n} \`${t}\` of type \`${a}\` supplied to \`${r}\`, expected \`integer\`.`);
  }
  return null;
}
function gs(e, t, ...r) {
  return e[t] === void 0 ? null : hs(e, t, ...r);
}
function bo() {
  return null;
}
gs.isRequired = hs;
bo.isRequired = bo;
const bs = process.env.NODE_ENV === "production" ? bo : gs;
function vs(e, t) {
  const r = P({}, t);
  return Object.keys(e).forEach((n) => {
    if (n.toString().match(/^(components|slots)$/))
      r[n] = P({}, e[n], r[n]);
    else if (n.toString().match(/^(componentsProps|slotProps)$/)) {
      const o = e[n] || {}, a = t[n];
      r[n] = {}, !a || !Object.keys(a) ? r[n] = o : !o || !Object.keys(o) ? r[n] = a : (r[n] = P({}, a), Object.keys(o).forEach((i) => {
        r[n][i] = vs(o[i], a[i]);
      }));
    } else
      r[n] === void 0 && (r[n] = e[n]);
  }), r;
}
function ut(e, t, r = void 0) {
  const n = {};
  return Object.keys(e).forEach(
    // `Object.keys(slots)` can't be wider than `T` because we infer `T` from `slots`.
    // @ts-expect-error https://github.com/microsoft/TypeScript/pull/12253#issuecomment-263132208
    (o) => {
      n[o] = e[o].reduce((a, i) => {
        if (i) {
          const l = t(i);
          l !== "" && a.push(l), r && r[i] && a.push(r[i]);
        }
        return a;
      }, []).join(" ");
    }
  ), n;
}
const Ua = (e) => e, Rd = () => {
  let e = Ua;
  return {
    configure(t) {
      e = t;
    },
    generate(t) {
      return e(t);
    },
    reset() {
      e = Ua;
    }
  };
}, Pd = Rd(), ys = Pd, ws = {
  active: "active",
  checked: "checked",
  completed: "completed",
  disabled: "disabled",
  error: "error",
  expanded: "expanded",
  focused: "focused",
  focusVisible: "focusVisible",
  open: "open",
  readOnly: "readOnly",
  required: "required",
  selected: "selected"
};
function nt(e, t, r = "Mui") {
  const n = ws[t];
  return n ? `${r}-${n}` : `${ys.generate(e)}-${t}`;
}
function Et(e, t, r = "Mui") {
  const n = {};
  return t.forEach((o) => {
    n[o] = nt(e, o, r);
  }), n;
}
function $d(e, t = Number.MIN_SAFE_INTEGER, r = Number.MAX_SAFE_INTEGER) {
  return Math.max(t, Math.min(e, r));
}
function ge(e, t) {
  if (e == null)
    return {};
  var r = {}, n = Object.keys(e), o, a;
  for (a = 0; a < n.length; a++)
    o = n[a], !(t.indexOf(o) >= 0) && (r[o] = e[o]);
  return r;
}
const _d = ["values", "unit", "step"], Id = (e) => {
  const t = Object.keys(e).map((r) => ({
    key: r,
    val: e[r]
  })) || [];
  return t.sort((r, n) => r.val - n.val), t.reduce((r, n) => P({}, r, {
    [n.key]: n.val
  }), {});
};
function Md(e) {
  const {
    // The breakpoint **start** at this value.
    // For instance with the first breakpoint xs: [xs, sm).
    values: t = {
      xs: 0,
      // phone
      sm: 600,
      // tablet
      md: 900,
      // small laptop
      lg: 1200,
      // desktop
      xl: 1536
      // large screen
    },
    unit: r = "px",
    step: n = 5
  } = e, o = ge(e, _d), a = Id(t), i = Object.keys(a);
  function l(b) {
    return `@media (min-width:${typeof t[b] == "number" ? t[b] : b}${r})`;
  }
  function c(b) {
    return `@media (max-width:${(typeof t[b] == "number" ? t[b] : b) - n / 100}${r})`;
  }
  function u(b, p) {
    const h = i.indexOf(p);
    return `@media (min-width:${typeof t[b] == "number" ? t[b] : b}${r}) and (max-width:${(h !== -1 && typeof t[i[h]] == "number" ? t[i[h]] : p) - n / 100}${r})`;
  }
  function m(b) {
    return i.indexOf(b) + 1 < i.length ? u(b, i[i.indexOf(b) + 1]) : l(b);
  }
  function v(b) {
    const p = i.indexOf(b);
    return p === 0 ? l(i[1]) : p === i.length - 1 ? c(i[p]) : u(b, i[i.indexOf(b) + 1]).replace("@media", "@media not all and");
  }
  return P({
    keys: i,
    values: a,
    up: l,
    down: c,
    between: u,
    only: m,
    not: v,
    unit: r
  }, o);
}
const Ad = {
  borderRadius: 4
}, Dd = Ad, jd = process.env.NODE_ENV !== "production" ? s.oneOfType([s.number, s.string, s.object, s.array]) : {}, Nt = jd;
function Cr(e, t) {
  return t ? lt(e, t, {
    clone: !1
    // No need to clone deep, it's way faster.
  }) : e;
}
const Bo = {
  xs: 0,
  // phone
  sm: 600,
  // tablet
  md: 900,
  // small laptop
  lg: 1200,
  // desktop
  xl: 1536
  // large screen
}, Ha = {
  // Sorted ASC by size. That's important.
  // It can't be configured as it's used statically for propTypes.
  keys: ["xs", "sm", "md", "lg", "xl"],
  up: (e) => `@media (min-width:${Bo[e]}px)`
};
function pt(e, t, r) {
  const n = e.theme || {};
  if (Array.isArray(t)) {
    const a = n.breakpoints || Ha;
    return t.reduce((i, l, c) => (i[a.up(a.keys[c])] = r(t[c]), i), {});
  }
  if (typeof t == "object") {
    const a = n.breakpoints || Ha;
    return Object.keys(t).reduce((i, l) => {
      if (Object.keys(a.values || Bo).indexOf(l) !== -1) {
        const c = a.up(l);
        i[c] = r(t[l], l);
      } else {
        const c = l;
        i[c] = t[c];
      }
      return i;
    }, {});
  }
  return r(t);
}
function Bd(e = {}) {
  var t;
  return ((t = e.keys) == null ? void 0 : t.reduce((n, o) => {
    const a = e.up(o);
    return n[a] = {}, n;
  }, {})) || {};
}
function Ld(e, t) {
  return e.reduce((r, n) => {
    const o = r[n];
    return (!o || Object.keys(o).length === 0) && delete r[n], r;
  }, t);
}
function On(e, t, r = !0) {
  if (!t || typeof t != "string")
    return null;
  if (e && e.vars && r) {
    const n = `vars.${t}`.split(".").reduce((o, a) => o && o[a] ? o[a] : null, e);
    if (n != null)
      return n;
  }
  return t.split(".").reduce((n, o) => n && n[o] != null ? n[o] : null, e);
}
function mn(e, t, r, n = r) {
  let o;
  return typeof e == "function" ? o = e(r) : Array.isArray(e) ? o = e[r] || n : o = On(e, r) || n, t && (o = t(o, n, e)), o;
}
function Ne(e) {
  const {
    prop: t,
    cssProperty: r = e.prop,
    themeKey: n,
    transform: o
  } = e, a = (i) => {
    if (i[t] == null)
      return null;
    const l = i[t], c = i.theme, u = On(c, n) || {};
    return pt(i, l, (v) => {
      let b = mn(u, o, v);
      return v === b && typeof v == "string" && (b = mn(u, o, `${t}${v === "default" ? "" : tt(v)}`, v)), r === !1 ? b : {
        [r]: b
      };
    });
  };
  return a.propTypes = process.env.NODE_ENV !== "production" ? {
    [t]: Nt
  } : {}, a.filterProps = [t], a;
}
function Fd(e) {
  const t = {};
  return (r) => (t[r] === void 0 && (t[r] = e(r)), t[r]);
}
const Vd = {
  m: "margin",
  p: "padding"
}, zd = {
  t: "Top",
  r: "Right",
  b: "Bottom",
  l: "Left",
  x: ["Left", "Right"],
  y: ["Top", "Bottom"]
}, Ga = {
  marginX: "mx",
  marginY: "my",
  paddingX: "px",
  paddingY: "py"
}, Ud = Fd((e) => {
  if (e.length > 2)
    if (Ga[e])
      e = Ga[e];
    else
      return [e];
  const [t, r] = e.split(""), n = Vd[t], o = zd[r] || "";
  return Array.isArray(o) ? o.map((a) => n + a) : [n + o];
}), Rn = ["m", "mt", "mr", "mb", "ml", "mx", "my", "margin", "marginTop", "marginRight", "marginBottom", "marginLeft", "marginX", "marginY", "marginInline", "marginInlineStart", "marginInlineEnd", "marginBlock", "marginBlockStart", "marginBlockEnd"], Pn = ["p", "pt", "pr", "pb", "pl", "px", "py", "padding", "paddingTop", "paddingRight", "paddingBottom", "paddingLeft", "paddingX", "paddingY", "paddingInline", "paddingInlineStart", "paddingInlineEnd", "paddingBlock", "paddingBlockStart", "paddingBlockEnd"], Hd = [...Rn, ...Pn];
function Hr(e, t, r, n) {
  var o;
  const a = (o = On(e, t, !1)) != null ? o : r;
  return typeof a == "number" ? (i) => typeof i == "string" ? i : (process.env.NODE_ENV !== "production" && typeof i != "number" && console.error(`MUI: Expected ${n} argument to be a number or a string, got ${i}.`), a * i) : Array.isArray(a) ? (i) => typeof i == "string" ? i : (process.env.NODE_ENV !== "production" && (Number.isInteger(i) ? i > a.length - 1 && console.error([`MUI: The value provided (${i}) overflows.`, `The supported values are: ${JSON.stringify(a)}.`, `${i} > ${a.length - 1}, you need to add the missing values.`].join(`
`)) : console.error([`MUI: The \`theme.${t}\` array type cannot be combined with non integer values.You should either use an integer value that can be used as index, or define the \`theme.${t}\` as a number.`].join(`
`))), a[i]) : typeof a == "function" ? a : (process.env.NODE_ENV !== "production" && console.error([`MUI: The \`theme.${t}\` value (${a}) is invalid.`, "It should be a number, an array or a function."].join(`
`)), () => {
  });
}
function xs(e) {
  return Hr(e, "spacing", 8, "spacing");
}
function Gr(e, t) {
  if (typeof t == "string" || t == null)
    return t;
  const r = Math.abs(t), n = e(r);
  return t >= 0 ? n : typeof n == "number" ? -n : `-${n}`;
}
function Gd(e, t) {
  return (r) => e.reduce((n, o) => (n[o] = Gr(t, r), n), {});
}
function Wd(e, t, r, n) {
  if (t.indexOf(r) === -1)
    return null;
  const o = Ud(r), a = Gd(o, n), i = e[r];
  return pt(e, i, a);
}
function ks(e, t) {
  const r = xs(e.theme);
  return Object.keys(e).map((n) => Wd(e, t, n, r)).reduce(Cr, {});
}
function ye(e) {
  return ks(e, Rn);
}
ye.propTypes = process.env.NODE_ENV !== "production" ? Rn.reduce((e, t) => (e[t] = Nt, e), {}) : {};
ye.filterProps = Rn;
function we(e) {
  return ks(e, Pn);
}
we.propTypes = process.env.NODE_ENV !== "production" ? Pn.reduce((e, t) => (e[t] = Nt, e), {}) : {};
we.filterProps = Pn;
process.env.NODE_ENV !== "production" && Hd.reduce((e, t) => (e[t] = Nt, e), {});
function Xd(e = 8) {
  if (e.mui)
    return e;
  const t = xs({
    spacing: e
  }), r = (...n) => (process.env.NODE_ENV !== "production" && (n.length <= 4 || console.error(`MUI: Too many arguments provided, expected between 0 and 4, got ${n.length}`)), (n.length === 0 ? [1] : n).map((a) => {
    const i = t(a);
    return typeof i == "number" ? `${i}px` : i;
  }).join(" "));
  return r.mui = !0, r;
}
function $n(...e) {
  const t = e.reduce((n, o) => (o.filterProps.forEach((a) => {
    n[a] = o;
  }), n), {}), r = (n) => Object.keys(n).reduce((o, a) => t[a] ? Cr(o, t[a](n)) : o, {});
  return r.propTypes = process.env.NODE_ENV !== "production" ? e.reduce((n, o) => Object.assign(n, o.propTypes), {}) : {}, r.filterProps = e.reduce((n, o) => n.concat(o.filterProps), []), r;
}
function He(e) {
  return typeof e != "number" ? e : `${e}px solid`;
}
function qe(e, t) {
  return Ne({
    prop: e,
    themeKey: "borders",
    transform: t
  });
}
const Yd = qe("border", He), qd = qe("borderTop", He), Kd = qe("borderRight", He), Jd = qe("borderBottom", He), Zd = qe("borderLeft", He), Qd = qe("borderColor"), eu = qe("borderTopColor"), tu = qe("borderRightColor"), ru = qe("borderBottomColor"), nu = qe("borderLeftColor"), ou = qe("outline", He), au = qe("outlineColor"), _n = (e) => {
  if (e.borderRadius !== void 0 && e.borderRadius !== null) {
    const t = Hr(e.theme, "shape.borderRadius", 4, "borderRadius"), r = (n) => ({
      borderRadius: Gr(t, n)
    });
    return pt(e, e.borderRadius, r);
  }
  return null;
};
_n.propTypes = process.env.NODE_ENV !== "production" ? {
  borderRadius: Nt
} : {};
_n.filterProps = ["borderRadius"];
$n(Yd, qd, Kd, Jd, Zd, Qd, eu, tu, ru, nu, _n, ou, au);
const In = (e) => {
  if (e.gap !== void 0 && e.gap !== null) {
    const t = Hr(e.theme, "spacing", 8, "gap"), r = (n) => ({
      gap: Gr(t, n)
    });
    return pt(e, e.gap, r);
  }
  return null;
};
In.propTypes = process.env.NODE_ENV !== "production" ? {
  gap: Nt
} : {};
In.filterProps = ["gap"];
const Mn = (e) => {
  if (e.columnGap !== void 0 && e.columnGap !== null) {
    const t = Hr(e.theme, "spacing", 8, "columnGap"), r = (n) => ({
      columnGap: Gr(t, n)
    });
    return pt(e, e.columnGap, r);
  }
  return null;
};
Mn.propTypes = process.env.NODE_ENV !== "production" ? {
  columnGap: Nt
} : {};
Mn.filterProps = ["columnGap"];
const An = (e) => {
  if (e.rowGap !== void 0 && e.rowGap !== null) {
    const t = Hr(e.theme, "spacing", 8, "rowGap"), r = (n) => ({
      rowGap: Gr(t, n)
    });
    return pt(e, e.rowGap, r);
  }
  return null;
};
An.propTypes = process.env.NODE_ENV !== "production" ? {
  rowGap: Nt
} : {};
An.filterProps = ["rowGap"];
const iu = Ne({
  prop: "gridColumn"
}), su = Ne({
  prop: "gridRow"
}), lu = Ne({
  prop: "gridAutoFlow"
}), cu = Ne({
  prop: "gridAutoColumns"
}), pu = Ne({
  prop: "gridAutoRows"
}), du = Ne({
  prop: "gridTemplateColumns"
}), uu = Ne({
  prop: "gridTemplateRows"
}), fu = Ne({
  prop: "gridTemplateAreas"
}), mu = Ne({
  prop: "gridArea"
});
$n(In, Mn, An, iu, su, lu, cu, pu, du, uu, fu, mu);
function Jt(e, t) {
  return t === "grey" ? t : e;
}
const hu = Ne({
  prop: "color",
  themeKey: "palette",
  transform: Jt
}), gu = Ne({
  prop: "bgcolor",
  cssProperty: "backgroundColor",
  themeKey: "palette",
  transform: Jt
}), bu = Ne({
  prop: "backgroundColor",
  themeKey: "palette",
  transform: Jt
});
$n(hu, gu, bu);
function Ve(e) {
  return e <= 1 && e !== 0 ? `${e * 100}%` : e;
}
const vu = Ne({
  prop: "width",
  transform: Ve
}), Lo = (e) => {
  if (e.maxWidth !== void 0 && e.maxWidth !== null) {
    const t = (r) => {
      var n, o;
      const a = ((n = e.theme) == null || (n = n.breakpoints) == null || (n = n.values) == null ? void 0 : n[r]) || Bo[r];
      return a ? ((o = e.theme) == null || (o = o.breakpoints) == null ? void 0 : o.unit) !== "px" ? {
        maxWidth: `${a}${e.theme.breakpoints.unit}`
      } : {
        maxWidth: a
      } : {
        maxWidth: Ve(r)
      };
    };
    return pt(e, e.maxWidth, t);
  }
  return null;
};
Lo.filterProps = ["maxWidth"];
const yu = Ne({
  prop: "minWidth",
  transform: Ve
}), wu = Ne({
  prop: "height",
  transform: Ve
}), xu = Ne({
  prop: "maxHeight",
  transform: Ve
}), ku = Ne({
  prop: "minHeight",
  transform: Ve
});
Ne({
  prop: "size",
  cssProperty: "width",
  transform: Ve
});
Ne({
  prop: "size",
  cssProperty: "height",
  transform: Ve
});
const Eu = Ne({
  prop: "boxSizing"
});
$n(vu, Lo, yu, wu, xu, ku, Eu);
const Nu = {
  // borders
  border: {
    themeKey: "borders",
    transform: He
  },
  borderTop: {
    themeKey: "borders",
    transform: He
  },
  borderRight: {
    themeKey: "borders",
    transform: He
  },
  borderBottom: {
    themeKey: "borders",
    transform: He
  },
  borderLeft: {
    themeKey: "borders",
    transform: He
  },
  borderColor: {
    themeKey: "palette"
  },
  borderTopColor: {
    themeKey: "palette"
  },
  borderRightColor: {
    themeKey: "palette"
  },
  borderBottomColor: {
    themeKey: "palette"
  },
  borderLeftColor: {
    themeKey: "palette"
  },
  outline: {
    themeKey: "borders",
    transform: He
  },
  outlineColor: {
    themeKey: "palette"
  },
  borderRadius: {
    themeKey: "shape.borderRadius",
    style: _n
  },
  // palette
  color: {
    themeKey: "palette",
    transform: Jt
  },
  bgcolor: {
    themeKey: "palette",
    cssProperty: "backgroundColor",
    transform: Jt
  },
  backgroundColor: {
    themeKey: "palette",
    transform: Jt
  },
  // spacing
  p: {
    style: we
  },
  pt: {
    style: we
  },
  pr: {
    style: we
  },
  pb: {
    style: we
  },
  pl: {
    style: we
  },
  px: {
    style: we
  },
  py: {
    style: we
  },
  padding: {
    style: we
  },
  paddingTop: {
    style: we
  },
  paddingRight: {
    style: we
  },
  paddingBottom: {
    style: we
  },
  paddingLeft: {
    style: we
  },
  paddingX: {
    style: we
  },
  paddingY: {
    style: we
  },
  paddingInline: {
    style: we
  },
  paddingInlineStart: {
    style: we
  },
  paddingInlineEnd: {
    style: we
  },
  paddingBlock: {
    style: we
  },
  paddingBlockStart: {
    style: we
  },
  paddingBlockEnd: {
    style: we
  },
  m: {
    style: ye
  },
  mt: {
    style: ye
  },
  mr: {
    style: ye
  },
  mb: {
    style: ye
  },
  ml: {
    style: ye
  },
  mx: {
    style: ye
  },
  my: {
    style: ye
  },
  margin: {
    style: ye
  },
  marginTop: {
    style: ye
  },
  marginRight: {
    style: ye
  },
  marginBottom: {
    style: ye
  },
  marginLeft: {
    style: ye
  },
  marginX: {
    style: ye
  },
  marginY: {
    style: ye
  },
  marginInline: {
    style: ye
  },
  marginInlineStart: {
    style: ye
  },
  marginInlineEnd: {
    style: ye
  },
  marginBlock: {
    style: ye
  },
  marginBlockStart: {
    style: ye
  },
  marginBlockEnd: {
    style: ye
  },
  // display
  displayPrint: {
    cssProperty: !1,
    transform: (e) => ({
      "@media print": {
        display: e
      }
    })
  },
  display: {},
  overflow: {},
  textOverflow: {},
  visibility: {},
  whiteSpace: {},
  // flexbox
  flexBasis: {},
  flexDirection: {},
  flexWrap: {},
  justifyContent: {},
  alignItems: {},
  alignContent: {},
  order: {},
  flex: {},
  flexGrow: {},
  flexShrink: {},
  alignSelf: {},
  justifyItems: {},
  justifySelf: {},
  // grid
  gap: {
    style: In
  },
  rowGap: {
    style: An
  },
  columnGap: {
    style: Mn
  },
  gridColumn: {},
  gridRow: {},
  gridAutoFlow: {},
  gridAutoColumns: {},
  gridAutoRows: {},
  gridTemplateColumns: {},
  gridTemplateRows: {},
  gridTemplateAreas: {},
  gridArea: {},
  // positions
  position: {},
  zIndex: {
    themeKey: "zIndex"
  },
  top: {},
  right: {},
  bottom: {},
  left: {},
  // shadows
  boxShadow: {
    themeKey: "shadows"
  },
  // sizing
  width: {
    transform: Ve
  },
  maxWidth: {
    style: Lo
  },
  minWidth: {
    transform: Ve
  },
  height: {
    transform: Ve
  },
  maxHeight: {
    transform: Ve
  },
  minHeight: {
    transform: Ve
  },
  boxSizing: {},
  // typography
  fontFamily: {
    themeKey: "typography"
  },
  fontSize: {
    themeKey: "typography"
  },
  fontStyle: {
    themeKey: "typography"
  },
  fontWeight: {
    themeKey: "typography"
  },
  letterSpacing: {},
  textTransform: {},
  lineHeight: {},
  textAlign: {},
  typography: {
    cssProperty: !1,
    themeKey: "typography"
  }
}, Fo = Nu;
function Tu(...e) {
  const t = e.reduce((n, o) => n.concat(Object.keys(o)), []), r = new Set(t);
  return e.every((n) => r.size === Object.keys(n).length);
}
function Su(e, t) {
  return typeof e == "function" ? e(t) : e;
}
function Cu() {
  function e(r, n, o, a) {
    const i = {
      [r]: n,
      theme: o
    }, l = a[r];
    if (!l)
      return {
        [r]: n
      };
    const {
      cssProperty: c = r,
      themeKey: u,
      transform: m,
      style: v
    } = l;
    if (n == null)
      return null;
    if (u === "typography" && n === "inherit")
      return {
        [r]: n
      };
    const b = On(o, u) || {};
    return v ? v(i) : pt(i, n, (h) => {
      let f = mn(b, m, h);
      return h === f && typeof h == "string" && (f = mn(b, m, `${r}${h === "default" ? "" : tt(h)}`, h)), c === !1 ? f : {
        [c]: f
      };
    });
  }
  function t(r) {
    var n;
    const {
      sx: o,
      theme: a = {}
    } = r || {};
    if (!o)
      return null;
    const i = (n = a.unstable_sxConfig) != null ? n : Fo;
    function l(c) {
      let u = c;
      if (typeof c == "function")
        u = c(a);
      else if (typeof c != "object")
        return c;
      if (!u)
        return null;
      const m = Bd(a.breakpoints), v = Object.keys(m);
      let b = m;
      return Object.keys(u).forEach((p) => {
        const h = Su(u[p], a);
        if (h != null)
          if (typeof h == "object")
            if (i[p])
              b = Cr(b, e(p, h, a, i));
            else {
              const f = pt({
                theme: a
              }, h, (g) => ({
                [p]: g
              }));
              Tu(f, h) ? b[p] = t({
                sx: h,
                theme: a
              }) : b = Cr(b, f);
            }
          else
            b = Cr(b, e(p, h, a, i));
      }), Ld(v, b);
    }
    return Array.isArray(o) ? o.map(l) : l(o);
  }
  return t;
}
const Es = Cu();
Es.filterProps = ["sx"];
const Vo = Es;
function Ou(e, t) {
  const r = this;
  return r.vars && typeof r.getColorSchemeSelector == "function" ? {
    [r.getColorSchemeSelector(e).replace(/(\[[^\]]+\])/, "*:where($1)")]: t
  } : r.palette.mode === e ? t : {};
}
const Ru = ["breakpoints", "palette", "spacing", "shape"];
function zo(e = {}, ...t) {
  const {
    breakpoints: r = {},
    palette: n = {},
    spacing: o,
    shape: a = {}
  } = e, i = ge(e, Ru), l = Md(r), c = Xd(o);
  let u = lt({
    breakpoints: l,
    direction: "ltr",
    components: {},
    // Inject component definitions.
    palette: P({
      mode: "light"
    }, n),
    spacing: c,
    shape: P({}, Dd, a)
  }, i);
  return u.applyStyles = Ou, u = t.reduce((m, v) => lt(m, v), u), u.unstable_sxConfig = P({}, Fo, i == null ? void 0 : i.unstable_sxConfig), u.unstable_sx = function(v) {
    return Vo({
      sx: v,
      theme: this
    });
  }, u;
}
function Pu(e) {
  return Object.keys(e).length === 0;
}
function Ns(e = null) {
  const t = N.useContext(Fc);
  return !t || Pu(t) ? e : t;
}
const $u = zo();
function Ts(e = $u) {
  return Ns(e);
}
const _u = ["ownerState"], Iu = ["variants"], Mu = ["name", "slot", "skipVariantsResolver", "skipSx", "overridesResolver"];
function Au(e) {
  return Object.keys(e).length === 0;
}
function Du(e) {
  return typeof e == "string" && // 96 is one less than the char code
  // for "a" so this is checking that
  // it's a lowercase character
  e.charCodeAt(0) > 96;
}
function an(e) {
  return e !== "ownerState" && e !== "theme" && e !== "sx" && e !== "as";
}
const ju = zo(), Wa = (e) => e && e.charAt(0).toLowerCase() + e.slice(1);
function tn({
  defaultTheme: e,
  theme: t,
  themeId: r
}) {
  return Au(t) ? e : t[r] || t;
}
function Bu(e) {
  return e ? (t, r) => r[e] : null;
}
function sn(e, t) {
  let {
    ownerState: r
  } = t, n = ge(t, _u);
  const o = typeof e == "function" ? e(P({
    ownerState: r
  }, n)) : e;
  if (Array.isArray(o))
    return o.flatMap((a) => sn(a, P({
      ownerState: r
    }, n)));
  if (o && typeof o == "object" && Array.isArray(o.variants)) {
    const {
      variants: a = []
    } = o;
    let l = ge(o, Iu);
    return a.forEach((c) => {
      let u = !0;
      typeof c.props == "function" ? u = c.props(P({
        ownerState: r
      }, n, r)) : Object.keys(c.props).forEach((m) => {
        (r == null ? void 0 : r[m]) !== c.props[m] && n[m] !== c.props[m] && (u = !1);
      }), u && (Array.isArray(l) || (l = [l]), l.push(typeof c.style == "function" ? c.style(P({
        ownerState: r
      }, n, r)) : c.style));
    }), l;
  }
  return o;
}
function Lu(e = {}) {
  const {
    themeId: t,
    defaultTheme: r = ju,
    rootShouldForwardProp: n = an,
    slotShouldForwardProp: o = an
  } = e, a = (i) => Vo(P({}, i, {
    theme: tn(P({}, i, {
      defaultTheme: r,
      themeId: t
    }))
  }));
  return a.__mui_systemSx = !0, (i, l = {}) => {
    Vc(i, (y) => y.filter((T) => !(T != null && T.__mui_systemSx)));
    const {
      name: c,
      slot: u,
      skipVariantsResolver: m,
      skipSx: v,
      // TODO v6: remove `lowercaseFirstLetter()` in the next major release
      // For more details: https://github.com/mui/material-ui/pull/37908
      overridesResolver: b = Bu(Wa(u))
    } = l, p = ge(l, Mu), h = m !== void 0 ? m : (
      // TODO v6: remove `Root` in the next major release
      // For more details: https://github.com/mui/material-ui/pull/37908
      u && u !== "Root" && u !== "root" || !1
    ), f = v || !1;
    let g;
    process.env.NODE_ENV !== "production" && c && (g = `${c}-${Wa(u || "Root")}`);
    let x = an;
    u === "Root" || u === "root" ? x = n : u ? x = o : Du(i) && (x = void 0);
    const O = Lc(i, P({
      shouldForwardProp: x,
      label: g
    }, p)), w = (y) => typeof y == "function" && y.__emotion_real !== y || _t(y) ? (T) => sn(y, P({}, T, {
      theme: tn({
        theme: T.theme,
        defaultTheme: r,
        themeId: t
      })
    })) : y, k = (y, ...T) => {
      let S = w(y);
      const M = T ? T.map(w) : [];
      c && b && M.push(($) => {
        const E = tn(P({}, $, {
          defaultTheme: r,
          themeId: t
        }));
        if (!E.components || !E.components[c] || !E.components[c].styleOverrides)
          return null;
        const R = E.components[c].styleOverrides, I = {};
        return Object.entries(R).forEach(([U, j]) => {
          I[U] = sn(j, P({}, $, {
            theme: E
          }));
        }), b($, I);
      }), c && !h && M.push(($) => {
        var E;
        const R = tn(P({}, $, {
          defaultTheme: r,
          themeId: t
        })), I = R == null || (E = R.components) == null || (E = E[c]) == null ? void 0 : E.variants;
        return sn({
          variants: I
        }, P({}, $, {
          theme: R
        }));
      }), f || M.push(a);
      const D = M.length - T.length;
      if (Array.isArray(y) && D > 0) {
        const $ = new Array(D).fill("");
        S = [...y, ...$], S.raw = [...y.raw, ...$];
      }
      const V = O(S, ...M);
      if (process.env.NODE_ENV !== "production") {
        let $;
        c && ($ = `${c}${tt(u || "")}`), $ === void 0 && ($ = `Styled(${ld(i)})`), V.displayName = $;
      }
      return i.muiName && (V.muiName = i.muiName), V;
    };
    return O.withConfig && (k.withConfig = O.withConfig), k;
  };
}
function Fu(e) {
  const {
    theme: t,
    name: r,
    props: n
  } = e;
  return !t || !t.components || !t.components[r] || !t.components[r].defaultProps ? n : vs(t.components[r].defaultProps, n);
}
function Vu({
  props: e,
  name: t,
  defaultTheme: r,
  themeId: n
}) {
  let o = Ts(r);
  return n && (o = o[n] || o), Fu({
    theme: o,
    name: t,
    props: e
  });
}
function Uo(e, t = 0, r = 1) {
  return process.env.NODE_ENV !== "production" && (e < t || e > r) && console.error(`MUI: The value provided ${e} is out of range [${t}, ${r}].`), $d(e, t, r);
}
function zu(e) {
  e = e.slice(1);
  const t = new RegExp(`.{1,${e.length >= 6 ? 2 : 1}}`, "g");
  let r = e.match(t);
  return r && r[0].length === 1 && (r = r.map((n) => n + n)), r ? `rgb${r.length === 4 ? "a" : ""}(${r.map((n, o) => o < 3 ? parseInt(n, 16) : Math.round(parseInt(n, 16) / 255 * 1e3) / 1e3).join(", ")})` : "";
}
function Bt(e) {
  if (e.type)
    return e;
  if (e.charAt(0) === "#")
    return Bt(zu(e));
  const t = e.indexOf("("), r = e.substring(0, t);
  if (["rgb", "rgba", "hsl", "hsla", "color"].indexOf(r) === -1)
    throw new Error(process.env.NODE_ENV !== "production" ? `MUI: Unsupported \`${e}\` color.
The following formats are supported: #nnn, #nnnnnn, rgb(), rgba(), hsl(), hsla(), color().` : tr(9, e));
  let n = e.substring(t + 1, e.length - 1), o;
  if (r === "color") {
    if (n = n.split(" "), o = n.shift(), n.length === 4 && n[3].charAt(0) === "/" && (n[3] = n[3].slice(1)), ["srgb", "display-p3", "a98-rgb", "prophoto-rgb", "rec-2020"].indexOf(o) === -1)
      throw new Error(process.env.NODE_ENV !== "production" ? `MUI: unsupported \`${o}\` color space.
The following color spaces are supported: srgb, display-p3, a98-rgb, prophoto-rgb, rec-2020.` : tr(10, o));
  } else
    n = n.split(",");
  return n = n.map((a) => parseFloat(a)), {
    type: r,
    values: n,
    colorSpace: o
  };
}
function Dn(e) {
  const {
    type: t,
    colorSpace: r
  } = e;
  let {
    values: n
  } = e;
  return t.indexOf("rgb") !== -1 ? n = n.map((o, a) => a < 3 ? parseInt(o, 10) : o) : t.indexOf("hsl") !== -1 && (n[1] = `${n[1]}%`, n[2] = `${n[2]}%`), t.indexOf("color") !== -1 ? n = `${r} ${n.join(" ")}` : n = `${n.join(", ")}`, `${t}(${n})`;
}
function Uu(e) {
  e = Bt(e);
  const {
    values: t
  } = e, r = t[0], n = t[1] / 100, o = t[2] / 100, a = n * Math.min(o, 1 - o), i = (u, m = (u + r / 30) % 12) => o - a * Math.max(Math.min(m - 3, 9 - m, 1), -1);
  let l = "rgb";
  const c = [Math.round(i(0) * 255), Math.round(i(8) * 255), Math.round(i(4) * 255)];
  return e.type === "hsla" && (l += "a", c.push(t[3])), Dn({
    type: l,
    values: c
  });
}
function Xa(e) {
  e = Bt(e);
  let t = e.type === "hsl" || e.type === "hsla" ? Bt(Uu(e)).values : e.values;
  return t = t.map((r) => (e.type !== "color" && (r /= 255), r <= 0.03928 ? r / 12.92 : ((r + 0.055) / 1.055) ** 2.4)), Number((0.2126 * t[0] + 0.7152 * t[1] + 0.0722 * t[2]).toFixed(3));
}
function Ya(e, t) {
  const r = Xa(e), n = Xa(t);
  return (Math.max(r, n) + 0.05) / (Math.min(r, n) + 0.05);
}
function hn(e, t) {
  return e = Bt(e), t = Uo(t), (e.type === "rgb" || e.type === "hsl") && (e.type += "a"), e.type === "color" ? e.values[3] = `/${t}` : e.values[3] = t, Dn(e);
}
function Hu(e, t) {
  if (e = Bt(e), t = Uo(t), e.type.indexOf("hsl") !== -1)
    e.values[2] *= 1 - t;
  else if (e.type.indexOf("rgb") !== -1 || e.type.indexOf("color") !== -1)
    for (let r = 0; r < 3; r += 1)
      e.values[r] *= 1 - t;
  return Dn(e);
}
function Gu(e, t) {
  if (e = Bt(e), t = Uo(t), e.type.indexOf("hsl") !== -1)
    e.values[2] += (100 - e.values[2]) * t;
  else if (e.type.indexOf("rgb") !== -1)
    for (let r = 0; r < 3; r += 1)
      e.values[r] += (255 - e.values[r]) * t;
  else if (e.type.indexOf("color") !== -1)
    for (let r = 0; r < 3; r += 1)
      e.values[r] += (1 - e.values[r]) * t;
  return Dn(e);
}
function Wu(e, t) {
  return P({
    toolbar: {
      minHeight: 56,
      [e.up("xs")]: {
        "@media (orientation: landscape)": {
          minHeight: 48
        }
      },
      [e.up("sm")]: {
        minHeight: 64
      }
    }
  }, t);
}
const Xu = {
  black: "#000",
  white: "#fff"
}, Dr = Xu, Yu = {
  50: "#fafafa",
  100: "#f5f5f5",
  200: "#eeeeee",
  300: "#e0e0e0",
  400: "#bdbdbd",
  500: "#9e9e9e",
  600: "#757575",
  700: "#616161",
  800: "#424242",
  900: "#212121",
  A100: "#f5f5f5",
  A200: "#eeeeee",
  A400: "#bdbdbd",
  A700: "#616161"
}, qu = Yu, Ku = {
  50: "#f3e5f5",
  100: "#e1bee7",
  200: "#ce93d8",
  300: "#ba68c8",
  400: "#ab47bc",
  500: "#9c27b0",
  600: "#8e24aa",
  700: "#7b1fa2",
  800: "#6a1b9a",
  900: "#4a148c",
  A100: "#ea80fc",
  A200: "#e040fb",
  A400: "#d500f9",
  A700: "#aa00ff"
}, zt = Ku, Ju = {
  50: "#ffebee",
  100: "#ffcdd2",
  200: "#ef9a9a",
  300: "#e57373",
  400: "#ef5350",
  500: "#f44336",
  600: "#e53935",
  700: "#d32f2f",
  800: "#c62828",
  900: "#b71c1c",
  A100: "#ff8a80",
  A200: "#ff5252",
  A400: "#ff1744",
  A700: "#d50000"
}, Ut = Ju, Zu = {
  50: "#fff3e0",
  100: "#ffe0b2",
  200: "#ffcc80",
  300: "#ffb74d",
  400: "#ffa726",
  500: "#ff9800",
  600: "#fb8c00",
  700: "#f57c00",
  800: "#ef6c00",
  900: "#e65100",
  A100: "#ffd180",
  A200: "#ffab40",
  A400: "#ff9100",
  A700: "#ff6d00"
}, gr = Zu, Qu = {
  50: "#e3f2fd",
  100: "#bbdefb",
  200: "#90caf9",
  300: "#64b5f6",
  400: "#42a5f5",
  500: "#2196f3",
  600: "#1e88e5",
  700: "#1976d2",
  800: "#1565c0",
  900: "#0d47a1",
  A100: "#82b1ff",
  A200: "#448aff",
  A400: "#2979ff",
  A700: "#2962ff"
}, Ht = Qu, ef = {
  50: "#e1f5fe",
  100: "#b3e5fc",
  200: "#81d4fa",
  300: "#4fc3f7",
  400: "#29b6f6",
  500: "#03a9f4",
  600: "#039be5",
  700: "#0288d1",
  800: "#0277bd",
  900: "#01579b",
  A100: "#80d8ff",
  A200: "#40c4ff",
  A400: "#00b0ff",
  A700: "#0091ea"
}, Gt = ef, tf = {
  50: "#e8f5e9",
  100: "#c8e6c9",
  200: "#a5d6a7",
  300: "#81c784",
  400: "#66bb6a",
  500: "#4caf50",
  600: "#43a047",
  700: "#388e3c",
  800: "#2e7d32",
  900: "#1b5e20",
  A100: "#b9f6ca",
  A200: "#69f0ae",
  A400: "#00e676",
  A700: "#00c853"
}, Wt = tf, rf = ["mode", "contrastThreshold", "tonalOffset"], qa = {
  // The colors used to style the text.
  text: {
    // The most important text.
    primary: "rgba(0, 0, 0, 0.87)",
    // Secondary text.
    secondary: "rgba(0, 0, 0, 0.6)",
    // Disabled text have even lower visual prominence.
    disabled: "rgba(0, 0, 0, 0.38)"
  },
  // The color used to divide different elements.
  divider: "rgba(0, 0, 0, 0.12)",
  // The background colors used to style the surfaces.
  // Consistency between these values is important.
  background: {
    paper: Dr.white,
    default: Dr.white
  },
  // The colors used to style the action elements.
  action: {
    // The color of an active action like an icon button.
    active: "rgba(0, 0, 0, 0.54)",
    // The color of an hovered action.
    hover: "rgba(0, 0, 0, 0.04)",
    hoverOpacity: 0.04,
    // The color of a selected action.
    selected: "rgba(0, 0, 0, 0.08)",
    selectedOpacity: 0.08,
    // The color of a disabled action.
    disabled: "rgba(0, 0, 0, 0.26)",
    // The background color of a disabled action.
    disabledBackground: "rgba(0, 0, 0, 0.12)",
    disabledOpacity: 0.38,
    focus: "rgba(0, 0, 0, 0.12)",
    focusOpacity: 0.12,
    activatedOpacity: 0.12
  }
}, to = {
  text: {
    primary: Dr.white,
    secondary: "rgba(255, 255, 255, 0.7)",
    disabled: "rgba(255, 255, 255, 0.5)",
    icon: "rgba(255, 255, 255, 0.5)"
  },
  divider: "rgba(255, 255, 255, 0.12)",
  background: {
    paper: "#121212",
    default: "#121212"
  },
  action: {
    active: Dr.white,
    hover: "rgba(255, 255, 255, 0.08)",
    hoverOpacity: 0.08,
    selected: "rgba(255, 255, 255, 0.16)",
    selectedOpacity: 0.16,
    disabled: "rgba(255, 255, 255, 0.3)",
    disabledBackground: "rgba(255, 255, 255, 0.12)",
    disabledOpacity: 0.38,
    focus: "rgba(255, 255, 255, 0.12)",
    focusOpacity: 0.12,
    activatedOpacity: 0.24
  }
};
function Ka(e, t, r, n) {
  const o = n.light || n, a = n.dark || n * 1.5;
  e[t] || (e.hasOwnProperty(r) ? e[t] = e[r] : t === "light" ? e.light = Gu(e.main, o) : t === "dark" && (e.dark = Hu(e.main, a)));
}
function nf(e = "light") {
  return e === "dark" ? {
    main: Ht[200],
    light: Ht[50],
    dark: Ht[400]
  } : {
    main: Ht[700],
    light: Ht[400],
    dark: Ht[800]
  };
}
function of(e = "light") {
  return e === "dark" ? {
    main: zt[200],
    light: zt[50],
    dark: zt[400]
  } : {
    main: zt[500],
    light: zt[300],
    dark: zt[700]
  };
}
function af(e = "light") {
  return e === "dark" ? {
    main: Ut[500],
    light: Ut[300],
    dark: Ut[700]
  } : {
    main: Ut[700],
    light: Ut[400],
    dark: Ut[800]
  };
}
function sf(e = "light") {
  return e === "dark" ? {
    main: Gt[400],
    light: Gt[300],
    dark: Gt[700]
  } : {
    main: Gt[700],
    light: Gt[500],
    dark: Gt[900]
  };
}
function lf(e = "light") {
  return e === "dark" ? {
    main: Wt[400],
    light: Wt[300],
    dark: Wt[700]
  } : {
    main: Wt[800],
    light: Wt[500],
    dark: Wt[900]
  };
}
function cf(e = "light") {
  return e === "dark" ? {
    main: gr[400],
    light: gr[300],
    dark: gr[700]
  } : {
    main: "#ed6c02",
    // closest to orange[800] that pass 3:1.
    light: gr[500],
    dark: gr[900]
  };
}
function pf(e) {
  const {
    mode: t = "light",
    contrastThreshold: r = 3,
    tonalOffset: n = 0.2
  } = e, o = ge(e, rf), a = e.primary || nf(t), i = e.secondary || of(t), l = e.error || af(t), c = e.info || sf(t), u = e.success || lf(t), m = e.warning || cf(t);
  function v(f) {
    const g = Ya(f, to.text.primary) >= r ? to.text.primary : qa.text.primary;
    if (process.env.NODE_ENV !== "production") {
      const x = Ya(f, g);
      x < 3 && console.error([`MUI: The contrast ratio of ${x}:1 for ${g} on ${f}`, "falls below the WCAG recommended absolute minimum contrast ratio of 3:1.", "https://www.w3.org/TR/2008/REC-WCAG20-20081211/#visual-audio-contrast-contrast"].join(`
`));
    }
    return g;
  }
  const b = ({
    color: f,
    name: g,
    mainShade: x = 500,
    lightShade: O = 300,
    darkShade: w = 700
  }) => {
    if (f = P({}, f), !f.main && f[x] && (f.main = f[x]), !f.hasOwnProperty("main"))
      throw new Error(process.env.NODE_ENV !== "production" ? `MUI: The color${g ? ` (${g})` : ""} provided to augmentColor(color) is invalid.
The color object needs to have a \`main\` property or a \`${x}\` property.` : tr(11, g ? ` (${g})` : "", x));
    if (typeof f.main != "string")
      throw new Error(process.env.NODE_ENV !== "production" ? `MUI: The color${g ? ` (${g})` : ""} provided to augmentColor(color) is invalid.
\`color.main\` should be a string, but \`${JSON.stringify(f.main)}\` was provided instead.

Did you intend to use one of the following approaches?

import { green } from "@mui/material/colors";

const theme1 = createTheme({ palette: {
  primary: green,
} });

const theme2 = createTheme({ palette: {
  primary: { main: green[500] },
} });` : tr(12, g ? ` (${g})` : "", JSON.stringify(f.main)));
    return Ka(f, "light", O, n), Ka(f, "dark", w, n), f.contrastText || (f.contrastText = v(f.main)), f;
  }, p = {
    dark: to,
    light: qa
  };
  return process.env.NODE_ENV !== "production" && (p[t] || console.error(`MUI: The palette mode \`${t}\` is not supported.`)), lt(P({
    // A collection of common colors.
    common: P({}, Dr),
    // prevent mutable object.
    // The palette mode, can be light or dark.
    mode: t,
    // The colors used to represent primary interface elements for a user.
    primary: b({
      color: a,
      name: "primary"
    }),
    // The colors used to represent secondary interface elements for a user.
    secondary: b({
      color: i,
      name: "secondary",
      mainShade: "A400",
      lightShade: "A200",
      darkShade: "A700"
    }),
    // The colors used to represent interface elements that the user should be made aware of.
    error: b({
      color: l,
      name: "error"
    }),
    // The colors used to represent potentially dangerous actions or important messages.
    warning: b({
      color: m,
      name: "warning"
    }),
    // The colors used to present information to the user that is neutral and not necessarily important.
    info: b({
      color: c,
      name: "info"
    }),
    // The colors used to indicate the successful completion of an action that user triggered.
    success: b({
      color: u,
      name: "success"
    }),
    // The grey colors.
    grey: qu,
    // Used by `getContrastText()` to maximize the contrast between
    // the background and the text.
    contrastThreshold: r,
    // Takes a background color and returns the text color that maximizes the contrast.
    getContrastText: v,
    // Generate a rich color object.
    augmentColor: b,
    // Used by the functions below to shift a color's luminance by approximately
    // two indexes within its tonal palette.
    // E.g., shift from Red 500 to Red 300 or Red 700.
    tonalOffset: n
  }, p[t]), o);
}
const df = ["fontFamily", "fontSize", "fontWeightLight", "fontWeightRegular", "fontWeightMedium", "fontWeightBold", "htmlFontSize", "allVariants", "pxToRem"];
function uf(e) {
  return Math.round(e * 1e5) / 1e5;
}
const Ja = {
  textTransform: "uppercase"
}, Za = '"Roboto", "Helvetica", "Arial", sans-serif';
function ff(e, t) {
  const r = typeof t == "function" ? t(e) : t, {
    fontFamily: n = Za,
    // The default font size of the Material Specification.
    fontSize: o = 14,
    // px
    fontWeightLight: a = 300,
    fontWeightRegular: i = 400,
    fontWeightMedium: l = 500,
    fontWeightBold: c = 700,
    // Tell MUI what's the font-size on the html element.
    // 16px is the default font-size used by browsers.
    htmlFontSize: u = 16,
    // Apply the CSS properties to all the variants.
    allVariants: m,
    pxToRem: v
  } = r, b = ge(r, df);
  process.env.NODE_ENV !== "production" && (typeof o != "number" && console.error("MUI: `fontSize` is required to be a number."), typeof u != "number" && console.error("MUI: `htmlFontSize` is required to be a number."));
  const p = o / 14, h = v || ((x) => `${x / u * p}rem`), f = (x, O, w, k, y) => P({
    fontFamily: n,
    fontWeight: x,
    fontSize: h(O),
    // Unitless following https://meyerweb.com/eric/thoughts/2006/02/08/unitless-line-heights/
    lineHeight: w
  }, n === Za ? {
    letterSpacing: `${uf(k / O)}em`
  } : {}, y, m), g = {
    h1: f(a, 96, 1.167, -1.5),
    h2: f(a, 60, 1.2, -0.5),
    h3: f(i, 48, 1.167, 0),
    h4: f(i, 34, 1.235, 0.25),
    h5: f(i, 24, 1.334, 0),
    h6: f(l, 20, 1.6, 0.15),
    subtitle1: f(i, 16, 1.75, 0.15),
    subtitle2: f(l, 14, 1.57, 0.1),
    body1: f(i, 16, 1.5, 0.15),
    body2: f(i, 14, 1.43, 0.15),
    button: f(l, 14, 1.75, 0.4, Ja),
    caption: f(i, 12, 1.66, 0.4),
    overline: f(i, 12, 2.66, 1, Ja),
    // TODO v6: Remove handling of 'inherit' variant from the theme as it is already handled in Material UI's Typography component. Also, remember to remove the associated types.
    inherit: {
      fontFamily: "inherit",
      fontWeight: "inherit",
      fontSize: "inherit",
      lineHeight: "inherit",
      letterSpacing: "inherit"
    }
  };
  return lt(P({
    htmlFontSize: u,
    pxToRem: h,
    fontFamily: n,
    fontSize: o,
    fontWeightLight: a,
    fontWeightRegular: i,
    fontWeightMedium: l,
    fontWeightBold: c
  }, g), b, {
    clone: !1
    // No need to clone deep
  });
}
const mf = 0.2, hf = 0.14, gf = 0.12;
function ve(...e) {
  return [`${e[0]}px ${e[1]}px ${e[2]}px ${e[3]}px rgba(0,0,0,${mf})`, `${e[4]}px ${e[5]}px ${e[6]}px ${e[7]}px rgba(0,0,0,${hf})`, `${e[8]}px ${e[9]}px ${e[10]}px ${e[11]}px rgba(0,0,0,${gf})`].join(",");
}
const bf = ["none", ve(0, 2, 1, -1, 0, 1, 1, 0, 0, 1, 3, 0), ve(0, 3, 1, -2, 0, 2, 2, 0, 0, 1, 5, 0), ve(0, 3, 3, -2, 0, 3, 4, 0, 0, 1, 8, 0), ve(0, 2, 4, -1, 0, 4, 5, 0, 0, 1, 10, 0), ve(0, 3, 5, -1, 0, 5, 8, 0, 0, 1, 14, 0), ve(0, 3, 5, -1, 0, 6, 10, 0, 0, 1, 18, 0), ve(0, 4, 5, -2, 0, 7, 10, 1, 0, 2, 16, 1), ve(0, 5, 5, -3, 0, 8, 10, 1, 0, 3, 14, 2), ve(0, 5, 6, -3, 0, 9, 12, 1, 0, 3, 16, 2), ve(0, 6, 6, -3, 0, 10, 14, 1, 0, 4, 18, 3), ve(0, 6, 7, -4, 0, 11, 15, 1, 0, 4, 20, 3), ve(0, 7, 8, -4, 0, 12, 17, 2, 0, 5, 22, 4), ve(0, 7, 8, -4, 0, 13, 19, 2, 0, 5, 24, 4), ve(0, 7, 9, -4, 0, 14, 21, 2, 0, 5, 26, 4), ve(0, 8, 9, -5, 0, 15, 22, 2, 0, 6, 28, 5), ve(0, 8, 10, -5, 0, 16, 24, 2, 0, 6, 30, 5), ve(0, 8, 11, -5, 0, 17, 26, 2, 0, 6, 32, 5), ve(0, 9, 11, -5, 0, 18, 28, 2, 0, 7, 34, 6), ve(0, 9, 12, -6, 0, 19, 29, 2, 0, 7, 36, 6), ve(0, 10, 13, -6, 0, 20, 31, 3, 0, 8, 38, 7), ve(0, 10, 13, -6, 0, 21, 33, 3, 0, 8, 40, 7), ve(0, 10, 14, -6, 0, 22, 35, 3, 0, 8, 42, 7), ve(0, 11, 14, -7, 0, 23, 36, 3, 0, 9, 44, 8), ve(0, 11, 15, -7, 0, 24, 38, 3, 0, 9, 46, 8)], vf = bf, yf = ["duration", "easing", "delay"], wf = {
  // This is the most common easing curve.
  easeInOut: "cubic-bezier(0.4, 0, 0.2, 1)",
  // Objects enter the screen at full velocity from off-screen and
  // slowly decelerate to a resting point.
  easeOut: "cubic-bezier(0.0, 0, 0.2, 1)",
  // Objects leave the screen at full velocity. They do not decelerate when off-screen.
  easeIn: "cubic-bezier(0.4, 0, 1, 1)",
  // The sharp curve is used by objects that may return to the screen at any time.
  sharp: "cubic-bezier(0.4, 0, 0.6, 1)"
}, xf = {
  shortest: 150,
  shorter: 200,
  short: 250,
  // most basic recommended timing
  standard: 300,
  // this is to be used in complex animations
  complex: 375,
  // recommended when something is entering screen
  enteringScreen: 225,
  // recommended when something is leaving screen
  leavingScreen: 195
};
function Qa(e) {
  return `${Math.round(e)}ms`;
}
function kf(e) {
  if (!e)
    return 0;
  const t = e / 36;
  return Math.round((4 + 15 * t ** 0.25 + t / 5) * 10);
}
function Ef(e) {
  const t = P({}, wf, e.easing), r = P({}, xf, e.duration);
  return P({
    getAutoHeightDuration: kf,
    create: (o = ["all"], a = {}) => {
      const {
        duration: i = r.standard,
        easing: l = t.easeInOut,
        delay: c = 0
      } = a, u = ge(a, yf);
      if (process.env.NODE_ENV !== "production") {
        const m = (b) => typeof b == "string", v = (b) => !isNaN(parseFloat(b));
        !m(o) && !Array.isArray(o) && console.error('MUI: Argument "props" must be a string or Array.'), !v(i) && !m(i) && console.error(`MUI: Argument "duration" must be a number or a string but found ${i}.`), m(l) || console.error('MUI: Argument "easing" must be a string.'), !v(c) && !m(c) && console.error('MUI: Argument "delay" must be a number or a string.'), typeof a != "object" && console.error(["MUI: Secong argument of transition.create must be an object.", "Arguments should be either `create('prop1', options)` or `create(['prop1', 'prop2'], options)`"].join(`
`)), Object.keys(u).length !== 0 && console.error(`MUI: Unrecognized argument(s) [${Object.keys(u).join(",")}].`);
      }
      return (Array.isArray(o) ? o : [o]).map((m) => `${m} ${typeof i == "string" ? i : Qa(i)} ${l} ${typeof c == "string" ? c : Qa(c)}`).join(",");
    }
  }, e, {
    easing: t,
    duration: r
  });
}
const Nf = {
  mobileStepper: 1e3,
  fab: 1050,
  speedDial: 1050,
  appBar: 1100,
  drawer: 1200,
  modal: 1300,
  snackbar: 1400,
  tooltip: 1500
}, Tf = Nf, Sf = ["breakpoints", "mixins", "spacing", "palette", "transitions", "typography", "shape"];
function Cf(e = {}, ...t) {
  const {
    mixins: r = {},
    palette: n = {},
    transitions: o = {},
    typography: a = {}
  } = e, i = ge(e, Sf);
  if (e.vars)
    throw new Error(process.env.NODE_ENV !== "production" ? "MUI: `vars` is a private field used for CSS variables support.\nPlease use another name." : tr(18));
  const l = pf(n), c = zo(e);
  let u = lt(c, {
    mixins: Wu(c.breakpoints, r),
    palette: l,
    // Don't use [...shadows] until you've verified its transpiled code is not invoking the iterator protocol.
    shadows: vf.slice(),
    typography: ff(l, a),
    transitions: Ef(o),
    zIndex: P({}, Tf)
  });
  if (u = lt(u, i), u = t.reduce((m, v) => lt(m, v), u), process.env.NODE_ENV !== "production") {
    const m = ["active", "checked", "completed", "disabled", "error", "expanded", "focused", "focusVisible", "required", "selected"], v = (b, p) => {
      let h;
      for (h in b) {
        const f = b[h];
        if (m.indexOf(h) !== -1 && Object.keys(f).length > 0) {
          if (process.env.NODE_ENV !== "production") {
            const g = nt("", h);
            console.error([`MUI: The \`${p}\` component increases the CSS specificity of the \`${h}\` internal state.`, "You can not override it like this: ", JSON.stringify(b, null, 2), "", `Instead, you need to use the '&.${g}' syntax:`, JSON.stringify({
              root: {
                [`&.${g}`]: f
              }
            }, null, 2), "", "https://mui.com/r/state-classes-guide"].join(`
`));
          }
          b[h] = {};
        }
      }
    };
    Object.keys(u.components).forEach((b) => {
      const p = u.components[b].styleOverrides;
      p && b.indexOf("Mui") === 0 && v(p, b);
    });
  }
  return u.unstable_sxConfig = P({}, Fo, i == null ? void 0 : i.unstable_sxConfig), u.unstable_sx = function(v) {
    return Vo({
      sx: v,
      theme: this
    });
  }, u;
}
const Of = Cf(), Ho = Of, Go = "$$material";
function ft({
  props: e,
  name: t
}) {
  return Vu({
    props: e,
    name: t,
    defaultTheme: Ho,
    themeId: Go
  });
}
const Ss = (e) => an(e) && e !== "classes", Rf = Lu({
  themeId: Go,
  defaultTheme: Ho,
  rootShouldForwardProp: Ss
}), Pe = Rf;
function Pf(e) {
  return nt("MuiSvgIcon", e);
}
Et("MuiSvgIcon", ["root", "colorPrimary", "colorSecondary", "colorAction", "colorError", "colorDisabled", "fontSizeInherit", "fontSizeSmall", "fontSizeMedium", "fontSizeLarge"]);
const $f = ["children", "className", "color", "component", "fontSize", "htmlColor", "inheritViewBox", "titleAccess", "viewBox"], _f = (e) => {
  const {
    color: t,
    fontSize: r,
    classes: n
  } = e, o = {
    root: ["root", t !== "inherit" && `color${tt(t)}`, `fontSize${tt(r)}`]
  };
  return ut(o, Pf, n);
}, If = Pe("svg", {
  name: "MuiSvgIcon",
  slot: "Root",
  overridesResolver: (e, t) => {
    const {
      ownerState: r
    } = e;
    return [t.root, r.color !== "inherit" && t[`color${tt(r.color)}`], t[`fontSize${tt(r.fontSize)}`]];
  }
})(({
  theme: e,
  ownerState: t
}) => {
  var r, n, o, a, i, l, c, u, m, v, b, p, h;
  return {
    userSelect: "none",
    width: "1em",
    height: "1em",
    display: "inline-block",
    // the <svg> will define the property that has `currentColor`
    // e.g. heroicons uses fill="none" and stroke="currentColor"
    fill: t.hasSvgAsChild ? void 0 : "currentColor",
    flexShrink: 0,
    transition: (r = e.transitions) == null || (n = r.create) == null ? void 0 : n.call(r, "fill", {
      duration: (o = e.transitions) == null || (o = o.duration) == null ? void 0 : o.shorter
    }),
    fontSize: {
      inherit: "inherit",
      small: ((a = e.typography) == null || (i = a.pxToRem) == null ? void 0 : i.call(a, 20)) || "1.25rem",
      medium: ((l = e.typography) == null || (c = l.pxToRem) == null ? void 0 : c.call(l, 24)) || "1.5rem",
      large: ((u = e.typography) == null || (m = u.pxToRem) == null ? void 0 : m.call(u, 35)) || "2.1875rem"
    }[t.fontSize],
    // TODO v5 deprecate, v6 remove for sx
    color: (v = (b = (e.vars || e).palette) == null || (b = b[t.color]) == null ? void 0 : b.main) != null ? v : {
      action: (p = (e.vars || e).palette) == null || (p = p.action) == null ? void 0 : p.active,
      disabled: (h = (e.vars || e).palette) == null || (h = h.action) == null ? void 0 : h.disabled,
      inherit: void 0
    }[t.color]
  };
}), Wo = /* @__PURE__ */ N.forwardRef(function(t, r) {
  const n = ft({
    props: t,
    name: "MuiSvgIcon"
  }), {
    children: o,
    className: a,
    color: i = "inherit",
    component: l = "svg",
    fontSize: c = "medium",
    htmlColor: u,
    inheritViewBox: m = !1,
    titleAccess: v,
    viewBox: b = "0 0 24 24"
  } = n, p = ge(n, $f), h = /* @__PURE__ */ N.isValidElement(o) && o.type === "svg", f = P({}, n, {
    color: i,
    component: l,
    fontSize: c,
    instanceFontSize: t.fontSize,
    inheritViewBox: m,
    viewBox: b,
    hasSvgAsChild: h
  }), g = {};
  m || (g.viewBox = b);
  const x = _f(f);
  return /* @__PURE__ */ _(If, P({
    as: l,
    className: Oe(x.root, a),
    focusable: "false",
    color: u,
    "aria-hidden": v ? void 0 : !0,
    role: v ? "img" : void 0,
    ref: r
  }, g, p, h && o.props, {
    ownerState: f,
    children: [h ? o.props.children : o, v ? /* @__PURE__ */ d("title", {
      children: v
    }) : null]
  }));
});
process.env.NODE_ENV !== "production" && (Wo.propTypes = {
  // ┌────────────────────────────── Warning ──────────────────────────────┐
  // │ These PropTypes are generated from the TypeScript type definitions. │
  // │    To update them, edit the d.ts file and run `pnpm proptypes`.     │
  // └─────────────────────────────────────────────────────────────────────┘
  /**
   * Node passed into the SVG element.
   */
  children: s.node,
  /**
   * Override or extend the styles applied to the component.
   */
  classes: s.object,
  /**
   * @ignore
   */
  className: s.string,
  /**
   * The color of the component.
   * It supports both default and custom theme colors, which can be added as shown in the
   * [palette customization guide](https://mui.com/material-ui/customization/palette/#custom-colors).
   * You can use the `htmlColor` prop to apply a color attribute to the SVG element.
   * @default 'inherit'
   */
  color: s.oneOfType([s.oneOf(["inherit", "action", "disabled", "primary", "secondary", "error", "info", "success", "warning"]), s.string]),
  /**
   * The component used for the root node.
   * Either a string to use a HTML element or a component.
   */
  component: s.elementType,
  /**
   * The fontSize applied to the icon. Defaults to 24px, but can be configure to inherit font size.
   * @default 'medium'
   */
  fontSize: s.oneOfType([s.oneOf(["inherit", "large", "medium", "small"]), s.string]),
  /**
   * Applies a color attribute to the SVG element.
   */
  htmlColor: s.string,
  /**
   * If `true`, the root node will inherit the custom `component`'s viewBox and the `viewBox`
   * prop will be ignored.
   * Useful when you want to reference a custom `component` and have `SvgIcon` pass that
   * `component`'s viewBox to the root node.
   * @default false
   */
  inheritViewBox: s.bool,
  /**
   * The shape-rendering attribute. The behavior of the different options is described on the
   * [MDN Web Docs](https://developer.mozilla.org/en-US/docs/Web/SVG/Attribute/shape-rendering).
   * If you are having issues with blurry icons you should investigate this prop.
   */
  shapeRendering: s.string,
  /**
   * The system prop that allows defining system overrides as well as additional CSS styles.
   */
  sx: s.oneOfType([s.arrayOf(s.oneOfType([s.func, s.object, s.bool])), s.func, s.object]),
  /**
   * Provides a human-readable title for the element that contains it.
   * https://www.w3.org/TR/SVG-access/#Equivalent
   */
  titleAccess: s.string,
  /**
   * Allows you to redefine what the coordinates without units mean inside an SVG element.
   * For example, if the SVG element is 500 (width) by 200 (height),
   * and you pass viewBox="0 0 50 20",
   * this means that the coordinates inside the SVG will go from the top left corner (0,0)
   * to bottom right (50,20) and each unit will be worth 10px.
   * @default '0 0 24 24'
   */
  viewBox: s.string
});
Wo.muiName = "SvgIcon";
const ei = Wo;
function Cs(e, t) {
  function r(n, o) {
    return /* @__PURE__ */ d(ei, P({
      "data-testid": `${t}Icon`,
      ref: o
    }, n, {
      children: e
    }));
  }
  return process.env.NODE_ENV !== "production" && (r.displayName = `${t}Icon`), r.muiName = ei.muiName, /* @__PURE__ */ N.memo(/* @__PURE__ */ N.forwardRef(r));
}
const Mf = {
  configure: (e) => {
    process.env.NODE_ENV !== "production" && console.warn(["MUI: `ClassNameGenerator` import from `@mui/material/utils` is outdated and might cause unexpected issues.", "", "You should use `import { unstable_ClassNameGenerator } from '@mui/material/className'` instead", "", "The detail of the issue: https://github.com/mui/material-ui/issues/30011#issuecomment-1024993401", "", "The updated documentation: https://mui.com/guides/classname-generator/"].join(`
`)), ys.configure(e);
  }
}, Af = /* @__PURE__ */ Object.freeze(/* @__PURE__ */ Object.defineProperty({
  __proto__: null,
  capitalize: tt,
  createChainedFunction: ho,
  createSvgIcon: Cs,
  debounce: ps,
  deprecatedPropType: pd,
  isMuiElement: dd,
  ownerDocument: Re,
  ownerWindow: rr,
  requirePropFactory: ud,
  setRef: fn,
  unstable_ClassNameGenerator: Mf,
  unstable_useEnhancedEffect: jt,
  unstable_useId: ds,
  unsupportedProp: hd,
  useControlled: us,
  useEventCallback: Ar,
  useForkRef: We,
  useIsFocusVisible: fs
}, Symbol.toStringTag, { value: "Module" })), Df = /* @__PURE__ */ zp(Af);
var ti;
function jf() {
  return ti || (ti = 1, function(e) {
    "use client";
    Object.defineProperty(e, "__esModule", {
      value: !0
    }), Object.defineProperty(e, "default", {
      enumerable: !0,
      get: function() {
        return t.createSvgIcon;
      }
    });
    var t = Df;
  }(Xn)), Xn;
}
var Bf = Up;
Object.defineProperty(Ao, "__esModule", {
  value: !0
});
var Os = Ao.default = void 0, Lf = Bf(jf()), Ff = Gl;
Os = Ao.default = (0, Lf.default)(/* @__PURE__ */ (0, Ff.jsx)("path", {
  d: "m10 17 5-5-5-5z"
}), "ArrowRight");
function Rs(e) {
  return typeof e == "string";
}
function Er(e, t, r) {
  return e === void 0 || Rs(e) ? t : P({}, t, {
    ownerState: P({}, t.ownerState, r)
  });
}
const Vf = {
  disableDefaultClasses: !1
}, zf = /* @__PURE__ */ N.createContext(Vf);
function Uf(e) {
  const {
    disableDefaultClasses: t
  } = N.useContext(zf);
  return (r) => t ? "" : e(r);
}
function Ps(e, t = []) {
  if (e === void 0)
    return {};
  const r = {};
  return Object.keys(e).filter((n) => n.match(/^on[A-Z]/) && typeof e[n] == "function" && !t.includes(n)).forEach((n) => {
    r[n] = e[n];
  }), r;
}
function Hf(e, t, r) {
  return typeof e == "function" ? e(t, r) : e;
}
function ri(e) {
  if (e === void 0)
    return {};
  const t = {};
  return Object.keys(e).filter((r) => !(r.match(/^on[A-Z]/) && typeof e[r] == "function")).forEach((r) => {
    t[r] = e[r];
  }), t;
}
function Gf(e) {
  const {
    getSlotProps: t,
    additionalProps: r,
    externalSlotProps: n,
    externalForwardedProps: o,
    className: a
  } = e;
  if (!t) {
    const p = Oe(r == null ? void 0 : r.className, a, o == null ? void 0 : o.className, n == null ? void 0 : n.className), h = P({}, r == null ? void 0 : r.style, o == null ? void 0 : o.style, n == null ? void 0 : n.style), f = P({}, r, o, n);
    return p.length > 0 && (f.className = p), Object.keys(h).length > 0 && (f.style = h), {
      props: f,
      internalRef: void 0
    };
  }
  const i = Ps(P({}, o, n)), l = ri(n), c = ri(o), u = t(i), m = Oe(u == null ? void 0 : u.className, r == null ? void 0 : r.className, a, o == null ? void 0 : o.className, n == null ? void 0 : n.className), v = P({}, u == null ? void 0 : u.style, r == null ? void 0 : r.style, o == null ? void 0 : o.style, n == null ? void 0 : n.style), b = P({}, u, r, c, l);
  return m.length > 0 && (b.className = m), Object.keys(v).length > 0 && (b.style = v), {
    props: b,
    internalRef: u.ref
  };
}
const Wf = ["elementType", "externalSlotProps", "ownerState", "skipResolvingSlotProps"];
function Lt(e) {
  var t;
  const {
    elementType: r,
    externalSlotProps: n,
    ownerState: o,
    skipResolvingSlotProps: a = !1
  } = e, i = ge(e, Wf), l = a ? {} : Hf(n, o), {
    props: c,
    internalRef: u
  } = Gf(P({}, i, {
    externalSlotProps: l
  })), m = We(u, l == null ? void 0 : l.ref, (t = e.additionalProps) == null ? void 0 : t.ref);
  return Er(r, P({}, c, {
    ref: m
  }), o);
}
const $s = "base";
function Xf(e) {
  return `${$s}--${e}`;
}
function Yf(e, t) {
  return `${$s}-${e}-${t}`;
}
function _s(e, t) {
  const r = ws[t];
  return r ? Xf(r) : Yf(e, t);
}
function qf(e, t) {
  const r = {};
  return t.forEach((n) => {
    r[n] = _s(e, n);
  }), r;
}
const Kf = ["input", "select", "textarea", "a[href]", "button", "[tabindex]", "audio[controls]", "video[controls]", '[contenteditable]:not([contenteditable="false"])'].join(",");
function Jf(e) {
  const t = parseInt(e.getAttribute("tabindex") || "", 10);
  return Number.isNaN(t) ? e.contentEditable === "true" || (e.nodeName === "AUDIO" || e.nodeName === "VIDEO" || e.nodeName === "DETAILS") && e.getAttribute("tabindex") === null ? 0 : e.tabIndex : t;
}
function Zf(e) {
  if (e.tagName !== "INPUT" || e.type !== "radio" || !e.name)
    return !1;
  const t = (n) => e.ownerDocument.querySelector(`input[type="radio"]${n}`);
  let r = t(`[name="${e.name}"]:checked`);
  return r || (r = t(`[name="${e.name}"]`)), r !== e;
}
function Qf(e) {
  return !(e.disabled || e.tagName === "INPUT" && e.type === "hidden" || Zf(e));
}
function em(e) {
  const t = [], r = [];
  return Array.from(e.querySelectorAll(Kf)).forEach((n, o) => {
    const a = Jf(n);
    a === -1 || !Qf(n) || (a === 0 ? t.push(n) : r.push({
      documentOrder: o,
      tabIndex: a,
      node: n
    }));
  }), r.sort((n, o) => n.tabIndex === o.tabIndex ? n.documentOrder - o.documentOrder : n.tabIndex - o.tabIndex).map((n) => n.node).concat(t);
}
function tm() {
  return !0;
}
function gn(e) {
  const {
    children: t,
    disableAutoFocus: r = !1,
    disableEnforceFocus: n = !1,
    disableRestoreFocus: o = !1,
    getTabbable: a = em,
    isEnabled: i = tm,
    open: l
  } = e, c = N.useRef(!1), u = N.useRef(null), m = N.useRef(null), v = N.useRef(null), b = N.useRef(null), p = N.useRef(!1), h = N.useRef(null), f = We(t.ref, h), g = N.useRef(null);
  N.useEffect(() => {
    !l || !h.current || (p.current = !r);
  }, [r, l]), N.useEffect(() => {
    if (!l || !h.current)
      return;
    const w = Re(h.current);
    return h.current.contains(w.activeElement) || (h.current.hasAttribute("tabIndex") || (process.env.NODE_ENV !== "production" && console.error(["MUI: The modal content node does not accept focus.", 'For the benefit of assistive technologies, the tabIndex of the node is being set to "-1".'].join(`
`)), h.current.setAttribute("tabIndex", "-1")), p.current && h.current.focus()), () => {
      o || (v.current && v.current.focus && (c.current = !0, v.current.focus()), v.current = null);
    };
  }, [l]), N.useEffect(() => {
    if (!l || !h.current)
      return;
    const w = Re(h.current), k = (S) => {
      g.current = S, !(n || !i() || S.key !== "Tab") && w.activeElement === h.current && S.shiftKey && (c.current = !0, m.current && m.current.focus());
    }, y = () => {
      const S = h.current;
      if (S === null)
        return;
      if (!w.hasFocus() || !i() || c.current) {
        c.current = !1;
        return;
      }
      if (S.contains(w.activeElement) || n && w.activeElement !== u.current && w.activeElement !== m.current)
        return;
      if (w.activeElement !== b.current)
        b.current = null;
      else if (b.current !== null)
        return;
      if (!p.current)
        return;
      let M = [];
      if ((w.activeElement === u.current || w.activeElement === m.current) && (M = a(h.current)), M.length > 0) {
        var D, V;
        const $ = !!((D = g.current) != null && D.shiftKey && ((V = g.current) == null ? void 0 : V.key) === "Tab"), E = M[0], R = M[M.length - 1];
        typeof E != "string" && typeof R != "string" && ($ ? R.focus() : E.focus());
      } else
        S.focus();
    };
    w.addEventListener("focusin", y), w.addEventListener("keydown", k, !0);
    const T = setInterval(() => {
      w.activeElement && w.activeElement.tagName === "BODY" && y();
    }, 50);
    return () => {
      clearInterval(T), w.removeEventListener("focusin", y), w.removeEventListener("keydown", k, !0);
    };
  }, [r, n, o, i, l, a]);
  const x = (w) => {
    v.current === null && (v.current = w.relatedTarget), p.current = !0, b.current = w.target;
    const k = t.props.onFocus;
    k && k(w);
  }, O = (w) => {
    v.current === null && (v.current = w.relatedTarget), p.current = !0;
  };
  return /* @__PURE__ */ _(N.Fragment, {
    children: [/* @__PURE__ */ d("div", {
      tabIndex: l ? 0 : -1,
      onFocus: O,
      ref: u,
      "data-testid": "sentinelStart"
    }), /* @__PURE__ */ N.cloneElement(t, {
      ref: f,
      onFocus: x
    }), /* @__PURE__ */ d("div", {
      tabIndex: l ? 0 : -1,
      onFocus: O,
      ref: m,
      "data-testid": "sentinelEnd"
    })]
  });
}
process.env.NODE_ENV !== "production" && (gn.propTypes = {
  // ┌────────────────────────────── Warning ──────────────────────────────┐
  // │ These PropTypes are generated from the TypeScript type definitions. │
  // │ To update them, edit the TypeScript types and run `pnpm proptypes`. │
  // └─────────────────────────────────────────────────────────────────────┘
  /**
   * A single child content element.
   */
  children: zr,
  /**
   * If `true`, the focus trap will not automatically shift focus to itself when it opens, and
   * replace it to the last focused element when it closes.
   * This also works correctly with any focus trap children that have the `disableAutoFocus` prop.
   *
   * Generally this should never be set to `true` as it makes the focus trap less
   * accessible to assistive technologies, like screen readers.
   * @default false
   */
  disableAutoFocus: s.bool,
  /**
   * If `true`, the focus trap will not prevent focus from leaving the focus trap while open.
   *
   * Generally this should never be set to `true` as it makes the focus trap less
   * accessible to assistive technologies, like screen readers.
   * @default false
   */
  disableEnforceFocus: s.bool,
  /**
   * If `true`, the focus trap will not restore focus to previously focused element once
   * focus trap is hidden or unmounted.
   * @default false
   */
  disableRestoreFocus: s.bool,
  /**
   * Returns an array of ordered tabbable nodes (i.e. in tab order) within the root.
   * For instance, you can provide the "tabbable" npm dependency.
   * @param {HTMLElement} root
   */
  getTabbable: s.func,
  /**
   * This prop extends the `open` prop.
   * It allows to toggle the open state without having to wait for a rerender when changing the `open` prop.
   * This prop should be memoized.
   * It can be used to support multiple focus trap mounted at the same time.
   * @default function defaultIsEnabled(): boolean {
   *   return true;
   * }
   */
  isEnabled: s.func,
  /**
   * If `true`, focus is locked.
   */
  open: s.bool.isRequired
});
process.env.NODE_ENV !== "production" && (gn["propTypes"] = ls(gn.propTypes));
function rm(e) {
  return typeof e == "function" ? e() : e;
}
const jr = /* @__PURE__ */ N.forwardRef(function(t, r) {
  const {
    children: n,
    container: o,
    disablePortal: a = !1
  } = t, [i, l] = N.useState(null), c = We(/* @__PURE__ */ N.isValidElement(n) ? n.ref : null, r);
  if (jt(() => {
    a || l(rm(o) || document.body);
  }, [o, a]), jt(() => {
    if (i && !a)
      return fn(r, i), () => {
        fn(r, null);
      };
  }, [r, i, a]), a) {
    if (/* @__PURE__ */ N.isValidElement(n)) {
      const u = {
        ref: c
      };
      return /* @__PURE__ */ N.cloneElement(n, u);
    }
    return /* @__PURE__ */ d(N.Fragment, {
      children: n
    });
  }
  return /* @__PURE__ */ d(N.Fragment, {
    children: i && /* @__PURE__ */ zc.createPortal(n, i)
  });
});
process.env.NODE_ENV !== "production" && (jr.propTypes = {
  // ┌────────────────────────────── Warning ──────────────────────────────┐
  // │ These PropTypes are generated from the TypeScript type definitions. │
  // │ To update them, edit the TypeScript types and run `pnpm proptypes`. │
  // └─────────────────────────────────────────────────────────────────────┘
  /**
   * The children to render into the `container`.
   */
  children: s.node,
  /**
   * An HTML element or function that returns one.
   * The `container` will have the portal children appended to it.
   *
   * You can also provide a callback, which is called in a React layout effect.
   * This lets you set the container from a ref, and also makes server-side rendering possible.
   *
   * By default, it uses the body of the top-level document object,
   * so it's simply `document.body` most of the time.
   */
  container: s.oneOfType([ct, s.func]),
  /**
   * The `children` will be under the DOM hierarchy of the parent component.
   * @default false
   */
  disablePortal: s.bool
});
process.env.NODE_ENV !== "production" && (jr["propTypes"] = ls(jr.propTypes));
function nm(e) {
  const t = Re(e);
  return t.body === e ? rr(e).innerWidth > t.documentElement.clientWidth : e.scrollHeight > e.clientHeight;
}
function Or(e, t) {
  t ? e.setAttribute("aria-hidden", "true") : e.removeAttribute("aria-hidden");
}
function ni(e) {
  return parseInt(rr(e).getComputedStyle(e).paddingRight, 10) || 0;
}
function om(e) {
  const r = ["TEMPLATE", "SCRIPT", "STYLE", "LINK", "MAP", "META", "NOSCRIPT", "PICTURE", "COL", "COLGROUP", "PARAM", "SLOT", "SOURCE", "TRACK"].indexOf(e.tagName) !== -1, n = e.tagName === "INPUT" && e.getAttribute("type") === "hidden";
  return r || n;
}
function oi(e, t, r, n, o) {
  const a = [t, r, ...n];
  [].forEach.call(e.children, (i) => {
    const l = a.indexOf(i) === -1, c = !om(i);
    l && c && Or(i, o);
  });
}
function ro(e, t) {
  let r = -1;
  return e.some((n, o) => t(n) ? (r = o, !0) : !1), r;
}
function am(e, t) {
  const r = [], n = e.container;
  if (!t.disableScrollLock) {
    if (nm(n)) {
      const i = ms(Re(n));
      r.push({
        value: n.style.paddingRight,
        property: "padding-right",
        el: n
      }), n.style.paddingRight = `${ni(n) + i}px`;
      const l = Re(n).querySelectorAll(".mui-fixed");
      [].forEach.call(l, (c) => {
        r.push({
          value: c.style.paddingRight,
          property: "padding-right",
          el: c
        }), c.style.paddingRight = `${ni(c) + i}px`;
      });
    }
    let a;
    if (n.parentNode instanceof DocumentFragment)
      a = Re(n).body;
    else {
      const i = n.parentElement, l = rr(n);
      a = (i == null ? void 0 : i.nodeName) === "HTML" && l.getComputedStyle(i).overflowY === "scroll" ? i : n;
    }
    r.push({
      value: a.style.overflow,
      property: "overflow",
      el: a
    }, {
      value: a.style.overflowX,
      property: "overflow-x",
      el: a
    }, {
      value: a.style.overflowY,
      property: "overflow-y",
      el: a
    }), a.style.overflow = "hidden";
  }
  return () => {
    r.forEach(({
      value: a,
      el: i,
      property: l
    }) => {
      a ? i.style.setProperty(l, a) : i.style.removeProperty(l);
    });
  };
}
function im(e) {
  const t = [];
  return [].forEach.call(e.children, (r) => {
    r.getAttribute("aria-hidden") === "true" && t.push(r);
  }), t;
}
class sm {
  constructor() {
    this.containers = void 0, this.modals = void 0, this.modals = [], this.containers = [];
  }
  add(t, r) {
    let n = this.modals.indexOf(t);
    if (n !== -1)
      return n;
    n = this.modals.length, this.modals.push(t), t.modalRef && Or(t.modalRef, !1);
    const o = im(r);
    oi(r, t.mount, t.modalRef, o, !0);
    const a = ro(this.containers, (i) => i.container === r);
    return a !== -1 ? (this.containers[a].modals.push(t), n) : (this.containers.push({
      modals: [t],
      container: r,
      restore: null,
      hiddenSiblings: o
    }), n);
  }
  mount(t, r) {
    const n = ro(this.containers, (a) => a.modals.indexOf(t) !== -1), o = this.containers[n];
    o.restore || (o.restore = am(o, r));
  }
  remove(t, r = !0) {
    const n = this.modals.indexOf(t);
    if (n === -1)
      return n;
    const o = ro(this.containers, (i) => i.modals.indexOf(t) !== -1), a = this.containers[o];
    if (a.modals.splice(a.modals.indexOf(t), 1), this.modals.splice(n, 1), a.modals.length === 0)
      a.restore && a.restore(), t.modalRef && Or(t.modalRef, r), oi(a.container, t.mount, t.modalRef, a.hiddenSiblings, !1), this.containers.splice(o, 1);
    else {
      const i = a.modals[a.modals.length - 1];
      i.modalRef && Or(i.modalRef, !1);
    }
    return n;
  }
  isTopModal(t) {
    return this.modals.length > 0 && this.modals[this.modals.length - 1] === t;
  }
}
function lm(e) {
  return typeof e == "function" ? e() : e;
}
function cm(e) {
  return e ? e.props.hasOwnProperty("in") : !1;
}
const pm = new sm();
function dm(e) {
  const {
    container: t,
    disableEscapeKeyDown: r = !1,
    disableScrollLock: n = !1,
    // @ts-ignore internal logic - Base UI supports the manager as a prop too
    manager: o = pm,
    closeAfterTransition: a = !1,
    onTransitionEnter: i,
    onTransitionExited: l,
    children: c,
    onClose: u,
    open: m,
    rootRef: v
  } = e, b = N.useRef({}), p = N.useRef(null), h = N.useRef(null), f = We(h, v), [g, x] = N.useState(!m), O = cm(c);
  let w = !0;
  (e["aria-hidden"] === "false" || e["aria-hidden"] === !1) && (w = !1);
  const k = () => Re(p.current), y = () => (b.current.modalRef = h.current, b.current.mount = p.current, b.current), T = () => {
    o.mount(y(), {
      disableScrollLock: n
    }), h.current && (h.current.scrollTop = 0);
  }, S = Ar(() => {
    const j = lm(t) || k().body;
    o.add(y(), j), h.current && T();
  }), M = N.useCallback(() => o.isTopModal(y()), [o]), D = Ar((j) => {
    p.current = j, j && (m && M() ? T() : h.current && Or(h.current, w));
  }), V = N.useCallback(() => {
    o.remove(y(), w);
  }, [w, o]);
  N.useEffect(() => () => {
    V();
  }, [V]), N.useEffect(() => {
    m ? S() : (!O || !a) && V();
  }, [m, V, O, a, S]);
  const $ = (j) => (G) => {
    var te;
    (te = j.onKeyDown) == null || te.call(j, G), !(G.key !== "Escape" || G.which === 229 || // Wait until IME is settled.
    !M()) && (r || (G.stopPropagation(), u && u(G, "escapeKeyDown")));
  }, E = (j) => (G) => {
    var te;
    (te = j.onClick) == null || te.call(j, G), G.target === G.currentTarget && u && u(G, "backdropClick");
  };
  return {
    getRootProps: (j = {}) => {
      const G = Ps(e);
      delete G.onTransitionEnter, delete G.onTransitionExited;
      const te = P({}, G, j);
      return P({
        role: "presentation"
      }, te, {
        onKeyDown: $(te),
        ref: f
      });
    },
    getBackdropProps: (j = {}) => {
      const G = j;
      return P({
        "aria-hidden": !0
      }, G, {
        onClick: E(G),
        open: m
      });
    },
    getTransitionProps: () => {
      const j = () => {
        x(!1), i && i();
      }, G = () => {
        x(!0), l && l(), a && V();
      };
      return {
        onEnter: ho(j, c == null ? void 0 : c.props.onEnter),
        onExited: ho(G, c == null ? void 0 : c.props.onExited)
      };
    },
    rootRef: f,
    portalRef: D,
    isTopModal: M,
    exited: g,
    hasTransition: O
  };
}
var Me = "top", Xe = "bottom", Ye = "right", Ae = "left", Xo = "auto", Wr = [Me, Xe, Ye, Ae], nr = "start", Br = "end", um = "clippingParents", Is = "viewport", br = "popper", fm = "reference", ai = /* @__PURE__ */ Wr.reduce(function(e, t) {
  return e.concat([t + "-" + nr, t + "-" + Br]);
}, []), Ms = /* @__PURE__ */ [].concat(Wr, [Xo]).reduce(function(e, t) {
  return e.concat([t, t + "-" + nr, t + "-" + Br]);
}, []), mm = "beforeRead", hm = "read", gm = "afterRead", bm = "beforeMain", vm = "main", ym = "afterMain", wm = "beforeWrite", xm = "write", km = "afterWrite", Em = [mm, hm, gm, bm, vm, ym, wm, xm, km];
function rt(e) {
  return e ? (e.nodeName || "").toLowerCase() : null;
}
function ze(e) {
  if (e == null)
    return window;
  if (e.toString() !== "[object Window]") {
    var t = e.ownerDocument;
    return t && t.defaultView || window;
  }
  return e;
}
function Ft(e) {
  var t = ze(e).Element;
  return e instanceof t || e instanceof Element;
}
function Ge(e) {
  var t = ze(e).HTMLElement;
  return e instanceof t || e instanceof HTMLElement;
}
function Yo(e) {
  if (typeof ShadowRoot > "u")
    return !1;
  var t = ze(e).ShadowRoot;
  return e instanceof t || e instanceof ShadowRoot;
}
function Nm(e) {
  var t = e.state;
  Object.keys(t.elements).forEach(function(r) {
    var n = t.styles[r] || {}, o = t.attributes[r] || {}, a = t.elements[r];
    !Ge(a) || !rt(a) || (Object.assign(a.style, n), Object.keys(o).forEach(function(i) {
      var l = o[i];
      l === !1 ? a.removeAttribute(i) : a.setAttribute(i, l === !0 ? "" : l);
    }));
  });
}
function Tm(e) {
  var t = e.state, r = {
    popper: {
      position: t.options.strategy,
      left: "0",
      top: "0",
      margin: "0"
    },
    arrow: {
      position: "absolute"
    },
    reference: {}
  };
  return Object.assign(t.elements.popper.style, r.popper), t.styles = r, t.elements.arrow && Object.assign(t.elements.arrow.style, r.arrow), function() {
    Object.keys(t.elements).forEach(function(n) {
      var o = t.elements[n], a = t.attributes[n] || {}, i = Object.keys(t.styles.hasOwnProperty(n) ? t.styles[n] : r[n]), l = i.reduce(function(c, u) {
        return c[u] = "", c;
      }, {});
      !Ge(o) || !rt(o) || (Object.assign(o.style, l), Object.keys(a).forEach(function(c) {
        o.removeAttribute(c);
      }));
    });
  };
}
const Sm = {
  name: "applyStyles",
  enabled: !0,
  phase: "write",
  fn: Nm,
  effect: Tm,
  requires: ["computeStyles"]
};
function Qe(e) {
  return e.split("-")[0];
}
var At = Math.max, bn = Math.min, or = Math.round;
function vo() {
  var e = navigator.userAgentData;
  return e != null && e.brands && Array.isArray(e.brands) ? e.brands.map(function(t) {
    return t.brand + "/" + t.version;
  }).join(" ") : navigator.userAgent;
}
function As() {
  return !/^((?!chrome|android).)*safari/i.test(vo());
}
function ar(e, t, r) {
  t === void 0 && (t = !1), r === void 0 && (r = !1);
  var n = e.getBoundingClientRect(), o = 1, a = 1;
  t && Ge(e) && (o = e.offsetWidth > 0 && or(n.width) / e.offsetWidth || 1, a = e.offsetHeight > 0 && or(n.height) / e.offsetHeight || 1);
  var i = Ft(e) ? ze(e) : window, l = i.visualViewport, c = !As() && r, u = (n.left + (c && l ? l.offsetLeft : 0)) / o, m = (n.top + (c && l ? l.offsetTop : 0)) / a, v = n.width / o, b = n.height / a;
  return {
    width: v,
    height: b,
    top: m,
    right: u + v,
    bottom: m + b,
    left: u,
    x: u,
    y: m
  };
}
function qo(e) {
  var t = ar(e), r = e.offsetWidth, n = e.offsetHeight;
  return Math.abs(t.width - r) <= 1 && (r = t.width), Math.abs(t.height - n) <= 1 && (n = t.height), {
    x: e.offsetLeft,
    y: e.offsetTop,
    width: r,
    height: n
  };
}
function Ds(e, t) {
  var r = t.getRootNode && t.getRootNode();
  if (e.contains(t))
    return !0;
  if (r && Yo(r)) {
    var n = t;
    do {
      if (n && e.isSameNode(n))
        return !0;
      n = n.parentNode || n.host;
    } while (n);
  }
  return !1;
}
function dt(e) {
  return ze(e).getComputedStyle(e);
}
function Cm(e) {
  return ["table", "td", "th"].indexOf(rt(e)) >= 0;
}
function Tt(e) {
  return ((Ft(e) ? e.ownerDocument : (
    // $FlowFixMe[prop-missing]
    e.document
  )) || window.document).documentElement;
}
function jn(e) {
  return rt(e) === "html" ? e : (
    // this is a quicker (but less type safe) way to save quite some bytes from the bundle
    // $FlowFixMe[incompatible-return]
    // $FlowFixMe[prop-missing]
    e.assignedSlot || // step into the shadow DOM of the parent of a slotted node
    e.parentNode || // DOM Element detected
    (Yo(e) ? e.host : null) || // ShadowRoot detected
    // $FlowFixMe[incompatible-call]: HTMLElement is a Node
    Tt(e)
  );
}
function ii(e) {
  return !Ge(e) || // https://github.com/popperjs/popper-core/issues/837
  dt(e).position === "fixed" ? null : e.offsetParent;
}
function Om(e) {
  var t = /firefox/i.test(vo()), r = /Trident/i.test(vo());
  if (r && Ge(e)) {
    var n = dt(e);
    if (n.position === "fixed")
      return null;
  }
  var o = jn(e);
  for (Yo(o) && (o = o.host); Ge(o) && ["html", "body"].indexOf(rt(o)) < 0; ) {
    var a = dt(o);
    if (a.transform !== "none" || a.perspective !== "none" || a.contain === "paint" || ["transform", "perspective"].indexOf(a.willChange) !== -1 || t && a.willChange === "filter" || t && a.filter && a.filter !== "none")
      return o;
    o = o.parentNode;
  }
  return null;
}
function Xr(e) {
  for (var t = ze(e), r = ii(e); r && Cm(r) && dt(r).position === "static"; )
    r = ii(r);
  return r && (rt(r) === "html" || rt(r) === "body" && dt(r).position === "static") ? t : r || Om(e) || t;
}
function Ko(e) {
  return ["top", "bottom"].indexOf(e) >= 0 ? "x" : "y";
}
function Rr(e, t, r) {
  return At(e, bn(t, r));
}
function Rm(e, t, r) {
  var n = Rr(e, t, r);
  return n > r ? r : n;
}
function js() {
  return {
    top: 0,
    right: 0,
    bottom: 0,
    left: 0
  };
}
function Bs(e) {
  return Object.assign({}, js(), e);
}
function Ls(e, t) {
  return t.reduce(function(r, n) {
    return r[n] = e, r;
  }, {});
}
var Pm = function(t, r) {
  return t = typeof t == "function" ? t(Object.assign({}, r.rects, {
    placement: r.placement
  })) : t, Bs(typeof t != "number" ? t : Ls(t, Wr));
};
function $m(e) {
  var t, r = e.state, n = e.name, o = e.options, a = r.elements.arrow, i = r.modifiersData.popperOffsets, l = Qe(r.placement), c = Ko(l), u = [Ae, Ye].indexOf(l) >= 0, m = u ? "height" : "width";
  if (!(!a || !i)) {
    var v = Pm(o.padding, r), b = qo(a), p = c === "y" ? Me : Ae, h = c === "y" ? Xe : Ye, f = r.rects.reference[m] + r.rects.reference[c] - i[c] - r.rects.popper[m], g = i[c] - r.rects.reference[c], x = Xr(a), O = x ? c === "y" ? x.clientHeight || 0 : x.clientWidth || 0 : 0, w = f / 2 - g / 2, k = v[p], y = O - b[m] - v[h], T = O / 2 - b[m] / 2 + w, S = Rr(k, T, y), M = c;
    r.modifiersData[n] = (t = {}, t[M] = S, t.centerOffset = S - T, t);
  }
}
function _m(e) {
  var t = e.state, r = e.options, n = r.element, o = n === void 0 ? "[data-popper-arrow]" : n;
  o != null && (typeof o == "string" && (o = t.elements.popper.querySelector(o), !o) || Ds(t.elements.popper, o) && (t.elements.arrow = o));
}
const Im = {
  name: "arrow",
  enabled: !0,
  phase: "main",
  fn: $m,
  effect: _m,
  requires: ["popperOffsets"],
  requiresIfExists: ["preventOverflow"]
};
function ir(e) {
  return e.split("-")[1];
}
var Mm = {
  top: "auto",
  right: "auto",
  bottom: "auto",
  left: "auto"
};
function Am(e, t) {
  var r = e.x, n = e.y, o = t.devicePixelRatio || 1;
  return {
    x: or(r * o) / o || 0,
    y: or(n * o) / o || 0
  };
}
function si(e) {
  var t, r = e.popper, n = e.popperRect, o = e.placement, a = e.variation, i = e.offsets, l = e.position, c = e.gpuAcceleration, u = e.adaptive, m = e.roundOffsets, v = e.isFixed, b = i.x, p = b === void 0 ? 0 : b, h = i.y, f = h === void 0 ? 0 : h, g = typeof m == "function" ? m({
    x: p,
    y: f
  }) : {
    x: p,
    y: f
  };
  p = g.x, f = g.y;
  var x = i.hasOwnProperty("x"), O = i.hasOwnProperty("y"), w = Ae, k = Me, y = window;
  if (u) {
    var T = Xr(r), S = "clientHeight", M = "clientWidth";
    if (T === ze(r) && (T = Tt(r), dt(T).position !== "static" && l === "absolute" && (S = "scrollHeight", M = "scrollWidth")), T = T, o === Me || (o === Ae || o === Ye) && a === Br) {
      k = Xe;
      var D = v && T === y && y.visualViewport ? y.visualViewport.height : (
        // $FlowFixMe[prop-missing]
        T[S]
      );
      f -= D - n.height, f *= c ? 1 : -1;
    }
    if (o === Ae || (o === Me || o === Xe) && a === Br) {
      w = Ye;
      var V = v && T === y && y.visualViewport ? y.visualViewport.width : (
        // $FlowFixMe[prop-missing]
        T[M]
      );
      p -= V - n.width, p *= c ? 1 : -1;
    }
  }
  var $ = Object.assign({
    position: l
  }, u && Mm), E = m === !0 ? Am({
    x: p,
    y: f
  }, ze(r)) : {
    x: p,
    y: f
  };
  if (p = E.x, f = E.y, c) {
    var R;
    return Object.assign({}, $, (R = {}, R[k] = O ? "0" : "", R[w] = x ? "0" : "", R.transform = (y.devicePixelRatio || 1) <= 1 ? "translate(" + p + "px, " + f + "px)" : "translate3d(" + p + "px, " + f + "px, 0)", R));
  }
  return Object.assign({}, $, (t = {}, t[k] = O ? f + "px" : "", t[w] = x ? p + "px" : "", t.transform = "", t));
}
function Dm(e) {
  var t = e.state, r = e.options, n = r.gpuAcceleration, o = n === void 0 ? !0 : n, a = r.adaptive, i = a === void 0 ? !0 : a, l = r.roundOffsets, c = l === void 0 ? !0 : l, u = {
    placement: Qe(t.placement),
    variation: ir(t.placement),
    popper: t.elements.popper,
    popperRect: t.rects.popper,
    gpuAcceleration: o,
    isFixed: t.options.strategy === "fixed"
  };
  t.modifiersData.popperOffsets != null && (t.styles.popper = Object.assign({}, t.styles.popper, si(Object.assign({}, u, {
    offsets: t.modifiersData.popperOffsets,
    position: t.options.strategy,
    adaptive: i,
    roundOffsets: c
  })))), t.modifiersData.arrow != null && (t.styles.arrow = Object.assign({}, t.styles.arrow, si(Object.assign({}, u, {
    offsets: t.modifiersData.arrow,
    position: "absolute",
    adaptive: !1,
    roundOffsets: c
  })))), t.attributes.popper = Object.assign({}, t.attributes.popper, {
    "data-popper-placement": t.placement
  });
}
const jm = {
  name: "computeStyles",
  enabled: !0,
  phase: "beforeWrite",
  fn: Dm,
  data: {}
};
var rn = {
  passive: !0
};
function Bm(e) {
  var t = e.state, r = e.instance, n = e.options, o = n.scroll, a = o === void 0 ? !0 : o, i = n.resize, l = i === void 0 ? !0 : i, c = ze(t.elements.popper), u = [].concat(t.scrollParents.reference, t.scrollParents.popper);
  return a && u.forEach(function(m) {
    m.addEventListener("scroll", r.update, rn);
  }), l && c.addEventListener("resize", r.update, rn), function() {
    a && u.forEach(function(m) {
      m.removeEventListener("scroll", r.update, rn);
    }), l && c.removeEventListener("resize", r.update, rn);
  };
}
const Lm = {
  name: "eventListeners",
  enabled: !0,
  phase: "write",
  fn: function() {
  },
  effect: Bm,
  data: {}
};
var Fm = {
  left: "right",
  right: "left",
  bottom: "top",
  top: "bottom"
};
function ln(e) {
  return e.replace(/left|right|bottom|top/g, function(t) {
    return Fm[t];
  });
}
var Vm = {
  start: "end",
  end: "start"
};
function li(e) {
  return e.replace(/start|end/g, function(t) {
    return Vm[t];
  });
}
function Jo(e) {
  var t = ze(e), r = t.pageXOffset, n = t.pageYOffset;
  return {
    scrollLeft: r,
    scrollTop: n
  };
}
function Zo(e) {
  return ar(Tt(e)).left + Jo(e).scrollLeft;
}
function zm(e, t) {
  var r = ze(e), n = Tt(e), o = r.visualViewport, a = n.clientWidth, i = n.clientHeight, l = 0, c = 0;
  if (o) {
    a = o.width, i = o.height;
    var u = As();
    (u || !u && t === "fixed") && (l = o.offsetLeft, c = o.offsetTop);
  }
  return {
    width: a,
    height: i,
    x: l + Zo(e),
    y: c
  };
}
function Um(e) {
  var t, r = Tt(e), n = Jo(e), o = (t = e.ownerDocument) == null ? void 0 : t.body, a = At(r.scrollWidth, r.clientWidth, o ? o.scrollWidth : 0, o ? o.clientWidth : 0), i = At(r.scrollHeight, r.clientHeight, o ? o.scrollHeight : 0, o ? o.clientHeight : 0), l = -n.scrollLeft + Zo(e), c = -n.scrollTop;
  return dt(o || r).direction === "rtl" && (l += At(r.clientWidth, o ? o.clientWidth : 0) - a), {
    width: a,
    height: i,
    x: l,
    y: c
  };
}
function Qo(e) {
  var t = dt(e), r = t.overflow, n = t.overflowX, o = t.overflowY;
  return /auto|scroll|overlay|hidden/.test(r + o + n);
}
function Fs(e) {
  return ["html", "body", "#document"].indexOf(rt(e)) >= 0 ? e.ownerDocument.body : Ge(e) && Qo(e) ? e : Fs(jn(e));
}
function Pr(e, t) {
  var r;
  t === void 0 && (t = []);
  var n = Fs(e), o = n === ((r = e.ownerDocument) == null ? void 0 : r.body), a = ze(n), i = o ? [a].concat(a.visualViewport || [], Qo(n) ? n : []) : n, l = t.concat(i);
  return o ? l : (
    // $FlowFixMe[incompatible-call]: isBody tells us target will be an HTMLElement here
    l.concat(Pr(jn(i)))
  );
}
function yo(e) {
  return Object.assign({}, e, {
    left: e.x,
    top: e.y,
    right: e.x + e.width,
    bottom: e.y + e.height
  });
}
function Hm(e, t) {
  var r = ar(e, !1, t === "fixed");
  return r.top = r.top + e.clientTop, r.left = r.left + e.clientLeft, r.bottom = r.top + e.clientHeight, r.right = r.left + e.clientWidth, r.width = e.clientWidth, r.height = e.clientHeight, r.x = r.left, r.y = r.top, r;
}
function ci(e, t, r) {
  return t === Is ? yo(zm(e, r)) : Ft(t) ? Hm(t, r) : yo(Um(Tt(e)));
}
function Gm(e) {
  var t = Pr(jn(e)), r = ["absolute", "fixed"].indexOf(dt(e).position) >= 0, n = r && Ge(e) ? Xr(e) : e;
  return Ft(n) ? t.filter(function(o) {
    return Ft(o) && Ds(o, n) && rt(o) !== "body";
  }) : [];
}
function Wm(e, t, r, n) {
  var o = t === "clippingParents" ? Gm(e) : [].concat(t), a = [].concat(o, [r]), i = a[0], l = a.reduce(function(c, u) {
    var m = ci(e, u, n);
    return c.top = At(m.top, c.top), c.right = bn(m.right, c.right), c.bottom = bn(m.bottom, c.bottom), c.left = At(m.left, c.left), c;
  }, ci(e, i, n));
  return l.width = l.right - l.left, l.height = l.bottom - l.top, l.x = l.left, l.y = l.top, l;
}
function Vs(e) {
  var t = e.reference, r = e.element, n = e.placement, o = n ? Qe(n) : null, a = n ? ir(n) : null, i = t.x + t.width / 2 - r.width / 2, l = t.y + t.height / 2 - r.height / 2, c;
  switch (o) {
    case Me:
      c = {
        x: i,
        y: t.y - r.height
      };
      break;
    case Xe:
      c = {
        x: i,
        y: t.y + t.height
      };
      break;
    case Ye:
      c = {
        x: t.x + t.width,
        y: l
      };
      break;
    case Ae:
      c = {
        x: t.x - r.width,
        y: l
      };
      break;
    default:
      c = {
        x: t.x,
        y: t.y
      };
  }
  var u = o ? Ko(o) : null;
  if (u != null) {
    var m = u === "y" ? "height" : "width";
    switch (a) {
      case nr:
        c[u] = c[u] - (t[m] / 2 - r[m] / 2);
        break;
      case Br:
        c[u] = c[u] + (t[m] / 2 - r[m] / 2);
        break;
    }
  }
  return c;
}
function Lr(e, t) {
  t === void 0 && (t = {});
  var r = t, n = r.placement, o = n === void 0 ? e.placement : n, a = r.strategy, i = a === void 0 ? e.strategy : a, l = r.boundary, c = l === void 0 ? um : l, u = r.rootBoundary, m = u === void 0 ? Is : u, v = r.elementContext, b = v === void 0 ? br : v, p = r.altBoundary, h = p === void 0 ? !1 : p, f = r.padding, g = f === void 0 ? 0 : f, x = Bs(typeof g != "number" ? g : Ls(g, Wr)), O = b === br ? fm : br, w = e.rects.popper, k = e.elements[h ? O : b], y = Wm(Ft(k) ? k : k.contextElement || Tt(e.elements.popper), c, m, i), T = ar(e.elements.reference), S = Vs({
    reference: T,
    element: w,
    strategy: "absolute",
    placement: o
  }), M = yo(Object.assign({}, w, S)), D = b === br ? M : T, V = {
    top: y.top - D.top + x.top,
    bottom: D.bottom - y.bottom + x.bottom,
    left: y.left - D.left + x.left,
    right: D.right - y.right + x.right
  }, $ = e.modifiersData.offset;
  if (b === br && $) {
    var E = $[o];
    Object.keys(V).forEach(function(R) {
      var I = [Ye, Xe].indexOf(R) >= 0 ? 1 : -1, U = [Me, Xe].indexOf(R) >= 0 ? "y" : "x";
      V[R] += E[U] * I;
    });
  }
  return V;
}
function Xm(e, t) {
  t === void 0 && (t = {});
  var r = t, n = r.placement, o = r.boundary, a = r.rootBoundary, i = r.padding, l = r.flipVariations, c = r.allowedAutoPlacements, u = c === void 0 ? Ms : c, m = ir(n), v = m ? l ? ai : ai.filter(function(h) {
    return ir(h) === m;
  }) : Wr, b = v.filter(function(h) {
    return u.indexOf(h) >= 0;
  });
  b.length === 0 && (b = v);
  var p = b.reduce(function(h, f) {
    return h[f] = Lr(e, {
      placement: f,
      boundary: o,
      rootBoundary: a,
      padding: i
    })[Qe(f)], h;
  }, {});
  return Object.keys(p).sort(function(h, f) {
    return p[h] - p[f];
  });
}
function Ym(e) {
  if (Qe(e) === Xo)
    return [];
  var t = ln(e);
  return [li(e), t, li(t)];
}
function qm(e) {
  var t = e.state, r = e.options, n = e.name;
  if (!t.modifiersData[n]._skip) {
    for (var o = r.mainAxis, a = o === void 0 ? !0 : o, i = r.altAxis, l = i === void 0 ? !0 : i, c = r.fallbackPlacements, u = r.padding, m = r.boundary, v = r.rootBoundary, b = r.altBoundary, p = r.flipVariations, h = p === void 0 ? !0 : p, f = r.allowedAutoPlacements, g = t.options.placement, x = Qe(g), O = x === g, w = c || (O || !h ? [ln(g)] : Ym(g)), k = [g].concat(w).reduce(function(H, K) {
      return H.concat(Qe(K) === Xo ? Xm(t, {
        placement: K,
        boundary: m,
        rootBoundary: v,
        padding: u,
        flipVariations: h,
        allowedAutoPlacements: f
      }) : K);
    }, []), y = t.rects.reference, T = t.rects.popper, S = /* @__PURE__ */ new Map(), M = !0, D = k[0], V = 0; V < k.length; V++) {
      var $ = k[V], E = Qe($), R = ir($) === nr, I = [Me, Xe].indexOf(E) >= 0, U = I ? "width" : "height", j = Lr(t, {
        placement: $,
        boundary: m,
        rootBoundary: v,
        altBoundary: b,
        padding: u
      }), G = I ? R ? Ye : Ae : R ? Xe : Me;
      y[U] > T[U] && (G = ln(G));
      var te = ln(G), z = [];
      if (a && z.push(j[E] <= 0), l && z.push(j[G] <= 0, j[te] <= 0), z.every(function(H) {
        return H;
      })) {
        D = $, M = !1;
        break;
      }
      S.set($, z);
    }
    if (M)
      for (var C = h ? 3 : 1, B = function(K) {
        var q = k.find(function(Z) {
          var J = S.get(Z);
          if (J)
            return J.slice(0, K).every(function(Q) {
              return Q;
            });
        });
        if (q)
          return D = q, "break";
      }, W = C; W > 0; W--) {
        var Y = B(W);
        if (Y === "break")
          break;
      }
    t.placement !== D && (t.modifiersData[n]._skip = !0, t.placement = D, t.reset = !0);
  }
}
const Km = {
  name: "flip",
  enabled: !0,
  phase: "main",
  fn: qm,
  requiresIfExists: ["offset"],
  data: {
    _skip: !1
  }
};
function pi(e, t, r) {
  return r === void 0 && (r = {
    x: 0,
    y: 0
  }), {
    top: e.top - t.height - r.y,
    right: e.right - t.width + r.x,
    bottom: e.bottom - t.height + r.y,
    left: e.left - t.width - r.x
  };
}
function di(e) {
  return [Me, Ye, Xe, Ae].some(function(t) {
    return e[t] >= 0;
  });
}
function Jm(e) {
  var t = e.state, r = e.name, n = t.rects.reference, o = t.rects.popper, a = t.modifiersData.preventOverflow, i = Lr(t, {
    elementContext: "reference"
  }), l = Lr(t, {
    altBoundary: !0
  }), c = pi(i, n), u = pi(l, o, a), m = di(c), v = di(u);
  t.modifiersData[r] = {
    referenceClippingOffsets: c,
    popperEscapeOffsets: u,
    isReferenceHidden: m,
    hasPopperEscaped: v
  }, t.attributes.popper = Object.assign({}, t.attributes.popper, {
    "data-popper-reference-hidden": m,
    "data-popper-escaped": v
  });
}
const Zm = {
  name: "hide",
  enabled: !0,
  phase: "main",
  requiresIfExists: ["preventOverflow"],
  fn: Jm
};
function Qm(e, t, r) {
  var n = Qe(e), o = [Ae, Me].indexOf(n) >= 0 ? -1 : 1, a = typeof r == "function" ? r(Object.assign({}, t, {
    placement: e
  })) : r, i = a[0], l = a[1];
  return i = i || 0, l = (l || 0) * o, [Ae, Ye].indexOf(n) >= 0 ? {
    x: l,
    y: i
  } : {
    x: i,
    y: l
  };
}
function eh(e) {
  var t = e.state, r = e.options, n = e.name, o = r.offset, a = o === void 0 ? [0, 0] : o, i = Ms.reduce(function(m, v) {
    return m[v] = Qm(v, t.rects, a), m;
  }, {}), l = i[t.placement], c = l.x, u = l.y;
  t.modifiersData.popperOffsets != null && (t.modifiersData.popperOffsets.x += c, t.modifiersData.popperOffsets.y += u), t.modifiersData[n] = i;
}
const th = {
  name: "offset",
  enabled: !0,
  phase: "main",
  requires: ["popperOffsets"],
  fn: eh
};
function rh(e) {
  var t = e.state, r = e.name;
  t.modifiersData[r] = Vs({
    reference: t.rects.reference,
    element: t.rects.popper,
    strategy: "absolute",
    placement: t.placement
  });
}
const nh = {
  name: "popperOffsets",
  enabled: !0,
  phase: "read",
  fn: rh,
  data: {}
};
function oh(e) {
  return e === "x" ? "y" : "x";
}
function ah(e) {
  var t = e.state, r = e.options, n = e.name, o = r.mainAxis, a = o === void 0 ? !0 : o, i = r.altAxis, l = i === void 0 ? !1 : i, c = r.boundary, u = r.rootBoundary, m = r.altBoundary, v = r.padding, b = r.tether, p = b === void 0 ? !0 : b, h = r.tetherOffset, f = h === void 0 ? 0 : h, g = Lr(t, {
    boundary: c,
    rootBoundary: u,
    padding: v,
    altBoundary: m
  }), x = Qe(t.placement), O = ir(t.placement), w = !O, k = Ko(x), y = oh(k), T = t.modifiersData.popperOffsets, S = t.rects.reference, M = t.rects.popper, D = typeof f == "function" ? f(Object.assign({}, t.rects, {
    placement: t.placement
  })) : f, V = typeof D == "number" ? {
    mainAxis: D,
    altAxis: D
  } : Object.assign({
    mainAxis: 0,
    altAxis: 0
  }, D), $ = t.modifiersData.offset ? t.modifiersData.offset[t.placement] : null, E = {
    x: 0,
    y: 0
  };
  if (T) {
    if (a) {
      var R, I = k === "y" ? Me : Ae, U = k === "y" ? Xe : Ye, j = k === "y" ? "height" : "width", G = T[k], te = G + g[I], z = G - g[U], C = p ? -M[j] / 2 : 0, B = O === nr ? S[j] : M[j], W = O === nr ? -M[j] : -S[j], Y = t.elements.arrow, H = p && Y ? qo(Y) : {
        width: 0,
        height: 0
      }, K = t.modifiersData["arrow#persistent"] ? t.modifiersData["arrow#persistent"].padding : js(), q = K[I], Z = K[U], J = Rr(0, S[j], H[j]), Q = w ? S[j] / 2 - C - J - q - V.mainAxis : B - J - q - V.mainAxis, ee = w ? -S[j] / 2 + C + J + Z + V.mainAxis : W + J + Z + V.mainAxis, ie = t.elements.arrow && Xr(t.elements.arrow), F = ie ? k === "y" ? ie.clientTop || 0 : ie.clientLeft || 0 : 0, re = (R = $ == null ? void 0 : $[k]) != null ? R : 0, A = G + Q - re - F, se = G + ee - re, Te = Rr(p ? bn(te, A) : te, G, p ? At(z, se) : z);
      T[k] = Te, E[k] = Te - G;
    }
    if (l) {
      var $e, Ee = k === "x" ? Me : Ae, St = k === "x" ? Xe : Ye, _e = T[y], ot = y === "y" ? "height" : "width", Be = _e + g[Ee], at = _e - g[St], Se = [Me, Ae].indexOf(x) !== -1, Vt = ($e = $ == null ? void 0 : $[y]) != null ? $e : 0, Ct = Se ? Be : _e - S[ot] - M[ot] - Vt + V.altAxis, cr = Se ? _e + S[ot] + M[ot] - Vt - V.altAxis : at, Kr = p && Se ? Rm(Ct, _e, cr) : Rr(p ? Ct : Be, _e, p ? cr : at);
      T[y] = Kr, E[y] = Kr - _e;
    }
    t.modifiersData[n] = E;
  }
}
const ih = {
  name: "preventOverflow",
  enabled: !0,
  phase: "main",
  fn: ah,
  requiresIfExists: ["offset"]
};
function sh(e) {
  return {
    scrollLeft: e.scrollLeft,
    scrollTop: e.scrollTop
  };
}
function lh(e) {
  return e === ze(e) || !Ge(e) ? Jo(e) : sh(e);
}
function ch(e) {
  var t = e.getBoundingClientRect(), r = or(t.width) / e.offsetWidth || 1, n = or(t.height) / e.offsetHeight || 1;
  return r !== 1 || n !== 1;
}
function ph(e, t, r) {
  r === void 0 && (r = !1);
  var n = Ge(t), o = Ge(t) && ch(t), a = Tt(t), i = ar(e, o, r), l = {
    scrollLeft: 0,
    scrollTop: 0
  }, c = {
    x: 0,
    y: 0
  };
  return (n || !n && !r) && ((rt(t) !== "body" || // https://github.com/popperjs/popper-core/issues/1078
  Qo(a)) && (l = lh(t)), Ge(t) ? (c = ar(t, !0), c.x += t.clientLeft, c.y += t.clientTop) : a && (c.x = Zo(a))), {
    x: i.left + l.scrollLeft - c.x,
    y: i.top + l.scrollTop - c.y,
    width: i.width,
    height: i.height
  };
}
function dh(e) {
  var t = /* @__PURE__ */ new Map(), r = /* @__PURE__ */ new Set(), n = [];
  e.forEach(function(a) {
    t.set(a.name, a);
  });
  function o(a) {
    r.add(a.name);
    var i = [].concat(a.requires || [], a.requiresIfExists || []);
    i.forEach(function(l) {
      if (!r.has(l)) {
        var c = t.get(l);
        c && o(c);
      }
    }), n.push(a);
  }
  return e.forEach(function(a) {
    r.has(a.name) || o(a);
  }), n;
}
function uh(e) {
  var t = dh(e);
  return Em.reduce(function(r, n) {
    return r.concat(t.filter(function(o) {
      return o.phase === n;
    }));
  }, []);
}
function fh(e) {
  var t;
  return function() {
    return t || (t = new Promise(function(r) {
      Promise.resolve().then(function() {
        t = void 0, r(e());
      });
    })), t;
  };
}
function mh(e) {
  var t = e.reduce(function(r, n) {
    var o = r[n.name];
    return r[n.name] = o ? Object.assign({}, o, n, {
      options: Object.assign({}, o.options, n.options),
      data: Object.assign({}, o.data, n.data)
    }) : n, r;
  }, {});
  return Object.keys(t).map(function(r) {
    return t[r];
  });
}
var ui = {
  placement: "bottom",
  modifiers: [],
  strategy: "absolute"
};
function fi() {
  for (var e = arguments.length, t = new Array(e), r = 0; r < e; r++)
    t[r] = arguments[r];
  return !t.some(function(n) {
    return !(n && typeof n.getBoundingClientRect == "function");
  });
}
function hh(e) {
  e === void 0 && (e = {});
  var t = e, r = t.defaultModifiers, n = r === void 0 ? [] : r, o = t.defaultOptions, a = o === void 0 ? ui : o;
  return function(l, c, u) {
    u === void 0 && (u = a);
    var m = {
      placement: "bottom",
      orderedModifiers: [],
      options: Object.assign({}, ui, a),
      modifiersData: {},
      elements: {
        reference: l,
        popper: c
      },
      attributes: {},
      styles: {}
    }, v = [], b = !1, p = {
      state: m,
      setOptions: function(x) {
        var O = typeof x == "function" ? x(m.options) : x;
        f(), m.options = Object.assign({}, a, m.options, O), m.scrollParents = {
          reference: Ft(l) ? Pr(l) : l.contextElement ? Pr(l.contextElement) : [],
          popper: Pr(c)
        };
        var w = uh(mh([].concat(n, m.options.modifiers)));
        return m.orderedModifiers = w.filter(function(k) {
          return k.enabled;
        }), h(), p.update();
      },
      // Sync update – it will always be executed, even if not necessary. This
      // is useful for low frequency updates where sync behavior simplifies the
      // logic.
      // For high frequency updates (e.g. `resize` and `scroll` events), always
      // prefer the async Popper#update method
      forceUpdate: function() {
        if (!b) {
          var x = m.elements, O = x.reference, w = x.popper;
          if (fi(O, w)) {
            m.rects = {
              reference: ph(O, Xr(w), m.options.strategy === "fixed"),
              popper: qo(w)
            }, m.reset = !1, m.placement = m.options.placement, m.orderedModifiers.forEach(function(V) {
              return m.modifiersData[V.name] = Object.assign({}, V.data);
            });
            for (var k = 0; k < m.orderedModifiers.length; k++) {
              if (m.reset === !0) {
                m.reset = !1, k = -1;
                continue;
              }
              var y = m.orderedModifiers[k], T = y.fn, S = y.options, M = S === void 0 ? {} : S, D = y.name;
              typeof T == "function" && (m = T({
                state: m,
                options: M,
                name: D,
                instance: p
              }) || m);
            }
          }
        }
      },
      // Async and optimistically optimized update – it will not be executed if
      // not necessary (debounced to run at most once-per-tick)
      update: fh(function() {
        return new Promise(function(g) {
          p.forceUpdate(), g(m);
        });
      }),
      destroy: function() {
        f(), b = !0;
      }
    };
    if (!fi(l, c))
      return p;
    p.setOptions(u).then(function(g) {
      !b && u.onFirstUpdate && u.onFirstUpdate(g);
    });
    function h() {
      m.orderedModifiers.forEach(function(g) {
        var x = g.name, O = g.options, w = O === void 0 ? {} : O, k = g.effect;
        if (typeof k == "function") {
          var y = k({
            state: m,
            name: x,
            instance: p,
            options: w
          }), T = function() {
          };
          v.push(y || T);
        }
      });
    }
    function f() {
      v.forEach(function(g) {
        return g();
      }), v = [];
    }
    return p;
  };
}
var gh = [Lm, nh, jm, Sm, th, Km, ih, Im, Zm], bh = /* @__PURE__ */ hh({
  defaultModifiers: gh
});
const zs = "Popper";
function vh(e) {
  return _s(zs, e);
}
qf(zs, ["root"]);
const yh = ["anchorEl", "children", "direction", "disablePortal", "modifiers", "open", "placement", "popperOptions", "popperRef", "slotProps", "slots", "TransitionProps", "ownerState"], wh = ["anchorEl", "children", "container", "direction", "disablePortal", "keepMounted", "modifiers", "open", "placement", "popperOptions", "popperRef", "style", "transition", "slotProps", "slots"];
function xh(e, t) {
  if (t === "ltr")
    return e;
  switch (e) {
    case "bottom-end":
      return "bottom-start";
    case "bottom-start":
      return "bottom-end";
    case "top-end":
      return "top-start";
    case "top-start":
      return "top-end";
    default:
      return e;
  }
}
function vn(e) {
  return typeof e == "function" ? e() : e;
}
function Bn(e) {
  return e.nodeType !== void 0;
}
function kh(e) {
  return !Bn(e);
}
const Eh = () => ut({
  root: ["root"]
}, Uf(vh)), Nh = {}, Th = /* @__PURE__ */ N.forwardRef(function(t, r) {
  var n;
  const {
    anchorEl: o,
    children: a,
    direction: i,
    disablePortal: l,
    modifiers: c,
    open: u,
    placement: m,
    popperOptions: v,
    popperRef: b,
    slotProps: p = {},
    slots: h = {},
    TransitionProps: f
    // @ts-ignore internal logic
    // prevent from spreading to DOM, it can come from the parent component e.g. Select.
  } = t, g = ge(t, yh), x = N.useRef(null), O = We(x, r), w = N.useRef(null), k = We(w, b), y = N.useRef(k);
  jt(() => {
    y.current = k;
  }, [k]), N.useImperativeHandle(b, () => w.current, []);
  const T = xh(m, i), [S, M] = N.useState(T), [D, V] = N.useState(vn(o));
  N.useEffect(() => {
    w.current && w.current.forceUpdate();
  }), N.useEffect(() => {
    o && V(vn(o));
  }, [o]), jt(() => {
    if (!D || !u)
      return;
    const U = (te) => {
      M(te.placement);
    };
    if (process.env.NODE_ENV !== "production" && D && Bn(D) && D.nodeType === 1) {
      const te = D.getBoundingClientRect();
      process.env.NODE_ENV !== "test" && te.top === 0 && te.left === 0 && te.right === 0 && te.bottom === 0 && console.warn(["MUI: The `anchorEl` prop provided to the component is invalid.", "The anchor element should be part of the document layout.", "Make sure the element is present in the document or that it's not display none."].join(`
`));
    }
    let j = [{
      name: "preventOverflow",
      options: {
        altBoundary: l
      }
    }, {
      name: "flip",
      options: {
        altBoundary: l
      }
    }, {
      name: "onUpdate",
      enabled: !0,
      phase: "afterWrite",
      fn: ({
        state: te
      }) => {
        U(te);
      }
    }];
    c != null && (j = j.concat(c)), v && v.modifiers != null && (j = j.concat(v.modifiers));
    const G = bh(D, x.current, P({
      placement: T
    }, v, {
      modifiers: j
    }));
    return y.current(G), () => {
      G.destroy(), y.current(null);
    };
  }, [D, l, c, u, v, T]);
  const $ = {
    placement: S
  };
  f !== null && ($.TransitionProps = f);
  const E = Eh(), R = (n = h.root) != null ? n : "div", I = Lt({
    elementType: R,
    externalSlotProps: p.root,
    externalForwardedProps: g,
    additionalProps: {
      role: "tooltip",
      ref: O
    },
    ownerState: t,
    className: E.root
  });
  return /* @__PURE__ */ d(R, P({}, I, {
    children: typeof a == "function" ? a($) : a
  }));
}), Us = /* @__PURE__ */ N.forwardRef(function(t, r) {
  const {
    anchorEl: n,
    children: o,
    container: a,
    direction: i = "ltr",
    disablePortal: l = !1,
    keepMounted: c = !1,
    modifiers: u,
    open: m,
    placement: v = "bottom",
    popperOptions: b = Nh,
    popperRef: p,
    style: h,
    transition: f = !1,
    slotProps: g = {},
    slots: x = {}
  } = t, O = ge(t, wh), [w, k] = N.useState(!0), y = () => {
    k(!1);
  }, T = () => {
    k(!0);
  };
  if (!c && !m && (!f || w))
    return null;
  let S;
  if (a)
    S = a;
  else if (n) {
    const V = vn(n);
    S = V && Bn(V) ? Re(V).body : Re(null).body;
  }
  const M = !m && c && (!f || w) ? "none" : void 0, D = f ? {
    in: m,
    onEnter: y,
    onExited: T
  } : void 0;
  return /* @__PURE__ */ d(jr, {
    disablePortal: l,
    container: S,
    children: /* @__PURE__ */ d(Th, P({
      anchorEl: n,
      direction: i,
      disablePortal: l,
      modifiers: u,
      ref: r,
      open: f ? !w : m,
      placement: v,
      popperOptions: b,
      popperRef: p,
      slotProps: g,
      slots: x
    }, O, {
      style: P({
        // Prevents scroll issue, waiting for Popper.js to add this style once initiated.
        position: "fixed",
        // Fix Popper.js display issue
        top: 0,
        left: 0,
        display: M
      }, h),
      TransitionProps: D,
      children: o
    }))
  });
});
process.env.NODE_ENV !== "production" && (Us.propTypes = {
  // ┌────────────────────────────── Warning ──────────────────────────────┐
  // │ These PropTypes are generated from the TypeScript type definitions. │
  // │ To update them, edit the TypeScript types and run `pnpm proptypes`. │
  // └─────────────────────────────────────────────────────────────────────┘
  /**
   * An HTML element, [virtualElement](https://popper.js.org/docs/v2/virtual-elements/),
   * or a function that returns either.
   * It's used to set the position of the popper.
   * The return value will passed as the reference object of the Popper instance.
   */
  anchorEl: lr(s.oneOfType([ct, s.object, s.func]), (e) => {
    if (e.open) {
      const t = vn(e.anchorEl);
      if (t && Bn(t) && t.nodeType === 1) {
        const r = t.getBoundingClientRect();
        if (process.env.NODE_ENV !== "test" && r.top === 0 && r.left === 0 && r.right === 0 && r.bottom === 0)
          return new Error(["MUI: The `anchorEl` prop provided to the component is invalid.", "The anchor element should be part of the document layout.", "Make sure the element is present in the document or that it's not display none."].join(`
`));
      } else if (!t || typeof t.getBoundingClientRect != "function" || kh(t) && t.contextElement != null && t.contextElement.nodeType !== 1)
        return new Error(["MUI: The `anchorEl` prop provided to the component is invalid.", "It should be an HTML element instance or a virtualElement ", "(https://popper.js.org/docs/v2/virtual-elements/)."].join(`
`));
    }
    return null;
  }),
  /**
   * Popper render function or node.
   */
  children: s.oneOfType([s.node, s.func]),
  /**
   * An HTML element or function that returns one.
   * The `container` will have the portal children appended to it.
   *
   * You can also provide a callback, which is called in a React layout effect.
   * This lets you set the container from a ref, and also makes server-side rendering possible.
   *
   * By default, it uses the body of the top-level document object,
   * so it's simply `document.body` most of the time.
   */
  container: s.oneOfType([ct, s.func]),
  /**
   * Direction of the text.
   * @default 'ltr'
   */
  direction: s.oneOf(["ltr", "rtl"]),
  /**
   * The `children` will be under the DOM hierarchy of the parent component.
   * @default false
   */
  disablePortal: s.bool,
  /**
   * Always keep the children in the DOM.
   * This prop can be useful in SEO situation or
   * when you want to maximize the responsiveness of the Popper.
   * @default false
   */
  keepMounted: s.bool,
  /**
   * Popper.js is based on a "plugin-like" architecture,
   * most of its features are fully encapsulated "modifiers".
   *
   * A modifier is a function that is called each time Popper.js needs to
   * compute the position of the popper.
   * For this reason, modifiers should be very performant to avoid bottlenecks.
   * To learn how to create a modifier, [read the modifiers documentation](https://popper.js.org/docs/v2/modifiers/).
   */
  modifiers: s.arrayOf(s.shape({
    data: s.object,
    effect: s.func,
    enabled: s.bool,
    fn: s.func,
    name: s.any,
    options: s.object,
    phase: s.oneOf(["afterMain", "afterRead", "afterWrite", "beforeMain", "beforeRead", "beforeWrite", "main", "read", "write"]),
    requires: s.arrayOf(s.string),
    requiresIfExists: s.arrayOf(s.string)
  })),
  /**
   * If `true`, the component is shown.
   */
  open: s.bool.isRequired,
  /**
   * Popper placement.
   * @default 'bottom'
   */
  placement: s.oneOf(["auto-end", "auto-start", "auto", "bottom-end", "bottom-start", "bottom", "left-end", "left-start", "left", "right-end", "right-start", "right", "top-end", "top-start", "top"]),
  /**
   * Options provided to the [`Popper.js`](https://popper.js.org/docs/v2/constructors/#options) instance.
   * @default {}
   */
  popperOptions: s.shape({
    modifiers: s.array,
    onFirstUpdate: s.func,
    placement: s.oneOf(["auto-end", "auto-start", "auto", "bottom-end", "bottom-start", "bottom", "left-end", "left-start", "left", "right-end", "right-start", "right", "top-end", "top-start", "top"]),
    strategy: s.oneOf(["absolute", "fixed"])
  }),
  /**
   * A ref that points to the used popper instance.
   */
  popperRef: jo,
  /**
   * The props used for each slot inside the Popper.
   * @default {}
   */
  slotProps: s.shape({
    root: s.oneOfType([s.func, s.object])
  }),
  /**
   * The components used for each slot inside the Popper.
   * Either a string to use a HTML element or a component.
   * @default {}
   */
  slots: s.shape({
    root: s.elementType
  }),
  /**
   * Help supporting a react-transition-group/Transition component.
   * @default false
   */
  transition: s.bool
});
function Yr() {
  const e = Ts(Ho);
  return process.env.NODE_ENV !== "production" && N.useDebugValue(e), e[Go] || e;
}
function wo(e, t) {
  return wo = Object.setPrototypeOf ? Object.setPrototypeOf.bind() : function(n, o) {
    return n.__proto__ = o, n;
  }, wo(e, t);
}
function Sh(e, t) {
  e.prototype = Object.create(t.prototype), e.prototype.constructor = e, wo(e, t);
}
const mi = {
  disabled: !1
};
var Ch = process.env.NODE_ENV !== "production" ? s.oneOfType([s.number, s.shape({
  enter: s.number,
  exit: s.number,
  appear: s.number
}).isRequired]) : null;
process.env.NODE_ENV !== "production" && s.oneOfType([s.string, s.shape({
  enter: s.string,
  exit: s.string,
  active: s.string
}), s.shape({
  enter: s.string,
  enterDone: s.string,
  enterActive: s.string,
  exit: s.string,
  exitDone: s.string,
  exitActive: s.string
})]);
const Hs = X.createContext(null);
var Oh = function(t) {
  return t.scrollTop;
}, Nr = "unmounted", Rt = "exited", Pt = "entering", Kt = "entered", xo = "exiting", mt = /* @__PURE__ */ function(e) {
  Sh(t, e);
  function t(n, o) {
    var a;
    a = e.call(this, n, o) || this;
    var i = o, l = i && !i.isMounting ? n.enter : n.appear, c;
    return a.appearStatus = null, n.in ? l ? (c = Rt, a.appearStatus = Pt) : c = Kt : n.unmountOnExit || n.mountOnEnter ? c = Nr : c = Rt, a.state = {
      status: c
    }, a.nextCallback = null, a;
  }
  t.getDerivedStateFromProps = function(o, a) {
    var i = o.in;
    return i && a.status === Nr ? {
      status: Rt
    } : null;
  };
  var r = t.prototype;
  return r.componentDidMount = function() {
    this.updateStatus(!0, this.appearStatus);
  }, r.componentDidUpdate = function(o) {
    var a = null;
    if (o !== this.props) {
      var i = this.state.status;
      this.props.in ? i !== Pt && i !== Kt && (a = Pt) : (i === Pt || i === Kt) && (a = xo);
    }
    this.updateStatus(!1, a);
  }, r.componentWillUnmount = function() {
    this.cancelNextCallback();
  }, r.getTimeouts = function() {
    var o = this.props.timeout, a, i, l;
    return a = i = l = o, o != null && typeof o != "number" && (a = o.exit, i = o.enter, l = o.appear !== void 0 ? o.appear : i), {
      exit: a,
      enter: i,
      appear: l
    };
  }, r.updateStatus = function(o, a) {
    if (o === void 0 && (o = !1), a !== null)
      if (this.cancelNextCallback(), a === Pt) {
        if (this.props.unmountOnExit || this.props.mountOnEnter) {
          var i = this.props.nodeRef ? this.props.nodeRef.current : Qr.findDOMNode(this);
          i && Oh(i);
        }
        this.performEnter(o);
      } else
        this.performExit();
    else
      this.props.unmountOnExit && this.state.status === Rt && this.setState({
        status: Nr
      });
  }, r.performEnter = function(o) {
    var a = this, i = this.props.enter, l = this.context ? this.context.isMounting : o, c = this.props.nodeRef ? [l] : [Qr.findDOMNode(this), l], u = c[0], m = c[1], v = this.getTimeouts(), b = l ? v.appear : v.enter;
    if (!o && !i || mi.disabled) {
      this.safeSetState({
        status: Kt
      }, function() {
        a.props.onEntered(u);
      });
      return;
    }
    this.props.onEnter(u, m), this.safeSetState({
      status: Pt
    }, function() {
      a.props.onEntering(u, m), a.onTransitionEnd(b, function() {
        a.safeSetState({
          status: Kt
        }, function() {
          a.props.onEntered(u, m);
        });
      });
    });
  }, r.performExit = function() {
    var o = this, a = this.props.exit, i = this.getTimeouts(), l = this.props.nodeRef ? void 0 : Qr.findDOMNode(this);
    if (!a || mi.disabled) {
      this.safeSetState({
        status: Rt
      }, function() {
        o.props.onExited(l);
      });
      return;
    }
    this.props.onExit(l), this.safeSetState({
      status: xo
    }, function() {
      o.props.onExiting(l), o.onTransitionEnd(i.exit, function() {
        o.safeSetState({
          status: Rt
        }, function() {
          o.props.onExited(l);
        });
      });
    });
  }, r.cancelNextCallback = function() {
    this.nextCallback !== null && (this.nextCallback.cancel(), this.nextCallback = null);
  }, r.safeSetState = function(o, a) {
    a = this.setNextCallback(a), this.setState(o, a);
  }, r.setNextCallback = function(o) {
    var a = this, i = !0;
    return this.nextCallback = function(l) {
      i && (i = !1, a.nextCallback = null, o(l));
    }, this.nextCallback.cancel = function() {
      i = !1;
    }, this.nextCallback;
  }, r.onTransitionEnd = function(o, a) {
    this.setNextCallback(a);
    var i = this.props.nodeRef ? this.props.nodeRef.current : Qr.findDOMNode(this), l = o == null && !this.props.addEndListener;
    if (!i || l) {
      setTimeout(this.nextCallback, 0);
      return;
    }
    if (this.props.addEndListener) {
      var c = this.props.nodeRef ? [this.nextCallback] : [i, this.nextCallback], u = c[0], m = c[1];
      this.props.addEndListener(u, m);
    }
    o != null && setTimeout(this.nextCallback, o);
  }, r.render = function() {
    var o = this.state.status;
    if (o === Nr)
      return null;
    var a = this.props, i = a.children;
    a.in, a.mountOnEnter, a.unmountOnExit, a.appear, a.enter, a.exit, a.timeout, a.addEndListener, a.onEnter, a.onEntering, a.onEntered, a.onExit, a.onExiting, a.onExited, a.nodeRef;
    var l = ge(a, ["children", "in", "mountOnEnter", "unmountOnExit", "appear", "enter", "exit", "timeout", "addEndListener", "onEnter", "onEntering", "onEntered", "onExit", "onExiting", "onExited", "nodeRef"]);
    return (
      // allows for nested Transitions
      /* @__PURE__ */ X.createElement(Hs.Provider, {
        value: null
      }, typeof i == "function" ? i(o, l) : X.cloneElement(X.Children.only(i), l))
    );
  }, t;
}(X.Component);
mt.contextType = Hs;
mt.propTypes = process.env.NODE_ENV !== "production" ? {
  /**
   * A React reference to DOM element that need to transition:
   * https://stackoverflow.com/a/51127130/4671932
   *
   *   - When `nodeRef` prop is used, `node` is not passed to callback functions
   *      (e.g. `onEnter`) because user already has direct access to the node.
   *   - When changing `key` prop of `Transition` in a `TransitionGroup` a new
   *     `nodeRef` need to be provided to `Transition` with changed `key` prop
   *     (see
   *     [test/CSSTransition-test.js](https://github.com/reactjs/react-transition-group/blob/13435f897b3ab71f6e19d724f145596f5910581c/test/CSSTransition-test.js#L362-L437)).
   */
  nodeRef: s.shape({
    current: typeof Element > "u" ? s.any : function(e, t, r, n, o, a) {
      var i = e[t];
      return s.instanceOf(i && "ownerDocument" in i ? i.ownerDocument.defaultView.Element : Element)(e, t, r, n, o, a);
    }
  }),
  /**
   * A `function` child can be used instead of a React element. This function is
   * called with the current transition status (`'entering'`, `'entered'`,
   * `'exiting'`, `'exited'`), which can be used to apply context
   * specific props to a component.
   *
   * ```jsx
   * <Transition in={this.state.in} timeout={150}>
   *   {state => (
   *     <MyComponent className={`fade fade-${state}`} />
   *   )}
   * </Transition>
   * ```
   */
  children: s.oneOfType([s.func.isRequired, s.element.isRequired]).isRequired,
  /**
   * Show the component; triggers the enter or exit states
   */
  in: s.bool,
  /**
   * By default the child component is mounted immediately along with
   * the parent `Transition` component. If you want to "lazy mount" the component on the
   * first `in={true}` you can set `mountOnEnter`. After the first enter transition the component will stay
   * mounted, even on "exited", unless you also specify `unmountOnExit`.
   */
  mountOnEnter: s.bool,
  /**
   * By default the child component stays mounted after it reaches the `'exited'` state.
   * Set `unmountOnExit` if you'd prefer to unmount the component after it finishes exiting.
   */
  unmountOnExit: s.bool,
  /**
   * By default the child component does not perform the enter transition when
   * it first mounts, regardless of the value of `in`. If you want this
   * behavior, set both `appear` and `in` to `true`.
   *
   * > **Note**: there are no special appear states like `appearing`/`appeared`, this prop
   * > only adds an additional enter transition. However, in the
   * > `<CSSTransition>` component that first enter transition does result in
   * > additional `.appear-*` classes, that way you can choose to style it
   * > differently.
   */
  appear: s.bool,
  /**
   * Enable or disable enter transitions.
   */
  enter: s.bool,
  /**
   * Enable or disable exit transitions.
   */
  exit: s.bool,
  /**
   * The duration of the transition, in milliseconds.
   * Required unless `addEndListener` is provided.
   *
   * You may specify a single timeout for all transitions:
   *
   * ```jsx
   * timeout={500}
   * ```
   *
   * or individually:
   *
   * ```jsx
   * timeout={{
   *  appear: 500,
   *  enter: 300,
   *  exit: 500,
   * }}
   * ```
   *
   * - `appear` defaults to the value of `enter`
   * - `enter` defaults to `0`
   * - `exit` defaults to `0`
   *
   * @type {number | { enter?: number, exit?: number, appear?: number }}
   */
  timeout: function(t) {
    var r = Ch;
    t.addEndListener || (r = r.isRequired);
    for (var n = arguments.length, o = new Array(n > 1 ? n - 1 : 0), a = 1; a < n; a++)
      o[a - 1] = arguments[a];
    return r.apply(void 0, [t].concat(o));
  },
  /**
   * Add a custom transition end trigger. Called with the transitioning
   * DOM node and a `done` callback. Allows for more fine grained transition end
   * logic. Timeouts are still used as a fallback if provided.
   *
   * **Note**: when `nodeRef` prop is passed, `node` is not passed.
   *
   * ```jsx
   * addEndListener={(node, done) => {
   *   // use the css transitionend event to mark the finish of a transition
   *   node.addEventListener('transitionend', done, false);
   * }}
   * ```
   */
  addEndListener: s.func,
  /**
   * Callback fired before the "entering" status is applied. An extra parameter
   * `isAppearing` is supplied to indicate if the enter stage is occurring on the initial mount
   *
   * **Note**: when `nodeRef` prop is passed, `node` is not passed.
   *
   * @type Function(node: HtmlElement, isAppearing: bool) -> void
   */
  onEnter: s.func,
  /**
   * Callback fired after the "entering" status is applied. An extra parameter
   * `isAppearing` is supplied to indicate if the enter stage is occurring on the initial mount
   *
   * **Note**: when `nodeRef` prop is passed, `node` is not passed.
   *
   * @type Function(node: HtmlElement, isAppearing: bool)
   */
  onEntering: s.func,
  /**
   * Callback fired after the "entered" status is applied. An extra parameter
   * `isAppearing` is supplied to indicate if the enter stage is occurring on the initial mount
   *
   * **Note**: when `nodeRef` prop is passed, `node` is not passed.
   *
   * @type Function(node: HtmlElement, isAppearing: bool) -> void
   */
  onEntered: s.func,
  /**
   * Callback fired before the "exiting" status is applied.
   *
   * **Note**: when `nodeRef` prop is passed, `node` is not passed.
   *
   * @type Function(node: HtmlElement) -> void
   */
  onExit: s.func,
  /**
   * Callback fired after the "exiting" status is applied.
   *
   * **Note**: when `nodeRef` prop is passed, `node` is not passed.
   *
   * @type Function(node: HtmlElement) -> void
   */
  onExiting: s.func,
  /**
   * Callback fired after the "exited" status is applied.
   *
   * **Note**: when `nodeRef` prop is passed, `node` is not passed
   *
   * @type Function(node: HtmlElement) -> void
   */
  onExited: s.func
} : {};
function Xt() {
}
mt.defaultProps = {
  in: !1,
  mountOnEnter: !1,
  unmountOnExit: !1,
  appear: !1,
  enter: !0,
  exit: !0,
  onEnter: Xt,
  onEntering: Xt,
  onEntered: Xt,
  onExit: Xt,
  onExiting: Xt,
  onExited: Xt
};
mt.UNMOUNTED = Nr;
mt.EXITED = Rt;
mt.ENTERING = Pt;
mt.ENTERED = Kt;
mt.EXITING = xo;
const Gs = mt, Ws = (e) => e.scrollTop;
function yn(e, t) {
  var r, n;
  const {
    timeout: o,
    easing: a,
    style: i = {}
  } = e;
  return {
    duration: (r = i.transitionDuration) != null ? r : typeof o == "number" ? o : o[t.mode] || 0,
    easing: (n = i.transitionTimingFunction) != null ? n : typeof a == "object" ? a[t.mode] : a,
    delay: i.transitionDelay
  };
}
const Rh = ["addEndListener", "appear", "children", "easing", "in", "onEnter", "onEntered", "onEntering", "onExit", "onExited", "onExiting", "style", "timeout", "TransitionComponent"];
function ko(e) {
  return `scale(${e}, ${e ** 2})`;
}
const Ph = {
  entering: {
    opacity: 1,
    transform: ko(1)
  },
  entered: {
    opacity: 1,
    transform: "none"
  }
}, no = typeof navigator < "u" && /^((?!chrome|android).)*(safari|mobile)/i.test(navigator.userAgent) && /(os |version\/)15(.|_)4/i.test(navigator.userAgent), ea = /* @__PURE__ */ N.forwardRef(function(t, r) {
  const {
    addEndListener: n,
    appear: o = !0,
    children: a,
    easing: i,
    in: l,
    onEnter: c,
    onEntered: u,
    onEntering: m,
    onExit: v,
    onExited: b,
    onExiting: p,
    style: h,
    timeout: f = "auto",
    // eslint-disable-next-line react/prop-types
    TransitionComponent: g = Gs
  } = t, x = ge(t, Rh), O = kr(), w = N.useRef(), k = Yr(), y = N.useRef(null), T = We(y, a.ref, r), S = (U) => (j) => {
    if (U) {
      const G = y.current;
      j === void 0 ? U(G) : U(G, j);
    }
  }, M = S(m), D = S((U, j) => {
    Ws(U);
    const {
      duration: G,
      delay: te,
      easing: z
    } = yn({
      style: h,
      timeout: f,
      easing: i
    }, {
      mode: "enter"
    });
    let C;
    f === "auto" ? (C = k.transitions.getAutoHeightDuration(U.clientHeight), w.current = C) : C = G, U.style.transition = [k.transitions.create("opacity", {
      duration: C,
      delay: te
    }), k.transitions.create("transform", {
      duration: no ? C : C * 0.666,
      delay: te,
      easing: z
    })].join(","), c && c(U, j);
  }), V = S(u), $ = S(p), E = S((U) => {
    const {
      duration: j,
      delay: G,
      easing: te
    } = yn({
      style: h,
      timeout: f,
      easing: i
    }, {
      mode: "exit"
    });
    let z;
    f === "auto" ? (z = k.transitions.getAutoHeightDuration(U.clientHeight), w.current = z) : z = j, U.style.transition = [k.transitions.create("opacity", {
      duration: z,
      delay: G
    }), k.transitions.create("transform", {
      duration: no ? z : z * 0.666,
      delay: no ? G : G || z * 0.333,
      easing: te
    })].join(","), U.style.opacity = 0, U.style.transform = ko(0.75), v && v(U);
  }), R = S(b);
  return /* @__PURE__ */ d(g, P({
    appear: o,
    in: l,
    nodeRef: y,
    onEnter: D,
    onEntered: V,
    onEntering: M,
    onExit: E,
    onExited: R,
    onExiting: $,
    addEndListener: (U) => {
      f === "auto" && O.start(w.current || 0, U), n && n(y.current, U);
    },
    timeout: f === "auto" ? null : f
  }, x, {
    children: (U, j) => /* @__PURE__ */ N.cloneElement(a, P({
      style: P({
        opacity: 0,
        transform: ko(0.75),
        visibility: U === "exited" && !l ? "hidden" : void 0
      }, Ph[U], h, a.props.style),
      ref: T
    }, j))
  }));
});
process.env.NODE_ENV !== "production" && (ea.propTypes = {
  // ┌────────────────────────────── Warning ──────────────────────────────┐
  // │ These PropTypes are generated from the TypeScript type definitions. │
  // │    To update them, edit the d.ts file and run `pnpm proptypes`.     │
  // └─────────────────────────────────────────────────────────────────────┘
  /**
   * Add a custom transition end trigger. Called with the transitioning DOM
   * node and a done callback. Allows for more fine grained transition end
   * logic. Note: Timeouts are still used as a fallback if provided.
   */
  addEndListener: s.func,
  /**
   * Perform the enter transition when it first mounts if `in` is also `true`.
   * Set this to `false` to disable this behavior.
   * @default true
   */
  appear: s.bool,
  /**
   * A single child content element.
   */
  children: zr.isRequired,
  /**
   * The transition timing function.
   * You may specify a single easing or a object containing enter and exit values.
   */
  easing: s.oneOfType([s.shape({
    enter: s.string,
    exit: s.string
  }), s.string]),
  /**
   * If `true`, the component will transition in.
   */
  in: s.bool,
  /**
   * @ignore
   */
  onEnter: s.func,
  /**
   * @ignore
   */
  onEntered: s.func,
  /**
   * @ignore
   */
  onEntering: s.func,
  /**
   * @ignore
   */
  onExit: s.func,
  /**
   * @ignore
   */
  onExited: s.func,
  /**
   * @ignore
   */
  onExiting: s.func,
  /**
   * @ignore
   */
  style: s.object,
  /**
   * The duration for the transition, in milliseconds.
   * You may specify a single timeout for all transitions, or individually with an object.
   *
   * Set to 'auto' to automatically calculate transition time based on height.
   * @default 'auto'
   */
  timeout: s.oneOfType([s.oneOf(["auto"]), s.number, s.shape({
    appear: s.number,
    enter: s.number,
    exit: s.number
  })])
});
ea.muiSupportAuto = !0;
const Eo = ea, $h = (e) => {
  let t;
  return e < 1 ? t = 5.11916 * e ** 2 : t = 4.5 * Math.log(e + 1) + 2, (t / 100).toFixed(2);
}, hi = $h, _h = ["anchorEl", "component", "components", "componentsProps", "container", "disablePortal", "keepMounted", "modifiers", "open", "placement", "popperOptions", "popperRef", "transition", "slots", "slotProps"], Ih = Pe(Us, {
  name: "MuiPopper",
  slot: "Root",
  overridesResolver: (e, t) => t.root
})({}), Xs = /* @__PURE__ */ N.forwardRef(function(t, r) {
  var n;
  const o = Ns(), a = ft({
    props: t,
    name: "MuiPopper"
  }), {
    anchorEl: i,
    component: l,
    components: c,
    componentsProps: u,
    container: m,
    disablePortal: v,
    keepMounted: b,
    modifiers: p,
    open: h,
    placement: f,
    popperOptions: g,
    popperRef: x,
    transition: O,
    slots: w,
    slotProps: k
  } = a, y = ge(a, _h), T = (n = w == null ? void 0 : w.root) != null ? n : c == null ? void 0 : c.Root, S = P({
    anchorEl: i,
    container: m,
    disablePortal: v,
    keepMounted: b,
    modifiers: p,
    open: h,
    placement: f,
    popperOptions: g,
    popperRef: x,
    transition: O
  }, y);
  return /* @__PURE__ */ d(Ih, P({
    as: l,
    direction: o == null ? void 0 : o.direction,
    slots: {
      root: T
    },
    slotProps: k ?? u
  }, S, {
    ref: r
  }));
});
process.env.NODE_ENV !== "production" && (Xs.propTypes = {
  // ┌────────────────────────────── Warning ──────────────────────────────┐
  // │ These PropTypes are generated from the TypeScript type definitions. │
  // │ To update them, edit the TypeScript types and run `pnpm proptypes`. │
  // └─────────────────────────────────────────────────────────────────────┘
  /**
   * An HTML element, [virtualElement](https://popper.js.org/docs/v2/virtual-elements/),
   * or a function that returns either.
   * It's used to set the position of the popper.
   * The return value will passed as the reference object of the Popper instance.
   */
  anchorEl: s.oneOfType([ct, s.object, s.func]),
  /**
   * Popper render function or node.
   */
  children: s.oneOfType([s.node, s.func]),
  /**
   * The component used for the root node.
   * Either a string to use a HTML element or a component.
   */
  component: s.elementType,
  /**
   * The components used for each slot inside the Popper.
   * Either a string to use a HTML element or a component.
   * @default {}
   */
  components: s.shape({
    Root: s.elementType
  }),
  /**
   * The props used for each slot inside the Popper.
   * @default {}
   */
  componentsProps: s.shape({
    root: s.oneOfType([s.func, s.object])
  }),
  /**
   * An HTML element or function that returns one.
   * The `container` will have the portal children appended to it.
   *
   * You can also provide a callback, which is called in a React layout effect.
   * This lets you set the container from a ref, and also makes server-side rendering possible.
   *
   * By default, it uses the body of the top-level document object,
   * so it's simply `document.body` most of the time.
   */
  container: s.oneOfType([ct, s.func]),
  /**
   * The `children` will be under the DOM hierarchy of the parent component.
   * @default false
   */
  disablePortal: s.bool,
  /**
   * Always keep the children in the DOM.
   * This prop can be useful in SEO situation or
   * when you want to maximize the responsiveness of the Popper.
   * @default false
   */
  keepMounted: s.bool,
  /**
   * Popper.js is based on a "plugin-like" architecture,
   * most of its features are fully encapsulated "modifiers".
   *
   * A modifier is a function that is called each time Popper.js needs to
   * compute the position of the popper.
   * For this reason, modifiers should be very performant to avoid bottlenecks.
   * To learn how to create a modifier, [read the modifiers documentation](https://popper.js.org/docs/v2/modifiers/).
   */
  modifiers: s.arrayOf(s.shape({
    data: s.object,
    effect: s.func,
    enabled: s.bool,
    fn: s.func,
    name: s.any,
    options: s.object,
    phase: s.oneOf(["afterMain", "afterRead", "afterWrite", "beforeMain", "beforeRead", "beforeWrite", "main", "read", "write"]),
    requires: s.arrayOf(s.string),
    requiresIfExists: s.arrayOf(s.string)
  })),
  /**
   * If `true`, the component is shown.
   */
  open: s.bool.isRequired,
  /**
   * Popper placement.
   * @default 'bottom'
   */
  placement: s.oneOf(["auto-end", "auto-start", "auto", "bottom-end", "bottom-start", "bottom", "left-end", "left-start", "left", "right-end", "right-start", "right", "top-end", "top-start", "top"]),
  /**
   * Options provided to the [`Popper.js`](https://popper.js.org/docs/v2/constructors/#options) instance.
   * @default {}
   */
  popperOptions: s.shape({
    modifiers: s.array,
    onFirstUpdate: s.func,
    placement: s.oneOf(["auto-end", "auto-start", "auto", "bottom-end", "bottom-start", "bottom", "left-end", "left-start", "left", "right-end", "right-start", "right", "top-end", "top-start", "top"]),
    strategy: s.oneOf(["absolute", "fixed"])
  }),
  /**
   * A ref that points to the used popper instance.
   */
  popperRef: jo,
  /**
   * The props used for each slot inside the Popper.
   * @default {}
   */
  slotProps: s.shape({
    root: s.oneOfType([s.func, s.object])
  }),
  /**
   * The components used for each slot inside the Popper.
   * Either a string to use a HTML element or a component.
   * @default {}
   */
  slots: s.shape({
    root: s.elementType
  }),
  /**
   * The system prop that allows defining system overrides as well as additional CSS styles.
   */
  sx: s.oneOfType([s.arrayOf(s.oneOfType([s.func, s.object, s.bool])), s.func, s.object]),
  /**
   * Help supporting a react-transition-group/Transition component.
   * @default false
   */
  transition: s.bool
});
const Ys = Xs;
function Mh(e) {
  return nt("MuiTooltip", e);
}
const Ah = Et("MuiTooltip", ["popper", "popperInteractive", "popperArrow", "popperClose", "tooltip", "tooltipArrow", "touch", "tooltipPlacementLeft", "tooltipPlacementRight", "tooltipPlacementTop", "tooltipPlacementBottom", "arrow"]), yt = Ah, Dh = ["arrow", "children", "classes", "components", "componentsProps", "describeChild", "disableFocusListener", "disableHoverListener", "disableInteractive", "disableTouchListener", "enterDelay", "enterNextDelay", "enterTouchDelay", "followCursor", "id", "leaveDelay", "leaveTouchDelay", "onClose", "onOpen", "open", "placement", "PopperComponent", "PopperProps", "slotProps", "slots", "title", "TransitionComponent", "TransitionProps"];
function jh(e) {
  return Math.round(e * 1e5) / 1e5;
}
const Bh = (e) => {
  const {
    classes: t,
    disableInteractive: r,
    arrow: n,
    touch: o,
    placement: a
  } = e, i = {
    popper: ["popper", !r && "popperInteractive", n && "popperArrow"],
    tooltip: ["tooltip", n && "tooltipArrow", o && "touch", `tooltipPlacement${tt(a.split("-")[0])}`],
    arrow: ["arrow"]
  };
  return ut(i, Mh, t);
}, Lh = Pe(Ys, {
  name: "MuiTooltip",
  slot: "Popper",
  overridesResolver: (e, t) => {
    const {
      ownerState: r
    } = e;
    return [t.popper, !r.disableInteractive && t.popperInteractive, r.arrow && t.popperArrow, !r.open && t.popperClose];
  }
})(({
  theme: e,
  ownerState: t,
  open: r
}) => P({
  zIndex: (e.vars || e).zIndex.tooltip,
  pointerEvents: "none"
}, !t.disableInteractive && {
  pointerEvents: "auto"
}, !r && {
  pointerEvents: "none"
}, t.arrow && {
  [`&[data-popper-placement*="bottom"] .${yt.arrow}`]: {
    top: 0,
    marginTop: "-0.71em",
    "&::before": {
      transformOrigin: "0 100%"
    }
  },
  [`&[data-popper-placement*="top"] .${yt.arrow}`]: {
    bottom: 0,
    marginBottom: "-0.71em",
    "&::before": {
      transformOrigin: "100% 0"
    }
  },
  [`&[data-popper-placement*="right"] .${yt.arrow}`]: P({}, t.isRtl ? {
    right: 0,
    marginRight: "-0.71em"
  } : {
    left: 0,
    marginLeft: "-0.71em"
  }, {
    height: "1em",
    width: "0.71em",
    "&::before": {
      transformOrigin: "100% 100%"
    }
  }),
  [`&[data-popper-placement*="left"] .${yt.arrow}`]: P({}, t.isRtl ? {
    left: 0,
    marginLeft: "-0.71em"
  } : {
    right: 0,
    marginRight: "-0.71em"
  }, {
    height: "1em",
    width: "0.71em",
    "&::before": {
      transformOrigin: "0 0"
    }
  })
})), Fh = Pe("div", {
  name: "MuiTooltip",
  slot: "Tooltip",
  overridesResolver: (e, t) => {
    const {
      ownerState: r
    } = e;
    return [t.tooltip, r.touch && t.touch, r.arrow && t.tooltipArrow, t[`tooltipPlacement${tt(r.placement.split("-")[0])}`]];
  }
})(({
  theme: e,
  ownerState: t
}) => P({
  backgroundColor: e.vars ? e.vars.palette.Tooltip.bg : hn(e.palette.grey[700], 0.92),
  borderRadius: (e.vars || e).shape.borderRadius,
  color: (e.vars || e).palette.common.white,
  fontFamily: e.typography.fontFamily,
  padding: "4px 8px",
  fontSize: e.typography.pxToRem(11),
  maxWidth: 300,
  margin: 2,
  wordWrap: "break-word",
  fontWeight: e.typography.fontWeightMedium
}, t.arrow && {
  position: "relative",
  margin: 0
}, t.touch && {
  padding: "8px 16px",
  fontSize: e.typography.pxToRem(14),
  lineHeight: `${jh(16 / 14)}em`,
  fontWeight: e.typography.fontWeightRegular
}, {
  [`.${yt.popper}[data-popper-placement*="left"] &`]: P({
    transformOrigin: "right center"
  }, t.isRtl ? P({
    marginLeft: "14px"
  }, t.touch && {
    marginLeft: "24px"
  }) : P({
    marginRight: "14px"
  }, t.touch && {
    marginRight: "24px"
  })),
  [`.${yt.popper}[data-popper-placement*="right"] &`]: P({
    transformOrigin: "left center"
  }, t.isRtl ? P({
    marginRight: "14px"
  }, t.touch && {
    marginRight: "24px"
  }) : P({
    marginLeft: "14px"
  }, t.touch && {
    marginLeft: "24px"
  })),
  [`.${yt.popper}[data-popper-placement*="top"] &`]: P({
    transformOrigin: "center bottom",
    marginBottom: "14px"
  }, t.touch && {
    marginBottom: "24px"
  }),
  [`.${yt.popper}[data-popper-placement*="bottom"] &`]: P({
    transformOrigin: "center top",
    marginTop: "14px"
  }, t.touch && {
    marginTop: "24px"
  })
})), Vh = Pe("span", {
  name: "MuiTooltip",
  slot: "Arrow",
  overridesResolver: (e, t) => t.arrow
})(({
  theme: e
}) => ({
  overflow: "hidden",
  position: "absolute",
  width: "1em",
  height: "0.71em",
  boxSizing: "border-box",
  color: e.vars ? e.vars.palette.Tooltip.bg : hn(e.palette.grey[700], 0.9),
  "&::before": {
    content: '""',
    margin: "auto",
    display: "block",
    width: "100%",
    height: "100%",
    backgroundColor: "currentColor",
    transform: "rotate(45deg)"
  }
}));
let nn = !1;
const gi = new Ur();
let vr = {
  x: 0,
  y: 0
};
function on(e, t) {
  return (r) => {
    t && t(r), e(r);
  };
}
const qs = /* @__PURE__ */ N.forwardRef(function(t, r) {
  var n, o, a, i, l, c, u, m, v, b, p, h, f, g, x, O, w, k, y;
  const T = ft({
    props: t,
    name: "MuiTooltip"
  }), {
    arrow: S = !1,
    children: M,
    components: D = {},
    componentsProps: V = {},
    describeChild: $ = !1,
    disableFocusListener: E = !1,
    disableHoverListener: R = !1,
    disableInteractive: I = !1,
    disableTouchListener: U = !1,
    enterDelay: j = 100,
    enterNextDelay: G = 0,
    enterTouchDelay: te = 700,
    followCursor: z = !1,
    id: C,
    leaveDelay: B = 0,
    leaveTouchDelay: W = 1500,
    onClose: Y,
    onOpen: H,
    open: K,
    placement: q = "bottom",
    PopperComponent: Z,
    PopperProps: J = {},
    slotProps: Q = {},
    slots: ee = {},
    title: ie,
    TransitionComponent: F = Eo,
    TransitionProps: re
  } = T, A = ge(T, Dh), se = /* @__PURE__ */ N.isValidElement(M) ? M : /* @__PURE__ */ d("span", {
    children: M
  }), Te = Yr(), $e = Te.direction === "rtl", [Ee, St] = N.useState(), [_e, ot] = N.useState(null), Be = N.useRef(!1), at = I || z, Se = kr(), Vt = kr(), Ct = kr(), cr = kr(), [Kr, oa] = us({
    controlled: K,
    default: !1,
    name: "Tooltip",
    state: "open"
  });
  let it = Kr;
  if (process.env.NODE_ENV !== "production") {
    const {
      current: ne
    } = N.useRef(K !== void 0);
    N.useEffect(() => {
      Ee && Ee.disabled && !ne && ie !== "" && Ee.tagName.toLowerCase() === "button" && console.error(["MUI: You are providing a disabled `button` child to the Tooltip component.", "A disabled element does not fire events.", "Tooltip needs to listen to the child element's events to display the title.", "", "Add a simple wrapper element, such as a `span`."].join(`
`));
    }, [ie, Ee, ne]);
  }
  const Ln = ds(C), pr = N.useRef(), Jr = Ar(() => {
    pr.current !== void 0 && (document.body.style.WebkitUserSelect = pr.current, pr.current = void 0), cr.clear();
  });
  N.useEffect(() => Jr, [Jr]);
  const aa = (ne) => {
    gi.clear(), nn = !0, oa(!0), H && !it && H(ne);
  }, Zr = Ar(
    /**
     * @param {React.SyntheticEvent | Event} event
     */
    (ne) => {
      gi.start(800 + B, () => {
        nn = !1;
      }), oa(!1), Y && it && Y(ne), Se.start(Te.transitions.duration.shortest, () => {
        Be.current = !1;
      });
    }
  ), Fn = (ne) => {
    Be.current && ne.type !== "touchstart" || (Ee && Ee.removeAttribute("title"), Vt.clear(), Ct.clear(), j || nn && G ? Vt.start(nn ? G : j, () => {
      aa(ne);
    }) : aa(ne));
  }, ia = (ne) => {
    Vt.clear(), Ct.start(B, () => {
      Zr(ne);
    });
  }, {
    isFocusVisibleRef: sa,
    onBlur: Il,
    onFocus: Ml,
    ref: Al
  } = fs(), [, la] = N.useState(!1), ca = (ne) => {
    Il(ne), sa.current === !1 && (la(!1), ia(ne));
  }, pa = (ne) => {
    Ee || St(ne.currentTarget), Ml(ne), sa.current === !0 && (la(!0), Fn(ne));
  }, da = (ne) => {
    Be.current = !0;
    const Le = se.props;
    Le.onTouchStart && Le.onTouchStart(ne);
  }, ua = Fn, fa = ia, Dl = (ne) => {
    da(ne), Ct.clear(), Se.clear(), Jr(), pr.current = document.body.style.WebkitUserSelect, document.body.style.WebkitUserSelect = "none", cr.start(te, () => {
      document.body.style.WebkitUserSelect = pr.current, Fn(ne);
    });
  }, jl = (ne) => {
    se.props.onTouchEnd && se.props.onTouchEnd(ne), Jr(), Ct.start(W, () => {
      Zr(ne);
    });
  };
  N.useEffect(() => {
    if (!it)
      return;
    function ne(Le) {
      (Le.key === "Escape" || Le.key === "Esc") && Zr(Le);
    }
    return document.addEventListener("keydown", ne), () => {
      document.removeEventListener("keydown", ne);
    };
  }, [Zr, it]);
  const Bl = We(se.ref, Al, St, r);
  !ie && ie !== 0 && (it = !1);
  const Vn = N.useRef(), Ll = (ne) => {
    const Le = se.props;
    Le.onMouseMove && Le.onMouseMove(ne), vr = {
      x: ne.clientX,
      y: ne.clientY
    }, Vn.current && Vn.current.update();
  }, dr = {}, zn = typeof ie == "string";
  $ ? (dr.title = !it && zn && !R ? ie : null, dr["aria-describedby"] = it ? Ln : null) : (dr["aria-label"] = zn ? ie : null, dr["aria-labelledby"] = it && !zn ? Ln : null);
  const Ue = P({}, dr, A, se.props, {
    className: Oe(A.className, se.props.className),
    onTouchStart: da,
    ref: Bl
  }, z ? {
    onMouseMove: Ll
  } : {});
  process.env.NODE_ENV !== "production" && (Ue["data-mui-internal-clone-element"] = !0, N.useEffect(() => {
    Ee && !Ee.getAttribute("data-mui-internal-clone-element") && console.error(["MUI: The `children` component of the Tooltip is not forwarding its props correctly.", "Please make sure that props are spread on the same element that the ref is applied to."].join(`
`));
  }, [Ee]));
  const ur = {};
  U || (Ue.onTouchStart = Dl, Ue.onTouchEnd = jl), R || (Ue.onMouseOver = on(ua, Ue.onMouseOver), Ue.onMouseLeave = on(fa, Ue.onMouseLeave), at || (ur.onMouseOver = ua, ur.onMouseLeave = fa)), E || (Ue.onFocus = on(pa, Ue.onFocus), Ue.onBlur = on(ca, Ue.onBlur), at || (ur.onFocus = pa, ur.onBlur = ca)), process.env.NODE_ENV !== "production" && se.props.title && console.error(["MUI: You have provided a `title` prop to the child of <Tooltip />.", `Remove this title prop \`${se.props.title}\` or the Tooltip component.`].join(`
`));
  const Fl = N.useMemo(() => {
    var ne;
    let Le = [{
      name: "arrow",
      enabled: !!_e,
      options: {
        element: _e,
        padding: 4
      }
    }];
    return (ne = J.popperOptions) != null && ne.modifiers && (Le = Le.concat(J.popperOptions.modifiers)), P({}, J.popperOptions, {
      modifiers: Le
    });
  }, [_e, J]), fr = P({}, T, {
    isRtl: $e,
    arrow: S,
    disableInteractive: at,
    placement: q,
    PopperComponentProp: Z,
    touch: Be.current
  }), Un = Bh(fr), ma = (n = (o = ee.popper) != null ? o : D.Popper) != null ? n : Lh, ha = (a = (i = (l = ee.transition) != null ? l : D.Transition) != null ? i : F) != null ? a : Eo, ga = (c = (u = ee.tooltip) != null ? u : D.Tooltip) != null ? c : Fh, ba = (m = (v = ee.arrow) != null ? v : D.Arrow) != null ? m : Vh, Vl = Er(ma, P({}, J, (b = Q.popper) != null ? b : V.popper, {
    className: Oe(Un.popper, J == null ? void 0 : J.className, (p = (h = Q.popper) != null ? h : V.popper) == null ? void 0 : p.className)
  }), fr), zl = Er(ha, P({}, re, (f = Q.transition) != null ? f : V.transition), fr), Ul = Er(ga, P({}, (g = Q.tooltip) != null ? g : V.tooltip, {
    className: Oe(Un.tooltip, (x = (O = Q.tooltip) != null ? O : V.tooltip) == null ? void 0 : x.className)
  }), fr), Hl = Er(ba, P({}, (w = Q.arrow) != null ? w : V.arrow, {
    className: Oe(Un.arrow, (k = (y = Q.arrow) != null ? y : V.arrow) == null ? void 0 : k.className)
  }), fr);
  return /* @__PURE__ */ _(N.Fragment, {
    children: [/* @__PURE__ */ N.cloneElement(se, Ue), /* @__PURE__ */ d(ma, P({
      as: Z ?? Ys,
      placement: q,
      anchorEl: z ? {
        getBoundingClientRect: () => ({
          top: vr.y,
          left: vr.x,
          right: vr.x,
          bottom: vr.y,
          width: 0,
          height: 0
        })
      } : Ee,
      popperRef: Vn,
      open: Ee ? it : !1,
      id: Ln,
      transition: !0
    }, ur, Vl, {
      popperOptions: Fl,
      children: ({
        TransitionProps: ne
      }) => /* @__PURE__ */ d(ha, P({
        timeout: Te.transitions.duration.shorter
      }, ne, zl, {
        children: /* @__PURE__ */ _(ga, P({}, Ul, {
          children: [ie, S ? /* @__PURE__ */ d(ba, P({}, Hl, {
            ref: ot
          })) : null]
        }))
      }))
    }))]
  });
});
process.env.NODE_ENV !== "production" && (qs.propTypes = {
  // ┌────────────────────────────── Warning ──────────────────────────────┐
  // │ These PropTypes are generated from the TypeScript type definitions. │
  // │    To update them, edit the d.ts file and run `pnpm proptypes`.     │
  // └─────────────────────────────────────────────────────────────────────┘
  /**
   * If `true`, adds an arrow to the tooltip.
   * @default false
   */
  arrow: s.bool,
  /**
   * Tooltip reference element.
   */
  children: zr.isRequired,
  /**
   * Override or extend the styles applied to the component.
   */
  classes: s.object,
  /**
   * @ignore
   */
  className: s.string,
  /**
   * The components used for each slot inside.
   *
   * This prop is an alias for the `slots` prop.
   * It's recommended to use the `slots` prop instead.
   *
   * @default {}
   */
  components: s.shape({
    Arrow: s.elementType,
    Popper: s.elementType,
    Tooltip: s.elementType,
    Transition: s.elementType
  }),
  /**
   * The extra props for the slot components.
   * You can override the existing props or add new ones.
   *
   * This prop is an alias for the `slotProps` prop.
   * It's recommended to use the `slotProps` prop instead, as `componentsProps` will be deprecated in the future.
   *
   * @default {}
   */
  componentsProps: s.shape({
    arrow: s.object,
    popper: s.object,
    tooltip: s.object,
    transition: s.object
  }),
  /**
   * Set to `true` if the `title` acts as an accessible description.
   * By default the `title` acts as an accessible label for the child.
   * @default false
   */
  describeChild: s.bool,
  /**
   * Do not respond to focus-visible events.
   * @default false
   */
  disableFocusListener: s.bool,
  /**
   * Do not respond to hover events.
   * @default false
   */
  disableHoverListener: s.bool,
  /**
   * Makes a tooltip not interactive, i.e. it will close when the user
   * hovers over the tooltip before the `leaveDelay` is expired.
   * @default false
   */
  disableInteractive: s.bool,
  /**
   * Do not respond to long press touch events.
   * @default false
   */
  disableTouchListener: s.bool,
  /**
   * The number of milliseconds to wait before showing the tooltip.
   * This prop won't impact the enter touch delay (`enterTouchDelay`).
   * @default 100
   */
  enterDelay: s.number,
  /**
   * The number of milliseconds to wait before showing the tooltip when one was already recently opened.
   * @default 0
   */
  enterNextDelay: s.number,
  /**
   * The number of milliseconds a user must touch the element before showing the tooltip.
   * @default 700
   */
  enterTouchDelay: s.number,
  /**
   * If `true`, the tooltip follow the cursor over the wrapped element.
   * @default false
   */
  followCursor: s.bool,
  /**
   * This prop is used to help implement the accessibility logic.
   * If you don't provide this prop. It falls back to a randomly generated id.
   */
  id: s.string,
  /**
   * The number of milliseconds to wait before hiding the tooltip.
   * This prop won't impact the leave touch delay (`leaveTouchDelay`).
   * @default 0
   */
  leaveDelay: s.number,
  /**
   * The number of milliseconds after the user stops touching an element before hiding the tooltip.
   * @default 1500
   */
  leaveTouchDelay: s.number,
  /**
   * Callback fired when the component requests to be closed.
   *
   * @param {React.SyntheticEvent} event The event source of the callback.
   */
  onClose: s.func,
  /**
   * Callback fired when the component requests to be open.
   *
   * @param {React.SyntheticEvent} event The event source of the callback.
   */
  onOpen: s.func,
  /**
   * If `true`, the component is shown.
   */
  open: s.bool,
  /**
   * Tooltip placement.
   * @default 'bottom'
   */
  placement: s.oneOf(["bottom-end", "bottom-start", "bottom", "left-end", "left-start", "left", "right-end", "right-start", "right", "top-end", "top-start", "top"]),
  /**
   * The component used for the popper.
   * @default Popper
   */
  PopperComponent: s.elementType,
  /**
   * Props applied to the [`Popper`](/material-ui/api/popper/) element.
   * @default {}
   */
  PopperProps: s.object,
  /**
   * The extra props for the slot components.
   * You can override the existing props or add new ones.
   *
   * This prop is an alias for the `componentsProps` prop, which will be deprecated in the future.
   *
   * @default {}
   */
  slotProps: s.shape({
    arrow: s.object,
    popper: s.object,
    tooltip: s.object,
    transition: s.object
  }),
  /**
   * The components used for each slot inside.
   *
   * This prop is an alias for the `components` prop, which will be deprecated in the future.
   *
   * @default {}
   */
  slots: s.shape({
    arrow: s.elementType,
    popper: s.elementType,
    tooltip: s.elementType,
    transition: s.elementType
  }),
  /**
   * The system prop that allows defining system overrides as well as additional CSS styles.
   */
  sx: s.oneOfType([s.arrayOf(s.oneOfType([s.func, s.object, s.bool])), s.func, s.object]),
  /**
   * Tooltip title. Zero-length titles string, undefined, null and false are never displayed.
   */
  title: s.node,
  /**
   * The component used for the transition.
   * [Follow this guide](/material-ui/transitions/#transitioncomponent-prop) to learn more about the requirements for this component.
   * @default Grow
   */
  TransitionComponent: s.elementType,
  /**
   * Props applied to the transition element.
   * By default, the element is based on this [`Transition`](http://reactcommunity.org/react-transition-group/transition/) component.
   */
  TransitionProps: s.object
});
const zh = qs;
function bi(e, t, r) {
  return e ? /* @__PURE__ */ d(Mi, { className: `papi-menu-icon-${r ? "leading" : "trailing"}`, children: /* @__PURE__ */ d("img", { src: e, alt: `${r ? "Leading" : "Trailing"} icon for ${t}` }) }) : void 0;
}
function Ks(e) {
  const {
    onClick: t,
    label: r,
    tooltip: n,
    allowForLeadingIcons: o = !0,
    iconPathBefore: a = void 0,
    iconPathAfter: i = void 0,
    hasAutoFocus: l = !1,
    className: c,
    isDisabled: u = !1,
    isDense: m = !0,
    isSubMenuParent: v = !1,
    hasDisabledGutters: b = !1,
    hasDivider: p = !1,
    focusVisibleClassName: h,
    id: f,
    children: g
  } = e, x = /* @__PURE__ */ d(
    Rc,
    {
      sx: { lineHeight: 0.8 },
      autoFocus: l,
      className: c,
      disabled: u,
      dense: m,
      disableGutters: b,
      divider: p,
      focusVisibleClassName: h,
      onClick: t,
      id: f,
      children: r ? /* @__PURE__ */ _(kt, { children: [
        bi(a, r, !0),
        /* @__PURE__ */ d(Pc, { primary: r, inset: !a && o }),
        v ? /* @__PURE__ */ d(Mi, { className: "papi-menu-icon-trailing", children: /* @__PURE__ */ d(Os, {}) }) : bi(i, r, !1)
      ] }) : g
    }
  );
  return n ? /* @__PURE__ */ d(zh, { title: n, placement: "right", children: /* @__PURE__ */ d("div", { children: x }) }) : x;
}
function Js(e) {
  return Object.entries(e.groups).map(([r, n]) => ({ id: r, group: n }));
}
function Uh(e) {
  const [t, r] = he(void 0), { parentMenuItem: n, parentItemProps: o, menuDefinition: a } = e, i = (u) => {
    r(u.currentTarget);
  }, l = () => {
    r(void 0);
  }, c = () => {
    let u = Js(a).filter((m) => "menuItem" in m.group);
    if (!(n != null && n.id))
      throw new Error("A valid parent menu item is required for submenus.");
    return u = u.filter(
      (m) => "menuItem" in m.group && m.group.menuItem === n.id
    ), /* @__PURE__ */ d(ta, { ...e, includedGroups: u });
  };
  return /* @__PURE__ */ _(kt, { children: [
    /* @__PURE__ */ d(Ks, { onClick: i, ...o, isSubMenuParent: !0 }),
    /* @__PURE__ */ d(
      $c,
      {
        anchorEl: t,
        open: !!t,
        onClose: l,
        anchorOrigin: {
          vertical: "top",
          horizontal: "right"
        },
        transformOrigin: {
          vertical: "top",
          horizontal: "left"
        },
        children: c()
      },
      n.id
    )
  ] });
}
const Hh = (e, t) => t.filter((o) => o.group === e).sort((o, a) => (o.order || 0) - (a.order || 0));
function ta(e) {
  const { menuDefinition: t, onClick: r, commandHandler: n, includedGroups: o } = e, { items: a, allowForLeadingIcons: i } = xt(() => {
    const m = o && o.length > 0 ? o : (
      // We're apparently laying out a single-column menu (presumably a context menu). In this
      // case, all groups should be included except ones that belong to a submenu.
      Js(t).filter((h) => !("menuItem" in h.group))
    ), v = Object.values(m).sort(
      (h, f) => (h.group.order || 0) - (f.group.order || 0)
    ), b = [];
    v.forEach((h) => {
      Hh(h.id, t.items).forEach(
        (f) => b.push({ item: f, isLastItemInGroup: !1 })
      ), b.length > 0 && (b[b.length - 1].isLastItemInGroup = !0);
    }), b.length > 0 && (b[b.length - 1].isLastItemInGroup = !1);
    const p = b.some(
      (h) => "iconPathBefore" in h.item && h.item.iconPathBefore
    );
    return { items: b, allowForLeadingIcons: p };
  }, [o, t]), l = ({ item: m, isLastItemInGroup: v }) => ({
    className: "papi-menu-item",
    label: m.label,
    tooltip: m.tooltip,
    iconPathBefore: "iconPathBefore" in m ? m.iconPathBefore : void 0,
    iconPathAfter: "iconPathAfter" in m ? m.iconPathAfter : void 0,
    hasDivider: v,
    // Set hasDivider to true for the last item in a group
    allowForLeadingIcons: i
  }), [c] = a;
  if (!c)
    return /* @__PURE__ */ d("div", {});
  const u = c.item.group;
  return /* @__PURE__ */ d("div", { role: "menu", "aria-label": u, children: a.map((m, v) => {
    const { item: b } = m, p = l(m);
    if ("command" in b) {
      const h = b.group + v;
      return /* @__PURE__ */ d(
        Ks,
        {
          onClick: (f) => {
            r == null || r(f), n(b);
          },
          ...p
        },
        h
      );
    }
    return /* @__PURE__ */ d(
      Uh,
      {
        parentMenuItem: b,
        parentItemProps: p,
        ...e
      },
      u + b.id
    );
  }) }, u);
}
function Gh(e) {
  const { menuDefinition: t, columnId: r } = e;
  let a = Object.entries(t.groups).map(([i, l]) => ({ id: i, group: l })).filter((i) => "column" in i.group);
  return r && "columns" in t && // Without this type assertion, TS doesn't know what columns is.
  // eslint-disable-next-line no-type-assertion/no-type-assertion
  t.columns[r] && (a = a.filter(
    (i) => "column" in i.group && i.group.column === r
  )), /* @__PURE__ */ d(ta, { ...e, includedGroups: a });
}
function Wh({
  commandHandler: e,
  menuDefinition: t,
  id: r,
  metadata: n,
  onClick: o,
  className: a
}) {
  return /* @__PURE__ */ _(
    Ai,
    {
      id: r,
      item: !0,
      xs: "auto",
      role: "menu",
      "aria-label": r,
      className: `papi-menu-column ${a ?? ""}`,
      children: [
        /* @__PURE__ */ d("h3", { "aria-label": n.label, className: `papi-menu-column-header ${a ?? ""}`, children: n.label }),
        /* @__PURE__ */ d(_c, { id: r, dense: !0, className: a ?? "", children: /* @__PURE__ */ d(
          Gh,
          {
            commandHandler: e,
            menuDefinition: t,
            columnId: r,
            onClick: o
          }
        ) })
      ]
    }
  );
}
function Xh({
  commandHandler: e,
  className: t,
  multiColumnMenu: r,
  id: n
}) {
  const { columns: o } = r, a = xt(() => {
    const i = /* @__PURE__ */ new Map();
    return Object.getOwnPropertyNames(o).forEach((l) => {
      if (l === "isExtensible")
        return;
      const c = l, u = o[c];
      typeof u == "object" && typeof u.order == "number" && !Number.isNaN(u.order) ? i.set(u.order, { id: c, metadata: u }) : console.warn(
        `Property ${l} (${typeof u}) on menu ${n} is not a valid column and is being ignored. This might indicate data corruption`
      );
    }), Array.from(i.values()).sort((l, c) => (l.metadata.order || 0) - (c.metadata.order || 0));
  }, [o, n]);
  return /* @__PURE__ */ d(
    Ai,
    {
      container: !0,
      spacing: 0,
      className: `papi-multi-column-menu ${t ?? ""}`,
      columns: a.length,
      role: "menu",
      "aria-label": "GridMenu",
      id: n,
      children: a.map((i, l) => /* @__PURE__ */ d(
        Wh,
        {
          commandHandler: e,
          menuDefinition: r,
          ...i,
          className: t
        },
        l
      ))
    }
  );
}
const Zs = /* @__PURE__ */ N.createContext({});
process.env.NODE_ENV !== "production" && (Zs.displayName = "ListContext");
const Yh = Zs;
function qh(e) {
  return nt("MuiList", e);
}
Et("MuiList", ["root", "padding", "dense", "subheader"]);
const Kh = ["children", "className", "component", "dense", "disablePadding", "subheader"], Jh = (e) => {
  const {
    classes: t,
    disablePadding: r,
    dense: n,
    subheader: o
  } = e;
  return ut({
    root: ["root", !r && "padding", n && "dense", o && "subheader"]
  }, qh, t);
}, Zh = Pe("ul", {
  name: "MuiList",
  slot: "Root",
  overridesResolver: (e, t) => {
    const {
      ownerState: r
    } = e;
    return [t.root, !r.disablePadding && t.padding, r.dense && t.dense, r.subheader && t.subheader];
  }
})(({
  ownerState: e
}) => P({
  listStyle: "none",
  margin: 0,
  padding: 0,
  position: "relative"
}, !e.disablePadding && {
  paddingTop: 8,
  paddingBottom: 8
}, e.subheader && {
  paddingTop: 0
})), Qs = /* @__PURE__ */ N.forwardRef(function(t, r) {
  const n = ft({
    props: t,
    name: "MuiList"
  }), {
    children: o,
    className: a,
    component: i = "ul",
    dense: l = !1,
    disablePadding: c = !1,
    subheader: u
  } = n, m = ge(n, Kh), v = N.useMemo(() => ({
    dense: l
  }), [l]), b = P({}, n, {
    component: i,
    dense: l,
    disablePadding: c
  }), p = Jh(b);
  return /* @__PURE__ */ d(Yh.Provider, {
    value: v,
    children: /* @__PURE__ */ _(Zh, P({
      as: i,
      className: Oe(p.root, a),
      ref: r,
      ownerState: b
    }, m, {
      children: [u, o]
    }))
  });
});
process.env.NODE_ENV !== "production" && (Qs.propTypes = {
  // ┌────────────────────────────── Warning ──────────────────────────────┐
  // │ These PropTypes are generated from the TypeScript type definitions. │
  // │    To update them, edit the d.ts file and run `pnpm proptypes`.     │
  // └─────────────────────────────────────────────────────────────────────┘
  /**
   * The content of the component.
   */
  children: s.node,
  /**
   * Override or extend the styles applied to the component.
   */
  classes: s.object,
  /**
   * @ignore
   */
  className: s.string,
  /**
   * The component used for the root node.
   * Either a string to use a HTML element or a component.
   */
  component: s.elementType,
  /**
   * If `true`, compact vertical padding designed for keyboard and mouse input is used for
   * the list and list items.
   * The prop is available to descendant components as the `dense` context.
   * @default false
   */
  dense: s.bool,
  /**
   * If `true`, vertical padding is removed from the list.
   * @default false
   */
  disablePadding: s.bool,
  /**
   * The content of the subheader, normally `ListSubheader`.
   */
  subheader: s.node,
  /**
   * The system prop that allows defining system overrides as well as additional CSS styles.
   */
  sx: s.oneOfType([s.arrayOf(s.oneOfType([s.func, s.object, s.bool])), s.func, s.object])
});
const Qh = Qs, eg = ["actions", "autoFocus", "autoFocusItem", "children", "className", "disabledItemsFocusable", "disableListWrap", "onKeyDown", "variant"];
function oo(e, t, r) {
  return e === t ? e.firstChild : t && t.nextElementSibling ? t.nextElementSibling : r ? null : e.firstChild;
}
function vi(e, t, r) {
  return e === t ? r ? e.firstChild : e.lastChild : t && t.previousElementSibling ? t.previousElementSibling : r ? null : e.lastChild;
}
function el(e, t) {
  if (t === void 0)
    return !0;
  let r = e.innerText;
  return r === void 0 && (r = e.textContent), r = r.trim().toLowerCase(), r.length === 0 ? !1 : t.repeating ? r[0] === t.keys[0] : r.indexOf(t.keys.join("")) === 0;
}
function yr(e, t, r, n, o, a) {
  let i = !1, l = o(e, t, t ? r : !1);
  for (; l; ) {
    if (l === e.firstChild) {
      if (i)
        return !1;
      i = !0;
    }
    const c = n ? !1 : l.disabled || l.getAttribute("aria-disabled") === "true";
    if (!l.hasAttribute("tabindex") || !el(l, a) || c)
      l = o(e, l, r);
    else
      return l.focus(), !0;
  }
  return !1;
}
const tl = /* @__PURE__ */ N.forwardRef(function(t, r) {
  const {
    // private
    // eslint-disable-next-line react/prop-types
    actions: n,
    autoFocus: o = !1,
    autoFocusItem: a = !1,
    children: i,
    className: l,
    disabledItemsFocusable: c = !1,
    disableListWrap: u = !1,
    onKeyDown: m,
    variant: v = "selectedMenu"
  } = t, b = ge(t, eg), p = N.useRef(null), h = N.useRef({
    keys: [],
    repeating: !0,
    previousKeyMatched: !0,
    lastTime: null
  });
  jt(() => {
    o && p.current.focus();
  }, [o]), N.useImperativeHandle(n, () => ({
    adjustStyleForScrollbar: (w, k) => {
      const y = !p.current.style.width;
      if (w.clientHeight < p.current.clientHeight && y) {
        const T = `${ms(Re(w))}px`;
        p.current.style[k.direction === "rtl" ? "paddingLeft" : "paddingRight"] = T, p.current.style.width = `calc(100% + ${T})`;
      }
      return p.current;
    }
  }), []);
  const f = (w) => {
    const k = p.current, y = w.key, T = Re(k).activeElement;
    if (y === "ArrowDown")
      w.preventDefault(), yr(k, T, u, c, oo);
    else if (y === "ArrowUp")
      w.preventDefault(), yr(k, T, u, c, vi);
    else if (y === "Home")
      w.preventDefault(), yr(k, null, u, c, oo);
    else if (y === "End")
      w.preventDefault(), yr(k, null, u, c, vi);
    else if (y.length === 1) {
      const S = h.current, M = y.toLowerCase(), D = performance.now();
      S.keys.length > 0 && (D - S.lastTime > 500 ? (S.keys = [], S.repeating = !0, S.previousKeyMatched = !0) : S.repeating && M !== S.keys[0] && (S.repeating = !1)), S.lastTime = D, S.keys.push(M);
      const V = T && !S.repeating && el(T, S);
      S.previousKeyMatched && (V || yr(k, T, !1, c, oo, S)) ? w.preventDefault() : S.previousKeyMatched = !1;
    }
    m && m(w);
  }, g = We(p, r);
  let x = -1;
  N.Children.forEach(i, (w, k) => {
    if (!/* @__PURE__ */ N.isValidElement(w)) {
      x === k && (x += 1, x >= i.length && (x = -1));
      return;
    }
    process.env.NODE_ENV !== "production" && un.isFragment(w) && console.error(["MUI: The Menu component doesn't accept a Fragment as a child.", "Consider providing an array instead."].join(`
`)), w.props.disabled || (v === "selectedMenu" && w.props.selected || x === -1) && (x = k), x === k && (w.props.disabled || w.props.muiSkipListHighlight || w.type.muiSkipListHighlight) && (x += 1, x >= i.length && (x = -1));
  });
  const O = N.Children.map(i, (w, k) => {
    if (k === x) {
      const y = {};
      return a && (y.autoFocus = !0), w.props.tabIndex === void 0 && v === "selectedMenu" && (y.tabIndex = 0), /* @__PURE__ */ N.cloneElement(w, y);
    }
    return w;
  });
  return /* @__PURE__ */ d(Qh, P({
    role: "menu",
    ref: g,
    className: l,
    onKeyDown: f,
    tabIndex: o ? 0 : -1
  }, b, {
    children: O
  }));
});
process.env.NODE_ENV !== "production" && (tl.propTypes = {
  // ┌────────────────────────────── Warning ──────────────────────────────┐
  // │ These PropTypes are generated from the TypeScript type definitions. │
  // │    To update them, edit the d.ts file and run `pnpm proptypes`.     │
  // └─────────────────────────────────────────────────────────────────────┘
  /**
   * If `true`, will focus the `[role="menu"]` container and move into tab order.
   * @default false
   */
  autoFocus: s.bool,
  /**
   * If `true`, will focus the first menuitem if `variant="menu"` or selected item
   * if `variant="selectedMenu"`.
   * @default false
   */
  autoFocusItem: s.bool,
  /**
   * MenuList contents, normally `MenuItem`s.
   */
  children: s.node,
  /**
   * @ignore
   */
  className: s.string,
  /**
   * If `true`, will allow focus on disabled items.
   * @default false
   */
  disabledItemsFocusable: s.bool,
  /**
   * If `true`, the menu items will not wrap focus.
   * @default false
   */
  disableListWrap: s.bool,
  /**
   * @ignore
   */
  onKeyDown: s.func,
  /**
   * The variant to use. Use `menu` to prevent selected items from impacting the initial focus
   * and the vertical alignment relative to the anchor element.
   * @default 'selectedMenu'
   */
  variant: s.oneOf(["menu", "selectedMenu"])
});
const tg = tl, rg = ["addEndListener", "appear", "children", "easing", "in", "onEnter", "onEntered", "onEntering", "onExit", "onExited", "onExiting", "style", "timeout", "TransitionComponent"], ng = {
  entering: {
    opacity: 1
  },
  entered: {
    opacity: 1
  }
}, rl = /* @__PURE__ */ N.forwardRef(function(t, r) {
  const n = Yr(), o = {
    enter: n.transitions.duration.enteringScreen,
    exit: n.transitions.duration.leavingScreen
  }, {
    addEndListener: a,
    appear: i = !0,
    children: l,
    easing: c,
    in: u,
    onEnter: m,
    onEntered: v,
    onEntering: b,
    onExit: p,
    onExited: h,
    onExiting: f,
    style: g,
    timeout: x = o,
    // eslint-disable-next-line react/prop-types
    TransitionComponent: O = Gs
  } = t, w = ge(t, rg), k = N.useRef(null), y = We(k, l.ref, r), T = (I) => (U) => {
    if (I) {
      const j = k.current;
      U === void 0 ? I(j) : I(j, U);
    }
  }, S = T(b), M = T((I, U) => {
    Ws(I);
    const j = yn({
      style: g,
      timeout: x,
      easing: c
    }, {
      mode: "enter"
    });
    I.style.webkitTransition = n.transitions.create("opacity", j), I.style.transition = n.transitions.create("opacity", j), m && m(I, U);
  }), D = T(v), V = T(f), $ = T((I) => {
    const U = yn({
      style: g,
      timeout: x,
      easing: c
    }, {
      mode: "exit"
    });
    I.style.webkitTransition = n.transitions.create("opacity", U), I.style.transition = n.transitions.create("opacity", U), p && p(I);
  }), E = T(h);
  return /* @__PURE__ */ d(O, P({
    appear: i,
    in: u,
    nodeRef: k,
    onEnter: M,
    onEntered: D,
    onEntering: S,
    onExit: $,
    onExited: E,
    onExiting: V,
    addEndListener: (I) => {
      a && a(k.current, I);
    },
    timeout: x
  }, w, {
    children: (I, U) => /* @__PURE__ */ N.cloneElement(l, P({
      style: P({
        opacity: 0,
        visibility: I === "exited" && !u ? "hidden" : void 0
      }, ng[I], g, l.props.style),
      ref: y
    }, U))
  }));
});
process.env.NODE_ENV !== "production" && (rl.propTypes = {
  // ┌────────────────────────────── Warning ──────────────────────────────┐
  // │ These PropTypes are generated from the TypeScript type definitions. │
  // │    To update them, edit the d.ts file and run `pnpm proptypes`.     │
  // └─────────────────────────────────────────────────────────────────────┘
  /**
   * Add a custom transition end trigger. Called with the transitioning DOM
   * node and a done callback. Allows for more fine grained transition end
   * logic. Note: Timeouts are still used as a fallback if provided.
   */
  addEndListener: s.func,
  /**
   * Perform the enter transition when it first mounts if `in` is also `true`.
   * Set this to `false` to disable this behavior.
   * @default true
   */
  appear: s.bool,
  /**
   * A single child content element.
   */
  children: zr.isRequired,
  /**
   * The transition timing function.
   * You may specify a single easing or a object containing enter and exit values.
   */
  easing: s.oneOfType([s.shape({
    enter: s.string,
    exit: s.string
  }), s.string]),
  /**
   * If `true`, the component will transition in.
   */
  in: s.bool,
  /**
   * @ignore
   */
  onEnter: s.func,
  /**
   * @ignore
   */
  onEntered: s.func,
  /**
   * @ignore
   */
  onEntering: s.func,
  /**
   * @ignore
   */
  onExit: s.func,
  /**
   * @ignore
   */
  onExited: s.func,
  /**
   * @ignore
   */
  onExiting: s.func,
  /**
   * @ignore
   */
  style: s.object,
  /**
   * The duration for the transition, in milliseconds.
   * You may specify a single timeout for all transitions, or individually with an object.
   * @default {
   *   enter: theme.transitions.duration.enteringScreen,
   *   exit: theme.transitions.duration.leavingScreen,
   * }
   */
  timeout: s.oneOfType([s.number, s.shape({
    appear: s.number,
    enter: s.number,
    exit: s.number
  })])
});
const og = rl;
function ag(e) {
  return nt("MuiBackdrop", e);
}
Et("MuiBackdrop", ["root", "invisible"]);
const ig = ["children", "className", "component", "components", "componentsProps", "invisible", "open", "slotProps", "slots", "TransitionComponent", "transitionDuration"], sg = (e) => {
  const {
    classes: t,
    invisible: r
  } = e;
  return ut({
    root: ["root", r && "invisible"]
  }, ag, t);
}, lg = Pe("div", {
  name: "MuiBackdrop",
  slot: "Root",
  overridesResolver: (e, t) => {
    const {
      ownerState: r
    } = e;
    return [t.root, r.invisible && t.invisible];
  }
})(({
  ownerState: e
}) => P({
  position: "fixed",
  display: "flex",
  alignItems: "center",
  justifyContent: "center",
  right: 0,
  bottom: 0,
  top: 0,
  left: 0,
  backgroundColor: "rgba(0, 0, 0, 0.5)",
  WebkitTapHighlightColor: "transparent"
}, e.invisible && {
  backgroundColor: "transparent"
})), nl = /* @__PURE__ */ N.forwardRef(function(t, r) {
  var n, o, a;
  const i = ft({
    props: t,
    name: "MuiBackdrop"
  }), {
    children: l,
    className: c,
    component: u = "div",
    components: m = {},
    componentsProps: v = {},
    invisible: b = !1,
    open: p,
    slotProps: h = {},
    slots: f = {},
    TransitionComponent: g = og,
    transitionDuration: x
  } = i, O = ge(i, ig), w = P({}, i, {
    component: u,
    invisible: b
  }), k = sg(w), y = (n = h.root) != null ? n : v.root;
  return /* @__PURE__ */ d(g, P({
    in: p,
    timeout: x
  }, O, {
    children: /* @__PURE__ */ d(lg, P({
      "aria-hidden": !0
    }, y, {
      as: (o = (a = f.root) != null ? a : m.Root) != null ? o : u,
      className: Oe(k.root, c, y == null ? void 0 : y.className),
      ownerState: P({}, w, y == null ? void 0 : y.ownerState),
      classes: k,
      ref: r,
      children: l
    }))
  }));
});
process.env.NODE_ENV !== "production" && (nl.propTypes = {
  // ┌────────────────────────────── Warning ──────────────────────────────┐
  // │ These PropTypes are generated from the TypeScript type definitions. │
  // │    To update them, edit the d.ts file and run `pnpm proptypes`.     │
  // └─────────────────────────────────────────────────────────────────────┘
  /**
   * The content of the component.
   */
  children: s.node,
  /**
   * Override or extend the styles applied to the component.
   */
  classes: s.object,
  /**
   * @ignore
   */
  className: s.string,
  /**
   * The component used for the root node.
   * Either a string to use a HTML element or a component.
   */
  component: s.elementType,
  /**
   * The components used for each slot inside.
   *
   * This prop is an alias for the `slots` prop.
   * It's recommended to use the `slots` prop instead.
   *
   * @default {}
   */
  components: s.shape({
    Root: s.elementType
  }),
  /**
   * The extra props for the slot components.
   * You can override the existing props or add new ones.
   *
   * This prop is an alias for the `slotProps` prop.
   * It's recommended to use the `slotProps` prop instead, as `componentsProps` will be deprecated in the future.
   *
   * @default {}
   */
  componentsProps: s.shape({
    root: s.object
  }),
  /**
   * If `true`, the backdrop is invisible.
   * It can be used when rendering a popover or a custom select component.
   * @default false
   */
  invisible: s.bool,
  /**
   * If `true`, the component is shown.
   */
  open: s.bool.isRequired,
  /**
   * The extra props for the slot components.
   * You can override the existing props or add new ones.
   *
   * This prop is an alias for the `componentsProps` prop, which will be deprecated in the future.
   *
   * @default {}
   */
  slotProps: s.shape({
    root: s.object
  }),
  /**
   * The components used for each slot inside.
   *
   * This prop is an alias for the `components` prop, which will be deprecated in the future.
   *
   * @default {}
   */
  slots: s.shape({
    root: s.elementType
  }),
  /**
   * The system prop that allows defining system overrides as well as additional CSS styles.
   */
  sx: s.oneOfType([s.arrayOf(s.oneOfType([s.func, s.object, s.bool])), s.func, s.object]),
  /**
   * The component used for the transition.
   * [Follow this guide](/material-ui/transitions/#transitioncomponent-prop) to learn more about the requirements for this component.
   * @default Fade
   */
  TransitionComponent: s.elementType,
  /**
   * The duration for the transition, in milliseconds.
   * You may specify a single timeout for all transitions, or individually with an object.
   */
  transitionDuration: s.oneOfType([s.number, s.shape({
    appear: s.number,
    enter: s.number,
    exit: s.number
  })])
});
const cg = nl;
function pg(e) {
  return nt("MuiModal", e);
}
Et("MuiModal", ["root", "hidden", "backdrop"]);
const dg = ["BackdropComponent", "BackdropProps", "classes", "className", "closeAfterTransition", "children", "container", "component", "components", "componentsProps", "disableAutoFocus", "disableEnforceFocus", "disableEscapeKeyDown", "disablePortal", "disableRestoreFocus", "disableScrollLock", "hideBackdrop", "keepMounted", "onBackdropClick", "onClose", "onTransitionEnter", "onTransitionExited", "open", "slotProps", "slots", "theme"], ug = (e) => {
  const {
    open: t,
    exited: r,
    classes: n
  } = e;
  return ut({
    root: ["root", !t && r && "hidden"],
    backdrop: ["backdrop"]
  }, pg, n);
}, fg = Pe("div", {
  name: "MuiModal",
  slot: "Root",
  overridesResolver: (e, t) => {
    const {
      ownerState: r
    } = e;
    return [t.root, !r.open && r.exited && t.hidden];
  }
})(({
  theme: e,
  ownerState: t
}) => P({
  position: "fixed",
  zIndex: (e.vars || e).zIndex.modal,
  right: 0,
  bottom: 0,
  top: 0,
  left: 0
}, !t.open && t.exited && {
  visibility: "hidden"
})), mg = Pe(cg, {
  name: "MuiModal",
  slot: "Backdrop",
  overridesResolver: (e, t) => t.backdrop
})({
  zIndex: -1
}), ol = /* @__PURE__ */ N.forwardRef(function(t, r) {
  var n, o, a, i, l, c;
  const u = ft({
    name: "MuiModal",
    props: t
  }), {
    BackdropComponent: m = mg,
    BackdropProps: v,
    className: b,
    closeAfterTransition: p = !1,
    children: h,
    container: f,
    component: g,
    components: x = {},
    componentsProps: O = {},
    disableAutoFocus: w = !1,
    disableEnforceFocus: k = !1,
    disableEscapeKeyDown: y = !1,
    disablePortal: T = !1,
    disableRestoreFocus: S = !1,
    disableScrollLock: M = !1,
    hideBackdrop: D = !1,
    keepMounted: V = !1,
    onBackdropClick: $,
    open: E,
    slotProps: R,
    slots: I
    // eslint-disable-next-line react/prop-types
  } = u, U = ge(u, dg), j = P({}, u, {
    closeAfterTransition: p,
    disableAutoFocus: w,
    disableEnforceFocus: k,
    disableEscapeKeyDown: y,
    disablePortal: T,
    disableRestoreFocus: S,
    disableScrollLock: M,
    hideBackdrop: D,
    keepMounted: V
  }), {
    getRootProps: G,
    getBackdropProps: te,
    getTransitionProps: z,
    portalRef: C,
    isTopModal: B,
    exited: W,
    hasTransition: Y
  } = dm(P({}, j, {
    rootRef: r
  })), H = P({}, j, {
    exited: W
  }), K = ug(H), q = {};
  if (h.props.tabIndex === void 0 && (q.tabIndex = "-1"), Y) {
    const {
      onEnter: re,
      onExited: A
    } = z();
    q.onEnter = re, q.onExited = A;
  }
  const Z = (n = (o = I == null ? void 0 : I.root) != null ? o : x.Root) != null ? n : fg, J = (a = (i = I == null ? void 0 : I.backdrop) != null ? i : x.Backdrop) != null ? a : m, Q = (l = R == null ? void 0 : R.root) != null ? l : O.root, ee = (c = R == null ? void 0 : R.backdrop) != null ? c : O.backdrop, ie = Lt({
    elementType: Z,
    externalSlotProps: Q,
    externalForwardedProps: U,
    getSlotProps: G,
    additionalProps: {
      ref: r,
      as: g
    },
    ownerState: H,
    className: Oe(b, Q == null ? void 0 : Q.className, K == null ? void 0 : K.root, !H.open && H.exited && (K == null ? void 0 : K.hidden))
  }), F = Lt({
    elementType: J,
    externalSlotProps: ee,
    additionalProps: v,
    getSlotProps: (re) => te(P({}, re, {
      onClick: (A) => {
        $ && $(A), re != null && re.onClick && re.onClick(A);
      }
    })),
    className: Oe(ee == null ? void 0 : ee.className, v == null ? void 0 : v.className, K == null ? void 0 : K.backdrop),
    ownerState: H
  });
  return !V && !E && (!Y || W) ? null : /* @__PURE__ */ d(jr, {
    ref: C,
    container: f,
    disablePortal: T,
    children: /* @__PURE__ */ _(Z, P({}, ie, {
      children: [!D && m ? /* @__PURE__ */ d(J, P({}, F)) : null, /* @__PURE__ */ d(gn, {
        disableEnforceFocus: k,
        disableAutoFocus: w,
        disableRestoreFocus: S,
        isEnabled: B,
        open: E,
        children: /* @__PURE__ */ N.cloneElement(h, q)
      })]
    }))
  });
});
process.env.NODE_ENV !== "production" && (ol.propTypes = {
  // ┌────────────────────────────── Warning ──────────────────────────────┐
  // │ These PropTypes are generated from the TypeScript type definitions. │
  // │    To update them, edit the d.ts file and run `pnpm proptypes`.     │
  // └─────────────────────────────────────────────────────────────────────┘
  /**
   * A backdrop component. This prop enables custom backdrop rendering.
   * @deprecated Use `slots.backdrop` instead. While this prop currently works, it will be removed in the next major version.
   * Use the `slots.backdrop` prop to make your application ready for the next version of Material UI.
   * @default styled(Backdrop, {
   *   name: 'MuiModal',
   *   slot: 'Backdrop',
   *   overridesResolver: (props, styles) => {
   *     return styles.backdrop;
   *   },
   * })({
   *   zIndex: -1,
   * })
   */
  BackdropComponent: s.elementType,
  /**
   * Props applied to the [`Backdrop`](/material-ui/api/backdrop/) element.
   * @deprecated Use `slotProps.backdrop` instead.
   */
  BackdropProps: s.object,
  /**
   * A single child content element.
   */
  children: zr.isRequired,
  /**
   * Override or extend the styles applied to the component.
   */
  classes: s.object,
  /**
   * @ignore
   */
  className: s.string,
  /**
   * When set to true the Modal waits until a nested Transition is completed before closing.
   * @default false
   */
  closeAfterTransition: s.bool,
  /**
   * The component used for the root node.
   * Either a string to use a HTML element or a component.
   */
  component: s.elementType,
  /**
   * The components used for each slot inside.
   *
   * This prop is an alias for the `slots` prop.
   * It's recommended to use the `slots` prop instead.
   *
   * @default {}
   */
  components: s.shape({
    Backdrop: s.elementType,
    Root: s.elementType
  }),
  /**
   * The extra props for the slot components.
   * You can override the existing props or add new ones.
   *
   * This prop is an alias for the `slotProps` prop.
   * It's recommended to use the `slotProps` prop instead, as `componentsProps` will be deprecated in the future.
   *
   * @default {}
   */
  componentsProps: s.shape({
    backdrop: s.oneOfType([s.func, s.object]),
    root: s.oneOfType([s.func, s.object])
  }),
  /**
   * An HTML element or function that returns one.
   * The `container` will have the portal children appended to it.
   *
   * You can also provide a callback, which is called in a React layout effect.
   * This lets you set the container from a ref, and also makes server-side rendering possible.
   *
   * By default, it uses the body of the top-level document object,
   * so it's simply `document.body` most of the time.
   */
  container: s.oneOfType([ct, s.func]),
  /**
   * If `true`, the modal will not automatically shift focus to itself when it opens, and
   * replace it to the last focused element when it closes.
   * This also works correctly with any modal children that have the `disableAutoFocus` prop.
   *
   * Generally this should never be set to `true` as it makes the modal less
   * accessible to assistive technologies, like screen readers.
   * @default false
   */
  disableAutoFocus: s.bool,
  /**
   * If `true`, the modal will not prevent focus from leaving the modal while open.
   *
   * Generally this should never be set to `true` as it makes the modal less
   * accessible to assistive technologies, like screen readers.
   * @default false
   */
  disableEnforceFocus: s.bool,
  /**
   * If `true`, hitting escape will not fire the `onClose` callback.
   * @default false
   */
  disableEscapeKeyDown: s.bool,
  /**
   * The `children` will be under the DOM hierarchy of the parent component.
   * @default false
   */
  disablePortal: s.bool,
  /**
   * If `true`, the modal will not restore focus to previously focused element once
   * modal is hidden or unmounted.
   * @default false
   */
  disableRestoreFocus: s.bool,
  /**
   * Disable the scroll lock behavior.
   * @default false
   */
  disableScrollLock: s.bool,
  /**
   * If `true`, the backdrop is not rendered.
   * @default false
   */
  hideBackdrop: s.bool,
  /**
   * Always keep the children in the DOM.
   * This prop can be useful in SEO situation or
   * when you want to maximize the responsiveness of the Modal.
   * @default false
   */
  keepMounted: s.bool,
  /**
   * Callback fired when the backdrop is clicked.
   * @deprecated Use the `onClose` prop with the `reason` argument to handle the `backdropClick` events.
   */
  onBackdropClick: s.func,
  /**
   * Callback fired when the component requests to be closed.
   * The `reason` parameter can optionally be used to control the response to `onClose`.
   *
   * @param {object} event The event source of the callback.
   * @param {string} reason Can be: `"escapeKeyDown"`, `"backdropClick"`.
   */
  onClose: s.func,
  /**
   * A function called when a transition enters.
   */
  onTransitionEnter: s.func,
  /**
   * A function called when a transition has exited.
   */
  onTransitionExited: s.func,
  /**
   * If `true`, the component is shown.
   */
  open: s.bool.isRequired,
  /**
   * The props used for each slot inside the Modal.
   * @default {}
   */
  slotProps: s.shape({
    backdrop: s.oneOfType([s.func, s.object]),
    root: s.oneOfType([s.func, s.object])
  }),
  /**
   * The components used for each slot inside the Modal.
   * Either a string to use a HTML element or a component.
   * @default {}
   */
  slots: s.shape({
    backdrop: s.elementType,
    root: s.elementType
  }),
  /**
   * The system prop that allows defining system overrides as well as additional CSS styles.
   */
  sx: s.oneOfType([s.arrayOf(s.oneOfType([s.func, s.object, s.bool])), s.func, s.object])
});
const hg = ol;
function gg(e) {
  return nt("MuiPaper", e);
}
Et("MuiPaper", ["root", "rounded", "outlined", "elevation", "elevation0", "elevation1", "elevation2", "elevation3", "elevation4", "elevation5", "elevation6", "elevation7", "elevation8", "elevation9", "elevation10", "elevation11", "elevation12", "elevation13", "elevation14", "elevation15", "elevation16", "elevation17", "elevation18", "elevation19", "elevation20", "elevation21", "elevation22", "elevation23", "elevation24"]);
const bg = ["className", "component", "elevation", "square", "variant"], vg = (e) => {
  const {
    square: t,
    elevation: r,
    variant: n,
    classes: o
  } = e, a = {
    root: ["root", n, !t && "rounded", n === "elevation" && `elevation${r}`]
  };
  return ut(a, gg, o);
}, yg = Pe("div", {
  name: "MuiPaper",
  slot: "Root",
  overridesResolver: (e, t) => {
    const {
      ownerState: r
    } = e;
    return [t.root, t[r.variant], !r.square && t.rounded, r.variant === "elevation" && t[`elevation${r.elevation}`]];
  }
})(({
  theme: e,
  ownerState: t
}) => {
  var r;
  return P({
    backgroundColor: (e.vars || e).palette.background.paper,
    color: (e.vars || e).palette.text.primary,
    transition: e.transitions.create("box-shadow")
  }, !t.square && {
    borderRadius: e.shape.borderRadius
  }, t.variant === "outlined" && {
    border: `1px solid ${(e.vars || e).palette.divider}`
  }, t.variant === "elevation" && P({
    boxShadow: (e.vars || e).shadows[t.elevation]
  }, !e.vars && e.palette.mode === "dark" && {
    backgroundImage: `linear-gradient(${hn("#fff", hi(t.elevation))}, ${hn("#fff", hi(t.elevation))})`
  }, e.vars && {
    backgroundImage: (r = e.vars.overlays) == null ? void 0 : r[t.elevation]
  }));
}), al = /* @__PURE__ */ N.forwardRef(function(t, r) {
  const n = ft({
    props: t,
    name: "MuiPaper"
  }), {
    className: o,
    component: a = "div",
    elevation: i = 1,
    square: l = !1,
    variant: c = "elevation"
  } = n, u = ge(n, bg), m = P({}, n, {
    component: a,
    elevation: i,
    square: l,
    variant: c
  }), v = vg(m);
  return process.env.NODE_ENV !== "production" && Yr().shadows[i] === void 0 && console.error([`MUI: The elevation provided <Paper elevation={${i}}> is not available in the theme.`, `Please make sure that \`theme.shadows[${i}]\` is defined.`].join(`
`)), /* @__PURE__ */ d(yg, P({
    as: a,
    ownerState: m,
    className: Oe(v.root, o),
    ref: r
  }, u));
});
process.env.NODE_ENV !== "production" && (al.propTypes = {
  // ┌────────────────────────────── Warning ──────────────────────────────┐
  // │ These PropTypes are generated from the TypeScript type definitions. │
  // │    To update them, edit the d.ts file and run `pnpm proptypes`.     │
  // └─────────────────────────────────────────────────────────────────────┘
  /**
   * The content of the component.
   */
  children: s.node,
  /**
   * Override or extend the styles applied to the component.
   */
  classes: s.object,
  /**
   * @ignore
   */
  className: s.string,
  /**
   * The component used for the root node.
   * Either a string to use a HTML element or a component.
   */
  component: s.elementType,
  /**
   * Shadow depth, corresponds to `dp` in the spec.
   * It accepts values between 0 and 24 inclusive.
   * @default 1
   */
  elevation: lr(bs, (e) => {
    const {
      elevation: t,
      variant: r
    } = e;
    return t > 0 && r === "outlined" ? new Error(`MUI: Combining \`elevation={${t}}\` with \`variant="${r}"\` has no effect. Either use \`elevation={0}\` or use a different \`variant\`.`) : null;
  }),
  /**
   * If `true`, rounded corners are disabled.
   * @default false
   */
  square: s.bool,
  /**
   * The system prop that allows defining system overrides as well as additional CSS styles.
   */
  sx: s.oneOfType([s.arrayOf(s.oneOfType([s.func, s.object, s.bool])), s.func, s.object]),
  /**
   * The variant to use.
   * @default 'elevation'
   */
  variant: s.oneOfType([s.oneOf(["elevation", "outlined"]), s.string])
});
const wg = al;
function xg(e) {
  return nt("MuiPopover", e);
}
Et("MuiPopover", ["root", "paper"]);
const kg = ["onEntering"], Eg = ["action", "anchorEl", "anchorOrigin", "anchorPosition", "anchorReference", "children", "className", "container", "elevation", "marginThreshold", "open", "PaperProps", "slots", "slotProps", "transformOrigin", "TransitionComponent", "transitionDuration", "TransitionProps", "disableScrollLock"], Ng = ["slotProps"];
function yi(e, t) {
  let r = 0;
  return typeof t == "number" ? r = t : t === "center" ? r = e.height / 2 : t === "bottom" && (r = e.height), r;
}
function wi(e, t) {
  let r = 0;
  return typeof t == "number" ? r = t : t === "center" ? r = e.width / 2 : t === "right" && (r = e.width), r;
}
function xi(e) {
  return [e.horizontal, e.vertical].map((t) => typeof t == "number" ? `${t}px` : t).join(" ");
}
function cn(e) {
  return typeof e == "function" ? e() : e;
}
const Tg = (e) => {
  const {
    classes: t
  } = e;
  return ut({
    root: ["root"],
    paper: ["paper"]
  }, xg, t);
}, Sg = Pe(hg, {
  name: "MuiPopover",
  slot: "Root",
  overridesResolver: (e, t) => t.root
})({}), il = Pe(wg, {
  name: "MuiPopover",
  slot: "Paper",
  overridesResolver: (e, t) => t.paper
})({
  position: "absolute",
  overflowY: "auto",
  overflowX: "hidden",
  // So we see the popover when it's empty.
  // It's most likely on issue on userland.
  minWidth: 16,
  minHeight: 16,
  maxWidth: "calc(100% - 32px)",
  maxHeight: "calc(100% - 32px)",
  // We disable the focus ring for mouse, touch and keyboard users.
  outline: 0
}), sl = /* @__PURE__ */ N.forwardRef(function(t, r) {
  var n, o, a;
  const i = ft({
    props: t,
    name: "MuiPopover"
  }), {
    action: l,
    anchorEl: c,
    anchorOrigin: u = {
      vertical: "top",
      horizontal: "left"
    },
    anchorPosition: m,
    anchorReference: v = "anchorEl",
    children: b,
    className: p,
    container: h,
    elevation: f = 8,
    marginThreshold: g = 16,
    open: x,
    PaperProps: O = {},
    slots: w,
    slotProps: k,
    transformOrigin: y = {
      vertical: "top",
      horizontal: "left"
    },
    TransitionComponent: T = Eo,
    transitionDuration: S = "auto",
    TransitionProps: {
      onEntering: M
    } = {},
    disableScrollLock: D = !1
  } = i, V = ge(i.TransitionProps, kg), $ = ge(i, Eg), E = (n = k == null ? void 0 : k.paper) != null ? n : O, R = N.useRef(), I = We(R, E.ref), U = P({}, i, {
    anchorOrigin: u,
    anchorReference: v,
    elevation: f,
    marginThreshold: g,
    externalPaperSlotProps: E,
    transformOrigin: y,
    TransitionComponent: T,
    transitionDuration: S,
    TransitionProps: V
  }), j = Tg(U), G = N.useCallback(() => {
    if (v === "anchorPosition")
      return process.env.NODE_ENV !== "production" && (m || console.error('MUI: You need to provide a `anchorPosition` prop when using <Popover anchorReference="anchorPosition" />.')), m;
    const re = cn(c), A = re && re.nodeType === 1 ? re : Re(R.current).body, se = A.getBoundingClientRect();
    if (process.env.NODE_ENV !== "production") {
      const Te = A.getBoundingClientRect();
      process.env.NODE_ENV !== "test" && Te.top === 0 && Te.left === 0 && Te.right === 0 && Te.bottom === 0 && console.warn(["MUI: The `anchorEl` prop provided to the component is invalid.", "The anchor element should be part of the document layout.", "Make sure the element is present in the document or that it's not display none."].join(`
`));
    }
    return {
      top: se.top + yi(se, u.vertical),
      left: se.left + wi(se, u.horizontal)
    };
  }, [c, u.horizontal, u.vertical, m, v]), te = N.useCallback((re) => ({
    vertical: yi(re, y.vertical),
    horizontal: wi(re, y.horizontal)
  }), [y.horizontal, y.vertical]), z = N.useCallback((re) => {
    const A = {
      width: re.offsetWidth,
      height: re.offsetHeight
    }, se = te(A);
    if (v === "none")
      return {
        top: null,
        left: null,
        transformOrigin: xi(se)
      };
    const Te = G();
    let $e = Te.top - se.vertical, Ee = Te.left - se.horizontal;
    const St = $e + A.height, _e = Ee + A.width, ot = rr(cn(c)), Be = ot.innerHeight - g, at = ot.innerWidth - g;
    if (g !== null && $e < g) {
      const Se = $e - g;
      $e -= Se, se.vertical += Se;
    } else if (g !== null && St > Be) {
      const Se = St - Be;
      $e -= Se, se.vertical += Se;
    }
    if (process.env.NODE_ENV !== "production" && A.height > Be && A.height && Be && console.error(["MUI: The popover component is too tall.", `Some part of it can not be seen on the screen (${A.height - Be}px).`, "Please consider adding a `max-height` to improve the user-experience."].join(`
`)), g !== null && Ee < g) {
      const Se = Ee - g;
      Ee -= Se, se.horizontal += Se;
    } else if (_e > at) {
      const Se = _e - at;
      Ee -= Se, se.horizontal += Se;
    }
    return {
      top: `${Math.round($e)}px`,
      left: `${Math.round(Ee)}px`,
      transformOrigin: xi(se)
    };
  }, [c, v, G, te, g]), [C, B] = N.useState(x), W = N.useCallback(() => {
    const re = R.current;
    if (!re)
      return;
    const A = z(re);
    A.top !== null && (re.style.top = A.top), A.left !== null && (re.style.left = A.left), re.style.transformOrigin = A.transformOrigin, B(!0);
  }, [z]);
  N.useEffect(() => (D && window.addEventListener("scroll", W), () => window.removeEventListener("scroll", W)), [c, D, W]);
  const Y = (re, A) => {
    M && M(re, A), W();
  }, H = () => {
    B(!1);
  };
  N.useEffect(() => {
    x && W();
  }), N.useImperativeHandle(l, () => x ? {
    updatePosition: () => {
      W();
    }
  } : null, [x, W]), N.useEffect(() => {
    if (!x)
      return;
    const re = ps(() => {
      W();
    }), A = rr(c);
    return A.addEventListener("resize", re), () => {
      re.clear(), A.removeEventListener("resize", re);
    };
  }, [c, x, W]);
  let K = S;
  S === "auto" && !T.muiSupportAuto && (K = void 0);
  const q = h || (c ? Re(cn(c)).body : void 0), Z = (o = w == null ? void 0 : w.root) != null ? o : Sg, J = (a = w == null ? void 0 : w.paper) != null ? a : il, Q = Lt({
    elementType: J,
    externalSlotProps: P({}, E, {
      style: C ? E.style : P({}, E.style, {
        opacity: 0
      })
    }),
    additionalProps: {
      elevation: f,
      ref: I
    },
    ownerState: U,
    className: Oe(j.paper, E == null ? void 0 : E.className)
  }), ee = Lt({
    elementType: Z,
    externalSlotProps: (k == null ? void 0 : k.root) || {},
    externalForwardedProps: $,
    additionalProps: {
      ref: r,
      slotProps: {
        backdrop: {
          invisible: !0
        }
      },
      container: q,
      open: x
    },
    ownerState: U,
    className: Oe(j.root, p)
  }), {
    slotProps: ie
  } = ee, F = ge(ee, Ng);
  return /* @__PURE__ */ d(Z, P({}, F, !Rs(Z) && {
    slotProps: ie,
    disableScrollLock: D
  }, {
    children: /* @__PURE__ */ d(T, P({
      appear: !0,
      in: x,
      onEntering: Y,
      onExited: H,
      timeout: K
    }, V, {
      children: /* @__PURE__ */ d(J, P({}, Q, {
        children: b
      }))
    }))
  }));
});
process.env.NODE_ENV !== "production" && (sl.propTypes = {
  // ┌────────────────────────────── Warning ──────────────────────────────┐
  // │ These PropTypes are generated from the TypeScript type definitions. │
  // │    To update them, edit the d.ts file and run `pnpm proptypes`.     │
  // └─────────────────────────────────────────────────────────────────────┘
  /**
   * A ref for imperative actions.
   * It currently only supports updatePosition() action.
   */
  action: jo,
  /**
   * An HTML element, [PopoverVirtualElement](/material-ui/react-popover/#virtual-element),
   * or a function that returns either.
   * It's used to set the position of the popover.
   */
  anchorEl: lr(s.oneOfType([ct, s.func]), (e) => {
    if (e.open && (!e.anchorReference || e.anchorReference === "anchorEl")) {
      const t = cn(e.anchorEl);
      if (t && t.nodeType === 1) {
        const r = t.getBoundingClientRect();
        if (process.env.NODE_ENV !== "test" && r.top === 0 && r.left === 0 && r.right === 0 && r.bottom === 0)
          return new Error(["MUI: The `anchorEl` prop provided to the component is invalid.", "The anchor element should be part of the document layout.", "Make sure the element is present in the document or that it's not display none."].join(`
`));
      } else
        return new Error(["MUI: The `anchorEl` prop provided to the component is invalid.", `It should be an Element or PopoverVirtualElement instance but it's \`${t}\` instead.`].join(`
`));
    }
    return null;
  }),
  /**
   * This is the point on the anchor where the popover's
   * `anchorEl` will attach to. This is not used when the
   * anchorReference is 'anchorPosition'.
   *
   * Options:
   * vertical: [top, center, bottom];
   * horizontal: [left, center, right].
   * @default {
   *   vertical: 'top',
   *   horizontal: 'left',
   * }
   */
  anchorOrigin: s.shape({
    horizontal: s.oneOfType([s.oneOf(["center", "left", "right"]), s.number]).isRequired,
    vertical: s.oneOfType([s.oneOf(["bottom", "center", "top"]), s.number]).isRequired
  }),
  /**
   * This is the position that may be used to set the position of the popover.
   * The coordinates are relative to the application's client area.
   */
  anchorPosition: s.shape({
    left: s.number.isRequired,
    top: s.number.isRequired
  }),
  /**
   * This determines which anchor prop to refer to when setting
   * the position of the popover.
   * @default 'anchorEl'
   */
  anchorReference: s.oneOf(["anchorEl", "anchorPosition", "none"]),
  /**
   * The content of the component.
   */
  children: s.node,
  /**
   * Override or extend the styles applied to the component.
   */
  classes: s.object,
  /**
   * @ignore
   */
  className: s.string,
  /**
   * An HTML element, component instance, or function that returns either.
   * The `container` will passed to the Modal component.
   *
   * By default, it uses the body of the anchorEl's top-level document object,
   * so it's simply `document.body` most of the time.
   */
  container: s.oneOfType([ct, s.func]),
  /**
   * Disable the scroll lock behavior.
   * @default false
   */
  disableScrollLock: s.bool,
  /**
   * The elevation of the popover.
   * @default 8
   */
  elevation: bs,
  /**
   * Specifies how close to the edge of the window the popover can appear.
   * If null, the popover will not be constrained by the window.
   * @default 16
   */
  marginThreshold: s.number,
  /**
   * Callback fired when the component requests to be closed.
   * The `reason` parameter can optionally be used to control the response to `onClose`.
   */
  onClose: s.func,
  /**
   * If `true`, the component is shown.
   */
  open: s.bool.isRequired,
  /**
   * Props applied to the [`Paper`](/material-ui/api/paper/) element.
   *
   * This prop is an alias for `slotProps.paper` and will be overriden by it if both are used.
   * @deprecated Use `slotProps.paper` instead.
   *
   * @default {}
   */
  PaperProps: s.shape({
    component: rd
  }),
  /**
   * The extra props for the slot components.
   * You can override the existing props or add new ones.
   *
   * @default {}
   */
  slotProps: s.shape({
    paper: s.oneOfType([s.func, s.object]),
    root: s.oneOfType([s.func, s.object])
  }),
  /**
   * The components used for each slot inside.
   *
   * @default {}
   */
  slots: s.shape({
    paper: s.elementType,
    root: s.elementType
  }),
  /**
   * The system prop that allows defining system overrides as well as additional CSS styles.
   */
  sx: s.oneOfType([s.arrayOf(s.oneOfType([s.func, s.object, s.bool])), s.func, s.object]),
  /**
   * This is the point on the popover which
   * will attach to the anchor's origin.
   *
   * Options:
   * vertical: [top, center, bottom, x(px)];
   * horizontal: [left, center, right, x(px)].
   * @default {
   *   vertical: 'top',
   *   horizontal: 'left',
   * }
   */
  transformOrigin: s.shape({
    horizontal: s.oneOfType([s.oneOf(["center", "left", "right"]), s.number]).isRequired,
    vertical: s.oneOfType([s.oneOf(["bottom", "center", "top"]), s.number]).isRequired
  }),
  /**
   * The component used for the transition.
   * [Follow this guide](/material-ui/transitions/#transitioncomponent-prop) to learn more about the requirements for this component.
   * @default Grow
   */
  TransitionComponent: s.elementType,
  /**
   * Set to 'auto' to automatically calculate transition time based on height.
   * @default 'auto'
   */
  transitionDuration: s.oneOfType([s.oneOf(["auto"]), s.number, s.shape({
    appear: s.number,
    enter: s.number,
    exit: s.number
  })]),
  /**
   * Props applied to the transition element.
   * By default, the element is based on this [`Transition`](http://reactcommunity.org/react-transition-group/transition/) component.
   * @default {}
   */
  TransitionProps: s.object
});
const Cg = sl;
function Og(e) {
  return nt("MuiMenu", e);
}
Et("MuiMenu", ["root", "paper", "list"]);
const Rg = ["onEntering"], Pg = ["autoFocus", "children", "className", "disableAutoFocusItem", "MenuListProps", "onClose", "open", "PaperProps", "PopoverClasses", "transitionDuration", "TransitionProps", "variant", "slots", "slotProps"], $g = {
  vertical: "top",
  horizontal: "right"
}, _g = {
  vertical: "top",
  horizontal: "left"
}, Ig = (e) => {
  const {
    classes: t
  } = e;
  return ut({
    root: ["root"],
    paper: ["paper"],
    list: ["list"]
  }, Og, t);
}, Mg = Pe(Cg, {
  shouldForwardProp: (e) => Ss(e) || e === "classes",
  name: "MuiMenu",
  slot: "Root",
  overridesResolver: (e, t) => t.root
})({}), Ag = Pe(il, {
  name: "MuiMenu",
  slot: "Paper",
  overridesResolver: (e, t) => t.paper
})({
  // specZ: The maximum height of a simple menu should be one or more rows less than the view
  // height. This ensures a tappable area outside of the simple menu with which to dismiss
  // the menu.
  maxHeight: "calc(100% - 96px)",
  // Add iOS momentum scrolling for iOS < 13.0
  WebkitOverflowScrolling: "touch"
}), Dg = Pe(tg, {
  name: "MuiMenu",
  slot: "List",
  overridesResolver: (e, t) => t.list
})({
  // We disable the focus ring for mouse, touch and keyboard users.
  outline: 0
}), ll = /* @__PURE__ */ N.forwardRef(function(t, r) {
  var n, o;
  const a = ft({
    props: t,
    name: "MuiMenu"
  }), {
    autoFocus: i = !0,
    children: l,
    className: c,
    disableAutoFocusItem: u = !1,
    MenuListProps: m = {},
    onClose: v,
    open: b,
    PaperProps: p = {},
    PopoverClasses: h,
    transitionDuration: f = "auto",
    TransitionProps: {
      onEntering: g
    } = {},
    variant: x = "selectedMenu",
    slots: O = {},
    slotProps: w = {}
  } = a, k = ge(a.TransitionProps, Rg), y = ge(a, Pg), T = Yr(), S = T.direction === "rtl", M = P({}, a, {
    autoFocus: i,
    disableAutoFocusItem: u,
    MenuListProps: m,
    onEntering: g,
    PaperProps: p,
    transitionDuration: f,
    TransitionProps: k,
    variant: x
  }), D = Ig(M), V = i && !u && b, $ = N.useRef(null), E = (z, C) => {
    $.current && $.current.adjustStyleForScrollbar(z, T), g && g(z, C);
  }, R = (z) => {
    z.key === "Tab" && (z.preventDefault(), v && v(z, "tabKeyDown"));
  };
  let I = -1;
  N.Children.map(l, (z, C) => {
    /* @__PURE__ */ N.isValidElement(z) && (process.env.NODE_ENV !== "production" && un.isFragment(z) && console.error(["MUI: The Menu component doesn't accept a Fragment as a child.", "Consider providing an array instead."].join(`
`)), z.props.disabled || (x === "selectedMenu" && z.props.selected || I === -1) && (I = C));
  });
  const U = (n = O.paper) != null ? n : Ag, j = (o = w.paper) != null ? o : p, G = Lt({
    elementType: O.root,
    externalSlotProps: w.root,
    ownerState: M,
    className: [D.root, c]
  }), te = Lt({
    elementType: U,
    externalSlotProps: j,
    ownerState: M,
    className: D.paper
  });
  return /* @__PURE__ */ d(Mg, P({
    onClose: v,
    anchorOrigin: {
      vertical: "bottom",
      horizontal: S ? "right" : "left"
    },
    transformOrigin: S ? $g : _g,
    slots: {
      paper: U,
      root: O.root
    },
    slotProps: {
      root: G,
      paper: te
    },
    open: b,
    ref: r,
    transitionDuration: f,
    TransitionProps: P({
      onEntering: E
    }, k),
    ownerState: M
  }, y, {
    classes: h,
    children: /* @__PURE__ */ d(Dg, P({
      onKeyDown: R,
      actions: $,
      autoFocus: i && (I === -1 || u),
      autoFocusItem: V,
      variant: x
    }, m, {
      className: Oe(D.list, m.className),
      children: l
    }))
  }));
});
process.env.NODE_ENV !== "production" && (ll.propTypes = {
  // ┌────────────────────────────── Warning ──────────────────────────────┐
  // │ These PropTypes are generated from the TypeScript type definitions. │
  // │    To update them, edit the d.ts file and run `pnpm proptypes`.     │
  // └─────────────────────────────────────────────────────────────────────┘
  /**
   * An HTML element, or a function that returns one.
   * It's used to set the position of the menu.
   */
  anchorEl: s.oneOfType([ct, s.func]),
  /**
   * If `true` (Default) will focus the `[role="menu"]` if no focusable child is found. Disabled
   * children are not focusable. If you set this prop to `false` focus will be placed
   * on the parent modal container. This has severe accessibility implications
   * and should only be considered if you manage focus otherwise.
   * @default true
   */
  autoFocus: s.bool,
  /**
   * Menu contents, normally `MenuItem`s.
   */
  children: s.node,
  /**
   * Override or extend the styles applied to the component.
   */
  classes: s.object,
  /**
   * @ignore
   */
  className: s.string,
  /**
   * When opening the menu will not focus the active item but the `[role="menu"]`
   * unless `autoFocus` is also set to `false`. Not using the default means not
   * following WAI-ARIA authoring practices. Please be considerate about possible
   * accessibility implications.
   * @default false
   */
  disableAutoFocusItem: s.bool,
  /**
   * Props applied to the [`MenuList`](/material-ui/api/menu-list/) element.
   * @default {}
   */
  MenuListProps: s.object,
  /**
   * Callback fired when the component requests to be closed.
   *
   * @param {object} event The event source of the callback.
   * @param {string} reason Can be: `"escapeKeyDown"`, `"backdropClick"`, `"tabKeyDown"`.
   */
  onClose: s.func,
  /**
   * If `true`, the component is shown.
   */
  open: s.bool.isRequired,
  /**
   * @ignore
   */
  PaperProps: s.object,
  /**
   * `classes` prop applied to the [`Popover`](/material-ui/api/popover/) element.
   */
  PopoverClasses: s.object,
  /**
   * The extra props for the slot components.
   * You can override the existing props or add new ones.
   *
   * @default {}
   */
  slotProps: s.shape({
    paper: s.oneOfType([s.func, s.object]),
    root: s.oneOfType([s.func, s.object])
  }),
  /**
   * The components used for each slot inside.
   *
   * @default {}
   */
  slots: s.shape({
    paper: s.elementType,
    root: s.elementType
  }),
  /**
   * The system prop that allows defining system overrides as well as additional CSS styles.
   */
  sx: s.oneOfType([s.arrayOf(s.oneOfType([s.func, s.object, s.bool])), s.func, s.object]),
  /**
   * The length of the transition in `ms`, or 'auto'
   * @default 'auto'
   */
  transitionDuration: s.oneOfType([s.oneOf(["auto"]), s.number, s.shape({
    appear: s.number,
    enter: s.number,
    exit: s.number
  })]),
  /**
   * Props applied to the transition element.
   * By default, the element is based on this [`Transition`](http://reactcommunity.org/react-transition-group/transition/) component.
   * @default {}
   */
  TransitionProps: s.object,
  /**
   * The variant to use. Use `menu` to prevent selected items from impacting the initial focus.
   * @default 'selectedMenu'
   */
  variant: s.oneOf(["menu", "selectedMenu"])
});
const jg = ll;
function Wv({
  className: e,
  commandHandler: t,
  menuDefinition: r,
  children: n
}) {
  var u;
  const [o, a] = X.useState(void 0), i = Ce(
    (m) => {
      m.preventDefault(), a(
        o === void 0 ? {
          mouseX: m.clientX + 2,
          mouseY: m.clientY - 6
        } : (
          // repeated contextmenu when it is already open closes it with Chrome 84 on Ubuntu
          // Other native context menus might behave different.
          // With this behavior we prevent re-locating existing context menus.
          void 0
        )
      );
    },
    [o]
  ), l = Ce(() => {
    a(void 0);
  }, []), c = xt(() => {
    if (o !== void 0)
      return { top: o.mouseY, left: o.mouseX };
  }, [o]);
  return (((u = r == null ? void 0 : r.items) == null ? void 0 : u.length) ?? 0) === 0 || !n ? n : /* @__PURE__ */ _(
    "div",
    {
      className: `papi-context-menu-target ${e ?? ""}`,
      onContextMenu: i,
      children: [
        n,
        /* @__PURE__ */ d(
          jg,
          {
            className: `papi-context-menu ${e ?? ""}`,
            open: o !== void 0,
            onClose: l,
            anchorReference: "anchorPosition",
            anchorPosition: c,
            children: /* @__PURE__ */ d(
              ta,
              {
                menuDefinition: r,
                commandHandler: t,
                onClick: l
              }
            )
          }
        )
      ]
    }
  );
}
function Bg(e) {
  return {
    preserveValue: !0,
    ...e
  };
}
const No = (e, t, r = {}) => {
  const n = Mt(t);
  n.current = t;
  const o = Mt(r);
  o.current = Bg(o.current);
  const [a, i] = he(() => n.current), [l, c] = he(!0);
  return Je(() => {
    let u = !0;
    return c(!!e), (async () => {
      if (e) {
        const m = await e();
        u && (i(() => m), c(!1));
      }
    })(), () => {
      u = !1, o.current.preserveValue || i(() => n.current);
    };
  }, [e]), [a, l];
}, Lg = Cs(/* @__PURE__ */ d("path", {
  d: "M3 18h18v-2H3zm0-5h18v-2H3zm0-7v2h18V6z"
}), "Menu");
function Fg({
  menuProvider: e,
  normalMenu: t,
  fullMenu: r,
  commandHandler: n,
  containerRef: o,
  className: a,
  ariaLabelPrefix: i,
  children: l
}) {
  const [c, u] = he(!1), [m, v] = he(!1), b = Ce(() => {
    c && u(!1), v(!1);
  }, [c]), p = Ce((k) => {
    k.stopPropagation(), u((y) => {
      const T = !y;
      return T && k.shiftKey ? v(!0) : T || v(!1), T;
    });
  }, []), h = Ce(
    (k) => (b(), n(k)),
    [n, b]
  ), [f, g] = he({ top: 1, left: 1 });
  Je(() => {
    if (c) {
      const k = o == null ? void 0 : o.current;
      if (k) {
        const y = k.getBoundingClientRect(), T = window.scrollY, S = window.scrollX, M = y.top + T + k.clientHeight, D = y.left + S;
        g({ top: M, left: D });
      }
    }
  }, [c, o]);
  const [x] = No(
    Ce(async () => (e == null ? void 0 : e(!1)) ?? t, [e, t, c]),
    t
  ), [O] = No(
    Ce(async () => (e == null ? void 0 : e(!0)) ?? r ?? x, [e, r, x, c]),
    r ?? x
  ), w = m && O ? O : x;
  return /* @__PURE__ */ _(kt, { children: [
    /* @__PURE__ */ d(
      Di,
      {
        sx: {
          paddingTop: 0,
          paddingBottom: 0
        },
        edge: "start",
        className: `papi-menuButton ${a ?? ""}`,
        color: "inherit",
        "aria-label": `${i ?? ""} menu button`,
        onClick: p,
        children: l ?? /* @__PURE__ */ d(Lg, {})
      }
    ),
    /* @__PURE__ */ d(
      Ic,
      {
        className: `papi-menu-drawer ${a ?? ""}`,
        anchor: "left",
        variant: "temporary",
        open: c,
        onClose: b,
        PaperProps: {
          className: "papi-menu-drawer-paper",
          style: {
            top: f.top,
            left: f.left
          }
        },
        children: w ? /* @__PURE__ */ d(
          Xh,
          {
            className: a,
            id: `${i ?? ""} main menu`,
            commandHandler: h,
            multiColumnMenu: w
          }
        ) : void 0
      }
    )
  ] });
}
function Xv({
  id: e,
  label: t,
  isDisabled: r = !1,
  tooltip: n,
  isTooltipSuppressed: o = !1,
  adjustMarginToAlignToEdge: a = !1,
  size: i = "medium",
  className: l,
  onClick: c,
  children: u
}) {
  return /* @__PURE__ */ d(
    Di,
    {
      id: e,
      disabled: r,
      edge: a,
      size: i,
      "aria-label": t,
      title: o ? void 0 : n ?? t,
      className: `papi-icon-button ${l ?? ""}`,
      onClick: c,
      children: u
    }
  );
}
const vt = "scrBook", Vg = "scrRef", $t = "source", zg = "details", Ug = "Scripture Reference", Hg = "Scripture Book", cl = "Type", Gg = "Details";
function Wg(e, t) {
  const r = t ?? !1;
  return [
    {
      accessorFn: (n) => `${me.bookNumberToId(n.start.bookNum)} ${n.start.chapterNum}:${n.start.verseNum}`,
      id: vt,
      header: (e == null ? void 0 : e.scriptureReferenceColumnName) ?? Ug,
      cell: (n) => {
        const o = n.row.original;
        return n.row.getIsGrouped() ? me.bookNumberToEnglishName(o.start.bookNum) : n.row.groupingColumnId === vt ? Gn(o.start) : void 0;
      },
      getGroupingValue: (n) => n.start.bookNum,
      sortingFn: (n, o) => po(n.original.start, o.original.start),
      enableGrouping: !0
    },
    {
      accessorFn: (n) => Gn(n.start),
      id: Vg,
      header: void 0,
      cell: (n) => {
        const o = n.row.original;
        return n.row.getIsGrouped() ? void 0 : Gn(o.start);
      },
      sortingFn: (n, o) => po(n.original.start, o.original.start),
      enableGrouping: !1
    },
    {
      accessorFn: (n) => n.source.displayName,
      id: $t,
      header: r ? (e == null ? void 0 : e.typeColumnName) ?? cl : void 0,
      cell: (n) => r || n.row.getIsGrouped() ? n.getValue() : void 0,
      getGroupingValue: (n) => n.source.id,
      sortingFn: (n, o) => n.original.source.displayName.localeCompare(o.original.source.displayName),
      enableGrouping: !0
    },
    {
      accessorFn: (n) => n.detail,
      id: zg,
      header: (e == null ? void 0 : e.detailsColumnName) ?? Gg,
      cell: (n) => n.getValue(),
      enableGrouping: !1
    }
  ];
}
function Yv({
  sources: e,
  showColumnHeaders: t = !1,
  showSourceColumn: r = !1,
  scriptureReferenceColumnName: n,
  scriptureBookGroupName: o,
  typeColumnName: a,
  detailsColumnName: i,
  onRowSelected: l,
  direction: c = "ltr"
}) {
  const [u, m] = he([]), [v, b] = he([{ id: vt, desc: !1 }]), [p, h] = he(() => e.flatMap((E) => {
    const R = E.source;
    return E.data.map((I) => ({
      ...I,
      source: R
    }));
  })), [f, g] = he({});
  Je(() => {
    h(() => e.flatMap((E) => {
      const R = E.source;
      return E.data.map((I) => ({
        ...I,
        source: R
      }));
    }));
  }, [e]);
  const x = xt(
    () => Wg(
      {
        scriptureReferenceColumnName: n,
        typeColumnName: a,
        detailsColumnName: i
      },
      r
    ),
    [n, a, i, r]
  );
  Je(() => {
    u.includes($t) ? b([
      { id: $t, desc: !1 },
      { id: vt, desc: !1 }
    ]) : b([{ id: vt, desc: !1 }]);
  }, [u]);
  const O = Ce(
    (E, R) => !R || po(E, R) === 0 ? `${Hn(E)}` : `${Hn(E)}-${Hn(R)}`,
    []
  ), w = Ce(
    (E) => `${O(E.start, E.end)} ${E.source} ${E.detail}`,
    [O]
  ), k = Pi({
    data: p,
    columns: x,
    state: {
      grouping: u,
      sorting: v,
      rowSelection: f
    },
    onGroupingChange: m,
    onSortingChange: b,
    onRowSelectionChange: g,
    getExpandedRowModel: Nc(),
    getGroupedRowModel: Tc(),
    getCoreRowModel: $i(),
    getSortedRowModel: _i(),
    getRowId: w,
    autoResetExpanded: !1,
    enableMultiRowSelection: !1,
    enableSubRowSelection: !1
  });
  Je(() => {
    if (l) {
      const E = k.getSelectedRowModel().rowsById, R = Object.keys(E);
      if (R.length === 1) {
        const I = p.find((U) => w(U) === R[0]) || void 0;
        I && l(I);
      }
    }
  }, [f, p, w, l, k]);
  const y = o ?? Hg, T = a ?? cl, S = [
    { label: "No Grouping", value: [] },
    { label: `Group by ${y}`, value: [vt] },
    { label: `Group by ${T}`, value: [$t] },
    {
      label: `Group by ${y} and ${T}`,
      value: [vt, $t]
    },
    {
      label: `Group by ${T} and ${y}`,
      value: [$t, vt]
    }
  ], M = (E) => {
    m(JSON.parse(E));
  }, D = (E, R) => {
    !E.getIsGrouped() && !E.getIsSelected() && E.getToggleSelectedHandler()(R);
  }, V = (E, R) => E.getIsGrouped() ? "" : L("banded-row", R % 2 === 0 ? "even" : "odd"), $ = (E, R, I) => {
    if (!((E == null ? void 0 : E.length) === 0 || R.depth < I.column.getGroupedIndex())) {
      if (R.getIsGrouped())
        switch (R.depth) {
          case 1:
            return "pr-ps-4";
          default:
            return;
        }
      switch (R.depth) {
        case 1:
          return "pr-ps-8";
        case 2:
          return "pr-ps-12";
        default:
          return;
      }
    }
  };
  return /* @__PURE__ */ _("div", { className: "pr-twp pr-flex pr-h-full pr-w-full pr-flex-col", children: [
    !t && /* @__PURE__ */ _(
      _r,
      {
        value: JSON.stringify(u),
        onValueChange: (E) => {
          M(E);
        },
        children: [
          /* @__PURE__ */ d(Zt, { className: "pr-mb-1 pr-mt-2", children: /* @__PURE__ */ d(Ir, {}) }),
          /* @__PURE__ */ d(Qt, { position: "item-aligned", children: /* @__PURE__ */ d(yp, { children: S.map((E) => /* @__PURE__ */ d(Ke, { value: JSON.stringify(E.value), children: E.label }, E.label)) }) })
        ]
      }
    ),
    /* @__PURE__ */ _(Nn, { className: "pr-relative pr-flex pr-flex-col pr-overflow-y-auto pr-p-0", children: [
      t && /* @__PURE__ */ d(Tn, { children: k.getHeaderGroups().map((E) => /* @__PURE__ */ d(wt, { children: E.headers.filter((R) => R.column.columnDef.header).map((R) => (
        /* For sticky column headers to work, we probably need to change the default definition of the shadcn Table component. See https://github.com/shadcn-ui/ui/issues/1151 */
        /* @__PURE__ */ d(Mr, { colSpan: R.colSpan, className: "top-0 pr-sticky", children: R.isPlaceholder ? void 0 : /* @__PURE__ */ _("div", { children: [
          R.column.getCanGroup() ? /* @__PURE__ */ d(
            xe,
            {
              variant: "ghost",
              title: `Toggle grouping by ${R.column.columnDef.header}`,
              onClick: R.column.getToggleGroupingHandler(),
              type: "button",
              children: R.column.getIsGrouped() ? "🛑" : "👊 "
            }
          ) : void 0,
          " ",
          Tr(R.column.columnDef.header, R.getContext())
        ] }) }, R.id)
      )) }, E.id)) }),
      /* @__PURE__ */ d(Sn, { children: k.getRowModel().rows.map((E, R) => /* @__PURE__ */ d(
        wt,
        {
          "data-state": E.getIsSelected() ? "selected" : "",
          className: L(V(E, R)),
          onClick: (I) => D(E, I),
          children: E.getVisibleCells().map((I) => {
            if (!(I.getIsPlaceholder() || I.column.columnDef.enableGrouping && !I.getIsGrouped() && (I.column.columnDef.id !== $t || !r)))
              return /* @__PURE__ */ d(
                er,
                {
                  className: L(
                    I.column.columnDef.id,
                    "pr-p-[1px]",
                    $(u, E, I)
                  ),
                  children: (() => I.getIsGrouped() ? /* @__PURE__ */ _(
                    xe,
                    {
                      variant: "link",
                      onClick: E.getToggleExpandedHandler(),
                      type: "button",
                      children: [
                        E.getIsExpanded() && /* @__PURE__ */ d(xn, {}),
                        !E.getIsExpanded() && (c === "ltr" ? /* @__PURE__ */ d(Ri, {}) : /* @__PURE__ */ d(cc, {})),
                        " ",
                        Tr(I.column.columnDef.cell, I.getContext()),
                        " (",
                        E.subRows.length,
                        ")"
                      ]
                    }
                  ) : Tr(I.column.columnDef.cell, I.getContext()))()
                },
                I.id
              );
          })
        },
        E.id
      )) })
    ] })
  ] });
}
function Xg({ onSearch: e, placeholder: t, isFullWidth: r }) {
  const [n, o] = he(""), a = (i) => {
    o(i), e(i);
  };
  return /* @__PURE__ */ d(
    Fr,
    {
      className: L(
        "pr-flex pr-h-10 pr-rounded-md pr-border pr-border-input pr-bg-background pr-px-3 pr-py-2 pr-text-sm pr-ring-offset-background file:pr-border-0 file:pr-bg-transparent file:pr-text-sm file:pr-font-medium placeholder:pr-text-muted-foreground focus-visible:pr-outline-none focus-visible:pr-ring-2 focus-visible:pr-ring-[color:hsl(240,5%,64.9%)] focus-visible:pr-ring-offset-2 disabled:pr-cursor-not-allowed disabled:pr-opacity-50",
        { "pr-w-full": r }
      ),
      placeholder: t,
      value: n,
      onChange: (i) => a(i.target.value)
    }
  );
}
function qv({
  id: e,
  isDisabled: t = !1,
  orientation: r = "horizontal",
  min: n = 0,
  max: o = 100,
  step: a = 1,
  showMarks: i = !1,
  defaultValue: l,
  value: c,
  valueLabelDisplay: u = "off",
  className: m,
  onChange: v,
  onChangeCommitted: b
}) {
  return /* @__PURE__ */ d(
    Mc,
    {
      id: e,
      disabled: t,
      orientation: r,
      min: n,
      max: o,
      step: a,
      marks: i,
      defaultValue: l,
      value: c,
      valueLabelDisplay: u,
      className: `papi-slider ${r} ${m ?? ""}`,
      onChange: v,
      onChangeCommitted: b
    }
  );
}
function Kv({
  autoHideDuration: e = void 0,
  id: t,
  isOpen: r = !1,
  className: n,
  onClose: o,
  anchorOrigin: a = { vertical: "bottom", horizontal: "left" },
  ContentProps: i,
  children: l
}) {
  const c = {
    action: (i == null ? void 0 : i.action) || l,
    message: i == null ? void 0 : i.message,
    className: n
  };
  return /* @__PURE__ */ d(
    Ac,
    {
      autoHideDuration: e ?? void 0,
      open: r,
      onClose: o,
      anchorOrigin: a,
      id: t,
      ContentProps: c
    }
  );
}
const pl = X.forwardRef(({ className: e, ...t }, r) => /* @__PURE__ */ d(
  je.Root,
  {
    orientation: "vertical",
    ref: r,
    className: L("pr-flex pr-gap-1 pr-rounded-md pr-text-muted-foreground", e),
    ...t
  }
));
pl.displayName = je.List.displayName;
const dl = X.forwardRef(({ className: e, ...t }, r) => /* @__PURE__ */ d(
  je.List,
  {
    ref: r,
    className: L(
      "pr-flex-fit pr-mlk-items-center pr-w-[124px] pr-justify-center pr-rounded-md pr-bg-muted pr-p-1 pr-text-muted-foreground",
      e
    ),
    ...t
  }
));
dl.displayName = je.List.displayName;
const Yg = X.forwardRef(({ className: e, ...t }, r) => /* @__PURE__ */ d(
  je.Trigger,
  {
    ref: r,
    ...t,
    className: L(
      "overflow-clip pr-inline-flex pr-w-[116px] pr-cursor-pointer pr-items-center pr-justify-center pr-break-words pr-rounded-sm pr-border-0 pr-bg-muted pr-px-3 pr-py-1.5 pr-text-sm pr-font-medium pr-text-inherit pr-ring-offset-background pr-transition-all hover:pr-text-foreground focus-visible:pr-outline-none focus-visible:pr-ring-2 focus-visible:pr-ring-ring focus-visible:pr-ring-offset-2 disabled:pr-pointer-events-none disabled:pr-opacity-50 data-[state=active]:pr-bg-background data-[state=active]:pr-text-foreground data-[state=active]:pr-shadow-sm",
      e
    )
  }
)), ul = X.forwardRef(({ className: e, ...t }, r) => /* @__PURE__ */ d(
  je.Content,
  {
    ref: r,
    className: L(
      "mt-2 pr-ms-5 pr-flex-grow pr-text-foreground pr-ring-offset-background focus-visible:pr-outline-none focus-visible:pr-ring-2 focus-visible:pr-ring-ring focus-visible:pr-ring-offset-2",
      e
    ),
    ...t
  }
));
ul.displayName = je.Content.displayName;
function Jv({
  tabList: e,
  onSearch: t,
  searchPlaceholder: r,
  headerTitle: n,
  isSearchBarFullWidth: o = !1,
  direction: a = "ltr"
}) {
  return /* @__PURE__ */ _("div", { className: "pr-twp", children: [
    /* @__PURE__ */ _("div", { className: "pr-sticky pr-top-0 pr-space-y-2 pr-pb-2", children: [
      n ? /* @__PURE__ */ d("h1", { children: n }) : "",
      /* @__PURE__ */ d(
        Xg,
        {
          isFullWidth: o,
          onSearch: t,
          placeholder: r
        }
      )
    ] }),
    /* @__PURE__ */ _(pl, { dir: a, children: [
      /* @__PURE__ */ d(dl, { children: e.map((i) => /* @__PURE__ */ d(Yg, { value: i.value, children: i.value }, i.key)) }),
      e.map((i) => /* @__PURE__ */ d(ul, { value: i.value, children: i.content }, i.key))
    ] })
  ] });
}
const fl = X.forwardRef(({ className: e, orientation: t = "horizontal", decorative: r = !0, ...n }, o) => /* @__PURE__ */ d(
  ji.Root,
  {
    ref: o,
    decorative: r,
    orientation: t,
    className: L(
      "pr-twp pr-shrink-0 pr-bg-border",
      t === "horizontal" ? "pr-h-[1px] pr-w-full" : "pr-h-full pr-w-[1px]",
      e
    ),
    ...n
  }
));
fl.displayName = ji.Root.displayName;
function Zv({ children: e }) {
  return /* @__PURE__ */ d("div", { className: "pr-twp pr-grid", children: e });
}
function Qv({
  primary: e,
  secondary: t,
  children: r,
  isLoading: n = !1,
  loadingMessage: o
}) {
  return /* @__PURE__ */ _("div", { className: "pr-flex pr-items-center pr-justify-between pr-space-x-4 pr-py-2", children: [
    /* @__PURE__ */ _("div", { children: [
      /* @__PURE__ */ d("p", { className: "pr-text-sm pr-font-medium pr-leading-none", children: e }),
      /* @__PURE__ */ d("p", { className: "pr-whitespace-normal pr-break-words pr-text-sm pr-text-muted-foreground", children: t })
    ] }),
    n ? /* @__PURE__ */ d("p", { className: "pr-text-sm pr-text-muted-foreground", children: o }) : /* @__PURE__ */ d("div", { children: r })
  ] });
}
function e0({
  primary: e,
  secondary: t,
  includeSeparator: r = !1
}) {
  return /* @__PURE__ */ _("div", { className: "pr-space-y-4 pr-py-2", children: [
    /* @__PURE__ */ _("div", { children: [
      /* @__PURE__ */ d("h3", { className: "pr-text-lg pr-font-medium", children: e }),
      /* @__PURE__ */ d("p", { className: "pr-text-sm pr-text-muted-foreground", children: t })
    ] }),
    r ? /* @__PURE__ */ d(fl, {}) : ""
  ] });
}
const qr = wn(({ className: e, ...t }, r) => /* @__PURE__ */ d(pc, { size: 35, className: L("pr-animate-spin", e), ...t, ref: r }));
qr.displayName = "Spinner";
function t0({
  id: e,
  isChecked: t,
  isDisabled: r = !1,
  hasError: n = !1,
  className: o,
  onChange: a
}) {
  return /* @__PURE__ */ d(
    Dc,
    {
      id: e,
      checked: t,
      disabled: r,
      className: `papi-switch ${n ? "error" : ""} ${o ?? ""}`,
      onChange: a
    }
  );
}
function r0({
  id: e,
  isDisabled: t = !1,
  hasError: r = !1,
  isFullWidth: n = !1,
  helperText: o,
  label: a,
  placeholder: i,
  isRequired: l = !1,
  className: c,
  defaultValue: u,
  value: m,
  onChange: v,
  onFocus: b,
  onBlur: p
}) {
  return /* @__PURE__ */ _("div", { className: L("pr-inline-grid pr-items-center pr-gap-1.5", { "pr-w-full": n }), children: [
    /* @__PURE__ */ d(
      dn,
      {
        htmlFor: e,
        className: L({
          "pr-text-red-600": r,
          "pr-hidden": !a
        }),
        children: `${a}${l ? "*" : ""}`
      }
    ),
    /* @__PURE__ */ d(
      Fr,
      {
        id: e,
        disabled: t,
        placeholder: i,
        required: l,
        className: L(c, { "pr-border-red-600": r }),
        defaultValue: u,
        value: m,
        onChange: v,
        onFocus: b,
        onBlur: p
      }
    ),
    /* @__PURE__ */ d("p", { className: L({ "pr-hidden": !o }), children: o })
  ] });
}
function n0({
  menuProvider: e,
  commandHandler: t,
  className: r,
  id: n,
  children: o
}) {
  const a = Mt(void 0);
  return /* @__PURE__ */ d("div", { ref: a, style: { position: "relative" }, children: /* @__PURE__ */ d(jc, { position: "static", id: n, children: /* @__PURE__ */ _(Bc, { className: `papi-toolbar ${r ?? ""}`, variant: "dense", children: [
    e ? /* @__PURE__ */ d(
      Fg,
      {
        commandHandler: t,
        containerRef: a,
        menuProvider: e
      }
    ) : void 0,
    o ? /* @__PURE__ */ d("div", { className: "papi-toolbar-children", children: o }) : void 0
  ] }) }) });
}
const o0 = je.Root, qg = X.forwardRef(({ className: e, ...t }, r) => /* @__PURE__ */ d(
  je.List,
  {
    ref: r,
    className: L(
      "pr-inline-flex pr-h-10 pr-items-center pr-justify-center pr-rounded-md pr-bg-muted pr-p-1 pr-text-muted-foreground",
      e
    ),
    ...t
  }
));
qg.displayName = je.List.displayName;
const Kg = X.forwardRef(({ className: e, ...t }, r) => /* @__PURE__ */ d(
  je.Trigger,
  {
    ref: r,
    className: L(
      "pr-inline-flex pr-items-center pr-justify-center pr-whitespace-nowrap pr-rounded-sm pr-px-3 pr-py-1.5 pr-text-sm pr-font-medium pr-ring-offset-background pr-transition-all hover:pr-text-foreground focus-visible:pr-outline-none focus-visible:pr-ring-2 focus-visible:pr-ring-ring focus-visible:pr-ring-offset-2 disabled:pr-pointer-events-none disabled:pr-opacity-50 data-[state=active]:pr-bg-background data-[state=active]:pr-text-foreground data-[state=active]:pr-shadow-sm",
      e
    ),
    ...t
  }
));
Kg.displayName = je.Trigger.displayName;
const Jg = X.forwardRef(({ className: e, ...t }, r) => /* @__PURE__ */ d(
  je.Content,
  {
    ref: r,
    className: L(
      "pr-mt-2 pr-ring-offset-background focus-visible:pr-outline-none focus-visible:pr-ring-2 focus-visible:pr-ring-ring focus-visible:pr-ring-offset-2",
      e
    ),
    ...t
  }
));
Jg.displayName = je.Content.displayName;
function a0({
  isInstalling: e,
  handleClick: t,
  buttonText: r,
  className: n,
  ...o
}) {
  return /* @__PURE__ */ d(
    xe,
    {
      className: L(
        "pr-h-8 pr-rounded-md pr-text-white pr-transition pr-duration-300 pr-ease-in-out hover:pr-bg-blue-700",
        {
          "pr-cursor-not-allowed pr-bg-blue-700": e,
          "pr-bg-blue-600": !e,
          "pr-bg-white pr-text-blue-600 hover:pr-text-white": !r,
          "pr-w-20": r
        },
        n
      ),
      onClick: t,
      ...o,
      children: e ? /* @__PURE__ */ d(qr, { size: 15 }) : /* @__PURE__ */ _(kt, { children: [
        /* @__PURE__ */ d(dc, { size: 25, className: L("pr-h-4 pr-w-4", { "pr-mr-1": r }) }),
        r
      ] })
    }
  );
}
function i0({
  isEnabling: e,
  handleClick: t,
  className: r,
  ...n
}) {
  return /* @__PURE__ */ d(
    xe,
    {
      className: L(
        "pr-h-8 pr-rounded-md pr-bg-blue-600 pr-px-4 pr-text-white pr-transition pr-duration-300 pr-ease-in-out hover:pr-bg-blue-700",
        {
          "pr-cursor-not-allowed pr-bg-blue-700": e
        },
        r
      ),
      onClick: t,
      ...n,
      children: e ? /* @__PURE__ */ _(kt, { children: [
        /* @__PURE__ */ d(qr, { size: 15, className: "pr-mr-1 pr-text-white" }),
        "Enabling..."
      ] }) : "Enable"
    }
  );
}
function s0({
  isDisabling: e,
  handleClick: t,
  className: r,
  ...n
}) {
  return /* @__PURE__ */ d(
    xe,
    {
      className: L(
        "pr-h-8 pr-rounded-md pr-bg-gray-300 pr-text-black pr-transition pr-duration-300 pr-ease-in-out hover:pr-bg-gray-400",
        {
          "pr-cursor-not-allowed pr-bg-gray-400": e
        },
        r
      ),
      onClick: t,
      ...n,
      children: e ? /* @__PURE__ */ _(kt, { children: [
        /* @__PURE__ */ d(qr, { size: 15, className: "pr-mr-1 pr-text-black" }),
        "Disabling..."
      ] }) : "Disable"
    }
  );
}
function l0({
  isUpdating: e,
  handleClick: t,
  className: r,
  ...n
}) {
  return /* @__PURE__ */ d(
    xe,
    {
      className: L(
        "pr-h-8 pr-rounded-md pr-bg-blue-600 pr-px-4 pr-text-white pr-transition pr-duration-300 pr-ease-in-out hover:pr-bg-blue-700 hover:pr-text-white",
        {
          "pr-cursor-not-allowed pr-bg-blue-700": e
        },
        r
      ),
      onClick: t,
      ...n,
      children: e ? /* @__PURE__ */ _(kt, { children: [
        /* @__PURE__ */ d(qr, { size: 15, className: "pr-mr-1 pr-text-white" }),
        "Updating..."
      ] }) : "Update"
    }
  );
}
function It() {
  return It = Object.assign ? Object.assign.bind() : function(e) {
    for (var t = 1; t < arguments.length; t++) {
      var r = arguments[t];
      for (var n in r)
        Object.prototype.hasOwnProperty.call(r, n) && (e[n] = r[n]);
    }
    return e;
  }, It.apply(this, arguments);
}
const Zg = ["children", "options"], ki = ["allowFullScreen", "allowTransparency", "autoComplete", "autoFocus", "autoPlay", "cellPadding", "cellSpacing", "charSet", "className", "classId", "colSpan", "contentEditable", "contextMenu", "crossOrigin", "encType", "formAction", "formEncType", "formMethod", "formNoValidate", "formTarget", "frameBorder", "hrefLang", "inputMode", "keyParams", "keyType", "marginHeight", "marginWidth", "maxLength", "mediaGroup", "minLength", "noValidate", "radioGroup", "readOnly", "rowSpan", "spellCheck", "srcDoc", "srcLang", "srcSet", "tabIndex", "useMap"].reduce((e, t) => (e[t.toLowerCase()] = t, e), { for: "htmlFor" }), Ei = { amp: "&", apos: "'", gt: ">", lt: "<", nbsp: " ", quot: "“" }, Qg = ["style", "script"], eb = /([-A-Z0-9_:]+)(?:\s*=\s*(?:(?:"((?:\\.|[^"])*)")|(?:'((?:\\.|[^'])*)')|(?:\{((?:\\.|{[^}]*?}|[^}])*)\})))?/gi, tb = /mailto:/i, rb = /\n{2,}$/, ml = /^( *>[^\n]+(\n[^\n]+)*\n*)+\n{2,}/, nb = /^ *> ?/gm, ob = /^ {2,}\n/, ab = /^(?:( *[-*_])){3,} *(?:\n *)+\n/, hl = /^\s*(`{3,}|~{3,}) *(\S+)?([^\n]*?)?\n([\s\S]+?)\s*\1 *(?:\n *)*\n?/, gl = /^(?: {4}[^\n]+\n*)+(?:\n *)+\n?/, ib = /^(`+)\s*([\s\S]*?[^`])\s*\1(?!`)/, sb = /^(?:\n *)*\n/, lb = /\r\n?/g, cb = /^\[\^([^\]]+)](:.*)\n/, pb = /^\[\^([^\]]+)]/, db = /\f/g, ub = /^\s*?\[(x|\s)\]/, bl = /^ *(#{1,6}) *([^\n]+?)(?: +#*)?(?:\n *)*(?:\n|$)/, vl = /^ *(#{1,6}) +([^\n]+?)(?: +#*)?(?:\n *)*(?:\n|$)/, yl = /^([^\n]+)\n *(=|-){3,} *(?:\n *)+\n/, To = /^ *(?!<[a-z][^ >/]* ?\/>)<([a-z][^ >/]*) ?([^>]*)\/{0}>\n?(\s*(?:<\1[^>]*?>[\s\S]*?<\/\1>|(?!<\1)[\s\S])*?)<\/\1>\n*/i, fb = /&([a-z0-9]+|#[0-9]{1,6}|#x[0-9a-fA-F]{1,6});/gi, wl = /^<!--[\s\S]*?(?:-->)/, mb = /^(data|aria|x)-[a-z_][a-z\d_.-]*$/, So = /^ *<([a-z][a-z0-9:]*)(?:\s+((?:<.*?>|[^>])*))?\/?>(?!<\/\1>)(\s*\n)?/i, hb = /^\{.*\}$/, gb = /^(https?:\/\/[^\s<]+[^<.,:;"')\]\s])/, bb = /^<([^ >]+@[^ >]+)>/, vb = /^<([^ >]+:\/[^ >]+)>/, yb = /-([a-z])?/gi, xl = /^(.*\|?.*)\n *(\|? *[-:]+ *\|[-| :]*)\n((?:.*\|.*\n)*)\n?/, wb = /^\[([^\]]*)\]:\s+<?([^\s>]+)>?\s*("([^"]*)")?/, xb = /^!\[([^\]]*)\] ?\[([^\]]*)\]/, kb = /^\[([^\]]*)\] ?\[([^\]]*)\]/, Eb = /(\[|\])/g, Nb = /(\n|^[-*]\s|^#|^ {2,}|^-{2,}|^>\s)/, Tb = /\t/g, Sb = /^ *\| */, Cb = /(^ *\||\| *$)/g, Ob = / *$/, Rb = /^ *:-+: *$/, Pb = /^ *:-+ *$/, $b = /^ *-+: *$/, _b = /^([*_])\1((?:\[.*?\][([].*?[)\]]|<.*?>(?:.*?<.*?>)?|`.*?`|~+.*?~+|.)*?)\1\1(?!\1)/, Ib = /^([*_])((?:\[.*?\][([].*?[)\]]|<.*?>(?:.*?<.*?>)?|`.*?`|~+.*?~+|.)*?)\1(?!\1|\w)/, Mb = /^==((?:\[.*?\]|<.*?>(?:.*?<.*?>)?|`.*?`|.)*?)==/, Ab = /^~~((?:\[.*?\]|<.*?>(?:.*?<.*?>)?|`.*?`|.)*?)~~/, Db = /^\\([^0-9A-Za-z\s])/, jb = /^[\s\S]+?(?=[^0-9A-Z\s\u00c0-\uffff&#;.()'"]|\d+\.|\n\n| {2,}\n|\w+:\S|$)/i, Bb = /^\n+/, Lb = /^([ \t]*)/, Fb = /\\([^\\])/g, Ni = / *\n+$/, Vb = /(?:^|\n)( *)$/, ra = "(?:\\d+\\.)", na = "(?:[*+-])";
function kl(e) {
  return "( *)(" + (e === 1 ? ra : na) + ") +";
}
const El = kl(1), Nl = kl(2);
function Tl(e) {
  return new RegExp("^" + (e === 1 ? El : Nl));
}
const zb = Tl(1), Ub = Tl(2);
function Sl(e) {
  return new RegExp("^" + (e === 1 ? El : Nl) + "[^\\n]*(?:\\n(?!\\1" + (e === 1 ? ra : na) + " )[^\\n]*)*(\\n|$)", "gm");
}
const Cl = Sl(1), Ol = Sl(2);
function Rl(e) {
  const t = e === 1 ? ra : na;
  return new RegExp("^( *)(" + t + ") [\\s\\S]+?(?:\\n{2,}(?! )(?!\\1" + t + " (?!" + t + " ))\\n*|\\s*\\n*$)");
}
const Pl = Rl(1), $l = Rl(2);
function Ti(e, t) {
  const r = t === 1, n = r ? Pl : $l, o = r ? Cl : Ol, a = r ? zb : Ub;
  return { t(i, l, c) {
    const u = Vb.exec(c);
    return u && (l.o || !l._ && !l.u) ? n.exec(i = u[1] + i) : null;
  }, i: ae.HIGH, l(i, l, c) {
    const u = r ? +i[2] : void 0, m = i[0].replace(rb, `
`).match(o);
    let v = !1;
    return { p: m.map(function(b, p) {
      const h = a.exec(b)[0].length, f = new RegExp("^ {1," + h + "}", "gm"), g = b.replace(f, "").replace(a, ""), x = p === m.length - 1, O = g.indexOf(`

`) !== -1 || x && v;
      v = O;
      const w = c._, k = c.o;
      let y;
      c.o = !0, O ? (c._ = !1, y = g.replace(Ni, `

`)) : (c._ = !0, y = g.replace(Ni, ""));
      const T = l(y, c);
      return c._ = w, c.o = k, T;
    }), m: r, g: u };
  }, h: (i, l, c) => e(i.m ? "ol" : "ul", { key: c.k, start: i.g }, i.p.map(function(u, m) {
    return e("li", { key: m }, l(u, c));
  })) };
}
const Hb = /^\[([^\]]*)]\( *((?:\([^)]*\)|[^() ])*) *"?([^)"]*)?"?\)/, Gb = /^!\[([^\]]*)]\( *((?:\([^)]*\)|[^() ])*) *"?([^)"]*)?"?\)/, _l = [ml, hl, gl, bl, yl, vl, wl, xl, Cl, Pl, Ol, $l], Wb = [..._l, /^[^\n]+(?:  \n|\n{2,})/, To, So];
function Xb(e) {
  return e.replace(/[ÀÁÂÃÄÅàáâãäåæÆ]/g, "a").replace(/[çÇ]/g, "c").replace(/[ðÐ]/g, "d").replace(/[ÈÉÊËéèêë]/g, "e").replace(/[ÏïÎîÍíÌì]/g, "i").replace(/[Ññ]/g, "n").replace(/[øØœŒÕõÔôÓóÒò]/g, "o").replace(/[ÜüÛûÚúÙù]/g, "u").replace(/[ŸÿÝý]/g, "y").replace(/[^a-z0-9- ]/gi, "").replace(/ /gi, "-").toLowerCase();
}
function Yb(e) {
  return $b.test(e) ? "right" : Rb.test(e) ? "center" : Pb.test(e) ? "left" : null;
}
function Si(e, t, r) {
  const n = r.$;
  r.$ = !0;
  const o = t(e.trim(), r);
  r.$ = n;
  let a = [[]];
  return o.forEach(function(i, l) {
    i.type === "tableSeparator" ? l !== 0 && l !== o.length - 1 && a.push([]) : (i.type !== "text" || o[l + 1] != null && o[l + 1].type !== "tableSeparator" || (i.v = i.v.replace(Ob, "")), a[a.length - 1].push(i));
  }), a;
}
function qb(e, t, r) {
  r._ = !0;
  const n = Si(e[1], t, r), o = e[2].replace(Cb, "").split("|").map(Yb), a = function(i, l, c) {
    return i.trim().split(`
`).map(function(u) {
      return Si(u, l, c);
    });
  }(e[3], t, r);
  return r._ = !1, { S: o, A: a, L: n, type: "table" };
}
function Ci(e, t) {
  return e.S[t] == null ? {} : { textAlign: e.S[t] };
}
function gt(e) {
  return function(t, r) {
    return r._ ? e.exec(t) : null;
  };
}
function bt(e) {
  return function(t, r) {
    return r._ || r.u ? e.exec(t) : null;
  };
}
function st(e) {
  return function(t, r) {
    return r._ || r.u ? null : e.exec(t);
  };
}
function wr(e) {
  return function(t) {
    return e.exec(t);
  };
}
function Kb(e, t, r) {
  if (t._ || t.u || r && !r.endsWith(`
`))
    return null;
  let n = "";
  e.split(`
`).every((a) => !_l.some((i) => i.test(a)) && (n += a + `
`, a.trim()));
  const o = n.trimEnd();
  return o == "" ? null : [n, o];
}
function Yt(e) {
  try {
    if (decodeURIComponent(e).replace(/[^A-Za-z0-9/:]/g, "").match(/^\s*(javascript|vbscript|data(?!:image)):/i))
      return;
  } catch {
    return null;
  }
  return e;
}
function Oi(e) {
  return e.replace(Fb, "$1");
}
function pn(e, t, r) {
  const n = r._ || !1, o = r.u || !1;
  r._ = !0, r.u = !0;
  const a = e(t, r);
  return r._ = n, r.u = o, a;
}
function Jb(e, t, r) {
  const n = r._ || !1, o = r.u || !1;
  r._ = !1, r.u = !0;
  const a = e(t, r);
  return r._ = n, r.u = o, a;
}
function Zb(e, t, r) {
  return r._ = !1, e(t, r);
}
const ao = (e, t, r) => ({ v: pn(t, e[1], r) });
function io() {
  return {};
}
function so() {
  return null;
}
function Qb(...e) {
  return e.filter(Boolean).join(" ");
}
function lo(e, t, r) {
  let n = e;
  const o = t.split(".");
  for (; o.length && (n = n[o[0]], n !== void 0); )
    o.shift();
  return n || r;
}
var ae;
function ev(e, t = {}) {
  t.overrides = t.overrides || {}, t.slugify = t.slugify || Xb, t.namedCodesToUnicode = t.namedCodesToUnicode ? It({}, Ei, t.namedCodesToUnicode) : Ei;
  const r = t.createElement || N.createElement;
  function n(p, h, ...f) {
    const g = lo(t.overrides, `${p}.props`, {});
    return r(function(x, O) {
      const w = lo(O, x);
      return w ? typeof w == "function" || typeof w == "object" && "render" in w ? w : lo(O, `${x}.component`, x) : x;
    }(p, t.overrides), It({}, h, g, { className: Qb(h == null ? void 0 : h.className, g.className) || void 0 }), ...f);
  }
  function o(p) {
    let h = !1;
    t.forceInline ? h = !0 : t.forceBlock || (h = Nb.test(p) === !1);
    const f = m(u(h ? p : `${p.trimEnd().replace(Bb, "")}

`, { _: h }));
    for (; typeof f[f.length - 1] == "string" && !f[f.length - 1].trim(); )
      f.pop();
    if (t.wrapper === null)
      return f;
    const g = t.wrapper || (h ? "span" : "div");
    let x;
    if (f.length > 1 || t.forceWrapper)
      x = f;
    else {
      if (f.length === 1)
        return x = f[0], typeof x == "string" ? n("span", { key: "outer" }, x) : x;
      x = null;
    }
    return N.createElement(g, { key: "outer" }, x);
  }
  function a(p) {
    const h = p.match(eb);
    return h ? h.reduce(function(f, g, x) {
      const O = g.indexOf("=");
      if (O !== -1) {
        const w = function(S) {
          return S.indexOf("-") !== -1 && S.match(mb) === null && (S = S.replace(yb, function(M, D) {
            return D.toUpperCase();
          })), S;
        }(g.slice(0, O)).trim(), k = function(S) {
          const M = S[0];
          return (M === '"' || M === "'") && S.length >= 2 && S[S.length - 1] === M ? S.slice(1, -1) : S;
        }(g.slice(O + 1).trim()), y = ki[w] || w, T = f[y] = function(S, M) {
          return S === "style" ? M.split(/;\s?/).reduce(function(D, V) {
            const $ = V.slice(0, V.indexOf(":"));
            return D[$.replace(/(-[a-z])/g, (E) => E[1].toUpperCase())] = V.slice($.length + 1).trim(), D;
          }, {}) : S === "href" ? Yt(M) : (M.match(hb) && (M = M.slice(1, M.length - 1)), M === "true" || M !== "false" && M);
        }(w, k);
        typeof T == "string" && (To.test(T) || So.test(T)) && (f[y] = N.cloneElement(o(T.trim()), { key: x }));
      } else
        g !== "style" && (f[ki[g] || g] = !0);
      return f;
    }, {}) : null;
  }
  const i = [], l = {}, c = { blockQuote: { t: st(ml), i: ae.HIGH, l: (p, h, f) => ({ v: h(p[0].replace(nb, ""), f) }), h: (p, h, f) => n("blockquote", { key: f.k }, h(p.v, f)) }, breakLine: { t: wr(ob), i: ae.HIGH, l: io, h: (p, h, f) => n("br", { key: f.k }) }, breakThematic: { t: st(ab), i: ae.HIGH, l: io, h: (p, h, f) => n("hr", { key: f.k }) }, codeBlock: { t: st(gl), i: ae.MAX, l: (p) => ({ v: p[0].replace(/^ {4}/gm, "").replace(/\n+$/, ""), M: void 0 }), h: (p, h, f) => n("pre", { key: f.k }, n("code", It({}, p.O, { className: p.M ? `lang-${p.M}` : "" }), p.v)) }, codeFenced: { t: st(hl), i: ae.MAX, l: (p) => ({ O: a(p[3] || ""), v: p[4], M: p[2] || void 0, type: "codeBlock" }) }, codeInline: { t: bt(ib), i: ae.LOW, l: (p) => ({ v: p[2] }), h: (p, h, f) => n("code", { key: f.k }, p.v) }, footnote: { t: st(cb), i: ae.MAX, l: (p) => (i.push({ I: p[2], j: p[1] }), {}), h: so }, footnoteReference: { t: gt(pb), i: ae.HIGH, l: (p) => ({ v: p[1], B: `#${t.slugify(p[1])}` }), h: (p, h, f) => n("a", { key: f.k, href: Yt(p.B) }, n("sup", { key: f.k }, p.v)) }, gfmTask: { t: gt(ub), i: ae.HIGH, l: (p) => ({ R: p[1].toLowerCase() === "x" }), h: (p, h, f) => n("input", { checked: p.R, key: f.k, readOnly: !0, type: "checkbox" }) }, heading: { t: st(t.enforceAtxHeadings ? vl : bl), i: ae.HIGH, l: (p, h, f) => ({ v: pn(h, p[2], f), T: t.slugify(p[2]), C: p[1].length }), h: (p, h, f) => n(`h${p.C}`, { id: p.T, key: f.k }, h(p.v, f)) }, headingSetext: { t: st(yl), i: ae.MAX, l: (p, h, f) => ({ v: pn(h, p[1], f), C: p[2] === "=" ? 1 : 2, type: "heading" }) }, htmlComment: { t: wr(wl), i: ae.HIGH, l: () => ({}), h: so }, image: { t: bt(Gb), i: ae.HIGH, l: (p) => ({ D: p[1], B: Oi(p[2]), F: p[3] }), h: (p, h, f) => n("img", { key: f.k, alt: p.D || void 0, title: p.F || void 0, src: Yt(p.B) }) }, link: { t: gt(Hb), i: ae.LOW, l: (p, h, f) => ({ v: Jb(h, p[1], f), B: Oi(p[2]), F: p[3] }), h: (p, h, f) => n("a", { key: f.k, href: Yt(p.B), title: p.F }, h(p.v, f)) }, linkAngleBraceStyleDetector: { t: gt(vb), i: ae.MAX, l: (p) => ({ v: [{ v: p[1], type: "text" }], B: p[1], type: "link" }) }, linkBareUrlDetector: { t: (p, h) => h.N ? null : gt(gb)(p, h), i: ae.MAX, l: (p) => ({ v: [{ v: p[1], type: "text" }], B: p[1], F: void 0, type: "link" }) }, linkMailtoDetector: { t: gt(bb), i: ae.MAX, l(p) {
    let h = p[1], f = p[1];
    return tb.test(f) || (f = "mailto:" + f), { v: [{ v: h.replace("mailto:", ""), type: "text" }], B: f, type: "link" };
  } }, orderedList: Ti(n, 1), unorderedList: Ti(n, 2), newlineCoalescer: { t: st(sb), i: ae.LOW, l: io, h: () => `
` }, paragraph: { t: Kb, i: ae.LOW, l: ao, h: (p, h, f) => n("p", { key: f.k }, h(p.v, f)) }, ref: { t: gt(wb), i: ae.MAX, l: (p) => (l[p[1]] = { B: p[2], F: p[4] }, {}), h: so }, refImage: { t: bt(xb), i: ae.MAX, l: (p) => ({ D: p[1] || void 0, P: p[2] }), h: (p, h, f) => n("img", { key: f.k, alt: p.D, src: Yt(l[p.P].B), title: l[p.P].F }) }, refLink: { t: gt(kb), i: ae.MAX, l: (p, h, f) => ({ v: h(p[1], f), Z: h(p[0].replace(Eb, "\\$1"), f), P: p[2] }), h: (p, h, f) => l[p.P] ? n("a", { key: f.k, href: Yt(l[p.P].B), title: l[p.P].F }, h(p.v, f)) : n("span", { key: f.k }, h(p.Z, f)) }, table: { t: st(xl), i: ae.HIGH, l: qb, h: (p, h, f) => n("table", { key: f.k }, n("thead", null, n("tr", null, p.L.map(function(g, x) {
    return n("th", { key: x, style: Ci(p, x) }, h(g, f));
  }))), n("tbody", null, p.A.map(function(g, x) {
    return n("tr", { key: x }, g.map(function(O, w) {
      return n("td", { key: w, style: Ci(p, w) }, h(O, f));
    }));
  }))) }, tableSeparator: { t: function(p, h) {
    return h.$ ? (h._ = !0, Sb.exec(p)) : null;
  }, i: ae.HIGH, l: function() {
    return { type: "tableSeparator" };
  }, h: () => " | " }, text: { t: wr(jb), i: ae.MIN, l: (p) => ({ v: p[0].replace(fb, (h, f) => t.namedCodesToUnicode[f] ? t.namedCodesToUnicode[f] : h) }), h: (p) => p.v }, textBolded: { t: bt(_b), i: ae.MED, l: (p, h, f) => ({ v: h(p[2], f) }), h: (p, h, f) => n("strong", { key: f.k }, h(p.v, f)) }, textEmphasized: { t: bt(Ib), i: ae.LOW, l: (p, h, f) => ({ v: h(p[2], f) }), h: (p, h, f) => n("em", { key: f.k }, h(p.v, f)) }, textEscaped: { t: bt(Db), i: ae.HIGH, l: (p) => ({ v: p[1], type: "text" }) }, textMarked: { t: bt(Mb), i: ae.LOW, l: ao, h: (p, h, f) => n("mark", { key: f.k }, h(p.v, f)) }, textStrikethroughed: { t: bt(Ab), i: ae.LOW, l: ao, h: (p, h, f) => n("del", { key: f.k }, h(p.v, f)) } };
  t.disableParsingRawHTML !== !0 && (c.htmlBlock = { t: wr(To), i: ae.HIGH, l(p, h, f) {
    const [, g] = p[3].match(Lb), x = new RegExp(`^${g}`, "gm"), O = p[3].replace(x, ""), w = (k = O, Wb.some((M) => M.test(k)) ? Zb : pn);
    var k;
    const y = p[1].toLowerCase(), T = Qg.indexOf(y) !== -1;
    f.N = f.N || y === "a";
    const S = T ? p[3] : w(h, O, f);
    return f.N = !1, { O: a(p[2]), v: S, G: T, H: T ? y : p[1] };
  }, h: (p, h, f) => n(p.H, It({ key: f.k }, p.O), p.G ? p.v : h(p.v, f)) }, c.htmlSelfClosing = { t: wr(So), i: ae.HIGH, l: (p) => ({ O: a(p[2] || ""), H: p[1] }), h: (p, h, f) => n(p.H, It({}, p.O, { key: f.k })) });
  const u = function(p) {
    let h = Object.keys(p);
    function f(g, x) {
      let O = [], w = "";
      for (; g; ) {
        let k = 0;
        for (; k < h.length; ) {
          const y = h[k], T = p[y], S = T.t(g, x, w);
          if (S) {
            const M = S[0];
            g = g.substring(M.length);
            const D = T.l(S, f, x);
            D.type == null && (D.type = y), O.push(D), w = M;
            break;
          }
          k++;
        }
      }
      return O;
    }
    return h.sort(function(g, x) {
      let O = p[g].i, w = p[x].i;
      return O !== w ? O - w : g < x ? -1 : 1;
    }), function(g, x) {
      return f(function(O) {
        return O.replace(lb, `
`).replace(db, "").replace(Tb, "    ");
      }(g), x);
    };
  }(c), m = (v = function(p) {
    return function(h, f, g) {
      return p[h.type].h(h, f, g);
    };
  }(c), function p(h, f = {}) {
    if (Array.isArray(h)) {
      const g = f.k, x = [];
      let O = !1;
      for (let w = 0; w < h.length; w++) {
        f.k = w;
        const k = p(h[w], f), y = typeof k == "string";
        y && O ? x[x.length - 1] += k : k !== null && x.push(k), O = y;
      }
      return f.k = g, x;
    }
    return v(h, p, f);
  });
  var v;
  const b = o(e);
  return i.length ? n("div", null, b, n("footer", { key: "footer" }, i.map(function(p) {
    return n("div", { id: t.slugify(p.j), key: p.j }, p.j, m(u(p.I, { _: !0 })));
  }))) : b;
}
(function(e) {
  e[e.MAX = 0] = "MAX", e[e.HIGH = 1] = "HIGH", e[e.MED = 2] = "MED", e[e.LOW = 3] = "LOW", e[e.MIN = 4] = "MIN";
})(ae || (ae = {}));
const tv = (e) => {
  let { children: t, options: r } = e, n = function(o, a) {
    if (o == null)
      return {};
    var i, l, c = {}, u = Object.keys(o);
    for (l = 0; l < u.length; l++)
      a.indexOf(i = u[l]) >= 0 || (c[i] = o[i]);
    return c;
  }(e, Zg);
  return N.cloneElement(ev(t, r), n);
};
function c0({ id: e, markdown: t }) {
  return /* @__PURE__ */ d("div", { id: e, className: "pr-prose", children: /* @__PURE__ */ d(tv, { children: t }) });
}
const rv = wn((e, t) => /* @__PURE__ */ _(
  xe,
  {
    ref: t,
    className: "pr-rounded-md pr-border pr-border-dashed pr-border-gray-400 pr-bg-white pr-px-4 pr-py-2 pr-text-black pr-transition pr-duration-300 pr-ease-in-out hover:pr-border-blue-600 hover:pr-bg-white hover:pr-text-blue-600",
    ...e,
    children: [
      /* @__PURE__ */ d(uc, { size: 16, className: "pr-mr-2 pr-h-4 pr-w-4 pr-text-gray-700 hover:pr-text-blue-600" }),
      "Filter",
      /* @__PURE__ */ d(
        xn,
        {
          size: 16,
          className: "pr-ml-2 pr-h-4 pr-w-4 pr-text-gray-700 hover:pr-text-blue-600"
        }
      )
    ]
  }
));
var nv = /* @__PURE__ */ ((e) => (e[e.Check = 0] = "Check", e[e.Radio = 1] = "Radio", e))(nv || {});
function p0({ id: e, groups: t }) {
  return /* @__PURE__ */ d("div", { id: e, children: /* @__PURE__ */ _(_o, { children: [
    /* @__PURE__ */ d(Hi, { asChild: !0, children: /* @__PURE__ */ d(rv, {}) }),
    /* @__PURE__ */ d(kn, { children: t.map((r) => /* @__PURE__ */ _("div", { children: [
      /* @__PURE__ */ d(Vr, { children: r.label }),
      /* @__PURE__ */ d(np, { children: r.items.map((n) => /* @__PURE__ */ d("div", { children: n.itemType === 0 ? /* @__PURE__ */ d(Io, { onClick: n.onClick, children: n.label }) : /* @__PURE__ */ d(Wi, { onClick: n.onClick, value: n.label, children: n.label }) }, n.label)) }),
      /* @__PURE__ */ d(En, {})
    ] }, r.label)) })
  ] }) });
}
function d0({ id: e, message: t }) {
  return /* @__PURE__ */ d("div", { id: e, className: "pr-mb-20 pr-mt-20 pr-flex pr-items-center pr-justify-center", children: /* @__PURE__ */ d("div", { className: "pr-w-3/4 pr-rounded-lg pr-bg-gray-100 pr-p-8 pr-text-center", children: /* @__PURE__ */ d("p", { className: "pr-text-lg pr-text-gray-800", children: t }) }) });
}
function u0({
  id: e,
  category: t,
  downloads: r,
  languages: n,
  moreInfoUrl: o
}) {
  const a = new wc("en", {
    notation: "compact",
    compactDisplay: "short"
  }).format(Object.values(r).reduce((l, c) => l + c, 0)), i = () => {
    window.scrollTo(0, document.body.scrollHeight);
  };
  return /* @__PURE__ */ _(
    "div",
    {
      id: e,
      className: "pr-flex pr-flex-wrap pr-items-start pr-space-x-4 pr-border-b pr-border-t pr-bg-white pr-pb-4 pr-pt-4",
      children: [
        /* @__PURE__ */ _("div", { className: "pr-flex pr-flex-col pr-items-center", children: [
          /* @__PURE__ */ d("div", { className: "pr-flex pr-items-center pr-rounded-md pr-bg-gray-100 pr-px-2 pr-py-1", children: /* @__PURE__ */ d("span", { className: "pr-text-xs pr-font-semibold pr-text-gray-700", children: t }) }),
          /* @__PURE__ */ d("span", { className: "pr-text-xs pr-text-gray-500", children: "CATEGORY" })
        ] }),
        /* @__PURE__ */ d("div", { className: "pr-mx-2 pr-h-10 pr-border-l pr-border-gray-300" }),
        /* @__PURE__ */ _("div", { className: "pr-flex pr-flex-col pr-items-center", children: [
          /* @__PURE__ */ _("div", { className: "pr-flex pr-items-center pr-rounded-md pr-bg-gray-100 pr-px-2 pr-py-1", children: [
            /* @__PURE__ */ d(fc, { className: "pr-mr-1 pr-h-4 pr-w-4" }),
            /* @__PURE__ */ d("span", { className: "pr-text-xs pr-font-semibold pr-text-gray-700", children: a })
          ] }),
          /* @__PURE__ */ d("span", { className: "pr-text-xs pr-text-gray-500", children: "USERS" })
        ] }),
        /* @__PURE__ */ d("div", { className: "pr-mx-2 pr-h-10 pr-border-l pr-border-gray-300" }),
        /* @__PURE__ */ _("div", { className: "pr-flex pr-flex-col pr-items-center", children: [
          /* @__PURE__ */ d("div", { className: "pr-flex pr-items-center", children: n.slice(0, 3).map((l) => /* @__PURE__ */ d(
            "span",
            {
              className: "pr-ml-1 pr-rounded-md pr-bg-gray-100 pr-px-2 pr-py-1 pr-text-xs pr-font-semibold pr-text-gray-700",
              children: l.toUpperCase()
            },
            l
          )) }),
          n.length > 3 && /* @__PURE__ */ _(
            "button",
            {
              type: "button",
              onClick: () => i(),
              className: "pr-text-xs pr-text-gray-500 pr-underline",
              children: [
                "+",
                n.length - 3,
                " more languages"
              ]
            }
          )
        ] }),
        /* @__PURE__ */ d("div", { className: "pr-mx-2 pr-h-10 pr-border-l pr-border-gray-300" }),
        /* @__PURE__ */ _("div", { className: "pr-ml-auto pr-flex pr-flex-col pr-space-y-2", children: [
          /* @__PURE__ */ _(
            "a",
            {
              href: o,
              target: "_blank",
              rel: "noreferrer",
              className: "pr-flex pr-items-center pr-text-xs pr-font-semibold pr-text-gray-500 pr-underline",
              children: [
                "Website",
                /* @__PURE__ */ d(mc, { className: "pr-ml-1 pr-inline pr-h-4 pr-w-4" })
              ]
            }
          ),
          /* @__PURE__ */ _(
            "a",
            {
              href: "https://example.com",
              target: "_blank",
              rel: "noreferrer",
              className: "pr-flex pr-items-center pr-text-xs pr-font-semibold pr-text-gray-500 pr-underline",
              children: [
                "Support",
                /* @__PURE__ */ d(hc, { className: "pr-ml-1 pr-inline pr-h-4 pr-w-4" })
              ]
            }
          )
        ] })
      ]
    }
  );
}
function ov({ id: e, versionHistory: t }) {
  const [r, n] = he(!1), o = /* @__PURE__ */ new Date();
  function a(l) {
    const c = new Date(l), u = new Date(o.getTime() - c.getTime()), m = u.getUTCFullYear() - 1970, v = u.getUTCMonth(), b = u.getUTCDate() - 1;
    let p = "";
    return m > 0 ? p = `${m.toString()} year${m === 1 ? "" : "s"} ago` : v > 0 ? p = `${v.toString()} month${v === 1 ? "" : "s"} ago` : b === 0 ? p = "today" : p = `${b.toString()} day${b === 1 ? "" : "s"} ago`, p;
  }
  const i = Object.entries(t).sort((l, c) => c[0].localeCompare(l[0]));
  return /* @__PURE__ */ _("div", { id: e, children: [
    /* @__PURE__ */ d("h3", { className: "pr-text-md pr-font-semibold", children: "What`s New" }),
    /* @__PURE__ */ d("ul", { className: "pr-list-disc pr-pl-5 pr-pr-4 pr-text-xs pr-text-gray-600", children: (r ? i : i.slice(0, 5)).map((l) => /* @__PURE__ */ _("div", { className: "pr-mt-3 pr-flex pr-justify-between", children: [
      /* @__PURE__ */ d("div", { className: "pr-text-gray-600", children: /* @__PURE__ */ d("li", { className: "pr-prose pr-text-xs", children: /* @__PURE__ */ d("span", { children: l[1].description }) }) }),
      /* @__PURE__ */ _("div", { className: "pr-justify-end pr-text-right", children: [
        /* @__PURE__ */ _("div", { children: [
          "Version ",
          l[0]
        ] }),
        /* @__PURE__ */ d("div", { children: a(l[1].date) })
      ] })
    ] }, l[0])) }),
    i.length > 5 && /* @__PURE__ */ d(
      "button",
      {
        type: "button",
        onClick: () => n(!r),
        className: "pr-text-xs pr-text-gray-500 pr-underline",
        children: r ? "Show Less Version History" : "Show All Version History"
      }
    )
  ] });
}
function f0({
  id: e,
  publisherDisplayName: t,
  fileSize: r,
  locales: n,
  versionHistory: o
}) {
  const a = xt(() => xc(r), [r]), l = ((c) => {
    const u = new Intl.DisplayNames(navigator.language, { type: "language" });
    return c.map((m) => u.of(m));
  })(n);
  return /* @__PURE__ */ d("div", { id: e, className: "pr-border-t pr-pb-4 pr-pt-4", children: /* @__PURE__ */ _("div", { className: "pr-md:flex-row pr-md:space-x-8 pr-flex pr-flex-col pr-space-x-0", children: [
    /* @__PURE__ */ d(ov, { versionHistory: o }),
    /* @__PURE__ */ d("div", { className: "pr-md:border-t-0 pr-md:border-l pr-md-h-auto pr-md-ml-8 pr-mt-4 pr-border-t pr-border-gray-300" }),
    /* @__PURE__ */ _("div", { className: "pr-md:mt-0 pr-mt-4 pr-flex-1 pr-space-y-3", children: [
      /* @__PURE__ */ d("h2", { className: "pr-text-md pr-font-semibold", children: "Information" }),
      /* @__PURE__ */ _("div", { className: "pr-flex pr-items-start pr-justify-between pr-pr-4 pr-text-xs pr-text-gray-600", children: [
        /* @__PURE__ */ _("p", { className: "pr-flex pr-flex-col pr-justify-start", children: [
          /* @__PURE__ */ d("span", { className: "pr-mb-2", children: "Publisher" }),
          /* @__PURE__ */ d("span", { className: "pr-font-semibold", children: t }),
          /* @__PURE__ */ d("span", { className: "pr-mb-2 pr-mt-4", children: "Size" }),
          /* @__PURE__ */ d("span", { className: "pr-font-semibold", children: a })
        ] }),
        /* @__PURE__ */ d("div", { className: "pr-flex pr-w-3/4 pr-items-center pr-justify-between pr-text-xs pr-text-gray-600", children: /* @__PURE__ */ _("p", { className: "pr-flex pr-flex-col pr-justify-start", children: [
          /* @__PURE__ */ d("span", { className: "pr-mb-2", children: "Languages" }),
          /* @__PURE__ */ d("span", { className: "pr-font-semibold", children: l.join(", ") })
        ] }) })
      ] })
    ] })
  ] }) });
}
const m0 = (e, t) => {
  Je(() => {
    if (!e)
      return () => {
      };
    const r = e(t);
    return () => {
      r();
    };
  }, [e, t]);
}, co = () => !1, h0 = (e, t) => {
  const [r] = No(
    Ce(async () => {
      if (!e)
        return co;
      const n = await Promise.resolve(e(t));
      return async () => n();
    }, [t, e]),
    co,
    // We want the unsubscriber to return to default value immediately upon changing subscription
    // So the useEffect below will unsubscribe asap
    { preserveValue: !1 }
  );
  Je(() => () => {
    r !== co && r();
  }, [r]);
}, av = X.forwardRef(
  ({ className: e, ...t }, r) => /* @__PURE__ */ d(
    "div",
    {
      ref: r,
      className: L(
        "pr-rounded-lg pr-border pr-bg-card pr-text-card-foreground pr-shadow-sm",
        e
      ),
      ...t
    }
  )
);
av.displayName = "Card";
const iv = X.forwardRef(
  ({ className: e, ...t }, r) => /* @__PURE__ */ d(
    "div",
    {
      ref: r,
      className: L("pr-flex pr-flex-col pr-space-y-1.5 pr-p-6", e),
      ...t
    }
  )
);
iv.displayName = "CardHeader";
const sv = X.forwardRef(
  ({ className: e, ...t }, r) => /* @__PURE__ */ d(
    "h3",
    {
      ref: r,
      className: L("pr-text-2xl pr-font-semibold pr-leading-none pr-tracking-tight", e),
      ...t,
      children: t.children
    }
  )
);
sv.displayName = "CardTitle";
const lv = X.forwardRef(({ className: e, ...t }, r) => /* @__PURE__ */ d("p", { ref: r, className: L("pr-text-sm pr-text-muted-foreground", e), ...t }));
lv.displayName = "CardDescription";
const cv = X.forwardRef(
  ({ className: e, ...t }, r) => /* @__PURE__ */ d("div", { ref: r, className: L("pr-p-6 pr-pt-0", e), ...t })
);
cv.displayName = "CardContent";
const pv = X.forwardRef(
  ({ className: e, ...t }, r) => /* @__PURE__ */ d("div", { ref: r, className: L("pr-flex pr-items-center pr-p-6 pr-pt-0", e), ...t })
);
pv.displayName = "CardFooter";
const dv = Oo(
  "pr-relative pr-w-full pr-rounded-lg pr-border pr-p-4 [&>svg~*]:pr-pl-7 [&>svg+div]:pr-translate-y-[-3px] [&>svg]:pr-absolute [&>svg]:pr-left-4 [&>svg]:pr-top-4 [&>svg]:pr-text-foreground",
  {
    variants: {
      variant: {
        default: "pr-bg-background pr-text-foreground",
        destructive: "pr-border-destructive/50 pr-text-destructive dark:pr-border-destructive [&>svg]:pr-text-destructive"
      }
    },
    defaultVariants: {
      variant: "default"
    }
  }
), uv = X.forwardRef(({ className: e, variant: t, ...r }, n) => /* @__PURE__ */ d("div", { ref: n, role: "alert", className: L(dv({ variant: t }), e), ...r }));
uv.displayName = "Alert";
const fv = X.forwardRef(
  ({ className: e, ...t }, r) => /* @__PURE__ */ _(
    "h5",
    {
      ref: r,
      className: L("pr-mb-1 pr-font-medium pr-leading-none pr-tracking-tight", e),
      ...t,
      children: [
        t.children,
        " "
      ]
    }
  )
);
fv.displayName = "AlertTitle";
const mv = X.forwardRef(({ className: e, ...t }, r) => /* @__PURE__ */ d("div", { ref: r, className: L("pr-text-sm [&_p]:pr-leading-relaxed", e), ...t }));
mv.displayName = "AlertDescription";
const hv = X.forwardRef(({ className: e, ...t }, r) => /* @__PURE__ */ _(
  xr.Root,
  {
    ref: r,
    className: L(
      "pr-relative pr-flex pr-w-full pr-touch-none pr-select-none pr-items-center",
      e
    ),
    ...t,
    children: [
      /* @__PURE__ */ d(xr.Track, { className: "pr-relative pr-h-2 pr-w-full pr-grow pr-overflow-hidden pr-rounded-full pr-bg-secondary", children: /* @__PURE__ */ d(xr.Range, { className: "pr-absolute pr-h-full pr-bg-primary" }) }),
      /* @__PURE__ */ d(xr.Thumb, { className: "pr-block pr-h-5 pr-w-5 pr-rounded-full pr-border-2 pr-border-primary pr-bg-background pr-ring-offset-background pr-transition-colors focus-visible:pr-outline-none focus-visible:pr-ring-2 focus-visible:pr-ring-ring focus-visible:pr-ring-offset-2 disabled:pr-pointer-events-none disabled:pr-opacity-50" })
    ]
  }
));
hv.displayName = xr.Root.displayName;
const gv = X.forwardRef(({ className: e, ...t }, r) => /* @__PURE__ */ d(
  uo.Root,
  {
    className: L(
      "pr-peer pr-inline-flex pr-h-6 pr-w-11 pr-shrink-0 pr-cursor-pointer pr-items-center pr-rounded-full pr-border-2 pr-border-transparent pr-transition-colors focus-visible:pr-outline-none focus-visible:pr-ring-2 focus-visible:pr-ring-ring focus-visible:pr-ring-offset-2 focus-visible:pr-ring-offset-background disabled:pr-cursor-not-allowed disabled:pr-opacity-50 data-[state=checked]:pr-bg-primary data-[state=unchecked]:pr-bg-input",
      e
    ),
    ...t,
    ref: r,
    children: /* @__PURE__ */ d(
      uo.Thumb,
      {
        className: L(
          "pr-pointer-events-none pr-block pr-h-5 pr-w-5 pr-rounded-full pr-bg-background pr-shadow-lg pr-ring-0 pr-transition-transform data-[state=checked]:pr-translate-x-5 data-[state=unchecked]:pr-translate-x-0"
        )
      }
    )
  }
));
gv.displayName = uo.Root.displayName;
function bv(e, t = "top") {
  if (!e || typeof document > "u")
    return;
  const r = document.head || document.querySelector("head"), n = r.querySelector(":first-child"), o = document.createElement("style");
  o.appendChild(document.createTextNode(e)), t === "top" && n ? r.insertBefore(o, n) : r.appendChild(o);
}
<<<<<<< HEAD
bv(`/*
=======
vv(`/*
>>>>>>> 0944f8d8
1. Prevent padding and border from affecting element width. (https://github.com/mozdevs/cssremedy/issues/4)
2. Allow adding a border to an element by just adding a border-width. (https://github.com/tailwindcss/tailwindcss/pull/116)
*/

*:where(.pr-twp,.pr-twp *),
::before:where(.pr-twp,.pr-twp *),
::after:where(.pr-twp,.pr-twp *) {
  box-sizing: border-box; /* 1 */
  border-width: 0; /* 2 */
  border-style: solid; /* 2 */
  border-color: #e5e7eb; /* 2 */
}

::before:where(.pr-twp,.pr-twp *),
::after:where(.pr-twp,.pr-twp *) {
  --tw-content: '';
}

/*
1. Use a consistent sensible line-height in all browsers.
2. Prevent adjustments of font size after orientation changes in iOS.
3. Use a more readable tab size.
4. Use the user's configured \`sans\` font-family by default.
5. Use the user's configured \`sans\` font-feature-settings by default.
6. Use the user's configured \`sans\` font-variation-settings by default.
7. Disable tap highlights on iOS
*/

html:where(.pr-twp,.pr-twp *),
:host:where(.pr-twp,.pr-twp *) {
  line-height: 1.5; /* 1 */
  -webkit-text-size-adjust: 100%; /* 2 */ /* 3 */
  tab-size: 4; /* 3 */
  font-family: ui-sans-serif, system-ui, sans-serif, "Apple Color Emoji", "Segoe UI Emoji", "Segoe UI Symbol", "Noto Color Emoji"; /* 4 */
  font-feature-settings: normal; /* 5 */
  font-variation-settings: normal; /* 6 */
  -webkit-tap-highlight-color: transparent; /* 7 */
}

/*
1. Remove the margin in all browsers.
2. Inherit line-height from \`html\` so users can set them as a class directly on the \`html\` element.
*/

body:where(.pr-twp,.pr-twp *) {
  margin: 0; /* 1 */
  line-height: inherit; /* 2 */
}

/*
1. Add the correct height in Firefox.
2. Correct the inheritance of border color in Firefox. (https://bugzilla.mozilla.org/show_bug.cgi?id=190655)
3. Ensure horizontal rules are visible by default.
*/

hr:where(.pr-twp,.pr-twp *) {
  height: 0; /* 1 */
  color: inherit; /* 2 */
  border-top-width: 1px; /* 3 */
}

/*
Add the correct text decoration in Chrome, Edge, and Safari.
*/

abbr:where([title]):where(.pr-twp,.pr-twp *) {
  text-decoration: underline dotted;
}

/*
Remove the default font size and weight for headings.
*/

h1:where(.pr-twp,.pr-twp *),
h2:where(.pr-twp,.pr-twp *),
h3:where(.pr-twp,.pr-twp *),
h4:where(.pr-twp,.pr-twp *),
h5:where(.pr-twp,.pr-twp *),
h6:where(.pr-twp,.pr-twp *) {
  font-size: inherit;
  font-weight: inherit;
}

/*
Reset links to optimize for opt-in styling instead of opt-out.
*/

a:where(.pr-twp,.pr-twp *) {
  color: inherit;
  text-decoration: inherit;
}

/*
Add the correct font weight in Edge and Safari.
*/

b:where(.pr-twp,.pr-twp *),
strong:where(.pr-twp,.pr-twp *) {
  font-weight: bolder;
}

/*
1. Use the user's configured \`mono\` font-family by default.
2. Use the user's configured \`mono\` font-feature-settings by default.
3. Use the user's configured \`mono\` font-variation-settings by default.
4. Correct the odd \`em\` font sizing in all browsers.
*/

code:where(.pr-twp,.pr-twp *),
kbd:where(.pr-twp,.pr-twp *),
samp:where(.pr-twp,.pr-twp *),
pre:where(.pr-twp,.pr-twp *) {
  font-family: ui-monospace, SFMono-Regular, Menlo, Monaco, Consolas, "Liberation Mono", "Courier New", monospace; /* 1 */
  font-feature-settings: normal; /* 2 */
  font-variation-settings: normal; /* 3 */
  font-size: 1em; /* 4 */
}

/*
Add the correct font size in all browsers.
*/

small:where(.pr-twp,.pr-twp *) {
  font-size: 80%;
}

/*
Prevent \`sub\` and \`sup\` elements from affecting the line height in all browsers.
*/

sub:where(.pr-twp,.pr-twp *),
sup:where(.pr-twp,.pr-twp *) {
  font-size: 75%;
  line-height: 0;
  position: relative;
  vertical-align: baseline;
}

sub:where(.pr-twp,.pr-twp *) {
  bottom: -0.25em;
}

sup:where(.pr-twp,.pr-twp *) {
  top: -0.5em;
}

/*
1. Remove text indentation from table contents in Chrome and Safari. (https://bugs.chromium.org/p/chromium/issues/detail?id=999088, https://bugs.webkit.org/show_bug.cgi?id=201297)
2. Correct table border color inheritance in all Chrome and Safari. (https://bugs.chromium.org/p/chromium/issues/detail?id=935729, https://bugs.webkit.org/show_bug.cgi?id=195016)
3. Remove gaps between table borders by default.
*/

table:where(.pr-twp,.pr-twp *) {
  text-indent: 0; /* 1 */
  border-color: inherit; /* 2 */
  border-collapse: collapse; /* 3 */
}

/*
1. Change the font styles in all browsers.
2. Remove the margin in Firefox and Safari.
3. Remove default padding in all browsers.
*/

button:where(.pr-twp,.pr-twp *),
input:where(.pr-twp,.pr-twp *),
optgroup:where(.pr-twp,.pr-twp *),
select:where(.pr-twp,.pr-twp *),
textarea:where(.pr-twp,.pr-twp *) {
  font-family: inherit; /* 1 */
  font-feature-settings: inherit; /* 1 */
  font-variation-settings: inherit; /* 1 */
  font-size: 100%; /* 1 */
  font-weight: inherit; /* 1 */
  line-height: inherit; /* 1 */
  letter-spacing: inherit; /* 1 */
  color: inherit; /* 1 */
  margin: 0; /* 2 */
  padding: 0; /* 3 */
}

/*
Remove the inheritance of text transform in Edge and Firefox.
*/

button:where(.pr-twp,.pr-twp *),
select:where(.pr-twp,.pr-twp *) {
  text-transform: none;
}

/*
1. Correct the inability to style clickable types in iOS and Safari.
2. Remove default button styles.
*/

button:where(.pr-twp,.pr-twp *),
input:where([type='button']):where(.pr-twp,.pr-twp *),
input:where([type='reset']):where(.pr-twp,.pr-twp *),
input:where([type='submit']):where(.pr-twp,.pr-twp *) {
  -webkit-appearance: button; /* 1 */
  background-color: transparent; /* 2 */
  background-image: none; /* 2 */
}

/*
Use the modern Firefox focus style for all focusable elements.
*/

:-moz-focusring:where(.pr-twp,.pr-twp *) {
  outline: auto;
}

/*
Remove the additional \`:invalid\` styles in Firefox. (https://github.com/mozilla/gecko-dev/blob/2f9eacd9d3d995c937b4251a5557d95d494c9be1/layout/style/res/forms.css#L728-L737)
*/

:-moz-ui-invalid:where(.pr-twp,.pr-twp *) {
  box-shadow: none;
}

/*
Add the correct vertical alignment in Chrome and Firefox.
*/

progress:where(.pr-twp,.pr-twp *) {
  vertical-align: baseline;
}

/*
Correct the cursor style of increment and decrement buttons in Safari.
*/

::-webkit-inner-spin-button:where(.pr-twp,.pr-twp *),
::-webkit-outer-spin-button:where(.pr-twp,.pr-twp *) {
  height: auto;
}

/*
1. Correct the odd appearance in Chrome and Safari.
2. Correct the outline style in Safari.
*/

[type='search']:where(.pr-twp,.pr-twp *) {
  -webkit-appearance: textfield; /* 1 */
  outline-offset: -2px; /* 2 */
}

/*
Remove the inner padding in Chrome and Safari on macOS.
*/

::-webkit-search-decoration:where(.pr-twp,.pr-twp *) {
  -webkit-appearance: none;
}

/*
1. Correct the inability to style clickable types in iOS and Safari.
2. Change font properties to \`inherit\` in Safari.
*/

::-webkit-file-upload-button:where(.pr-twp,.pr-twp *) {
  -webkit-appearance: button; /* 1 */
  font: inherit; /* 2 */
}

/*
Add the correct display in Chrome and Safari.
*/

summary:where(.pr-twp,.pr-twp *) {
  display: list-item;
}

/*
Removes the default spacing and border for appropriate elements.
*/

blockquote:where(.pr-twp,.pr-twp *),
dl:where(.pr-twp,.pr-twp *),
dd:where(.pr-twp,.pr-twp *),
h1:where(.pr-twp,.pr-twp *),
h2:where(.pr-twp,.pr-twp *),
h3:where(.pr-twp,.pr-twp *),
h4:where(.pr-twp,.pr-twp *),
h5:where(.pr-twp,.pr-twp *),
h6:where(.pr-twp,.pr-twp *),
hr:where(.pr-twp,.pr-twp *),
figure:where(.pr-twp,.pr-twp *),
p:where(.pr-twp,.pr-twp *),
pre:where(.pr-twp,.pr-twp *) {
  margin: 0;
}

fieldset:where(.pr-twp,.pr-twp *) {
  margin: 0;
  padding: 0;
}

legend:where(.pr-twp,.pr-twp *) {
  padding: 0;
}

ol:where(.pr-twp,.pr-twp *),
ul:where(.pr-twp,.pr-twp *),
menu:where(.pr-twp,.pr-twp *) {
  list-style: none;
  margin: 0;
  padding: 0;
}

/*
Reset default styling for dialogs.
*/
dialog:where(.pr-twp,.pr-twp *) {
  padding: 0;
}

/*
Prevent resizing textareas horizontally by default.
*/

textarea:where(.pr-twp,.pr-twp *) {
  resize: vertical;
}

/*
1. Reset the default placeholder opacity in Firefox. (https://github.com/tailwindlabs/tailwindcss/issues/3300)
2. Set the default placeholder color to the user's configured gray 400 color.
*/

input::placeholder:where(.pr-twp,.pr-twp *),
textarea::placeholder:where(.pr-twp,.pr-twp *) {
  opacity: 1; /* 1 */
  color: #9ca3af; /* 2 */
}

/*
Set the default cursor for buttons.
*/

button:where(.pr-twp,.pr-twp *),
[role="button"]:where(.pr-twp,.pr-twp *) {
  cursor: pointer;
}

/*
Make sure disabled buttons don't get the pointer cursor.
*/
:disabled:where(.pr-twp,.pr-twp *) {
  cursor: default;
}

/*
1. Make replaced elements \`display: block\` by default. (https://github.com/mozdevs/cssremedy/issues/14)
2. Add \`vertical-align: middle\` to align replaced elements more sensibly by default. (https://github.com/jensimmons/cssremedy/issues/14#issuecomment-634934210)
   This can trigger a poorly considered lint error in some tools but is included by design.
*/

img:where(.pr-twp,.pr-twp *),
svg:where(.pr-twp,.pr-twp *),
video:where(.pr-twp,.pr-twp *),
canvas:where(.pr-twp,.pr-twp *),
audio:where(.pr-twp,.pr-twp *),
iframe:where(.pr-twp,.pr-twp *),
embed:where(.pr-twp,.pr-twp *),
object:where(.pr-twp,.pr-twp *) {
  display: block; /* 1 */
  vertical-align: middle; /* 2 */
}

/*
Constrain images and videos to the parent width and preserve their intrinsic aspect ratio. (https://github.com/mozdevs/cssremedy/issues/14)
*/

img:where(.pr-twp,.pr-twp *),
video:where(.pr-twp,.pr-twp *) {
  max-width: 100%;
  height: auto;
}

/* Make elements with the HTML hidden attribute stay hidden by default */
[hidden]:where(.pr-twp,.pr-twp *) {
  display: none;
}
  @font-face {
    font-family: 'Inter';
    font-display: 'swap';
    src: url('https://fonts.googleapis.com/css2?family=Inter:wght@100..900&display=swap');
  }

  /* Adding the preflight selector (pr-twp) to components was not changing the font as desired.
  So this piece of code adds pr-font-sans everywhere we include preflight. */
  .pr-twp {
  font-family: ui-sans-serif, system-ui, sans-serif, "Apple Color Emoji", "Segoe UI Emoji", "Segoe UI Symbol", "Noto Color Emoji";
}

  :root {
    --background: 0 0% 100%;
    --foreground: 222.2 84% 4.9%;

    --card: 0 0% 100%;
    --card-foreground: 222.2 84% 4.9%;

    --popover: 0 0% 100%;
    --popover-foreground: 222.2 84% 4.9%;

    --primary: 222.2 47.4% 11.2%;
    --primary-foreground: 210 40% 98%;

    --secondary: 210 40% 96.1%;
    --secondary-foreground: 222.2 47.4% 11.2%;

    --muted: 210 40% 96.1%;
    --muted-foreground: 215.4 16.3% 46.9%;

    --accent: 210 40% 96.1%;
    --accent-foreground: 222.2 47.4% 11.2%;

    --destructive: 0 84.2% 60.2%;
    --destructive-foreground: 210 40% 98%;

    --border: 214.3 31.8% 91.4%;
    --input: 214.3 31.8% 91.4%;
    --ring: 222.2 84% 4.9%;

    --radius: 0.5rem;
  }

  .dark {
    --background: 222.2 84% 4.9%;
    --foreground: 210 40% 98%;

    --card: 222.2 84% 4.9%;
    --card-foreground: 210 40% 98%;

    --popover: 222.2 84% 4.9%;
    --popover-foreground: 210 40% 98%;

    --primary: 210 40% 98%;
    --primary-foreground: 222.2 47.4% 11.2%;

    --secondary: 217.2 32.6% 17.5%;
    --secondary-foreground: 210 40% 98%;

    --muted: 217.2 32.6% 17.5%;
    --muted-foreground: 215 20.2% 65.1%;

    --accent: 217.2 32.6% 17.5%;
    --accent-foreground: 210 40% 98%;

    --destructive: 0 62.8% 30.6%;
    --destructive-foreground: 210 40% 98%;

    --border: 217.2 32.6% 17.5%;
    --input: 217.2 32.6% 17.5%;
    --ring: 212.7 26.8% 83.9%;
  }

  /* using color palette https://supercolorpalette.com/?scp=G0-hsl-99827A-E7DDD0-FEF4E7-FEFAF1-FFFFFF-D8E9E3-719892-07463D-0A433D-083030-041616-000000-85DBB8-F2F52E-CD3737 */
  .paratext-light {
    --background: 0, 0%, 100%;
    --foreground: 0, 0%, 0%;
    --muted: 33.9, 32.4%, 86.1%;
    --muted-foreground: 15.5, 13.2%, 53.9%;
    --popover: 0, 0%, 100%;
    --popover-foreground: 0, 0%, 0%;
    --card: 0 0% 100%;
    --card-foreground: 0, 0%, 0%;
    --border: 220 13% 91%;
    --input: 161.3, 26.7%, 88.2%;
    --primary: 173.4, 82.1%, 15.3%;
    --primary-foreground: 40, 85.7%, 97.3%;
    --secondary: 161.3, 26.7%, 88.2%;
    --secondary-foreground: 173.4, 82.1%, 15.3%;
    --accent: 161.3, 26.7%, 88.2%;
    --accent-foreground: 173.4, 82.1%, 15.3%;
    --destructive: 0, 60%, 51%;
    --destructive-foreground: 210 20% 98%;
    --ring: 13.5, 13.2%, 53.9%;

    /* work around for hsl(var(--xx) / 0.y) not working */
    /* stylelint-disable selector-class-pattern */
    .hover\\:pr-bg-primary\\/90:hover {
      background-color: hsl(173, 82%, 15%, 0.9);
    }

    .hover\\:pr-bg-secondary\\/80:hover {
      background-color: hsl(161, 26%, 88%, 0.8);
    }

    .hover\\:pr-bg-destructive\\/90:hover {
      background-color: hsl(0, 60%, 51%, 0.9);
    }

    .pr-bg-muted\\/50,
    .hover\\:pr-bg-muted\\/50:hover {
      background-color: hsl(33.9, 32.4%, 86.1%, 0.5);
    }

    .pr-bg-muted\\/40 {
      background-color: hsl(33.9, 32.4%, 86.1%, 0.4);
    }
  }

  .paratext-dark {
    --background: 0, 0%, 0%;
    --foreground: 0, 0%, 100%;
    --muted: 15.5, 13.2%, 53.9%;
    --muted-foreground: 33.9, 32.4%, 86.1%;
    --popover: 180, 71.4%, 5%;
    --popover-foreground: 0, 0%, 100%;
    --card: 0 0% 0%;
    --card-foreground: 0, 0%, 100%;
    --border: 220 13% 20%;
    --input: 220 13% 20%;
    --primary: 161.3, 26.7%, 88.2%;
    --primary-foreground: 173.4, 82.1%, 15.3%;
    --secondary: 180, 71.4%, 11%;
    --secondary-foreground: 161.3, 26.7%, 88.2%;
    --accent: 180, 71.4%, 11%;
    --accent-foreground: 161.3, 26.7%, 88.2%;
    --destructive: 0, 60%, 51%;
    --destructive-foreground: 210 20% 98%;
    --ring: 13.5, 13.2%, 53.9%;

    /* work around for hsl(var(--xx) / 0.y) not working */
    .hover\\:pr-bg-primary\\/90:hover {
      background-color: hsl(161.3, 26.7%, 88.2%, 0.9);
    }

    .hover\\:pr-bg-secondary\\/80:hover {
      background-color: hsl(180, 71.4%, 11%, 0.8);
    }

    .hover\\:pr-bg-destructive\\/90:hover {
      background-color: hsl(0, 60%, 51%, 0.9);
    }

    .pr-bg-muted\\/50,
    .hover\\:pr-bg-muted\\/50:hover {
      background-color: hsl(15.5, 13.2%, 53.9%, 0.5);
    }

    .pr-bg-muted\\/40 {
      background-color: hsl(15.5, 13.2%, 53.9%, 0.4);
    }
  }
  * {
  border-color: hsl(var(--border));
}

  body {
  background-color: hsl(var(--background));
  color: hsl(var(--foreground));
}

*, ::before, ::after {
  --tw-border-spacing-x: 0;
  --tw-border-spacing-y: 0;
  --tw-translate-x: 0;
  --tw-translate-y: 0;
  --tw-rotate: 0;
  --tw-skew-x: 0;
  --tw-skew-y: 0;
  --tw-scale-x: 1;
  --tw-scale-y: 1;
  --tw-pan-x:  ;
  --tw-pan-y:  ;
  --tw-pinch-zoom:  ;
  --tw-scroll-snap-strictness: proximity;
  --tw-gradient-from-position:  ;
  --tw-gradient-via-position:  ;
  --tw-gradient-to-position:  ;
  --tw-ordinal:  ;
  --tw-slashed-zero:  ;
  --tw-numeric-figure:  ;
  --tw-numeric-spacing:  ;
  --tw-numeric-fraction:  ;
  --tw-ring-inset:  ;
  --tw-ring-offset-width: 0px;
  --tw-ring-offset-color: #fff;
  --tw-ring-color: rgb(59 130 246 / 0.5);
  --tw-ring-offset-shadow: 0 0 #0000;
  --tw-ring-shadow: 0 0 #0000;
  --tw-shadow: 0 0 #0000;
  --tw-shadow-colored: 0 0 #0000;
  --tw-blur:  ;
  --tw-brightness:  ;
  --tw-contrast:  ;
  --tw-grayscale:  ;
  --tw-hue-rotate:  ;
  --tw-invert:  ;
  --tw-saturate:  ;
  --tw-sepia:  ;
  --tw-drop-shadow:  ;
  --tw-backdrop-blur:  ;
  --tw-backdrop-brightness:  ;
  --tw-backdrop-contrast:  ;
  --tw-backdrop-grayscale:  ;
  --tw-backdrop-hue-rotate:  ;
  --tw-backdrop-invert:  ;
  --tw-backdrop-opacity:  ;
  --tw-backdrop-saturate:  ;
  --tw-backdrop-sepia:  ;
  --tw-contain-size:  ;
  --tw-contain-layout:  ;
  --tw-contain-paint:  ;
  --tw-contain-style:  ;
}

::backdrop {
  --tw-border-spacing-x: 0;
  --tw-border-spacing-y: 0;
  --tw-translate-x: 0;
  --tw-translate-y: 0;
  --tw-rotate: 0;
  --tw-skew-x: 0;
  --tw-skew-y: 0;
  --tw-scale-x: 1;
  --tw-scale-y: 1;
  --tw-pan-x:  ;
  --tw-pan-y:  ;
  --tw-pinch-zoom:  ;
  --tw-scroll-snap-strictness: proximity;
  --tw-gradient-from-position:  ;
  --tw-gradient-via-position:  ;
  --tw-gradient-to-position:  ;
  --tw-ordinal:  ;
  --tw-slashed-zero:  ;
  --tw-numeric-figure:  ;
  --tw-numeric-spacing:  ;
  --tw-numeric-fraction:  ;
  --tw-ring-inset:  ;
  --tw-ring-offset-width: 0px;
  --tw-ring-offset-color: #fff;
  --tw-ring-color: rgb(59 130 246 / 0.5);
  --tw-ring-offset-shadow: 0 0 #0000;
  --tw-ring-shadow: 0 0 #0000;
  --tw-shadow: 0 0 #0000;
  --tw-shadow-colored: 0 0 #0000;
  --tw-blur:  ;
  --tw-brightness:  ;
  --tw-contrast:  ;
  --tw-grayscale:  ;
  --tw-hue-rotate:  ;
  --tw-invert:  ;
  --tw-saturate:  ;
  --tw-sepia:  ;
  --tw-drop-shadow:  ;
  --tw-backdrop-blur:  ;
  --tw-backdrop-brightness:  ;
  --tw-backdrop-contrast:  ;
  --tw-backdrop-grayscale:  ;
  --tw-backdrop-hue-rotate:  ;
  --tw-backdrop-invert:  ;
  --tw-backdrop-opacity:  ;
  --tw-backdrop-saturate:  ;
  --tw-backdrop-sepia:  ;
  --tw-contain-size:  ;
  --tw-contain-layout:  ;
  --tw-contain-paint:  ;
  --tw-contain-style:  ;
}
.pr-sr-only {
  position: absolute;
  width: 1px;
  height: 1px;
  padding: 0;
  margin: -1px;
  overflow: hidden;
  clip: rect(0, 0, 0, 0);
  white-space: nowrap;
  border-width: 0;
}
.pr-pointer-events-none {
  pointer-events: none;
}
.pr-fixed {
  position: fixed;
}
.pr-absolute {
  position: absolute;
}
.pr-relative {
  position: relative;
}
.pr-sticky {
  position: sticky;
}
.pr-inset-0 {
  inset: 0px;
}
.pr-inset-y-0 {
  top: 0px;
  bottom: 0px;
}
.pr-left-2 {
  left: 0.5rem;
}
.pr-left-2\\.5 {
  left: 0.625rem;
}
.pr-left-\\[50\\%\\] {
  left: 50%;
}
.pr-right-3 {
  right: 0.75rem;
}
.pr-right-4 {
  right: 1rem;
}
.pr-top-0 {
  top: 0px;
}
.pr-top-1\\/2 {
  top: 50%;
}
.pr-top-2 {
  top: 0.5rem;
}
.pr-top-2\\.5 {
  top: 0.625rem;
}
.pr-top-4 {
  top: 1rem;
}
.pr-top-\\[50\\%\\] {
  top: 50%;
}
.pr-z-10 {
  z-index: 10;
}
.pr-z-30 {
  z-index: 30;
}
.pr-z-50 {
  z-index: 50;
}
.pr-col-span-2 {
  grid-column: span 2 / span 2;
}
.pr-m-1 {
  margin: 0.25rem;
}
.pr-m-2 {
  margin: 0.5rem;
}
.pr--mx-1 {
  margin-left: -0.25rem;
  margin-right: -0.25rem;
}
.pr-mx-1 {
  margin-left: 0.25rem;
  margin-right: 0.25rem;
}
.pr-mx-2 {
  margin-left: 0.5rem;
  margin-right: 0.5rem;
}
.pr-my-1 {
  margin-top: 0.25rem;
  margin-bottom: 0.25rem;
}
.pr-my-2 {
  margin-top: 0.5rem;
  margin-bottom: 0.5rem;
}
.pr-my-4 {
  margin-top: 1rem;
  margin-bottom: 1rem;
}
.pr-mb-1 {
  margin-bottom: 0.25rem;
}
.pr-mb-2 {
  margin-bottom: 0.5rem;
}
.pr-mb-20 {
  margin-bottom: 5rem;
}
.pr-me-2 {
  margin-inline-end: 0.5rem;
}
.pr-ml-1 {
  margin-left: 0.25rem;
}
.pr-ml-2 {
  margin-left: 0.5rem;
}
.pr-ml-auto {
  margin-left: auto;
}
.pr-mr-1 {
  margin-right: 0.25rem;
}
.pr-mr-2 {
  margin-right: 0.5rem;
}
.pr-ms-2 {
  margin-inline-start: 0.5rem;
}
.pr-ms-5 {
  margin-inline-start: 1.25rem;
}
.pr-ms-auto {
  margin-inline-start: auto;
}
.pr-mt-1 {
  margin-top: 0.25rem;
}
.pr-mt-2 {
  margin-top: 0.5rem;
}
.pr-mt-20 {
  margin-top: 5rem;
}
.pr-mt-3 {
  margin-top: 0.75rem;
}
.pr-mt-4 {
  margin-top: 1rem;
}
.pr-mt-auto {
  margin-top: auto;
}
.pr-box-border {
  box-sizing: border-box;
}
.pr-box-content {
  box-sizing: content-box;
}
.pr-block {
  display: block;
}
.pr-inline-block {
  display: inline-block;
}
.pr-inline {
  display: inline;
}
.pr-flex {
  display: flex;
}
.pr-inline-flex {
  display: inline-flex;
}
.pr-grid {
  display: grid;
}
.pr-inline-grid {
  display: inline-grid;
}
.pr-hidden {
  display: none;
}
.pr-h-10 {
  height: 2.5rem;
}
.pr-h-11 {
  height: 2.75rem;
}
.pr-h-12 {
  height: 3rem;
}
.pr-h-14 {
  height: 3.5rem;
}
.pr-h-2 {
  height: 0.5rem;
}
.pr-h-24 {
  height: 6rem;
}
.pr-h-3 {
  height: 0.75rem;
}
.pr-h-3\\.5 {
  height: 0.875rem;
}
.pr-h-4 {
  height: 1rem;
}
.pr-h-5 {
  height: 1.25rem;
}
.pr-h-6 {
  height: 1.5rem;
}
.pr-h-7 {
  height: 1.75rem;
}
.pr-h-8 {
  height: 2rem;
}
.pr-h-9 {
  height: 2.25rem;
}
.pr-h-96 {
  height: 24rem;
}
.pr-h-\\[1\\.2rem\\] {
  height: 1.2rem;
}
.pr-h-\\[100\\%\\] {
  height: 100%;
}
.pr-h-\\[1px\\] {
  height: 1px;
}
.pr-h-\\[405px\\] {
  height: 405px;
}
.pr-h-\\[var\\(--radix-select-trigger-height\\)\\] {
  height: var(--radix-select-trigger-height);
}
.pr-h-full {
  height: 100%;
}
.pr-h-px {
  height: 1px;
}
.pr-max-h-96 {
  max-height: 24rem;
}
.pr-max-h-\\[300px\\] {
  max-height: 300px;
}
.pr-w-0 {
  width: 0px;
}
.pr-w-1\\/3 {
  width: 33.333333%;
}
.pr-w-10 {
  width: 2.5rem;
}
.pr-w-11 {
  width: 2.75rem;
}
.pr-w-14 {
  width: 3.5rem;
}
.pr-w-2 {
  width: 0.5rem;
}
.pr-w-20 {
  width: 5rem;
}
.pr-w-3 {
  width: 0.75rem;
}
.pr-w-3\\.5 {
  width: 0.875rem;
}
.pr-w-3\\/4 {
  width: 75%;
}
.pr-w-4 {
  width: 1rem;
}
.pr-w-5 {
  width: 1.25rem;
}
.pr-w-6 {
  width: 1.5rem;
}
.pr-w-72 {
  width: 18rem;
}
.pr-w-8 {
  width: 2rem;
}
.pr-w-9 {
  width: 2.25rem;
}
.pr-w-\\[1\\.2rem\\] {
  width: 1.2rem;
}
.pr-w-\\[100px\\] {
  width: 100px;
}
.pr-w-\\[116px\\] {
  width: 116px;
}
.pr-w-\\[124px\\] {
  width: 124px;
}
.pr-w-\\[150px\\] {
  width: 150px;
}
.pr-w-\\[1px\\] {
  width: 1px;
}
.pr-w-\\[200px\\] {
  width: 200px;
}
.pr-w-\\[350px\\] {
  width: 350px;
}
.pr-w-\\[70px\\] {
  width: 70px;
}
.pr-w-auto {
  width: auto;
}
.pr-w-full {
  width: 100%;
}
.pr-min-w-\\[8rem\\] {
  min-width: 8rem;
}
.pr-min-w-\\[var\\(--radix-select-trigger-width\\)\\] {
  min-width: var(--radix-select-trigger-width);
}
.pr-max-w-64 {
  max-width: 16rem;
}
.pr-max-w-lg {
  max-width: 32rem;
}
.pr-flex-1 {
  flex: 1 1 0%;
}
.pr-shrink-0 {
  flex-shrink: 0;
}
.pr-flex-grow {
  flex-grow: 1;
}
.pr-grow {
  flex-grow: 1;
}
.pr-caption-bottom {
  caption-side: bottom;
}
.pr--translate-y-1\\/2 {
  --tw-translate-y: -50%;
  transform: translate(var(--tw-translate-x), var(--tw-translate-y)) rotate(var(--tw-rotate)) skewX(var(--tw-skew-x)) skewY(var(--tw-skew-y)) scaleX(var(--tw-scale-x)) scaleY(var(--tw-scale-y));
}
.pr-translate-x-\\[-50\\%\\] {
  --tw-translate-x: -50%;
  transform: translate(var(--tw-translate-x), var(--tw-translate-y)) rotate(var(--tw-rotate)) skewX(var(--tw-skew-x)) skewY(var(--tw-skew-y)) scaleX(var(--tw-scale-x)) scaleY(var(--tw-scale-y));
}
.pr-translate-y-\\[-50\\%\\] {
  --tw-translate-y: -50%;
  transform: translate(var(--tw-translate-x), var(--tw-translate-y)) rotate(var(--tw-rotate)) skewX(var(--tw-skew-x)) skewY(var(--tw-skew-y)) scaleX(var(--tw-scale-x)) scaleY(var(--tw-scale-y));
}
.pr-rotate-0 {
  --tw-rotate: 0deg;
  transform: translate(var(--tw-translate-x), var(--tw-translate-y)) rotate(var(--tw-rotate)) skewX(var(--tw-skew-x)) skewY(var(--tw-skew-y)) scaleX(var(--tw-scale-x)) scaleY(var(--tw-scale-y));
}
.pr-rotate-90 {
  --tw-rotate: 90deg;
  transform: translate(var(--tw-translate-x), var(--tw-translate-y)) rotate(var(--tw-rotate)) skewX(var(--tw-skew-x)) skewY(var(--tw-skew-y)) scaleX(var(--tw-scale-x)) scaleY(var(--tw-scale-y));
}
.pr-scale-0 {
  --tw-scale-x: 0;
  --tw-scale-y: 0;
  transform: translate(var(--tw-translate-x), var(--tw-translate-y)) rotate(var(--tw-rotate)) skewX(var(--tw-skew-x)) skewY(var(--tw-skew-y)) scaleX(var(--tw-scale-x)) scaleY(var(--tw-scale-y));
}
.pr-scale-100 {
  --tw-scale-x: 1;
  --tw-scale-y: 1;
  transform: translate(var(--tw-translate-x), var(--tw-translate-y)) rotate(var(--tw-rotate)) skewX(var(--tw-skew-x)) skewY(var(--tw-skew-y)) scaleX(var(--tw-scale-x)) scaleY(var(--tw-scale-y));
}
.pr-transform {
  transform: translate(var(--tw-translate-x), var(--tw-translate-y)) rotate(var(--tw-rotate)) skewX(var(--tw-skew-x)) skewY(var(--tw-skew-y)) scaleX(var(--tw-scale-x)) scaleY(var(--tw-scale-y));
}
@keyframes pr-spin {

  to {
    transform: rotate(360deg);
  }
}
.pr-animate-spin {
  animation: pr-spin 1s linear infinite;
}
.pr-cursor-default {
  cursor: default;
}
.pr-cursor-not-allowed {
  cursor: not-allowed;
}
.pr-cursor-pointer {
  cursor: pointer;
}
.pr-touch-none {
  touch-action: none;
}
.pr-select-none {
  user-select: none;
}
.pr-list-disc {
  list-style-type: disc;
}
.pr-auto-rows-max {
  grid-auto-rows: max-content;
}
.pr-grid-cols-2 {
  grid-template-columns: repeat(2, minmax(0, 1fr));
}
.pr-flex-row {
  flex-direction: row;
}
.pr-flex-col {
  flex-direction: column;
}
.pr-flex-col-reverse {
  flex-direction: column-reverse;
}
.pr-flex-wrap {
  flex-wrap: wrap;
}
.pr-items-start {
  align-items: flex-start;
}
.pr-items-center {
  align-items: center;
}
.pr-justify-start {
  justify-content: flex-start;
}
.pr-justify-end {
  justify-content: flex-end;
}
.pr-justify-center {
  justify-content: center;
}
.pr-justify-between {
  justify-content: space-between;
}
.pr-gap-0 {
  gap: 0px;
}
.pr-gap-0\\.5 {
  gap: 0.125rem;
}
.pr-gap-1 {
  gap: 0.25rem;
}
.pr-gap-1\\.5 {
  gap: 0.375rem;
}
.pr-gap-2 {
  gap: 0.5rem;
}
.pr-gap-2\\.5 {
  gap: 0.625rem;
}
.pr-gap-3 {
  gap: 0.75rem;
}
.pr-gap-4 {
  gap: 1rem;
}
.pr-gap-6 {
  gap: 1.5rem;
}
.pr-gap-x-4 {
  column-gap: 1rem;
}
.pr-space-x-0 > :not([hidden]) ~ :not([hidden]) {
  --tw-space-x-reverse: 0;
  margin-right: calc(0px * var(--tw-space-x-reverse));
  margin-left: calc(0px * calc(1 - var(--tw-space-x-reverse)));
}
.pr-space-x-2 > :not([hidden]) ~ :not([hidden]) {
  --tw-space-x-reverse: 0;
  margin-right: calc(0.5rem * var(--tw-space-x-reverse));
  margin-left: calc(0.5rem * calc(1 - var(--tw-space-x-reverse)));
}
.pr-space-x-4 > :not([hidden]) ~ :not([hidden]) {
  --tw-space-x-reverse: 0;
  margin-right: calc(1rem * var(--tw-space-x-reverse));
  margin-left: calc(1rem * calc(1 - var(--tw-space-x-reverse)));
}
.pr-space-x-6 > :not([hidden]) ~ :not([hidden]) {
  --tw-space-x-reverse: 0;
  margin-right: calc(1.5rem * var(--tw-space-x-reverse));
  margin-left: calc(1.5rem * calc(1 - var(--tw-space-x-reverse)));
}
.pr-space-y-1 > :not([hidden]) ~ :not([hidden]) {
  --tw-space-y-reverse: 0;
  margin-top: calc(0.25rem * calc(1 - var(--tw-space-y-reverse)));
  margin-bottom: calc(0.25rem * var(--tw-space-y-reverse));
}
.pr-space-y-1\\.5 > :not([hidden]) ~ :not([hidden]) {
  --tw-space-y-reverse: 0;
  margin-top: calc(0.375rem * calc(1 - var(--tw-space-y-reverse)));
  margin-bottom: calc(0.375rem * var(--tw-space-y-reverse));
}
.pr-space-y-2 > :not([hidden]) ~ :not([hidden]) {
  --tw-space-y-reverse: 0;
  margin-top: calc(0.5rem * calc(1 - var(--tw-space-y-reverse)));
  margin-bottom: calc(0.5rem * var(--tw-space-y-reverse));
}
.pr-space-y-3 > :not([hidden]) ~ :not([hidden]) {
  --tw-space-y-reverse: 0;
  margin-top: calc(0.75rem * calc(1 - var(--tw-space-y-reverse)));
  margin-bottom: calc(0.75rem * var(--tw-space-y-reverse));
}
.pr-space-y-4 > :not([hidden]) ~ :not([hidden]) {
  --tw-space-y-reverse: 0;
  margin-top: calc(1rem * calc(1 - var(--tw-space-y-reverse)));
  margin-bottom: calc(1rem * var(--tw-space-y-reverse));
}
.pr-self-stretch {
  align-self: stretch;
}
.pr-overflow-auto {
  overflow: auto;
}
.pr-overflow-hidden {
  overflow: hidden;
}
.pr-overflow-y-auto {
  overflow-y: auto;
}
.pr-overflow-x-hidden {
  overflow-x: hidden;
}
.pr-overflow-y-hidden {
  overflow-y: hidden;
}
.pr-whitespace-normal {
  white-space: normal;
}
.pr-whitespace-nowrap {
  white-space: nowrap;
}
.pr-text-nowrap {
  text-wrap: nowrap;
}
.pr-text-balance {
  text-wrap: balance;
}
.pr-break-words {
  overflow-wrap: break-word;
}
.pr-rounded-full {
  border-radius: 9999px;
}
.pr-rounded-lg {
  border-radius: var(--radius);
}
.pr-rounded-md {
  border-radius: calc(var(--radius) - 2px);
}
.pr-rounded-sm {
  border-radius: calc(var(--radius) - 4px);
}
.pr-rounded-s-md {
  border-start-start-radius: calc(var(--radius) - 2px);
  border-end-start-radius: calc(var(--radius) - 2px);
}
.pr-rounded-ee-none {
  border-end-end-radius: 0px;
}
.pr-rounded-se-md {
  border-start-end-radius: calc(var(--radius) - 2px);
}
.pr-rounded-ss-none {
  border-start-start-radius: 0px;
}
.pr-border {
  border-width: 1px;
}
.pr-border-0 {
  border-width: 0px;
}
.pr-border-2 {
  border-width: 2px;
}
.pr-border-b {
  border-bottom-width: 1px;
}
.pr-border-b-0 {
  border-bottom-width: 0px;
}
.pr-border-e {
  border-inline-end-width: 1px;
}
.pr-border-l {
  border-left-width: 1px;
}
.pr-border-l-2 {
  border-left-width: 2px;
}
.pr-border-r-0 {
  border-right-width: 0px;
}
.pr-border-t {
  border-top-width: 1px;
}
.pr-border-t-0 {
  border-top-width: 0px;
}
.pr-border-solid {
  border-style: solid;
}
.pr-border-dashed {
  border-style: dashed;
}
.pr-border-black {
  --tw-border-opacity: 1;
  border-color: rgb(0 0 0 / var(--tw-border-opacity));
}
.pr-border-destructive\\/50 {
  border-color: hsl(var(--destructive) / 0.5);
}
.pr-border-gray-300 {
  --tw-border-opacity: 1;
  border-color: rgb(209 213 219 / var(--tw-border-opacity));
}
.pr-border-gray-400 {
  --tw-border-opacity: 1;
  border-color: rgb(156 163 175 / var(--tw-border-opacity));
}
.pr-border-input {
  border-color: hsl(var(--input));
}
.pr-border-primary {
  border-color: hsl(var(--primary));
}
.pr-border-red-600 {
  --tw-border-opacity: 1;
  border-color: rgb(220 38 38 / var(--tw-border-opacity));
}
.pr-border-transparent {
  border-color: transparent;
}
.pr-border-l-indigo-200 {
  --tw-border-opacity: 1;
  border-left-color: rgb(199 210 254 / var(--tw-border-opacity));
}
.pr-border-l-purple-200 {
  --tw-border-opacity: 1;
  border-left-color: rgb(233 213 255 / var(--tw-border-opacity));
}
.pr-border-l-red-200 {
  --tw-border-opacity: 1;
  border-left-color: rgb(254 202 202 / var(--tw-border-opacity));
}
.pr-bg-accent {
  background-color: hsl(var(--accent));
}
.pr-bg-accent-foreground {
  background-color: hsl(var(--accent-foreground));
}
.pr-bg-amber-100 {
  --tw-bg-opacity: 1;
  background-color: rgb(254 243 199 / var(--tw-bg-opacity));
}
.pr-bg-amber-200 {
  --tw-bg-opacity: 1;
  background-color: rgb(253 230 138 / var(--tw-bg-opacity));
}
.pr-bg-amber-50 {
  --tw-bg-opacity: 1;
  background-color: rgb(255 251 235 / var(--tw-bg-opacity));
}
.pr-bg-background {
  background-color: hsl(var(--background));
}
.pr-bg-black\\/80 {
  background-color: rgb(0 0 0 / 0.8);
}
.pr-bg-blue-600 {
  --tw-bg-opacity: 1;
  background-color: rgb(37 99 235 / var(--tw-bg-opacity));
}
.pr-bg-blue-700 {
  --tw-bg-opacity: 1;
  background-color: rgb(29 78 216 / var(--tw-bg-opacity));
}
.pr-bg-border {
  background-color: hsl(var(--border));
}
.pr-bg-card {
  background-color: hsl(var(--card));
}
.pr-bg-card-foreground {
  background-color: hsl(var(--card-foreground));
}
.pr-bg-destructive {
  background-color: hsl(var(--destructive));
}
.pr-bg-destructive-foreground {
  background-color: hsl(var(--destructive-foreground));
}
.pr-bg-foreground {
  background-color: hsl(var(--foreground));
}
.pr-bg-gray-100 {
  --tw-bg-opacity: 1;
  background-color: rgb(243 244 246 / var(--tw-bg-opacity));
}
.pr-bg-gray-300 {
  --tw-bg-opacity: 1;
  background-color: rgb(209 213 219 / var(--tw-bg-opacity));
}
.pr-bg-gray-400 {
  --tw-bg-opacity: 1;
  background-color: rgb(156 163 175 / var(--tw-bg-opacity));
}
.pr-bg-input {
  background-color: hsl(var(--input));
}
.pr-bg-muted {
  background-color: hsl(var(--muted));
}
.pr-bg-muted-foreground {
  background-color: hsl(var(--muted-foreground));
}
.pr-bg-muted\\/40 {
  background-color: hsl(var(--muted) / 0.4);
}
.pr-bg-muted\\/50 {
  background-color: hsl(var(--muted) / 0.5);
}
.pr-bg-neutral-300 {
  --tw-bg-opacity: 1;
  background-color: rgb(212 212 212 / var(--tw-bg-opacity));
}
.pr-bg-popover {
  background-color: hsl(var(--popover));
}
.pr-bg-popover-foreground {
  background-color: hsl(var(--popover-foreground));
}
.pr-bg-primary {
  background-color: hsl(var(--primary));
}
.pr-bg-primary-foreground {
  background-color: hsl(var(--primary-foreground));
}
.pr-bg-ring {
  background-color: hsl(var(--ring));
}
.pr-bg-secondary {
  background-color: hsl(var(--secondary));
}
.pr-bg-secondary-foreground {
  background-color: hsl(var(--secondary-foreground));
}
.pr-bg-transparent {
  background-color: transparent;
}
.pr-bg-white {
  --tw-bg-opacity: 1;
  background-color: rgb(255 255 255 / var(--tw-bg-opacity));
}
.pr-fill-current {
  fill: currentColor;
}
.pr-p-0 {
  padding: 0px;
}
.pr-p-1 {
  padding: 0.25rem;
}
.pr-p-2 {
  padding: 0.5rem;
}
.pr-p-4 {
  padding: 1rem;
}
.pr-p-6 {
  padding: 1.5rem;
}
.pr-p-8 {
  padding: 2rem;
}
.pr-p-\\[1px\\] {
  padding: 1px;
}
.pr-px-1 {
  padding-left: 0.25rem;
  padding-right: 0.25rem;
}
.pr-px-2 {
  padding-left: 0.5rem;
  padding-right: 0.5rem;
}
.pr-px-2\\.5 {
  padding-left: 0.625rem;
  padding-right: 0.625rem;
}
.pr-px-3 {
  padding-left: 0.75rem;
  padding-right: 0.75rem;
}
.pr-px-4 {
  padding-left: 1rem;
  padding-right: 1rem;
}
.pr-px-6 {
  padding-left: 1.5rem;
  padding-right: 1.5rem;
}
.pr-px-7 {
  padding-left: 1.75rem;
  padding-right: 1.75rem;
}
.pr-px-8 {
  padding-left: 2rem;
  padding-right: 2rem;
}
.pr-py-1 {
  padding-top: 0.25rem;
  padding-bottom: 0.25rem;
}
.pr-py-1\\.5 {
  padding-top: 0.375rem;
  padding-bottom: 0.375rem;
}
.pr-py-2 {
  padding-top: 0.5rem;
  padding-bottom: 0.5rem;
}
.pr-py-3 {
  padding-top: 0.75rem;
  padding-bottom: 0.75rem;
}
.pr-py-4 {
  padding-top: 1rem;
  padding-bottom: 1rem;
}
.pr-py-6 {
  padding-top: 1.5rem;
  padding-bottom: 1.5rem;
}
.pr-pb-2 {
  padding-bottom: 0.5rem;
}
.pr-pb-3 {
  padding-bottom: 0.75rem;
}
.pr-pb-4 {
  padding-bottom: 1rem;
}
.pr-pl-4 {
  padding-left: 1rem;
}
.pr-pl-5 {
  padding-left: 1.25rem;
}
.pr-pl-8 {
  padding-left: 2rem;
}
.pr-pr-2 {
  padding-right: 0.5rem;
}
.pr-pr-3 {
  padding-right: 0.75rem;
}
.pr-pr-4 {
  padding-right: 1rem;
}
.pr-ps-12 {
  padding-inline-start: 3rem;
}
.pr-ps-4 {
  padding-inline-start: 1rem;
}
.pr-ps-8 {
  padding-inline-start: 2rem;
}
.pr-pt-0 {
  padding-top: 0px;
}
.pr-pt-3 {
  padding-top: 0.75rem;
}
.pr-pt-4 {
  padding-top: 1rem;
}
.pr-text-center {
  text-align: center;
}
.pr-text-right {
  text-align: right;
}
.pr-text-start {
  text-align: start;
}
.pr-text-end {
  text-align: end;
}
.pr-align-middle {
  vertical-align: middle;
}
.pr-font-sans {
  font-family: ui-sans-serif, system-ui, sans-serif, "Apple Color Emoji", "Segoe UI Emoji", "Segoe UI Symbol", "Noto Color Emoji";
}
.pr-text-2xl {
  font-size: 1.5rem;
  line-height: 2rem;
}
.pr-text-4xl {
  font-size: 2.25rem;
  line-height: 2.5rem;
}
.pr-text-5xl {
  font-size: 3rem;
  line-height: 1;
}
.pr-text-lg {
  font-size: 1.125rem;
  line-height: 1.75rem;
}
.pr-text-sm {
  font-size: 0.875rem;
  line-height: 1.25rem;
}
.pr-text-xs {
  font-size: 0.75rem;
  line-height: 1rem;
}
.pr-font-bold {
  font-weight: 700;
}
.pr-font-medium {
  font-weight: 500;
}
.pr-font-normal {
  font-weight: 400;
}
.pr-font-semibold {
  font-weight: 600;
}
.pr-uppercase {
  text-transform: uppercase;
}
.pr-capitalize {
  text-transform: capitalize;
}
.pr-not-italic {
  font-style: normal;
}
.pr-leading-none {
  line-height: 1;
}
.pr-leading-relaxed {
  line-height: 1.625;
}
.pr-tracking-tight {
  letter-spacing: -0.025em;
}
.pr-tracking-widest {
  letter-spacing: 0.1em;
}
.pr-text-accent-foreground {
  color: hsl(var(--accent-foreground));
}
.pr-text-amber-800 {
  --tw-text-opacity: 1;
  color: rgb(146 64 14 / var(--tw-text-opacity));
}
.pr-text-amber-900 {
  --tw-text-opacity: 1;
  color: rgb(120 53 15 / var(--tw-text-opacity));
}
.pr-text-black {
  --tw-text-opacity: 1;
  color: rgb(0 0 0 / var(--tw-text-opacity));
}
.pr-text-blue-600 {
  --tw-text-opacity: 1;
  color: rgb(37 99 235 / var(--tw-text-opacity));
}
.pr-text-card-foreground {
  color: hsl(var(--card-foreground));
}
.pr-text-current {
  color: currentColor;
}
.pr-text-destructive {
  color: hsl(var(--destructive));
}
.pr-text-destructive-foreground {
  color: hsl(var(--destructive-foreground));
}
.pr-text-foreground {
  color: hsl(var(--foreground));
}
.pr-text-gray-500 {
  --tw-text-opacity: 1;
  color: rgb(107 114 128 / var(--tw-text-opacity));
}
.pr-text-gray-600 {
  --tw-text-opacity: 1;
  color: rgb(75 85 99 / var(--tw-text-opacity));
}
.pr-text-gray-700 {
  --tw-text-opacity: 1;
  color: rgb(55 65 81 / var(--tw-text-opacity));
}
.pr-text-gray-800 {
  --tw-text-opacity: 1;
  color: rgb(31 41 55 / var(--tw-text-opacity));
}
.pr-text-inherit {
  color: inherit;
}
.pr-text-muted-foreground {
  color: hsl(var(--muted-foreground));
}
.pr-text-popover-foreground {
  color: hsl(var(--popover-foreground));
}
.pr-text-primary {
  color: hsl(var(--primary));
}
.pr-text-primary-foreground {
  color: hsl(var(--primary-foreground));
}
.pr-text-red-600 {
  --tw-text-opacity: 1;
  color: rgb(220 38 38 / var(--tw-text-opacity));
}
.pr-text-secondary-foreground {
  color: hsl(var(--secondary-foreground));
}
.pr-text-slate-700 {
  --tw-text-opacity: 1;
  color: rgb(51 65 85 / var(--tw-text-opacity));
}
.pr-text-slate-900 {
  --tw-text-opacity: 1;
  color: rgb(15 23 42 / var(--tw-text-opacity));
}
.pr-text-white {
  --tw-text-opacity: 1;
  color: rgb(255 255 255 / var(--tw-text-opacity));
}
.pr-text-yellow-900 {
  --tw-text-opacity: 1;
  color: rgb(113 63 18 / var(--tw-text-opacity));
}
.pr-underline {
  text-decoration-line: underline;
}
.pr-underline-offset-4 {
  text-underline-offset: 4px;
}
.pr-opacity-0 {
  opacity: 0;
}
.pr-opacity-50 {
  opacity: 0.5;
}
.pr-opacity-60 {
  opacity: 0.6;
}
.pr-opacity-70 {
  opacity: 0.7;
}
.pr-shadow-lg {
  --tw-shadow: 0 10px 15px -3px rgb(0 0 0 / 0.1), 0 4px 6px -4px rgb(0 0 0 / 0.1);
  --tw-shadow-colored: 0 10px 15px -3px var(--tw-shadow-color), 0 4px 6px -4px var(--tw-shadow-color);
  box-shadow: var(--tw-ring-offset-shadow, 0 0 #0000), var(--tw-ring-shadow, 0 0 #0000), var(--tw-shadow);
}
.pr-shadow-md {
  --tw-shadow: 0 4px 6px -1px rgb(0 0 0 / 0.1), 0 2px 4px -2px rgb(0 0 0 / 0.1);
  --tw-shadow-colored: 0 4px 6px -1px var(--tw-shadow-color), 0 2px 4px -2px var(--tw-shadow-color);
  box-shadow: var(--tw-ring-offset-shadow, 0 0 #0000), var(--tw-ring-shadow, 0 0 #0000), var(--tw-shadow);
}
.pr-shadow-none {
  --tw-shadow: 0 0 #0000;
  --tw-shadow-colored: 0 0 #0000;
  box-shadow: var(--tw-ring-offset-shadow, 0 0 #0000), var(--tw-ring-shadow, 0 0 #0000), var(--tw-shadow);
}
.pr-shadow-sm {
  --tw-shadow: 0 1px 2px 0 rgb(0 0 0 / 0.05);
  --tw-shadow-colored: 0 1px 2px 0 var(--tw-shadow-color);
  box-shadow: var(--tw-ring-offset-shadow, 0 0 #0000), var(--tw-ring-shadow, 0 0 #0000), var(--tw-shadow);
}
.pr-outline-none {
  outline: 2px solid transparent;
  outline-offset: 2px;
}
.pr-ring-0 {
  --tw-ring-offset-shadow: var(--tw-ring-inset) 0 0 0 var(--tw-ring-offset-width) var(--tw-ring-offset-color);
  --tw-ring-shadow: var(--tw-ring-inset) 0 0 0 calc(0px + var(--tw-ring-offset-width)) var(--tw-ring-color);
  box-shadow: var(--tw-ring-offset-shadow), var(--tw-ring-shadow), var(--tw-shadow, 0 0 #0000);
}
.pr-ring-offset-background {
  --tw-ring-offset-color: hsl(var(--background));
}
.pr-transition {
  transition-property: color, background-color, border-color, text-decoration-color, fill, stroke, opacity, box-shadow, transform, filter, backdrop-filter;
  transition-timing-function: cubic-bezier(0.4, 0, 0.2, 1);
  transition-duration: 150ms;
}
.pr-transition-all {
  transition-property: all;
  transition-timing-function: cubic-bezier(0.4, 0, 0.2, 1);
  transition-duration: 150ms;
}
.pr-transition-colors {
  transition-property: color, background-color, border-color, text-decoration-color, fill, stroke;
  transition-timing-function: cubic-bezier(0.4, 0, 0.2, 1);
  transition-duration: 150ms;
}
.pr-transition-opacity {
  transition-property: opacity;
  transition-timing-function: cubic-bezier(0.4, 0, 0.2, 1);
  transition-duration: 150ms;
}
.pr-transition-transform {
  transition-property: transform;
  transition-timing-function: cubic-bezier(0.4, 0, 0.2, 1);
  transition-duration: 150ms;
}
.pr-duration-200 {
  transition-duration: 200ms;
}
.pr-duration-300 {
  transition-duration: 300ms;
}
.pr-ease-in-out {
  transition-timing-function: cubic-bezier(0.4, 0, 0.2, 1);
}
@keyframes enter {

  from {
    opacity: var(--tw-enter-opacity, 1);
    transform: translate3d(var(--tw-enter-translate-x, 0), var(--tw-enter-translate-y, 0), 0) scale3d(var(--tw-enter-scale, 1), var(--tw-enter-scale, 1), var(--tw-enter-scale, 1)) rotate(var(--tw-enter-rotate, 0));
  }
}
@keyframes exit {

  to {
    opacity: var(--tw-exit-opacity, 1);
    transform: translate3d(var(--tw-exit-translate-x, 0), var(--tw-exit-translate-y, 0), 0) scale3d(var(--tw-exit-scale, 1), var(--tw-exit-scale, 1), var(--tw-exit-scale, 1)) rotate(var(--tw-exit-rotate, 0));
  }
}
.pr-duration-200 {
  animation-duration: 200ms;
}
.pr-duration-300 {
  animation-duration: 300ms;
}
.pr-ease-in-out {
  animation-timing-function: cubic-bezier(0.4, 0, 0.2, 1);
}
.file\\:pr-border-0::file-selector-button {
  border-width: 0px;
}
.file\\:pr-bg-transparent::file-selector-button {
  background-color: transparent;
}
.file\\:pr-text-sm::file-selector-button {
  font-size: 0.875rem;
  line-height: 1.25rem;
}
.file\\:pr-font-medium::file-selector-button {
  font-weight: 500;
}
.placeholder\\:pr-text-muted-foreground::placeholder {
  color: hsl(var(--muted-foreground));
}
.hover\\:pr-border-blue-600:hover {
  --tw-border-opacity: 1;
  border-color: rgb(37 99 235 / var(--tw-border-opacity));
}
.hover\\:pr-bg-accent:hover {
  background-color: hsl(var(--accent));
}
.hover\\:pr-bg-blue-700:hover {
  --tw-bg-opacity: 1;
  background-color: rgb(29 78 216 / var(--tw-bg-opacity));
}
.hover\\:pr-bg-destructive\\/90:hover {
  background-color: hsl(var(--destructive) / 0.9);
}
.hover\\:pr-bg-gray-400:hover {
  --tw-bg-opacity: 1;
  background-color: rgb(156 163 175 / var(--tw-bg-opacity));
}
.hover\\:pr-bg-muted\\/50:hover {
  background-color: hsl(var(--muted) / 0.5);
}
.hover\\:pr-bg-primary\\/90:hover {
  background-color: hsl(var(--primary) / 0.9);
}
.hover\\:pr-bg-secondary\\/80:hover {
  background-color: hsl(var(--secondary) / 0.8);
}
.hover\\:pr-bg-white:hover {
  --tw-bg-opacity: 1;
  background-color: rgb(255 255 255 / var(--tw-bg-opacity));
}
.hover\\:pr-text-accent-foreground:hover {
  color: hsl(var(--accent-foreground));
}
.hover\\:pr-text-blue-600:hover {
  --tw-text-opacity: 1;
  color: rgb(37 99 235 / var(--tw-text-opacity));
}
.hover\\:pr-text-foreground:hover {
  color: hsl(var(--foreground));
}
.hover\\:pr-text-white:hover {
  --tw-text-opacity: 1;
  color: rgb(255 255 255 / var(--tw-text-opacity));
}
.hover\\:pr-underline:hover {
  text-decoration-line: underline;
}
.hover\\:pr-opacity-100:hover {
  opacity: 1;
}
.focus\\:pr-bg-accent:focus {
  background-color: hsl(var(--accent));
}
.focus\\:pr-text-accent-foreground:focus {
  color: hsl(var(--accent-foreground));
}
.focus\\:pr-outline-none:focus {
  outline: 2px solid transparent;
  outline-offset: 2px;
}
.focus\\:pr-ring-2:focus {
  --tw-ring-offset-shadow: var(--tw-ring-inset) 0 0 0 var(--tw-ring-offset-width) var(--tw-ring-offset-color);
  --tw-ring-shadow: var(--tw-ring-inset) 0 0 0 calc(2px + var(--tw-ring-offset-width)) var(--tw-ring-color);
  box-shadow: var(--tw-ring-offset-shadow), var(--tw-ring-shadow), var(--tw-shadow, 0 0 #0000);
}
.focus\\:pr-ring-ring:focus {
  --tw-ring-color: hsl(var(--ring));
}
.focus\\:pr-ring-offset-2:focus {
  --tw-ring-offset-width: 2px;
}
.focus-visible\\:pr-outline-none:focus-visible {
  outline: 2px solid transparent;
  outline-offset: 2px;
}
.focus-visible\\:pr-ring-2:focus-visible {
  --tw-ring-offset-shadow: var(--tw-ring-inset) 0 0 0 var(--tw-ring-offset-width) var(--tw-ring-offset-color);
  --tw-ring-shadow: var(--tw-ring-inset) 0 0 0 calc(2px + var(--tw-ring-offset-width)) var(--tw-ring-color);
  box-shadow: var(--tw-ring-offset-shadow), var(--tw-ring-shadow), var(--tw-shadow, 0 0 #0000);
}
.focus-visible\\:pr-ring-\\[color\\:hsl\\(2400o2c 5\\%0o2c 64\\.9\\%\\)\\]:focus-visible {
  --tw-ring-opacity: 1;
  --tw-ring-color: hsl(240 5% 64.9% / var(--tw-ring-opacity));
}
.focus-visible\\:pr-ring-ring:focus-visible {
  --tw-ring-color: hsl(var(--ring));
}
.focus-visible\\:pr-ring-offset-2:focus-visible {
  --tw-ring-offset-width: 2px;
}
.focus-visible\\:pr-ring-offset-background:focus-visible {
  --tw-ring-offset-color: hsl(var(--background));
}
.disabled\\:pr-pointer-events-none:disabled {
  pointer-events: none;
}
.disabled\\:pr-cursor-not-allowed:disabled {
  cursor: not-allowed;
}
.disabled\\:pr-opacity-50:disabled {
  opacity: 0.5;
}
.pr-group:hover .group-hover\\:pr-opacity-100 {
  opacity: 1;
}
.pr-peer:disabled ~ .peer-disabled\\:pr-cursor-not-allowed {
  cursor: not-allowed;
}
.pr-peer:disabled ~ .peer-disabled\\:pr-opacity-70 {
  opacity: 0.7;
}
.data-\\[disabled\\=true\\]\\:pr-pointer-events-none[data-disabled=true] {
  pointer-events: none;
}
.data-\\[disabled\\]\\:pr-pointer-events-none[data-disabled] {
  pointer-events: none;
}
.data-\\[side\\=bottom\\]\\:pr-translate-y-1[data-side=bottom] {
  --tw-translate-y: 0.25rem;
  transform: translate(var(--tw-translate-x), var(--tw-translate-y)) rotate(var(--tw-rotate)) skewX(var(--tw-skew-x)) skewY(var(--tw-skew-y)) scaleX(var(--tw-scale-x)) scaleY(var(--tw-scale-y));
}
.data-\\[side\\=left\\]\\:pr--translate-x-1[data-side=left] {
  --tw-translate-x: -0.25rem;
  transform: translate(var(--tw-translate-x), var(--tw-translate-y)) rotate(var(--tw-rotate)) skewX(var(--tw-skew-x)) skewY(var(--tw-skew-y)) scaleX(var(--tw-scale-x)) scaleY(var(--tw-scale-y));
}
.data-\\[side\\=right\\]\\:pr-translate-x-1[data-side=right] {
  --tw-translate-x: 0.25rem;
  transform: translate(var(--tw-translate-x), var(--tw-translate-y)) rotate(var(--tw-rotate)) skewX(var(--tw-skew-x)) skewY(var(--tw-skew-y)) scaleX(var(--tw-scale-x)) scaleY(var(--tw-scale-y));
}
.data-\\[side\\=top\\]\\:pr--translate-y-1[data-side=top] {
  --tw-translate-y: -0.25rem;
  transform: translate(var(--tw-translate-x), var(--tw-translate-y)) rotate(var(--tw-rotate)) skewX(var(--tw-skew-x)) skewY(var(--tw-skew-y)) scaleX(var(--tw-scale-x)) scaleY(var(--tw-scale-y));
}
.data-\\[state\\=checked\\]\\:pr-translate-x-5[data-state=checked] {
  --tw-translate-x: 1.25rem;
  transform: translate(var(--tw-translate-x), var(--tw-translate-y)) rotate(var(--tw-rotate)) skewX(var(--tw-skew-x)) skewY(var(--tw-skew-y)) scaleX(var(--tw-scale-x)) scaleY(var(--tw-scale-y));
}
.data-\\[state\\=unchecked\\]\\:pr-translate-x-0[data-state=unchecked] {
  --tw-translate-x: 0px;
  transform: translate(var(--tw-translate-x), var(--tw-translate-y)) rotate(var(--tw-rotate)) skewX(var(--tw-skew-x)) skewY(var(--tw-skew-y)) scaleX(var(--tw-scale-x)) scaleY(var(--tw-scale-y));
}
.data-\\[highlighted\\]\\:pr-bg-amber-100[data-highlighted] {
  --tw-bg-opacity: 1;
  background-color: rgb(254 243 199 / var(--tw-bg-opacity));
}
.data-\\[selected\\=true\\]\\:pr-bg-accent[data-selected=true] {
  background-color: hsl(var(--accent));
}
.data-\\[state\\=active\\]\\:pr-bg-background[data-state=active] {
  background-color: hsl(var(--background));
}
.data-\\[state\\=checked\\]\\:pr-bg-primary[data-state=checked] {
  background-color: hsl(var(--primary));
}
.data-\\[state\\=open\\]\\:pr-bg-accent[data-state=open] {
  background-color: hsl(var(--accent));
}
.data-\\[state\\=selected\\]\\:pr-bg-muted[data-state=selected] {
  background-color: hsl(var(--muted));
}
.data-\\[state\\=unchecked\\]\\:pr-bg-input[data-state=unchecked] {
  background-color: hsl(var(--input));
}
.data-\\[selected\\=true\\]\\:pr-text-accent-foreground[data-selected=true] {
  color: hsl(var(--accent-foreground));
}
.data-\\[state\\=active\\]\\:pr-text-foreground[data-state=active] {
  color: hsl(var(--foreground));
}
.data-\\[state\\=checked\\]\\:pr-text-primary-foreground[data-state=checked] {
  color: hsl(var(--primary-foreground));
}
.data-\\[state\\=open\\]\\:pr-text-muted-foreground[data-state=open] {
  color: hsl(var(--muted-foreground));
}
.data-\\[disabled\\=true\\]\\:pr-opacity-50[data-disabled=true] {
  opacity: 0.5;
}
.data-\\[disabled\\]\\:pr-opacity-50[data-disabled] {
  opacity: 0.5;
}
.data-\\[state\\=active\\]\\:pr-shadow-sm[data-state=active] {
  --tw-shadow: 0 1px 2px 0 rgb(0 0 0 / 0.05);
  --tw-shadow-colored: 0 1px 2px 0 var(--tw-shadow-color);
  box-shadow: var(--tw-ring-offset-shadow, 0 0 #0000), var(--tw-ring-shadow, 0 0 #0000), var(--tw-shadow);
}
.data-\\[state\\=open\\]\\:pr-animate-in[data-state=open] {
  animation-name: enter;
  animation-duration: 150ms;
  --tw-enter-opacity: initial;
  --tw-enter-scale: initial;
  --tw-enter-rotate: initial;
  --tw-enter-translate-x: initial;
  --tw-enter-translate-y: initial;
}
.data-\\[state\\=closed\\]\\:pr-animate-out[data-state=closed] {
  animation-name: exit;
  animation-duration: 150ms;
  --tw-exit-opacity: initial;
  --tw-exit-scale: initial;
  --tw-exit-rotate: initial;
  --tw-exit-translate-x: initial;
  --tw-exit-translate-y: initial;
}
.data-\\[state\\=closed\\]\\:pr-fade-out-0[data-state=closed] {
  --tw-exit-opacity: 0;
}
.data-\\[state\\=open\\]\\:pr-fade-in-0[data-state=open] {
  --tw-enter-opacity: 0;
}
.data-\\[state\\=closed\\]\\:pr-zoom-out-95[data-state=closed] {
  --tw-exit-scale: .95;
}
.data-\\[state\\=open\\]\\:pr-zoom-in-95[data-state=open] {
  --tw-enter-scale: .95;
}
.data-\\[side\\=bottom\\]\\:pr-slide-in-from-top-2[data-side=bottom] {
  --tw-enter-translate-y: -0.5rem;
}
.data-\\[side\\=left\\]\\:pr-slide-in-from-right-2[data-side=left] {
  --tw-enter-translate-x: 0.5rem;
}
.data-\\[side\\=right\\]\\:pr-slide-in-from-left-2[data-side=right] {
  --tw-enter-translate-x: -0.5rem;
}
.data-\\[side\\=top\\]\\:pr-slide-in-from-bottom-2[data-side=top] {
  --tw-enter-translate-y: 0.5rem;
}
.data-\\[state\\=closed\\]\\:pr-slide-out-to-left-1\\/2[data-state=closed] {
  --tw-exit-translate-x: -50%;
}
.data-\\[state\\=closed\\]\\:pr-slide-out-to-top-\\[48\\%\\][data-state=closed] {
  --tw-exit-translate-y: -48%;
}
.data-\\[state\\=open\\]\\:pr-slide-in-from-left-1\\/2[data-state=open] {
  --tw-enter-translate-x: -50%;
}
.data-\\[state\\=open\\]\\:pr-slide-in-from-top-\\[48\\%\\][data-state=open] {
  --tw-enter-translate-y: -48%;
}
@media (min-width: 640px) {

  .sm\\:pr-not-sr-only {
    position: static;
    width: auto;
    height: auto;
    padding: 0;
    margin: 0;
    overflow: visible;
    clip: auto;
    white-space: normal;
  }

  .sm\\:pr-static {
    position: static;
  }

  .sm\\:pr-col-span-2 {
    grid-column: span 2 / span 2;
  }

  .sm\\:pr-flex {
    display: flex;
  }

  .sm\\:pr-table-cell {
    display: table-cell;
  }

  .sm\\:pr-hidden {
    display: none;
  }

  .sm\\:pr-grid-cols-2 {
    grid-template-columns: repeat(2, minmax(0, 1fr));
  }

  .sm\\:pr-flex-row {
    flex-direction: row;
  }

  .sm\\:pr-justify-end {
    justify-content: flex-end;
  }

  .sm\\:pr-gap-4 {
    gap: 1rem;
  }

  .sm\\:pr-space-x-2 > :not([hidden]) ~ :not([hidden]) {
    --tw-space-x-reverse: 0;
    margin-right: calc(0.5rem * var(--tw-space-x-reverse));
    margin-left: calc(0.5rem * calc(1 - var(--tw-space-x-reverse)));
  }

  .sm\\:pr-rounded-lg {
    border-radius: var(--radius);
  }

  .sm\\:pr-border-0 {
    border-width: 0px;
  }

  .sm\\:pr-bg-transparent {
    background-color: transparent;
  }

  .sm\\:pr-px-6 {
    padding-left: 1.5rem;
    padding-right: 1.5rem;
  }

  .sm\\:pr-py-0 {
    padding-top: 0px;
    padding-bottom: 0px;
  }

  .sm\\:pr-py-4 {
    padding-top: 1rem;
    padding-bottom: 1rem;
  }

  .sm\\:pr-py-5 {
    padding-top: 1.25rem;
    padding-bottom: 1.25rem;
  }

  .sm\\:pr-pl-14 {
    padding-left: 3.5rem;
  }

  .sm\\:pr-text-left {
    text-align: left;
  }
}
@media (min-width: 768px) {

  .md\\:pr-inline {
    display: inline;
  }

  .md\\:pr-flex {
    display: flex;
  }

  .md\\:pr-table-cell {
    display: table-cell;
  }

  .md\\:pr-h-8 {
    height: 2rem;
  }

  .md\\:pr-w-8 {
    width: 2rem;
  }

  .md\\:pr-w-\\[200px\\] {
    width: 200px;
  }

  .md\\:pr-grow-0 {
    flex-grow: 0;
  }

  .md\\:pr-grid-cols-4 {
    grid-template-columns: repeat(4, minmax(0, 1fr));
  }

  .md\\:pr-gap-8 {
    gap: 2rem;
  }

  .md\\:pr-text-base {
    font-size: 1rem;
    line-height: 1.5rem;
  }
}
@media (min-width: 1024px) {

  .lg\\:pr-sr-only {
    position: absolute;
    width: 1px;
    height: 1px;
    padding: 0;
    margin: -1px;
    overflow: hidden;
    clip: rect(0, 0, 0, 0);
    white-space: nowrap;
    border-width: 0;
  }

  .lg\\:pr-col-span-2 {
    grid-column: span 2 / span 2;
  }

  .lg\\:pr-flex {
    display: flex;
  }

  .lg\\:pr-w-\\[336px\\] {
    width: 336px;
  }

  .lg\\:pr-grid-cols-2 {
    grid-template-columns: repeat(2, minmax(0, 1fr));
  }

  .lg\\:pr-grid-cols-3 {
    grid-template-columns: repeat(3, minmax(0, 1fr));
  }

  .lg\\:pr-space-x-8 > :not([hidden]) ~ :not([hidden]) {
    --tw-space-x-reverse: 0;
    margin-right: calc(2rem * var(--tw-space-x-reverse));
    margin-left: calc(2rem * calc(1 - var(--tw-space-x-reverse)));
  }
}
@media (min-width: 1280px) {

  .xl\\:pr-not-sr-only {
    position: static;
    width: auto;
    height: auto;
    padding: 0;
    margin: 0;
    overflow: visible;
    clip: auto;
    white-space: normal;
  }

  .xl\\:pr-grid-cols-3 {
    grid-template-columns: repeat(3, minmax(0, 1fr));
  }

  .xl\\:pr-grid-cols-4 {
    grid-template-columns: repeat(4, minmax(0, 1fr));
  }

  .xl\\:pr-whitespace-nowrap {
    white-space: nowrap;
  }
}
@media (prefers-color-scheme: dark) {

  .dark\\:pr--rotate-90 {
    --tw-rotate: -90deg;
    transform: translate(var(--tw-translate-x), var(--tw-translate-y)) rotate(var(--tw-rotate)) skewX(var(--tw-skew-x)) skewY(var(--tw-skew-y)) scaleX(var(--tw-scale-x)) scaleY(var(--tw-scale-y));
  }

  .dark\\:pr-rotate-0 {
    --tw-rotate: 0deg;
    transform: translate(var(--tw-translate-x), var(--tw-translate-y)) rotate(var(--tw-rotate)) skewX(var(--tw-skew-x)) skewY(var(--tw-skew-y)) scaleX(var(--tw-scale-x)) scaleY(var(--tw-scale-y));
  }

  .dark\\:pr-scale-0 {
    --tw-scale-x: 0;
    --tw-scale-y: 0;
    transform: translate(var(--tw-translate-x), var(--tw-translate-y)) rotate(var(--tw-rotate)) skewX(var(--tw-skew-x)) skewY(var(--tw-skew-y)) scaleX(var(--tw-scale-x)) scaleY(var(--tw-scale-y));
  }

  .dark\\:pr-scale-100 {
    --tw-scale-x: 1;
    --tw-scale-y: 1;
    transform: translate(var(--tw-translate-x), var(--tw-translate-y)) rotate(var(--tw-rotate)) skewX(var(--tw-skew-x)) skewY(var(--tw-skew-y)) scaleX(var(--tw-scale-x)) scaleY(var(--tw-scale-y));
  }

  .dark\\:pr-border-destructive {
    border-color: hsl(var(--destructive));
  }
}
.\\[\\&\\:has\\(\\[role\\=checkbox\\]\\)\\]\\:pr-pe-0:has([role=checkbox]) {
  padding-inline-end: 0px;
}
.\\[\\&\\>span\\]\\:pr-line-clamp-1>span {
  overflow: hidden;
  display: -webkit-box;
  -webkit-box-orient: vertical;
  -webkit-line-clamp: 1;
}
.\\[\\&\\>svg\\+div\\]\\:pr-translate-y-\\[-3px\\]>svg+div {
  --tw-translate-y: -3px;
  transform: translate(var(--tw-translate-x), var(--tw-translate-y)) rotate(var(--tw-rotate)) skewX(var(--tw-skew-x)) skewY(var(--tw-skew-y)) scaleX(var(--tw-scale-x)) scaleY(var(--tw-scale-y));
}
.\\[\\&\\>svg\\]\\:pr-absolute>svg {
  position: absolute;
}
.\\[\\&\\>svg\\]\\:pr-left-4>svg {
  left: 1rem;
}
.\\[\\&\\>svg\\]\\:pr-top-4>svg {
  top: 1rem;
}
.\\[\\&\\>svg\\]\\:pr-text-destructive>svg {
  color: hsl(var(--destructive));
}
.\\[\\&\\>svg\\]\\:pr-text-foreground>svg {
  color: hsl(var(--foreground));
}
.\\[\\&\\>svg\\~\\*\\]\\:pr-pl-7>svg~* {
  padding-left: 1.75rem;
}
.\\[\\&\\>tr\\]\\:last\\:pr-border-b-0:last-child>tr {
  border-bottom-width: 0px;
}
.\\[\\&_\\[cmdk-group-heading\\]\\]\\:pr-px-2 [cmdk-group-heading] {
  padding-left: 0.5rem;
  padding-right: 0.5rem;
}
.\\[\\&_\\[cmdk-group-heading\\]\\]\\:pr-py-1\\.5 [cmdk-group-heading] {
  padding-top: 0.375rem;
  padding-bottom: 0.375rem;
}
.\\[\\&_\\[cmdk-group-heading\\]\\]\\:pr-text-xs [cmdk-group-heading] {
  font-size: 0.75rem;
  line-height: 1rem;
}
.\\[\\&_\\[cmdk-group-heading\\]\\]\\:pr-font-medium [cmdk-group-heading] {
  font-weight: 500;
}
.\\[\\&_\\[cmdk-group-heading\\]\\]\\:pr-text-muted-foreground [cmdk-group-heading] {
  color: hsl(var(--muted-foreground));
}
.\\[\\&_\\[cmdk-group\\]\\:not\\(\\[hidden\\]\\)_\\~\\[cmdk-group\\]\\]\\:pr-pt-0 [cmdk-group]:not([hidden]) ~[cmdk-group] {
  padding-top: 0px;
}
.\\[\\&_\\[cmdk-group\\]\\]\\:pr-px-2 [cmdk-group] {
  padding-left: 0.5rem;
  padding-right: 0.5rem;
}
.\\[\\&_\\[cmdk-input-wrapper\\]_svg\\]\\:pr-h-5 [cmdk-input-wrapper] svg {
  height: 1.25rem;
}
.\\[\\&_\\[cmdk-input-wrapper\\]_svg\\]\\:pr-w-5 [cmdk-input-wrapper] svg {
  width: 1.25rem;
}
.\\[\\&_\\[cmdk-input\\]\\]\\:pr-h-12 [cmdk-input] {
  height: 3rem;
}
.\\[\\&_\\[cmdk-item\\]\\]\\:pr-px-2 [cmdk-item] {
  padding-left: 0.5rem;
  padding-right: 0.5rem;
}
.\\[\\&_\\[cmdk-item\\]\\]\\:pr-py-3 [cmdk-item] {
  padding-top: 0.75rem;
  padding-bottom: 0.75rem;
}
.\\[\\&_\\[cmdk-item\\]_svg\\]\\:pr-h-5 [cmdk-item] svg {
  height: 1.25rem;
}
.\\[\\&_\\[cmdk-item\\]_svg\\]\\:pr-w-5 [cmdk-item] svg {
  width: 1.25rem;
}
.\\[\\&_p\\]\\:pr-leading-relaxed p {
  line-height: 1.625;
}
.\\[\\&_tr\\:last-child\\]\\:pr-border-0 tr:last-child {
  border-width: 0px;
}
.\\[\\&_tr\\]\\:pr-border-b tr {
  border-bottom-width: 1px;
}
.papi-checkbox {
  background-color: transparent;
}

.papi-checkbox.error {
  color: #f00;
}

.papi-checkbox.error:hover {
  background-color: rgba(255, 0, 0, 0.2);
}

.papi-checkbox.paratext {
  color: greenyellow;
}

.papi-checkbox-label.paratext {
  color: darkgreen;
}

.papi-checkbox.paratext:hover {
  background-color: rgba(0, 100, 0, 0.3);
}

.papi-checkbox.paratext.bright {
  color: darkgreen;
}

.papi-checkbox-label.paratext.bright {
  background-color: greenyellow;
}

.papi-checkbox.paratext.bright:hover {
  background-color: rgba(173, 255, 47, 0.3);
}

.papi-checkbox.below,
.papi-checkbox.above {
  text-align: center;
}
.check-item {
  flex-wrap: wrap;
  vertical-align: middle;
}

.papi-checkbox {
  display: block;
}
<<<<<<< HEAD
=======
.papi-context-menu-target {
  white-space: nowrap;
  cursor: context-menu;
}

.papi-context-menu-target * {
  white-space: normal;
}

.papi-context-menu-target:hover {
  box-shadow: 0 0 10px rgba(0, 0, 0, 0.07); /* Faint shadowy background */
}

.papi-context-menu-target.paratext:hover {
  box-shadow: 0 0 10px rgba(0, 100, 0, 0.07); /* Faint shadowy background */
}

.papi-context-menu-target.paratext.bright:hover {
  box-shadow: 0 0 10px rgba(173, 255, 47, 0.07); /* Faint shadowy background */
}

.papi-context-menu.paratext ul {
  background-color: rgb(76, 106, 76);
  color: rgb(214, 255, 152);
}

.papi-context-menu.paratext.bright ul {
  color: rgb(76, 106, 76);
  background-color: rgb(214, 255, 152);
}
>>>>>>> 0944f8d8
.papi-multi-column-menu {
  background-color: rgb(222, 222, 222);
  display: flex;
  flex-direction: column;
  padding-left: 3px;
  padding-right: 3px;
}

.papi-menu-column {
  font-size: 11pt;
  font-weight: 600;
  padding-bottom: 2px;
}

.papi-menu-column ul {
  padding-top: 0;
}

.papi-menu-column-header {
  background-color: rgb(181, 181, 181);
  padding-left: 24px;
  margin-top: 0;
  margin-bottom: 0;
}

.papi-multi-column-menu.paratext {
  background-color: rgb(76, 106, 76);
  color: rgb(214, 255, 152);
}

.papi-multi-column-menu.paratext.bright {
  color: rgb(76, 106, 76);
  background-color: rgb(214, 255, 152);
}
.papi-checkbox {
  background-color: transparent;
}

.papi-checkbox.error {
  color: #f00;
}

.papi-checkbox.error:hover {
  background-color: rgba(255, 0, 0, 0.2);
}

.papi-checkbox.paratext {
  color: greenyellow;
}

.papi-checkbox-label.paratext {
  color: darkgreen;
}

.papi-checkbox.paratext:hover {
  background-color: rgba(0, 100, 0, 0.3);
}

.papi-checkbox.paratext.bright {
  color: darkgreen;
}

.papi-checkbox-label.paratext.bright {
  background-color: greenyellow;
}

.papi-checkbox.paratext.bright:hover {
  background-color: rgba(173, 255, 47, 0.3);
}

.papi-checkbox.below,
.papi-checkbox.above {
  text-align: center;
}
.papi-icon-button {
  border: 0;
  border-radius: 3em;
  cursor: pointer;
  display: inline-block;
}

.papi-icon-button.primary {
  background-color: #1ea7fd;
  color: white;
}

.papi-icon-button.secondary {
  background-color: transparent;
  color: #333;
}

.papi-icon-button.paratext {
  background-color: darkgreen;
  color: greenyellow;
}

.papi-icon-button.paratext.bright {
  background-color: greenyellow;
  color: darkgreen;
}
.papi-slider {
  background-color: transparent;
  color: #1ea7fd;
}

.papi-slider.vertical {
  min-height: 200px;
}

.papi-slider.paratext {
  background-color: darkgreen;
  color: greenyellow;
}

.papi-slider.paratext.bright {
  background-color: greenyellow;
  color: darkgreen;
}
.papi-icon-button {
  border: 0;
  border-radius: 3em;
  cursor: pointer;
  display: inline-block;
}

.papi-icon-button.primary {
  background-color: #1ea7fd;
  color: white;
}

.papi-icon-button.secondary {
  background-color: transparent;
  color: #333;
}

.papi-icon-button.paratext {
  background-color: darkgreen;
  color: greenyellow;
}

.papi-icon-button.paratext.bright {
  background-color: greenyellow;
  color: darkgreen;
}
.banded-row:hover {
  cursor: pointer;
}

.banded-row[data-state="selected"]:hover {
  cursor: default;
}
.papi-slider {
  background-color: transparent;
  color: #1ea7fd;
}

.papi-slider.vertical {
  min-height: 200px;
}

.papi-slider.paratext {
  background-color: darkgreen;
  color: greenyellow;
}

.papi-slider.paratext.bright {
  background-color: greenyellow;
  color: darkgreen;
}
.papi-menu-item {
  background-color: transparent;
}

.papi-menu-icon-trailing {
  margin-left: 10px;
  place-content: flex-end;
}

.papi-menu-item img {
  max-width: 24px;
  max-height: 24px;
}
.papi-snackbar {
  font-family: Arial, Helvetica, sans-serif;
}

.papi-snackbar.primary {
  background: #1ea7fd;
  color: white;
}

.papi-snackbar.external {
  background-color: lightsteelblue;
  border-color: white;
  border-style: dotted;
  padding: 2%;
  width: 30%;
}

.papi-snackbar.secondary {
  background: transparent;
  color: #333;
}

.papi-snackbar.alert {
  background: lightcoral;
}

.papi-snackbar.paratext {
  background: darkgreen;
  color: greenyellow;
}

.papi-snackbar.bright {
  background: greenyellow;
  color: darkgreen;
}
.papi-switch {
  background-color: transparent;
}

.papi-switch.primary {
  background-color: #1ea7fd;
}

.papi-switch.secondary {
  background-color: #6fc8ff;
}

.papi-switch.error {
  background-color: #f00;
}

.papi-switch.paratext {
  background-color: darkgreen;
  color: greenyellow;
}

.papi-switch.paratext.bright {
  background-color: greenyellow;
  color: darkgreen;
}
.papi-toolbar {
  background-color: #eee;
  color: black;
}

.papi-toolbar.paratext {
  background-color: darkgreen;
  color: greenyellow;
}

.papi-toolbar.paratext.bright {
  background-color: greenyellow;
  color: darkgreen;
}

.papi-menu-drawer-paper {
  height: fit-content !important;
  position: absolute !important;
}

.papi-toolbar-children {
  padding: 10px;
  display: flex;
  gap: 8px;
}
`, "top");
export {
  uv as Alert,
  mv as AlertDescription,
  fv as AlertTitle,
  jv as BookChapterControl,
  xe as Button,
  av as Card,
  cv as CardContent,
  lv as CardDescription,
  pv as CardFooter,
  iv as CardHeader,
  sv as CardTitle,
  Hv as ChapterRangeSelector,
  Fp as Checkbox,
  Gv as Checklist,
  Ca as ComboBox,
  Wv as ContextMenu,
  Tp as DataTable,
  s0 as DisableButton,
  _o as DropdownMenu,
  Io as DropdownMenuCheckboxItem,
  kn as DropdownMenuContent,
  np as DropdownMenuGroup,
  Gi as DropdownMenuItem,
  nv as DropdownMenuItemType,
  Vr as DropdownMenuLabel,
  Mv as DropdownMenuPortal,
  Dv as DropdownMenuRadioGroup,
  Wi as DropdownMenuRadioItem,
  En as DropdownMenuSeparator,
  ip as DropdownMenuShortcut,
  Av as DropdownMenuSub,
  ap as DropdownMenuSubContent,
  op as DropdownMenuSubTrigger,
  Hi as DropdownMenuTrigger,
  i0 as EnableButton,
  rv as FilterButton,
  p0 as FilterDropdown,
  f0 as Footer,
  Xh as GridMenu,
  Fg as HamburgerMenuButton,
  Bv as INVENTORY_STRING_KEYS,
  Xv as IconButton,
  Fr as Input,
  a0 as InstallButton,
  Lv as Inventory,
  dn as Label,
  qt as LabelPosition,
  c0 as MarkdownRenderer,
  Ks as MenuItem,
  u0 as MoreInfo,
  Jv as NavigationContentSearch,
  d0 as NoExtensionsFound,
  Yv as ScriptureResultsViewer,
  Uv as ScrollGroupSelector,
  Xg as SearchBar,
  _r as Select,
  Qt as SelectContent,
  yp as SelectGroup,
  Ke as SelectItem,
  wp as SelectLabel,
  Yi as SelectScrollDownButton,
  Xi as SelectScrollUpButton,
  xp as SelectSeparator,
  Zt as SelectTrigger,
  Ir as SelectValue,
  fl as Separator,
  Zv as SettingsList,
  e0 as SettingsListHeader,
  Qv as SettingsListItem,
  hv as ShadCnSlider,
  gv as ShadCnSwitch,
  qv as Slider,
  Kv as Snackbar,
  qr as Spinner,
  t0 as Switch,
  Nn as Table,
  Sn as TableBody,
  Np as TableCaption,
  er as TableCell,
  Ep as TableFooter,
  Mr as TableHead,
  Tn as TableHeader,
  wt as TableRow,
  o0 as Tabs,
  Jg as TabsContent,
  qg as TabsList,
  Kg as TabsTrigger,
  r0 as TextField,
  n0 as Toolbar,
  l0 as UpdateButton,
  ov as VersionHistory,
  pl as VerticalTabs,
  ul as VerticalTabsContent,
  dl as VerticalTabsList,
  Yg as VerticalTabsTrigger,
  bp as buttonVariants,
  Mo as getSortingIcon,
  Vv as inventoryCountColumn,
  Fv as inventoryItemColumn,
  zv as inventoryStatusColumn,
  m0 as useEvent,
  h0 as useEventAsync,
  No as usePromise
};
//# sourceMappingURL=index.js.map<|MERGE_RESOLUTION|>--- conflicted
+++ resolved
@@ -11862,11 +11862,7 @@
   const r = document.head || document.querySelector("head"), n = r.querySelector(":first-child"), o = document.createElement("style");
   o.appendChild(document.createTextNode(e)), t === "top" && n ? r.insertBefore(o, n) : r.appendChild(o);
 }
-<<<<<<< HEAD
 bv(`/*
-=======
-vv(`/*
->>>>>>> 0944f8d8
 1. Prevent padding and border from affecting element width. (https://github.com/mozdevs/cssremedy/issues/4)
 2. Allow adding a border to an element by just adding a border-width. (https://github.com/tailwindcss/tailwindcss/pull/116)
 */
@@ -14333,16 +14329,6 @@
 .papi-checkbox.above {
   text-align: center;
 }
-.check-item {
-  flex-wrap: wrap;
-  vertical-align: middle;
-}
-
-.papi-checkbox {
-  display: block;
-}
-<<<<<<< HEAD
-=======
 .papi-context-menu-target {
   white-space: nowrap;
   cursor: context-menu;
@@ -14373,7 +14359,6 @@
   color: rgb(76, 106, 76);
   background-color: rgb(214, 255, 152);
 }
->>>>>>> 0944f8d8
 .papi-multi-column-menu {
   background-color: rgb(222, 222, 222);
   display: flex;
@@ -14408,46 +14393,6 @@
   color: rgb(76, 106, 76);
   background-color: rgb(214, 255, 152);
 }
-.papi-checkbox {
-  background-color: transparent;
-}
-
-.papi-checkbox.error {
-  color: #f00;
-}
-
-.papi-checkbox.error:hover {
-  background-color: rgba(255, 0, 0, 0.2);
-}
-
-.papi-checkbox.paratext {
-  color: greenyellow;
-}
-
-.papi-checkbox-label.paratext {
-  color: darkgreen;
-}
-
-.papi-checkbox.paratext:hover {
-  background-color: rgba(0, 100, 0, 0.3);
-}
-
-.papi-checkbox.paratext.bright {
-  color: darkgreen;
-}
-
-.papi-checkbox-label.paratext.bright {
-  background-color: greenyellow;
-}
-
-.papi-checkbox.paratext.bright:hover {
-  background-color: rgba(173, 255, 47, 0.3);
-}
-
-.papi-checkbox.below,
-.papi-checkbox.above {
-  text-align: center;
-}
 .papi-icon-button {
   border: 0;
   border-radius: 3em;
@@ -14492,57 +14437,6 @@
   background-color: greenyellow;
   color: darkgreen;
 }
-.papi-icon-button {
-  border: 0;
-  border-radius: 3em;
-  cursor: pointer;
-  display: inline-block;
-}
-
-.papi-icon-button.primary {
-  background-color: #1ea7fd;
-  color: white;
-}
-
-.papi-icon-button.secondary {
-  background-color: transparent;
-  color: #333;
-}
-
-.papi-icon-button.paratext {
-  background-color: darkgreen;
-  color: greenyellow;
-}
-
-.papi-icon-button.paratext.bright {
-  background-color: greenyellow;
-  color: darkgreen;
-}
-.banded-row:hover {
-  cursor: pointer;
-}
-
-.banded-row[data-state="selected"]:hover {
-  cursor: default;
-}
-.papi-slider {
-  background-color: transparent;
-  color: #1ea7fd;
-}
-
-.papi-slider.vertical {
-  min-height: 200px;
-}
-
-.papi-slider.paratext {
-  background-color: darkgreen;
-  color: greenyellow;
-}
-
-.papi-slider.paratext.bright {
-  background-color: greenyellow;
-  color: darkgreen;
-}
 .papi-menu-item {
   background-color: transparent;
 }
@@ -14555,6 +14449,14 @@
 .papi-menu-item img {
   max-width: 24px;
   max-height: 24px;
+}
+.check-item {
+  flex-wrap: wrap;
+  vertical-align: middle;
+}
+
+.papi-checkbox {
+  display: block;
 }
 .papi-snackbar {
   font-family: Arial, Helvetica, sans-serif;
@@ -14591,31 +14493,6 @@
   background: greenyellow;
   color: darkgreen;
 }
-.papi-switch {
-  background-color: transparent;
-}
-
-.papi-switch.primary {
-  background-color: #1ea7fd;
-}
-
-.papi-switch.secondary {
-  background-color: #6fc8ff;
-}
-
-.papi-switch.error {
-  background-color: #f00;
-}
-
-.papi-switch.paratext {
-  background-color: darkgreen;
-  color: greenyellow;
-}
-
-.papi-switch.paratext.bright {
-  background-color: greenyellow;
-  color: darkgreen;
-}
 .papi-toolbar {
   background-color: #eee;
   color: black;
@@ -14640,6 +14517,38 @@
   padding: 10px;
   display: flex;
   gap: 8px;
+}
+.papi-switch {
+  background-color: transparent;
+}
+
+.papi-switch.primary {
+  background-color: #1ea7fd;
+}
+
+.papi-switch.secondary {
+  background-color: #6fc8ff;
+}
+
+.papi-switch.error {
+  background-color: #f00;
+}
+
+.papi-switch.paratext {
+  background-color: darkgreen;
+  color: greenyellow;
+}
+
+.papi-switch.paratext.bright {
+  background-color: greenyellow;
+  color: darkgreen;
+}
+.banded-row:hover {
+  cursor: pointer;
+}
+
+.banded-row[data-state="selected"]:hover {
+  cursor: default;
 }
 `, "top");
 export {
