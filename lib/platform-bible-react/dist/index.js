--- conflicted
+++ resolved
@@ -1339,8 +1339,8 @@
 }
 class cn {
   constructor() {
-    this.currentId = null, this.clear = () => {
-      this.currentId !== null && (clearTimeout(this.currentId), this.currentId = null);
+    this.currentId = 0, this.clear = () => {
+      this.currentId !== 0 && (clearTimeout(this.currentId), this.currentId = 0);
     }, this.disposeEffect = () => this.clear;
   }
   static create() {
@@ -1351,7 +1351,7 @@
    */
   start(t, n) {
     this.clear(), this.currentId = setTimeout(() => {
-      this.currentId = null, n();
+      this.currentId = 0, n();
     }, t);
   }
 }
@@ -4107,11 +4107,11 @@
       let u = !0;
       typeof c.props == "function" ? u = c.props(w({
         ownerState: n
-      }, r, n)) : Object.keys(c.props).forEach((d) => {
+      }, r)) : Object.keys(c.props).forEach((d) => {
         (n == null ? void 0 : n[d]) !== c.props[d] && r[d] !== c.props[d] && (u = !1);
       }), u && (Array.isArray(l) || (l = [l]), l.push(typeof c.style == "function" ? c.style(w({
         ownerState: n
-      }, r, n)) : c.style));
+      }, r)) : c.style));
     }), l;
   }
   return o;
@@ -9571,35 +9571,98 @@
   const n = document.head || document.querySelector("head"), r = n.querySelector(":first-child"), o = document.createElement("style");
   o.appendChild(document.createTextNode(e)), t === "top" && r ? n.insertBefore(o, r) : n.appendChild(o);
 }
-_f(`.papi-context-menu-target {
-  white-space: nowrap;
-  cursor: context-menu;
-}
-
-.papi-context-menu-target * {
-  white-space: normal;
-}
-
-.papi-context-menu-target:hover {
-  box-shadow: 0 0 10px rgba(0, 0, 0, 0.07); /* Faint shadowy background */
-}
-
-.papi-context-menu-target.paratext:hover {
-  box-shadow: 0 0 10px rgba(0, 100, 0, 0.07); /* Faint shadowy background */
-}
-
-.papi-context-menu-target.paratext.bright:hover {
-  box-shadow: 0 0 10px rgba(173, 255, 47, 0.07); /* Faint shadowy background */
-}
-
-.papi-context-menu.paratext ul {
-  background-color: rgb(76, 106, 76);
-  color: rgb(214, 255, 152);
-}
-
-.papi-context-menu.paratext.bright ul {
-  color: rgb(76, 106, 76);
-  background-color: rgb(214, 255, 152);
+_f(`.papi-combo-box {
+  background-color: transparent;
+}
+
+.papi-combo-box.fullwidth {
+  width: 100%;
+}
+
+.papi-combo-box.error {
+  background-color: #f00;
+}
+
+.papi-combo-box.paratext {
+  background-color: darkgreen;
+  color: greenyellow;
+}
+
+.papi-combo-box.paratext.bright {
+  background-color: greenyellow;
+  color: darkgreen;
+}
+.papi-button {
+  border: 0;
+  border-radius: 3em;
+  cursor: pointer;
+  display: inline-block;
+  font-family: 'Nunito Sans', 'Helvetica Neue', Helvetica, Arial, sans-serif;
+  font-weight: 700;
+  line-height: 1;
+}
+
+.papi-button.primary {
+  background-color: #1ea7fd;
+  color: white;
+}
+
+.papi-button.secondary {
+  background-color: transparent;
+  box-shadow: rgba(0, 0, 0, 0.15) 0 0 0 1px inset;
+  color: #333;
+}
+
+.papi-button.paratext {
+  background-color: darkgreen;
+  color: greenyellow;
+}
+
+.papi-button.paratext.bright {
+  background-color: greenyellow;
+  color: darkgreen;
+}
+
+.papi-button.video {
+  background-color: red;
+  color: white;
+}
+
+.papi-button.video a,
+.papi-button.video a:visited {
+  color: white;
+  text-decoration: none;
+}
+
+.papi-button.video a:hover {
+  color: white;
+  text-decoration: underline;
+}
+.papi-icon-button {
+  border: 0;
+  border-radius: 3em;
+  cursor: pointer;
+  display: inline-block;
+}
+
+.papi-icon-button.primary {
+  background-color: #1ea7fd;
+  color: white;
+}
+
+.papi-icon-button.secondary {
+  background-color: transparent;
+  color: #333;
+}
+
+.papi-icon-button.paratext {
+  background-color: darkgreen;
+  color: greenyellow;
+}
+
+.papi-icon-button.paratext.bright {
+  background-color: greenyellow;
+  color: darkgreen;
 }
 .papi-snackbar {
   font-family: Arial, Helvetica, sans-serif;
@@ -9609,7 +9672,6 @@
   background: #1ea7fd;
   color: white;
 }
-<<<<<<< HEAD
 
 .papi-snackbar.external {
   background-color: lightsteelblue;
@@ -9637,6 +9699,126 @@
   background: greenyellow;
   color: darkgreen;
 }
+.papi-checkbox {
+  background-color: transparent;
+}
+
+.papi-checkbox.error {
+  color: #f00;
+}
+
+.papi-checkbox.error:hover {
+  background-color: rgba(255, 0, 0, 0.2);
+}
+
+.papi-checkbox.paratext {
+  color: greenyellow;
+}
+
+.papi-checkbox-label.paratext {
+  color: darkgreen;
+}
+
+.papi-checkbox.paratext:hover {
+  background-color: rgba(0, 100, 0, 0.3);
+}
+
+.papi-checkbox.paratext.bright {
+  color: darkgreen;
+}
+
+.papi-checkbox-label.paratext.bright {
+  background-color: greenyellow;
+}
+
+.papi-checkbox.paratext.bright:hover {
+  background-color: rgba(173, 255, 47, 0.3);
+}
+
+.papi-checkbox.below,
+.papi-checkbox.above {
+  text-align: center;
+}
+.papi-toolbar {
+  background-color: #eee;
+  color: black;
+}
+
+.papi-toolbar.paratext {
+  background-color: darkgreen;
+  color: greenyellow;
+}
+
+.papi-toolbar.paratext.bright {
+  background-color: greenyellow;
+  color: darkgreen;
+}
+
+.papi-menu-drawer-paper {
+  height: fit-content !important;
+  position: absolute !important;
+}
+
+.papi-menu-children {
+  padding: 10px;
+  position: relative;
+}
+.papi-slider {
+  background-color: transparent;
+  color: #1ea7fd;
+}
+
+.papi-slider.vertical {
+  min-height: 200px;
+}
+
+.papi-slider.paratext {
+  background-color: darkgreen;
+  color: greenyellow;
+}
+
+.papi-slider.paratext.bright {
+  background-color: greenyellow;
+  color: darkgreen;
+}
+.papi-context-menu-target {
+  white-space: nowrap;
+  cursor: context-menu;
+}
+
+.papi-context-menu-target * {
+  white-space: normal;
+}
+
+.papi-context-menu-target:hover {
+  box-shadow: 0 0 10px rgba(0, 0, 0, 0.07); /* Faint shadowy background */
+}
+
+.papi-context-menu-target.paratext:hover {
+  box-shadow: 0 0 10px rgba(0, 100, 0, 0.07); /* Faint shadowy background */
+}
+
+.papi-context-menu-target.paratext.bright:hover {
+  box-shadow: 0 0 10px rgba(173, 255, 47, 0.07); /* Faint shadowy background */
+}
+
+.papi-context-menu.paratext ul {
+  background-color: rgb(76, 106, 76);
+  color: rgb(214, 255, 152);
+}
+
+.papi-context-menu.paratext.bright ul {
+  color: rgb(76, 106, 76);
+  background-color: rgb(214, 255, 152);
+}
+.papi-ref-selector.book {
+  display: inline-block;
+  vertical-align: middle;
+}
+
+.papi-ref-selector.chapter-verse {
+  width: 75px;
+}
 .search-bar-paper {
   display: flex;
   align-items: center;
@@ -9644,178 +9826,6 @@
 
 .search-button {
   padding: 10px;
-}
-.papi-icon-button {
-  border: 0;
-  border-radius: 3em;
-  cursor: pointer;
-  display: inline-block;
-}
-
-.papi-icon-button.primary {
-  background-color: #1ea7fd;
-  color: white;
-}
-
-.papi-icon-button.secondary {
-  background-color: transparent;
-  color: #333;
-}
-
-.papi-icon-button.paratext {
-  background-color: darkgreen;
-  color: greenyellow;
-}
-
-.papi-icon-button.paratext.bright {
-  background-color: greenyellow;
-  color: darkgreen;
-}
-.papi-slider {
-  background-color: transparent;
-  color: #1ea7fd;
-}
-
-.papi-slider.vertical {
-  min-height: 200px;
-}
-
-.papi-slider.paratext {
-  background-color: darkgreen;
-  color: greenyellow;
-}
-
-.papi-slider.paratext.bright {
-  background-color: greenyellow;
-  color: darkgreen;
-=======
-.search-bar-paper {
-  display: flex;
-  align-items: center;
-}
-
-.search-button {
-  padding: 10px;
-}
-.papi-menu-item {
-  background-color: transparent;
-}
-
-.papi-menu-icon-trailing {
-  margin-left: 10px;
-  place-content: flex-end;
-}
-
-.papi-menu-item img {
-  max-width: 24px;
-  max-height: 24px;
->>>>>>> 28760536
-}
-.papi-combo-box {
-  background-color: transparent;
-}
-
-.papi-combo-box.fullwidth {
-  width: 100%;
-}
-
-.papi-combo-box.error {
-  background-color: #f00;
-}
-
-.papi-combo-box.paratext {
-  background-color: darkgreen;
-  color: greenyellow;
-}
-
-.papi-combo-box.paratext.bright {
-  background-color: greenyellow;
-  color: darkgreen;
-}
-<<<<<<< HEAD
-.papi-switch {
-  background-color: transparent;
-}
-
-.papi-switch.primary {
-  background-color: #1ea7fd;
-}
-
-.papi-switch.secondary {
-  background-color: #6fc8ff;
-}
-
-.papi-switch.error {
-  background-color: #f00;
-}
-
-.papi-switch.paratext {
-  background-color: darkgreen;
-  color: greenyellow;
-}
-
-.papi-switch.paratext.bright {
-  background-color: greenyellow;
-=======
-.papi-snackbar {
-  font-family: Arial, Helvetica, sans-serif;
-}
-
-.papi-snackbar.primary {
-  background: #1ea7fd;
-  color: white;
-}
-
-.papi-snackbar.external {
-  background-color: lightsteelblue;
-  border-color: white;
-  border-style: dotted;
-  padding: 2%;
-  width: 30%;
-}
-
-.papi-snackbar.secondary {
-  background: transparent;
-  color: #333;
-}
-
-.papi-snackbar.alert {
-  background: lightcoral;
-}
-
-.papi-snackbar.paratext {
-  background: darkgreen;
-  color: greenyellow;
-}
-
-.papi-snackbar.bright {
-  background: greenyellow;
->>>>>>> 28760536
-  color: darkgreen;
-}
-.papi-toolbar {
-  background-color: #eee;
-  color: black;
-}
-
-.papi-toolbar.paratext {
-  background-color: darkgreen;
-  color: greenyellow;
-}
-
-.papi-toolbar.paratext.bright {
-  background-color: greenyellow;
-  color: darkgreen;
-}
-
-.papi-menu-drawer-paper {
-  height: fit-content !important;
-  position: absolute !important;
-}
-
-.papi-menu-children {
-  padding: 10px;
-  position: relative;
 }
 .papi-multi-column-menu {
   background-color: rgb(222, 222, 222);
@@ -9851,171 +9861,18 @@
   color: rgb(76, 106, 76);
   background-color: rgb(214, 255, 152);
 }
-<<<<<<< HEAD
-.papi-button {
-=======
-.papi-icon-button {
->>>>>>> 28760536
-  border: 0;
-  border-radius: 3em;
-  cursor: pointer;
-  display: inline-block;
-<<<<<<< HEAD
-  font-family: 'Nunito Sans', 'Helvetica Neue', Helvetica, Arial, sans-serif;
-  font-weight: 700;
-  line-height: 1;
-=======
-}
-
-.papi-icon-button.primary {
-  background-color: #1ea7fd;
-  color: white;
-}
-
-.papi-icon-button.secondary {
+.papi-menu-item {
   background-color: transparent;
-  color: #333;
-}
-
-.papi-icon-button.paratext {
-  background-color: darkgreen;
-  color: greenyellow;
-}
-
-.papi-icon-button.paratext.bright {
-  background-color: greenyellow;
-  color: darkgreen;
-}
-.papi-context-menu-target {
-  white-space: nowrap;
-  cursor: context-menu;
-}
-
-.papi-context-menu-target * {
-  white-space: normal;
-}
-
-.papi-context-menu-target:hover {
-  box-shadow: 0 0 10px rgba(0, 0, 0, 0.07); /* Faint shadowy background */
->>>>>>> 28760536
-}
-
-.papi-button.primary {
-  background-color: #1ea7fd;
-  color: white;
-}
-
-.papi-button.secondary {
-  background-color: transparent;
-  box-shadow: rgba(0, 0, 0, 0.15) 0 0 0 1px inset;
-  color: #333;
-}
-
-.papi-button.paratext {
-  background-color: darkgreen;
-  color: greenyellow;
-}
-
-<<<<<<< HEAD
-.papi-button.paratext.bright {
-  background-color: greenyellow;
-  color: darkgreen;
-}
-
-.papi-button.video {
-  background-color: red;
-  color: white;
-}
-
-.papi-button.video a,
-.papi-button.video a:visited {
-  color: white;
-  text-decoration: none;
-}
-
-.papi-button.video a:hover {
-  color: white;
-  text-decoration: underline;
-=======
-.papi-context-menu.paratext.bright ul {
-  color: rgb(76, 106, 76);
-  background-color: rgb(214, 255, 152);
-}
-.papi-ref-selector.book {
-  display: inline-block;
-  vertical-align: middle;
-}
-
-.papi-ref-selector.chapter-verse {
-  width: 75px;
->>>>>>> 28760536
-}
-.papi-checkbox {
-  background-color: transparent;
-}
-
-.papi-checkbox.error {
-  color: #f00;
-}
-
-.papi-checkbox.error:hover {
-  background-color: rgba(255, 0, 0, 0.2);
-}
-
-.papi-checkbox.paratext {
-  color: greenyellow;
-}
-
-.papi-checkbox-label.paratext {
-  color: darkgreen;
-}
-
-.papi-checkbox.paratext:hover {
-  background-color: rgba(0, 100, 0, 0.3);
-<<<<<<< HEAD
-}
-
-.papi-checkbox.paratext.bright {
-  color: darkgreen;
-}
-
-.papi-checkbox-label.paratext.bright {
-  background-color: greenyellow;
-=======
-}
-
-.papi-checkbox.paratext.bright {
-  color: darkgreen;
-}
-
-.papi-checkbox-label.paratext.bright {
-  background-color: greenyellow;
-}
-
-.papi-checkbox.paratext.bright:hover {
-  background-color: rgba(173, 255, 47, 0.3);
-}
-
-.papi-checkbox.below,
-.papi-checkbox.above {
-  text-align: center;
-}
-.papi-switch {
-  background-color: transparent;
-}
-
-.papi-switch.primary {
-  background-color: #1ea7fd;
->>>>>>> 28760536
-}
-
-.papi-checkbox.paratext.bright:hover {
-  background-color: rgba(173, 255, 47, 0.3);
-}
-
-.papi-checkbox.below,
-.papi-checkbox.above {
-  text-align: center;
+}
+
+.papi-menu-icon-trailing {
+  margin-left: 10px;
+  place-content: flex-end;
+}
+
+.papi-menu-item img {
+  max-width: 24px;
+  max-height: 24px;
 }
 .papi-table.paratext {
   background-color: darkgreen;
@@ -10025,48 +9882,6 @@
 .papi-table.paratext.bright {
   color: darkgreen;
   background-color: greenyellow;
-}
-.papi-slider {
-  background-color: transparent;
-  color: #1ea7fd;
-}
-
-.papi-slider.vertical {
-  min-height: 200px;
-}
-
-.papi-slider.paratext {
-  background-color: darkgreen;
-  color: greenyellow;
-}
-
-.papi-slider.paratext.bright {
-  background-color: greenyellow;
-  color: darkgreen;
-}
-.papi-toolbar {
-  background-color: #eee;
-  color: black;
-}
-
-.papi-toolbar.paratext {
-  background-color: darkgreen;
-  color: greenyellow;
-}
-
-.papi-toolbar.paratext.bright {
-  background-color: greenyellow;
-  color: darkgreen;
-}
-
-.papi-menu-drawer-paper {
-  height: fit-content !important;
-  position: absolute !important;
-}
-
-.papi-menu-children {
-  padding: 10px;
-  position: relative;
 }
 @layer rdg {
   @layer Defaults,
@@ -10548,37 +10363,30 @@
   }
 }
 
-<<<<<<< HEAD
-.papi-ref-selector.book {
-  display: inline-block;
-  vertical-align: middle;
-}
-
-.papi-ref-selector.chapter-verse {
-  width: 75px;
-}
-.papi-menu-item {
+.papi-switch {
   background-color: transparent;
 }
 
-.papi-menu-icon-trailing {
-  margin-left: 10px;
-  place-content: flex-end;
-}
-
-.papi-menu-item img {
-  max-width: 24px;
-  max-height: 24px;
-=======
-.papi-table.paratext {
+.papi-switch.primary {
+  background-color: #1ea7fd;
+}
+
+.papi-switch.secondary {
+  background-color: #6fc8ff;
+}
+
+.papi-switch.error {
+  background-color: #f00;
+}
+
+.papi-switch.paratext {
   background-color: darkgreen;
   color: greenyellow;
 }
 
-.papi-table.paratext.bright {
+.papi-switch.paratext.bright {
+  background-color: greenyellow;
   color: darkgreen;
-  background-color: greenyellow;
->>>>>>> 28760536
 }
 `, "top");
 export {
