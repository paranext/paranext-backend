--- conflicted
+++ resolved
@@ -10973,33 +10973,22 @@
         n
       ),
       onClick: t,
-<<<<<<< HEAD
+      ...o,
       children: e ? /* @__PURE__ */ d(gn, { size: 15, className: "pr-animate-spin" }) : /* @__PURE__ */ _(wt, { children: [
         /* @__PURE__ */ d(nc, { size: 25, className: F("pr-h-4 pr-w-4", { "pr-mr-1": r }) }),
-=======
-      ...o,
-      children: e ? /* @__PURE__ */ u(gn, { size: 15, className: "pr-animate-spin" }) : /* @__PURE__ */ _(yt, { children: [
-        /* @__PURE__ */ u(tc, { size: 25, className: V("pr-h-4 pr-w-4", { "pr-mr-1": r }) }),
->>>>>>> cf193b24
         r
       ] })
     }
   );
 }
-<<<<<<< HEAD
-function Yv({ isEnabling: e, handleClick: t }) {
-  return /* @__PURE__ */ d(
-    we,
-=======
-function Uv({
+function Yv({
   isEnabling: e,
   handleClick: t,
   className: r,
   ...n
 }) {
-  return /* @__PURE__ */ u(
-    ve,
->>>>>>> cf193b24
+  return /* @__PURE__ */ d(
+    we,
     {
       className: F(
         "pr-h-8 pr-rounded-md pr-bg-blue-600 pr-px-4 pr-text-white pr-transition pr-duration-300 pr-ease-in-out hover:pr-bg-blue-700",
@@ -11009,33 +10998,22 @@
         r
       ),
       onClick: t,
-<<<<<<< HEAD
+      ...n,
       children: e ? /* @__PURE__ */ _(wt, { children: [
         /* @__PURE__ */ d(gn, { size: 15, className: "pr-mr-1 pr-animate-spin pr-text-white" }),
-=======
-      ...n,
-      children: e ? /* @__PURE__ */ _(yt, { children: [
-        /* @__PURE__ */ u(gn, { size: 15, className: "pr-mr-1 pr-animate-spin pr-text-white" }),
->>>>>>> cf193b24
         "Enabling..."
       ] }) : "Enable"
     }
   );
 }
-<<<<<<< HEAD
-function qv({ isDisabling: e, handleClick: t }) {
-  return /* @__PURE__ */ d(
-    we,
-=======
-function Hv({
+function qv({
   isDisabling: e,
   handleClick: t,
   className: r,
   ...n
 }) {
-  return /* @__PURE__ */ u(
-    ve,
->>>>>>> cf193b24
+  return /* @__PURE__ */ d(
+    we,
     {
       className: F(
         "pr-h-8 pr-rounded-md pr-bg-gray-300 pr-text-black pr-transition pr-duration-300 pr-ease-in-out hover:pr-bg-gray-400",
@@ -11045,33 +11023,22 @@
         r
       ),
       onClick: t,
-<<<<<<< HEAD
+      ...n,
       children: e ? /* @__PURE__ */ _(wt, { children: [
         /* @__PURE__ */ d(gn, { size: 15, className: "pr-mr-1 pr-animate-spin pr-text-black" }),
-=======
-      ...n,
-      children: e ? /* @__PURE__ */ _(yt, { children: [
-        /* @__PURE__ */ u(gn, { size: 15, className: "pr-mr-1 pr-animate-spin pr-text-black" }),
->>>>>>> cf193b24
         "Disabling..."
       ] }) : "Disable"
     }
   );
 }
-<<<<<<< HEAD
-function Kv({ isUpdating: e, handleClick: t }) {
-  return /* @__PURE__ */ d(
-    we,
-=======
-function Gv({
+function Kv({
   isUpdating: e,
   handleClick: t,
   className: r,
   ...n
 }) {
-  return /* @__PURE__ */ u(
-    ve,
->>>>>>> cf193b24
+  return /* @__PURE__ */ d(
+    we,
     {
       className: F(
         "pr-h-8 pr-rounded-md pr-bg-blue-600 pr-px-4 pr-text-white pr-transition pr-duration-300 pr-ease-in-out hover:pr-bg-blue-700 hover:pr-text-white",
@@ -11081,14 +11048,9 @@
         r
       ),
       onClick: t,
-<<<<<<< HEAD
+      ...n,
       children: e ? /* @__PURE__ */ _(wt, { children: [
         /* @__PURE__ */ d(gn, { size: 15, className: "pr-mr-1 pr-animate-spin pr-text-white" }),
-=======
-      ...n,
-      children: e ? /* @__PURE__ */ _(yt, { children: [
-        /* @__PURE__ */ u(gn, { size: 15, className: "pr-mr-1 pr-animate-spin pr-text-white" }),
->>>>>>> cf193b24
         "Updating..."
       ] }) : "Update"
     }
@@ -11421,29 +11383,15 @@
   }
 ));
 var qb = /* @__PURE__ */ ((e) => (e[e.Check = 0] = "Check", e[e.Radio = 1] = "Radio", e))(qb || {});
-<<<<<<< HEAD
-function Zv({ groups: e }) {
-  return /* @__PURE__ */ _(Ro, { children: [
+function Zv({ id: e, groups: t }) {
+  return /* @__PURE__ */ d("div", { id: e, children: /* @__PURE__ */ _(Ro, { children: [
     /* @__PURE__ */ d(Vi, { asChild: !0, children: /* @__PURE__ */ d(Yb, {}) }),
-    /* @__PURE__ */ d(vn, { children: e.map((t) => /* @__PURE__ */ _("div", { children: [
-      /* @__PURE__ */ d(jr, { children: t.label }),
-      /* @__PURE__ */ d(Xc, { children: t.items.map((r) => /* @__PURE__ */ d("div", { children: r.itemType === 0 ? /* @__PURE__ */ d(Po, { onClick: r.onClick, children: r.label }) : /* @__PURE__ */ d(zi, { onClick: r.onClick, value: r.label, children: r.label }) }, r.label)) }),
+    /* @__PURE__ */ d(vn, { children: t.map((r) => /* @__PURE__ */ _("div", { children: [
+      /* @__PURE__ */ d(jr, { children: r.label }),
+      /* @__PURE__ */ d(Xc, { children: r.items.map((n) => /* @__PURE__ */ d("div", { children: n.itemType === 0 ? /* @__PURE__ */ d(Po, { onClick: n.onClick, children: n.label }) : /* @__PURE__ */ d(zi, { onClick: n.onClick, value: n.label, children: n.label }) }, n.label)) }),
       /* @__PURE__ */ d(yn, {})
-    ] }, t.label)) })
-=======
-function Xv({ id: e, groups: t }) {
-  return /* @__PURE__ */ _("div", { id: e, children: [
-    " ",
-    /* @__PURE__ */ _(Ro, { children: [
-      /* @__PURE__ */ u(Bi, { asChild: !0, children: /* @__PURE__ */ u(Xb, {}) }),
-      /* @__PURE__ */ u(vn, { children: t.map((r) => /* @__PURE__ */ _("div", { children: [
-        /* @__PURE__ */ u(Ar, { children: r.label }),
-        /* @__PURE__ */ u(Wc, { children: r.items.map((n) => /* @__PURE__ */ u("div", { children: n.itemType === 0 ? /* @__PURE__ */ u(Po, { onClick: n.onClick, children: n.label }) : /* @__PURE__ */ u(Vi, { onClick: n.onClick, value: n.label, children: n.label }) }, n.label)) }),
-        /* @__PURE__ */ u(yn, {})
-      ] }, r.label)) })
-    ] })
->>>>>>> cf193b24
-  ] });
+    ] }, r.label)) })
+  ] }) });
 }
 function Qv({ id: e, message: t }) {
   return /* @__PURE__ */ d("div", { id: e, className: "pr-mb-20 pr-mt-20 pr-flex pr-items-center pr-justify-center", children: /* @__PURE__ */ d("div", { className: "pr-w-3/4 pr-rounded-lg pr-bg-gray-100 pr-p-8 pr-text-center", children: /* @__PURE__ */ d("p", { className: "pr-text-lg pr-text-gray-800", children: t }) }) });
@@ -14137,7 +14085,14 @@
 .\\[\\&_tr\\]\\:pr-border-b tr {
   border-bottom-width: 1px;
 }
-<<<<<<< HEAD
+.check-item {
+  flex-wrap: wrap;
+  vertical-align: middle;
+}
+
+.papi-checkbox {
+  display: block;
+}
 .papi-snackbar {
   font-family: Arial, Helvetica, sans-serif;
 }
@@ -14173,6 +14128,59 @@
   background: greenyellow;
   color: darkgreen;
 }
+.papi-checkbox {
+  background-color: transparent;
+}
+
+.papi-checkbox.error {
+  color: #f00;
+}
+
+.papi-checkbox.error:hover {
+  background-color: rgba(255, 0, 0, 0.2);
+}
+
+.papi-checkbox.paratext {
+  color: greenyellow;
+}
+
+.papi-checkbox-label.paratext {
+  color: darkgreen;
+}
+
+.papi-checkbox.paratext:hover {
+  background-color: rgba(0, 100, 0, 0.3);
+}
+
+.papi-checkbox.paratext.bright {
+  color: darkgreen;
+}
+
+.papi-checkbox-label.paratext.bright {
+  background-color: greenyellow;
+}
+
+.papi-checkbox.paratext.bright:hover {
+  background-color: rgba(173, 255, 47, 0.3);
+}
+
+.papi-checkbox.below,
+.papi-checkbox.above {
+  text-align: center;
+}
+.papi-menu-item {
+  background-color: transparent;
+}
+
+.papi-menu-icon-trailing {
+  margin-left: 10px;
+  place-content: flex-end;
+}
+
+.papi-menu-item img {
+  max-width: 24px;
+  max-height: 24px;
+}
 .papi-icon-button {
   border: 0;
   border-radius: 3em;
@@ -14199,13 +14207,23 @@
   background-color: greenyellow;
   color: darkgreen;
 }
-.check-item {
-  flex-wrap: wrap;
-  vertical-align: middle;
-}
-
-.papi-checkbox {
-  display: block;
+.papi-slider {
+  background-color: transparent;
+  color: #1ea7fd;
+}
+
+.papi-slider.vertical {
+  min-height: 200px;
+}
+
+.papi-slider.paratext {
+  background-color: darkgreen;
+  color: greenyellow;
+}
+
+.papi-slider.paratext.bright {
+  background-color: greenyellow;
+  color: darkgreen;
 }
 .papi-context-menu-target {
   white-space: nowrap;
@@ -14236,66 +14254,6 @@
 .papi-context-menu.paratext.bright ul {
   color: rgb(76, 106, 76);
   background-color: rgb(214, 255, 152);
-}
-=======
->>>>>>> cf193b24
-.papi-checkbox {
-  background-color: transparent;
-}
-
-.papi-checkbox.error {
-  color: #f00;
-}
-
-.papi-checkbox.error:hover {
-  background-color: rgba(255, 0, 0, 0.2);
-}
-
-.papi-checkbox.paratext {
-  color: greenyellow;
-}
-
-.papi-checkbox-label.paratext {
-  color: darkgreen;
-}
-
-.papi-checkbox.paratext:hover {
-  background-color: rgba(0, 100, 0, 0.3);
-}
-
-.papi-checkbox.paratext.bright {
-  color: darkgreen;
-}
-
-.papi-checkbox-label.paratext.bright {
-  background-color: greenyellow;
-}
-
-.papi-checkbox.paratext.bright:hover {
-  background-color: rgba(173, 255, 47, 0.3);
-}
-
-.papi-checkbox.below,
-.papi-checkbox.above {
-  text-align: center;
-}
-.papi-slider {
-  background-color: transparent;
-  color: #1ea7fd;
-}
-
-.papi-slider.vertical {
-  min-height: 200px;
-}
-
-.papi-slider.paratext {
-  background-color: darkgreen;
-  color: greenyellow;
-}
-
-.papi-slider.paratext.bright {
-  background-color: greenyellow;
-  color: darkgreen;
 }
 .papi-multi-column-menu {
   background-color: rgb(222, 222, 222);
@@ -14331,10 +14289,13 @@
   color: rgb(76, 106, 76);
   background-color: rgb(214, 255, 152);
 }
-<<<<<<< HEAD
-.papi-menu-item {
-  background-color: transparent;
-=======
+.banded-row:hover {
+  cursor: pointer;
+}
+
+.banded-row[data-state="selected"]:hover {
+  cursor: default;
+}
 .papi-switch {
   background-color: transparent;
 }
@@ -14345,7 +14306,6 @@
 
 .papi-switch.secondary {
   background-color: #6fc8ff;
->>>>>>> cf193b24
 }
 
 .papi-switch.error {
@@ -14360,97 +14320,6 @@
 .papi-switch.paratext.bright {
   background-color: greenyellow;
   color: darkgreen;
-}
-.papi-context-menu-target {
-  white-space: nowrap;
-  cursor: context-menu;
-}
-
-.papi-context-menu-target * {
-  white-space: normal;
-}
-
-.papi-context-menu-target:hover {
-  box-shadow: 0 0 10px rgba(0, 0, 0, 0.07); /* Faint shadowy background */
-}
-
-.papi-context-menu-target.paratext:hover {
-  box-shadow: 0 0 10px rgba(0, 100, 0, 0.07); /* Faint shadowy background */
-}
-
-.papi-context-menu-target.paratext.bright:hover {
-  box-shadow: 0 0 10px rgba(173, 255, 47, 0.07); /* Faint shadowy background */
-}
-
-.papi-context-menu.paratext ul {
-  background-color: rgb(76, 106, 76);
-  color: rgb(214, 255, 152);
-}
-
-.papi-context-menu.paratext.bright ul {
-  color: rgb(76, 106, 76);
-  background-color: rgb(214, 255, 152);
-}
-.banded-row:hover {
-  cursor: pointer;
-}
-
-.banded-row[data-state="selected"]:hover {
-  cursor: default;
-}
-.check-item {
-  flex-wrap: wrap;
-  vertical-align: middle;
-}
-
-.papi-checkbox {
-  display: block;
-}
-.papi-icon-button {
-  border: 0;
-  border-radius: 3em;
-  cursor: pointer;
-  display: inline-block;
-}
-
-.papi-icon-button.primary {
-  background-color: #1ea7fd;
-  color: white;
-}
-
-.papi-icon-button.secondary {
-  background-color: transparent;
-  color: #333;
-}
-
-.papi-icon-button.paratext {
-  background-color: darkgreen;
-  color: greenyellow;
-}
-
-.papi-icon-button.paratext.bright {
-  background-color: greenyellow;
-  color: darkgreen;
-}
-.papi-menu-item {
-  background-color: transparent;
-}
-
-.papi-menu-icon-trailing {
-  margin-left: 10px;
-  place-content: flex-end;
-}
-
-.papi-menu-item img {
-  max-width: 24px;
-  max-height: 24px;
-}
-.banded-row:hover {
-  cursor: pointer;
-}
-
-.banded-row[data-state="selected"]:hover {
-  cursor: default;
 }
 .papi-toolbar {
   background-color: #eee;
@@ -14521,34 +14390,19 @@
   Pv as INVENTORY_STRING_KEYS,
   Bv as IconButton,
   bn as Input,
-<<<<<<< HEAD
   Xv as InstallButton,
   $v as Inventory,
   il as Label,
   Xt as LabelPosition,
   Jv as MarkdownRenderer,
   Ws as MenuItem,
-  Qv as Message,
   e0 as MoreInfo,
+  Qv as NoExtensionsFound,
   Lv as ScriptureResultsViewer,
   Vv as SearchBar,
   an as Select,
   Pr as SelectContent,
   cp as SelectGroup,
-=======
-  zv as InstallButton,
-  ol as Label,
-  Wt as LabelPosition,
-  Wv as MarkdownRenderer,
-  Hs as MenuItem,
-  Yv as MoreInfo,
-  qv as NoExtensionsFound,
-  Mv as ScriptureResultsViewer,
-  Iv as SearchBar,
-  on as Select,
-  Or as SelectContent,
-  lp as SelectGroup,
->>>>>>> cf193b24
   Ke as SelectItem,
   pp as SelectLabel,
   Hi as SelectScrollDownButton,
