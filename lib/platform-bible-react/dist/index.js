var wl = Object.defineProperty;
var yl = (e, t, n) => t in e ? wl(e, t, { enumerable: !0, configurable: !0, writable: !0, value: n }) : e[t] = n;
var Mt = (e, t, n) => (yl(e, typeof t != "symbol" ? t + "" : t, n), n);
import xl, { jsxs as ie, jsx as x, Fragment as lr } from "react/jsx-runtime";
import * as C from "react";
import ve, { forwardRef as ps, useCallback as Te, useState as Ce, useRef as Rt, useEffect as mt, useLayoutEffect as ai, useMemo as Zt } from "react";
import { getChaptersForBook as fs, offsetBook as li, FIRST_SCR_BOOK_NUM as Sl, offsetChapter as ui, FIRST_SCR_CHAPTER_NUM as Cl, offsetVerse as ci, FIRST_SCR_VERSE_NUM as El, compare as Jr, format as Tr } from "platform-bible-utils";
import * as me from "@radix-ui/react-dropdown-menu";
import { ChevronRight as Rl, Check as gs, Circle as kl, History as Tl, ArrowDownWideNarrow as Pl, Clock as Ol, Bookmark as Nl, ChevronDown as ms, ChevronUp as $l } from "lucide-react";
import Pe, { clsx as _l } from "clsx";
import { twMerge as Ml } from "tailwind-merge";
import { Slot as Il } from "@radix-ui/react-slot";
import { cva as hs } from "class-variance-authority";
import { Autocomplete as Al, TextField as Dl, FormControlLabel as di, FormLabel as Fl, Checkbox as Vl, MenuItem as Ll, ListItemText as Bl, ListItemIcon as vs, Menu as jl, Grid as bs, List as zl, IconButton as ws, Drawer as Hl, Slider as Gl, Snackbar as Ul, Switch as ql, AppBar as Wl, Toolbar as Xl } from "@mui/material";
import Yl, { ThemeContext as Kl, internal_processStyles as Jl } from "@mui/styled-engine";
import * as Zl from "react-dom";
import Ln from "react-dom";
import * as ys from "@radix-ui/react-label";
import * as ye from "@radix-ui/react-select";
import Ql, { SelectColumn as eu } from "react-data-grid";
import * as De from "@radix-ui/react-tabs";
var tu = Object.defineProperty, nu = (e, t, n) => t in e ? tu(e, t, { enumerable: !0, configurable: !0, writable: !0, value: n }) : e[t] = n, oe = (e, t, n) => (nu(e, typeof t != "symbol" ? t + "" : t, n), n);
const Tt = [
  "GEN",
  "EXO",
  "LEV",
  "NUM",
  "DEU",
  "JOS",
  "JDG",
  "RUT",
  "1SA",
  "2SA",
  // 10
  "1KI",
  "2KI",
  "1CH",
  "2CH",
  "EZR",
  "NEH",
  "EST",
  "JOB",
  "PSA",
  "PRO",
  // 20
  "ECC",
  "SNG",
  "ISA",
  "JER",
  "LAM",
  "EZK",
  "DAN",
  "HOS",
  "JOL",
  "AMO",
  // 30
  "OBA",
  "JON",
  "MIC",
  "NAM",
  "HAB",
  "ZEP",
  "HAG",
  "ZEC",
  "MAL",
  "MAT",
  // 40
  "MRK",
  "LUK",
  "JHN",
  "ACT",
  "ROM",
  "1CO",
  "2CO",
  "GAL",
  "EPH",
  "PHP",
  // 50
  "COL",
  "1TH",
  "2TH",
  "1TI",
  "2TI",
  "TIT",
  "PHM",
  "HEB",
  "JAS",
  "1PE",
  // 60
  "2PE",
  "1JN",
  "2JN",
  "3JN",
  "JUD",
  "REV",
  "TOB",
  "JDT",
  "ESG",
  "WIS",
  // 70
  "SIR",
  "BAR",
  "LJE",
  "S3Y",
  "SUS",
  "BEL",
  "1MA",
  "2MA",
  "3MA",
  "4MA",
  // 80
  "1ES",
  "2ES",
  "MAN",
  "PS2",
  "ODA",
  "PSS",
  "JSA",
  // actual variant text for JOS, now in LXA text
  "JDB",
  // actual variant text for JDG, now in LXA text
  "TBS",
  // actual variant text for TOB, now in LXA text
  "SST",
  // actual variant text for SUS, now in LXA text // 90
  "DNT",
  // actual variant text for DAN, now in LXA text
  "BLT",
  // actual variant text for BEL, now in LXA text
  "XXA",
  "XXB",
  "XXC",
  "XXD",
  "XXE",
  "XXF",
  "XXG",
  "FRT",
  // 100
  "BAK",
  "OTH",
  "3ES",
  // Used previously but really should be 2ES
  "EZA",
  // Used to be called 4ES, but not actually in any known project
  "5EZ",
  // Used to be called 5ES, but not actually in any known project
  "6EZ",
  // Used to be called 6ES, but not actually in any known project
  "INT",
  "CNC",
  "GLO",
  "TDX",
  // 110
  "NDX",
  "DAG",
  "PS3",
  "2BA",
  "LBA",
  "JUB",
  "ENO",
  "1MQ",
  "2MQ",
  "3MQ",
  // 120
  "REP",
  "4BA",
  "LAO"
], bo = [
  "XXA",
  "XXB",
  "XXC",
  "XXD",
  "XXE",
  "XXF",
  "XXG",
  "FRT",
  "BAK",
  "OTH",
  "INT",
  "CNC",
  "GLO",
  "TDX",
  "NDX"
], xs = [
  "Genesis",
  "Exodus",
  "Leviticus",
  "Numbers",
  "Deuteronomy",
  "Joshua",
  "Judges",
  "Ruth",
  "1 Samuel",
  "2 Samuel",
  "1 Kings",
  "2 Kings",
  "1 Chronicles",
  "2 Chronicles",
  "Ezra",
  "Nehemiah",
  "Esther (Hebrew)",
  "Job",
  "Psalms",
  "Proverbs",
  "Ecclesiastes",
  "Song of Songs",
  "Isaiah",
  "Jeremiah",
  "Lamentations",
  "Ezekiel",
  "Daniel (Hebrew)",
  "Hosea",
  "Joel",
  "Amos",
  "Obadiah",
  "Jonah",
  "Micah",
  "Nahum",
  "Habakkuk",
  "Zephaniah",
  "Haggai",
  "Zechariah",
  "Malachi",
  "Matthew",
  "Mark",
  "Luke",
  "John",
  "Acts",
  "Romans",
  "1 Corinthians",
  "2 Corinthians",
  "Galatians",
  "Ephesians",
  "Philippians",
  "Colossians",
  "1 Thessalonians",
  "2 Thessalonians",
  "1 Timothy",
  "2 Timothy",
  "Titus",
  "Philemon",
  "Hebrews",
  "James",
  "1 Peter",
  "2 Peter",
  "1 John",
  "2 John",
  "3 John",
  "Jude",
  "Revelation",
  "Tobit",
  "Judith",
  "Esther Greek",
  "Wisdom of Solomon",
  "Sirach (Ecclesiasticus)",
  "Baruch",
  "Letter of Jeremiah",
  "Song of 3 Young Men",
  "Susanna",
  "Bel and the Dragon",
  "1 Maccabees",
  "2 Maccabees",
  "3 Maccabees",
  "4 Maccabees",
  "1 Esdras (Greek)",
  "2 Esdras (Latin)",
  "Prayer of Manasseh",
  "Psalm 151",
  "Odes",
  "Psalms of Solomon",
  // WARNING, if you change the spelling of the *obsolete* tag be sure to update
  // IsObsolete routine
  "Joshua A. *obsolete*",
  "Judges B. *obsolete*",
  "Tobit S. *obsolete*",
  "Susanna Th. *obsolete*",
  "Daniel Th. *obsolete*",
  "Bel Th. *obsolete*",
  "Extra A",
  "Extra B",
  "Extra C",
  "Extra D",
  "Extra E",
  "Extra F",
  "Extra G",
  "Front Matter",
  "Back Matter",
  "Other Matter",
  "3 Ezra *obsolete*",
  "Apocalypse of Ezra",
  "5 Ezra (Latin Prologue)",
  "6 Ezra (Latin Epilogue)",
  "Introduction",
  "Concordance ",
  "Glossary ",
  "Topical Index",
  "Names Index",
  "Daniel Greek",
  "Psalms 152-155",
  "2 Baruch (Apocalypse)",
  "Letter of Baruch",
  "Jubilees",
  "Enoch",
  "1 Meqabyan",
  "2 Meqabyan",
  "3 Meqabyan",
  "Reproof (Proverbs 25-31)",
  "4 Baruch (Rest of Baruch)",
  "Laodiceans"
], pi = pu();
function Qt(e, t = !0) {
  return t && (e = e.toUpperCase()), e in pi ? pi[e] : 0;
}
function wo(e) {
  return Qt(e) > 0;
}
function ru(e) {
  const t = typeof e == "string" ? Qt(e) : e;
  return t >= 40 && t <= 66;
}
function ou(e) {
  return (typeof e == "string" ? Qt(e) : e) <= 39;
}
function Ss(e) {
  return e <= 66;
}
function iu(e) {
  const t = typeof e == "string" ? Qt(e) : e;
  return Rs(t) && !Ss(t);
}
function* su() {
  for (let e = 1; e <= Tt.length; e++)
    yield e;
}
const au = 1, Cs = Tt.length;
function lu() {
  return ["XXA", "XXB", "XXC", "XXD", "XXE", "XXF", "XXG"];
}
function yo(e, t = "***") {
  const n = e - 1;
  return n < 0 || n >= Tt.length ? t : Tt[n];
}
function Es(e) {
  return e <= 0 || e > Cs ? "******" : xs[e - 1];
}
function uu(e) {
  return Es(Qt(e));
}
function Rs(e) {
  const t = typeof e == "number" ? yo(e) : e;
  return wo(t) && !bo.includes(t);
}
function cu(e) {
  const t = typeof e == "number" ? yo(e) : e;
  return wo(t) && bo.includes(t);
}
function du(e) {
  return xs[e - 1].includes("*obsolete*");
}
function pu() {
  const e = {};
  for (let t = 0; t < Tt.length; t++)
    e[Tt[t]] = t + 1;
  return e;
}
const ue = {
  allBookIds: Tt,
  nonCanonicalIds: bo,
  bookIdToNumber: Qt,
  isBookIdValid: wo,
  isBookNT: ru,
  isBookOT: ou,
  isBookOTNT: Ss,
  isBookDC: iu,
  allBookNumbers: su,
  firstBook: au,
  lastBook: Cs,
  extraBooks: lu,
  bookNumberToId: yo,
  bookNumberToEnglishName: Es,
  bookIdToEnglishName: uu,
  isCanonical: Rs,
  isExtraMaterial: cu,
  isObsolete: du
};
var pt = /* @__PURE__ */ ((e) => (e[e.Unknown = 0] = "Unknown", e[e.Original = 1] = "Original", e[e.Septuagint = 2] = "Septuagint", e[e.Vulgate = 3] = "Vulgate", e[e.English = 4] = "English", e[e.RussianProtestant = 5] = "RussianProtestant", e[e.RussianOrthodox = 6] = "RussianOrthodox", e))(pt || {});
const Le = class {
  // private versInfo: Versification;
  constructor(t) {
    if (oe(this, "name"), oe(this, "fullPath"), oe(this, "isPresent"), oe(this, "hasVerseSegments"), oe(this, "isCustomized"), oe(this, "baseVersification"), oe(this, "scriptureBooks"), oe(this, "_type"), t != null)
      typeof t == "string" ? this.name = t : this._type = t;
    else
      throw new Error("Argument null");
  }
  get type() {
    return this._type;
  }
  equals(t) {
    return !t.type || !this.type ? !1 : t.type === this.type;
  }
};
oe(Le, "Original", new Le(pt.Original)), oe(Le, "Septuagint", new Le(pt.Septuagint)), oe(Le, "Vulgate", new Le(pt.Vulgate)), oe(Le, "English", new Le(pt.English)), oe(Le, "RussianProtestant", new Le(pt.RussianProtestant)), oe(Le, "RussianOrthodox", new Le(pt.RussianOrthodox));
let jt = Le;
function fi(e, t) {
  const n = t[0];
  for (let r = 1; r < t.length; r++)
    e = e.split(t[r]).join(n);
  return e.split(n);
}
var ks = /* @__PURE__ */ ((e) => (e[e.Valid = 0] = "Valid", e[e.UnknownVersification = 1] = "UnknownVersification", e[e.OutOfRange = 2] = "OutOfRange", e[e.VerseOutOfOrder = 3] = "VerseOutOfOrder", e[e.VerseRepeated = 4] = "VerseRepeated", e))(ks || {});
const Me = class le {
  constructor(t, n, r, o) {
    if (oe(this, "firstChapter"), oe(this, "lastChapter"), oe(this, "lastVerse"), oe(this, "hasSegmentsDefined"), oe(this, "text"), oe(this, "BBBCCCVVVS"), oe(this, "longHashCode"), oe(this, "versification"), oe(this, "rtlMark", "‏"), oe(this, "_bookNum", 0), oe(this, "_chapterNum", 0), oe(this, "_verseNum", 0), oe(this, "_verse"), r == null && o == null)
      if (t != null && typeof t == "string") {
        const i = t, s = n != null && n instanceof jt ? n : void 0;
        this.setEmpty(s), this.parse(i);
      } else if (t != null && typeof t == "number") {
        const i = n != null && n instanceof jt ? n : void 0;
        this.setEmpty(i), this._verseNum = t % le.chapterDigitShifter, this._chapterNum = Math.floor(
          t % le.bookDigitShifter / le.chapterDigitShifter
        ), this._bookNum = Math.floor(t / le.bookDigitShifter);
      } else if (n == null)
        if (t != null && t instanceof le) {
          const i = t;
          this._bookNum = i.bookNum, this._chapterNum = i.chapterNum, this._verseNum = i.verseNum, this._verse = i.verse, this.versification = i.versification;
        } else {
          if (t == null)
            return;
          const i = t instanceof jt ? t : le.defaultVersification;
          this.setEmpty(i);
        }
      else
        throw new Error("VerseRef constructor not supported.");
    else if (t != null && n != null && r != null)
      if (typeof t == "string" && typeof n == "string" && typeof r == "string")
        this.setEmpty(o), this.updateInternal(t, n, r);
      else if (typeof t == "number" && typeof n == "number" && typeof r == "number")
        this._bookNum = t, this._chapterNum = n, this._verseNum = r, this.versification = o ?? le.defaultVersification;
      else
        throw new Error("VerseRef constructor not supported.");
    else
      throw new Error("VerseRef constructor not supported.");
  }
  /**
   * @deprecated Will be removed in v2. Replace `VerseRef.parse('...')` with `new VerseRef('...')`
   * or refactor to use `VerseRef.tryParse('...')` which has a different return type.
   */
  static parse(t, n = le.defaultVersification) {
    const r = new le(n);
    return r.parse(t), r;
  }
  /**
   * Determines if the verse string is in a valid format (does not consider versification).
   */
  static isVerseParseable(t) {
    return t.length > 0 && "0123456789".includes(t[0]) && !t.endsWith(this.verseRangeSeparator) && !t.endsWith(this.verseSequenceIndicator);
  }
  /**
   * Tries to parse the specified string into a verse reference.
   * @param str - The string to attempt to parse.
   * @returns success: `true` if the specified string was successfully parsed, `false` otherwise.
   * @returns verseRef: The result of the parse if successful, or empty VerseRef if it failed
   */
  static tryParse(t) {
    let n;
    try {
      return n = le.parse(t), { success: !0, verseRef: n };
    } catch (r) {
      if (r instanceof an)
        return n = new le(), { success: !1, verseRef: n };
      throw r;
    }
  }
  /**
   * Gets the reference as a comparable integer where the book, chapter, and verse each occupy 3
   * digits.
   * @param bookNum - Book number (this is 1-based, not an index).
   * @param chapterNum - Chapter number.
   * @param verseNum - Verse number.
   * @returns The reference as a comparable integer where the book, chapter, and verse each occupy 3
   * digits.
   */
  static getBBBCCCVVV(t, n, r) {
    return t % le.bcvMaxValue * le.bookDigitShifter + (n >= 0 ? n % le.bcvMaxValue * le.chapterDigitShifter : 0) + (r >= 0 ? r % le.bcvMaxValue : 0);
  }
  /**
   * Parses a verse string and gets the leading numeric portion as a number.
   * @param verseStr - verse string to parse
   * @returns true if the entire string could be parsed as a single, simple verse number (1-999);
   *    false if the verse string represented a verse bridge, contained segment letters, or was invalid
   */
  static tryGetVerseNum(t) {
    let n;
    if (!t)
      return n = -1, { success: !0, vNum: n };
    n = 0;
    let r;
    for (let o = 0; o < t.length; o++) {
      if (r = t[o], r < "0" || r > "9")
        return o === 0 && (n = -1), { success: !1, vNum: n };
      if (n = n * 10 + +r - +"0", n > le.bcvMaxValue)
        return n = -1, { success: !1, vNum: n };
    }
    return { success: !0, vNum: n };
  }
  /**
   * Checks to see if a VerseRef hasn't been set - all values are the default.
   */
  get isDefault() {
    return this.bookNum === 0 && this.chapterNum === 0 && this.verseNum === 0 && this.versification == null;
  }
  /**
   * Gets whether the verse contains multiple verses.
   */
  get hasMultiple() {
    return this._verse != null && (this._verse.includes(le.verseRangeSeparator) || this._verse.includes(le.verseSequenceIndicator));
  }
  /**
   * Gets or sets the book of the reference. Book is the 3-letter abbreviation in capital letters,
   * e.g. `'MAT'`.
   */
  get book() {
    return ue.bookNumberToId(this.bookNum, "");
  }
  set book(t) {
    this.bookNum = ue.bookIdToNumber(t);
  }
  /**
   * Gets or sets the chapter of the reference,. e.g. `'3'`.
   */
  get chapter() {
    return this.isDefault || this._chapterNum < 0 ? "" : this._chapterNum.toString();
  }
  set chapter(t) {
    const n = +t;
    this._chapterNum = Number.isInteger(n) ? n : -1;
  }
  /**
   * Gets or sets the verse of the reference, including range, segments, and sequences, e.g. `'4'`,
   * or `'4b-5a, 7'`.
   */
  get verse() {
    return this._verse != null ? this._verse : this.isDefault || this._verseNum < 0 ? "" : this._verseNum.toString();
  }
  set verse(t) {
    const { success: n, vNum: r } = le.tryGetVerseNum(t);
    this._verse = n ? void 0 : t.replace(this.rtlMark, ""), this._verseNum = r, !(this._verseNum >= 0) && ({ vNum: this._verseNum } = le.tryGetVerseNum(this._verse));
  }
  /**
   * Get or set Book based on book number, e.g. `42`.
   */
  get bookNum() {
    return this._bookNum;
  }
  set bookNum(t) {
    if (t <= 0 || t > ue.lastBook)
      throw new an(
        "BookNum must be greater than zero and less than or equal to last book"
      );
    this._bookNum = t;
  }
  /**
   * Gets or sets the chapter number, e.g. `3`. `-1` if not valid.
   */
  get chapterNum() {
    return this._chapterNum;
  }
  set chapterNum(t) {
    this.chapterNum = t;
  }
  /**
   * Gets or sets verse start number, e.g. `4`. `-1` if not valid.
   */
  get verseNum() {
    return this._verseNum;
  }
  set verseNum(t) {
    this._verseNum = t;
  }
  /**
   * String representing the versification (should ONLY be used for serialization/deserialization).
   *
   * @remarks This is for backwards compatibility when ScrVers was an enumeration.
   */
  get versificationStr() {
    var t;
    return (t = this.versification) == null ? void 0 : t.name;
  }
  set versificationStr(t) {
    this.versification = this.versification != null ? new jt(t) : void 0;
  }
  /**
   * Determines if the reference is valid.
   */
  get valid() {
    return this.validStatus === 0;
  }
  /**
   * Get the valid status for this reference.
   */
  get validStatus() {
    return this.validateVerse(le.verseRangeSeparators, le.verseSequenceIndicators);
  }
  /**
   * Gets the reference as a comparable integer where the book,
   * chapter, and verse each occupy three digits and the verse is 0.
   */
  get BBBCCC() {
    return le.getBBBCCCVVV(this._bookNum, this._chapterNum, 0);
  }
  /**
   * Gets the reference as a comparable integer where the book,
   * chapter, and verse each occupy three digits. If verse is not null
   * (i.e., this reference represents a complex reference with verse
   * segments or bridge) this cannot be used for an exact comparison.
   */
  get BBBCCCVVV() {
    return le.getBBBCCCVVV(this._bookNum, this._chapterNum, this._verseNum);
  }
  /**
   * Gets whether the verse is defined as an excluded verse in the versification.
   * Does not handle verse ranges.
   */
  // eslint-disable-next-line @typescript-eslint/class-literal-property-style
  get isExcluded() {
    return !1;
  }
  /**
   * Parses the reference in the specified string.
   * Optionally versification can follow reference as in GEN 3:11/4
   * Throw an exception if
   * - invalid book name
   * - chapter number is missing or not a number
   * - verse number is missing or does not start with a number
   * - versification is invalid
   * @param verseStr - string to parse e.g. 'MAT 3:11'
   */
  parse(t) {
    if (t = t.replace(this.rtlMark, ""), t.includes("/")) {
      const i = t.split("/");
      if (t = i[0], i.length > 1)
        try {
          const s = +i[1].trim();
          this.versification = new jt(pt[s]);
        } catch {
          throw new an("Invalid reference : " + t);
        }
    }
    const n = t.trim().split(" ");
    if (n.length !== 2)
      throw new an("Invalid reference : " + t);
    const r = n[1].split(":"), o = +r[0];
    if (r.length !== 2 || ue.bookIdToNumber(n[0]) === 0 || !Number.isInteger(o) || o < 0 || !le.isVerseParseable(r[1]))
      throw new an("Invalid reference : " + t);
    this.updateInternal(n[0], r[0], r[1]);
  }
  /**
   * Simplifies this verse ref so that it has no bridging of verses or
   * verse segments like `'1a'`.
   */
  simplify() {
    this._verse = void 0;
  }
  /**
   * Makes a clone of the reference.
   *
   * @returns The cloned VerseRef.
   */
  clone() {
    return new le(this);
  }
  toString() {
    const t = this.book;
    return t === "" ? "" : `${t} ${this.chapter}:${this.verse}`;
  }
  /**
   * Compares this `VerseRef` with supplied one.
   * @param verseRef - object to compare this one to.
   * @returns `true` if this `VerseRef` is equal to the supplied on, `false` otherwise.
   */
  equals(t) {
    return t instanceof le ? t._bookNum === this._bookNum && t._chapterNum === this._chapterNum && t._verseNum === this._verseNum && t.verse === this.verse && t.versification != null && this.versification != null && t.versification.equals(this.versification) : !1;
  }
  /**
   * Enumerate all individual verses contained in a VerseRef.
   * Verse ranges are indicated by "-" and consecutive verses by ","s.
   * Examples:
   * GEN 1:2 returns GEN 1:2
   * GEN 1:1a-3b,5 returns GEN 1:1a, GEN 1:2, GEN 1:3b, GEN 1:5
   * GEN 1:2a-2c returns //! ??????
   *
   * @param specifiedVersesOnly - if set to <c>true</c> return only verses that are
   * explicitly specified only, not verses within a range. Defaults to `false`.
   * @param verseRangeSeparators - Verse range separators.
   * Defaults to `VerseRef.verseRangeSeparators`.
   * @param verseSequenceSeparators - Verse sequence separators.
   * Defaults to `VerseRef.verseSequenceIndicators`.
   * @returns An array of all single verse references in this VerseRef.
   */
  allVerses(t = !1, n = le.verseRangeSeparators, r = le.verseSequenceIndicators) {
    if (this._verse == null || this.chapterNum <= 0)
      return [this.clone()];
    const o = [], i = fi(this._verse, r);
    for (const s of i.map((a) => fi(a, n))) {
      const a = this.clone();
      a.verse = s[0];
      const u = a.verseNum;
      if (o.push(a), s.length > 1) {
        const c = this.clone();
        if (c.verse = s[1], !t)
          for (let d = u + 1; d < c.verseNum; d++) {
            const g = new le(
              this._bookNum,
              this._chapterNum,
              d,
              this.versification
            );
            this.isExcluded || o.push(g);
          }
        o.push(c);
      }
    }
    return o;
  }
  /**
   * Validates a verse number using the supplied separators rather than the defaults.
   */
  validateVerse(t, n) {
    if (!this.verse)
      return this.internalValid;
    let r = 0;
    for (const o of this.allVerses(!0, t, n)) {
      const i = o.internalValid;
      if (i !== 0)
        return i;
      const s = o.BBBCCCVVV;
      if (r > s)
        return 3;
      if (r === s)
        return 4;
      r = s;
    }
    return 0;
  }
  /**
   * Gets whether a single verse reference is valid.
   */
  get internalValid() {
    return this.versification == null ? 1 : this._bookNum <= 0 || this._bookNum > ue.lastBook ? 2 : (ue.isCanonical(this._bookNum), 0);
  }
  setEmpty(t = le.defaultVersification) {
    this._bookNum = 0, this._chapterNum = -1, this._verse = void 0, this.versification = t;
  }
  updateInternal(t, n, r) {
    this.bookNum = ue.bookIdToNumber(t), this.chapter = n, this.verse = r;
  }
};
oe(Me, "defaultVersification", jt.English), oe(Me, "verseRangeSeparator", "-"), oe(Me, "verseSequenceIndicator", ","), oe(Me, "verseRangeSeparators", [Me.verseRangeSeparator]), oe(Me, "verseSequenceIndicators", [Me.verseSequenceIndicator]), oe(Me, "chapterDigitShifter", 1e3), oe(Me, "bookDigitShifter", Me.chapterDigitShifter * Me.chapterDigitShifter), oe(Me, "bcvMaxValue", Me.chapterDigitShifter - 1), /**
* The valid status of the VerseRef.
*/
oe(Me, "ValidStatusType", ks);
class an extends Error {
}
function ee(...e) {
  return Ml(_l(e));
}
const fu = me.Root, gu = me.Trigger, lv = me.Group, uv = me.Portal, cv = me.Sub, dv = me.RadioGroup, mu = ve.forwardRef(({ className: e, inset: t, children: n, ...r }, o) => /* @__PURE__ */ ie(
  me.SubTrigger,
  {
    ref: o,
    className: ee(
      "pr-flex pr-cursor-default pr-select-none pr-items-center pr-rounded-sm pr-px-2 pr-py-1.5 pr-text-sm pr-outline-none focus:pr-bg-accent data-[state=open]:pr-bg-accent",
      t && "pr-pl-8",
      e
    ),
    ...r,
    children: [
      n,
      /* @__PURE__ */ x(Rl, { className: "pr-ml-auto pr-h-4 pr-w-4" })
    ]
  }
));
mu.displayName = me.SubTrigger.displayName;
const hu = ve.forwardRef(({ className: e, ...t }, n) => /* @__PURE__ */ x(
  me.SubContent,
  {
    ref: n,
    className: ee(
      "pr-z-50 pr-min-w-[8rem] pr-overflow-hidden pr-rounded-md pr-border pr-bg-popover pr-p-1 pr-text-popover-foreground pr-shadow-lg data-[state=open]:pr-animate-in data-[state=closed]:pr-animate-out data-[state=closed]:pr-fade-out-0 data-[state=open]:pr-fade-in-0 data-[state=closed]:pr-zoom-out-95 data-[state=open]:pr-zoom-in-95 data-[side=bottom]:pr-slide-in-from-top-2 data-[side=left]:pr-slide-in-from-right-2 data-[side=right]:pr-slide-in-from-left-2 data-[side=top]:pr-slide-in-from-bottom-2",
      e
    ),
    ...t
  }
));
hu.displayName = me.SubContent.displayName;
const Ts = ve.forwardRef(({ className: e, sideOffset: t = 4, ...n }, r) => /* @__PURE__ */ x(me.Portal, { children: /* @__PURE__ */ x(
  me.Content,
  {
    ref: r,
    sideOffset: t,
    className: ee(
      /* pr-font-sans is added to mitigate issue introduced by scopedPreflightStyles */
      "pr-z-50 pr-min-w-[8rem] pr-overflow-hidden pr-rounded-md pr-border pr-bg-popover pr-p-1 pr-font-sans pr-text-popover-foreground pr-shadow-md data-[state=open]:pr-animate-in data-[state=closed]:pr-animate-out data-[state=closed]:pr-fade-out-0 data-[state=open]:pr-fade-in-0 data-[state=closed]:pr-zoom-out-95 data-[state=open]:pr-zoom-in-95 data-[side=bottom]:pr-slide-in-from-top-2 data-[side=left]:pr-slide-in-from-right-2 data-[side=right]:pr-slide-in-from-left-2 data-[side=top]:pr-slide-in-from-bottom-2",
      e
    ),
    ...n
  }
) }));
Ts.displayName = me.Content.displayName;
const Ps = ve.forwardRef(({ className: e, inset: t, ...n }, r) => /* @__PURE__ */ x(
  me.Item,
  {
    ref: r,
    className: ee(
      // removed: pr-relative pr-flex focus:pr-text-accent-foreground
      "pr-cursor-default pr-select-none pr-items-center pr-rounded-sm pr-px-2 pr-py-1.5 pr-text-sm pr-outline-none pr-transition-colors focus:pr-bg-accent data-[disabled]:pr-pointer-events-none data-[disabled]:pr-opacity-50",
      t && "pr-pl-8",
      e
    ),
    ...n
  }
));
Ps.displayName = me.Item.displayName;
const vu = ve.forwardRef(({ className: e, children: t, checked: n, ...r }, o) => /* @__PURE__ */ ie(
  me.CheckboxItem,
  {
    ref: o,
    className: ee(
      "pr-relative pr-flex pr-cursor-default pr-select-none pr-items-center pr-rounded-sm pr-py-1.5 pr-pl-8 pr-pr-2 pr-text-sm pr-outline-none pr-transition-colors focus:pr-bg-accent focus:pr-text-accent-foreground data-[disabled]:pr-pointer-events-none data-[disabled]:pr-opacity-50",
      e
    ),
    checked: n,
    ...r,
    children: [
      /* @__PURE__ */ x("span", { className: "pr-absolute pr-left-2 pr-flex pr-h-3.5 pr-w-3.5 pr-items-center pr-justify-center", children: /* @__PURE__ */ x(me.ItemIndicator, { children: /* @__PURE__ */ x(gs, { className: "pr-h-4 pr-w-4" }) }) }),
      t
    ]
  }
));
vu.displayName = me.CheckboxItem.displayName;
const bu = ve.forwardRef(({ className: e, children: t, ...n }, r) => /* @__PURE__ */ ie(
  me.RadioItem,
  {
    ref: r,
    className: ee(
      "pr-relative pr-flex pr-cursor-default pr-select-none pr-items-center pr-rounded-sm pr-py-1.5 pr-pl-8 pr-pr-2 pr-text-sm pr-outline-none pr-transition-colors focus:pr-bg-accent focus:pr-text-accent-foreground data-[disabled]:pr-pointer-events-none data-[disabled]:pr-opacity-50",
      e
    ),
    ...n,
    children: [
      /* @__PURE__ */ x("span", { className: "pr-absolute pr-left-2 pr-flex pr-h-3.5 pr-w-3.5 pr-items-center pr-justify-center", children: /* @__PURE__ */ x(me.ItemIndicator, { children: /* @__PURE__ */ x(kl, { className: "pr-h-2 pr-w-2 pr-fill-current" }) }) }),
      t
    ]
  }
));
bu.displayName = me.RadioItem.displayName;
const xo = ve.forwardRef(({ className: e, inset: t, ...n }, r) => /* @__PURE__ */ x(
  me.Label,
  {
    ref: r,
    className: ee("pr-px-2 pr-py-1.5 pr-text-sm pr-font-semibold", t && "pr-pl-8", e),
    ...n
  }
));
xo.displayName = me.Label.displayName;
const Os = ve.forwardRef(({ className: e, ...t }, n) => /* @__PURE__ */ x(
  me.Separator,
  {
    ref: n,
    className: ee("pr--mx-1 pr-my-1 pr-h-px pr-bg-muted", e),
    ...t
  }
));
Os.displayName = me.Separator.displayName;
function wu({ className: e, ...t }) {
  return /* @__PURE__ */ x(
    "span",
    {
      className: ee("pr-ml-auto pr-text-xs pr-tracking-widest pr-opacity-60", e),
      ...t
    }
  );
}
wu.displayName = "DropdownMenuShortcut";
const So = ve.forwardRef(
  ({ className: e, type: t, ...n }, r) => /* @__PURE__ */ x(
    "input",
    {
      type: t,
      className: ee(
        "pr-flex pr-h-10 pr-rounded-md pr-bg-background pr-px-3 pr-py-2 pr-text-sm pr-ring-offset-background file:pr-border-0 file:pr-bg-transparent file:pr-text-sm file:pr-font-medium placeholder:pr-text-muted-foreground disabled:pr-cursor-not-allowed disabled:pr-opacity-50",
        e
      ),
      ref: r,
      ...n
    }
  )
);
So.displayName = "Input";
const yu = ps(
  ({ handleSearch: e, handleKeyDown: t, handleOnClick: n, handleSubmit: r, ...o }, i) => /* @__PURE__ */ ie("div", { className: "pr-relative", children: [
    /* @__PURE__ */ x(
      So,
      {
        ...o,
        type: "text",
        className: "pr-box-border pr-gap-2.5 pr-rounded-lg pr-border pr-border-solid pr-border-black pr-bg-white pr-py-2 pr-pl-4 pr-pr-3 pr-font-medium pr-text-slate-900 pr-shadow-none pr-outline-none",
        onChange: (s) => e(s.target.value),
        onKeyDown: (s) => {
          s.key === "Enter" && r(), t(s);
        },
        onClick: n,
        ref: i
      }
    ),
    /* @__PURE__ */ x(
      Tl,
      {
        className: "pr-absolute pr-right-3 pr-top-1/2 pr-h-4 pr-w-4 pr--translate-y-1/2 pr-transform pr-cursor-pointer pr-text-gray-500",
        onClick: () => {
          console.log("back in history");
        }
      }
    )
  ] })
);
function xu({
  handleSelectChapter: e,
  endChapter: t,
  activeChapter: n,
  highlightedChapter: r,
  handleHighlightedChapter: o
}) {
  const i = Array.from({ length: t }, (a, u) => u + 1), s = Te(
    (a) => {
      o(a);
    },
    [o]
  );
  return /* @__PURE__ */ x("div", { className: ee("pr-flex pr-flex-wrap pr-items-start pr-justify-start pr-self-stretch"), children: i.map((a) => /* @__PURE__ */ x(
    "div",
    {
      className: ee(
        "pr-flex pr-h-4 pr-w-4 pr-cursor-pointer pr-items-center pr-justify-end pr-rounded-md pr-p-2 pr-text-amber-800",
        {
          "pr-font-semibold pr-text-amber-900": a === n,
          "pr-bg-amber-200": a === r
        }
      ),
      onClick: (u) => {
        u.preventDefault(), u.stopPropagation(), e(a);
      },
      role: "button",
      onKeyDown: (u) => {
        u.key === "Enter" && e(a);
      },
      tabIndex: 0,
      onMouseMove: () => s(a),
      children: a
    },
    a
  )) });
}
const Su = ps(
  ({
    bookId: e,
    handleSelectBook: t,
    isSelected: n,
    handleHighlightBook: r,
    handleKeyDown: o,
    bookType: i,
    children: s
  }, a) => /* @__PURE__ */ ie(
    Ps,
    {
      ref: a,
      textValue: e,
      className: ee("pr-font-normal pr-text-slate-700", {
        // Overriding `data-[highlighted]` changes the default gray background that is normally shown on hover
        "pr-bg-amber-50 pr-text-yellow-900 data-[highlighted]:pr-bg-amber-100": n
      }),
      onSelect: (u) => {
        u.preventDefault(), t();
      },
      onKeyDown: (u) => {
        o(u);
      },
      onFocus: r,
      onMouseMove: r,
      children: [
        /* @__PURE__ */ x(
          "span",
          {
            className: ee(
              "pr-border-b-0 pr-border-l-2 pr-border-r-0 pr-border-t-0 pr-border-solid pr-px-2",
              {
                "pr-font-bold": n,
                "pr-border-l-red-200": i.toLowerCase() === "ot",
                "pr-border-l-purple-200": i.toLowerCase() === "nt",
                "pr-border-l-indigo-200": i.toLowerCase() === "dc"
              }
            ),
            children: ue.bookIdToEnglishName(e)
          }
        ),
        n && /* @__PURE__ */ x("div", { children: s })
      ]
    },
    e
  )
);
function Cu({ handleSort: e, handleLocationHistory: t, handleBookmarks: n }) {
  return /* @__PURE__ */ ie(xo, { className: "pr-flex pr-justify-between", children: [
    /* @__PURE__ */ x("p", { className: "pr-inline-block pr-align-middle", children: "Go To" }),
    /* @__PURE__ */ ie("div", { className: "pr-flex pr-items-center", children: [
      /* @__PURE__ */ x(
        Pl,
        {
          onClick: e,
          className: "pr-h-4 pr-w-4 pr-cursor-pointer pr-gap-2 pr-p-2"
        }
      ),
      /* @__PURE__ */ x(
        Ol,
        {
          onClick: t,
          className: "pr-h-4 pr-w-4 pr-cursor-pointer pr-gap-2 pr-p-2"
        }
      ),
      /* @__PURE__ */ x(
        Nl,
        {
          onClick: n,
          className: "pr-h-4 pr-w-4 pr-cursor-pointer pr-gap-2 pr-p-2"
        }
      )
    ] })
  ] });
}
const bn = ue.allBookIds, Eu = {
  OT: "Old Testament",
  NT: "New Testament",
  DC: "Deuterocanon"
}, gi = ["OT", "NT", "DC"], Ru = 32 + 32 + 32, ku = [
  /^(\w+)$/i,
  // Matches a single word (book name or id)
  /^(\w+)(?:\s(\d+))$/i,
  // Matches a word followed by a chapter number
  /^(\w+)(?:\s(\d+):(\d+))$/i
  // Matches a word followed by a chapter and verse number
], Tu = (e) => ({
  OT: bn.filter((n) => ue.isBookOT(n)),
  NT: bn.filter((n) => ue.isBookNT(n)),
  DC: bn.filter((n) => ue.isBookDC(n))
})[e], ln = (e) => fs(ue.bookIdToNumber(e));
function Pu() {
  return bn.map((t) => ue.bookIdToEnglishName(t));
}
function Ou(e) {
  return Pu().includes(e);
}
function Nu(e) {
  const t = e.toLowerCase().replace(/^\w/, (n) => n.toUpperCase());
  if (Ou(t))
    return bn.find((r) => ue.bookIdToEnglishName(r) === t);
}
function pv({ scrRef: e, handleSubmit: t }) {
  const [n, r] = Ce(""), [o, i] = Ce(
    ue.bookNumberToId(e.bookNum)
  ), [s, a] = Ce(e.chapterNum ?? 0), [u, c] = Ce(
    ue.bookNumberToId(e.bookNum)
  ), [d, g] = Ce(!1), [p, f] = Ce(d), h = Rt(void 0), m = Rt(void 0), v = Rt(void 0), w = Te(
    (N) => Tu(N).filter((E) => {
      const k = ue.bookIdToEnglishName(E).toLowerCase(), _ = n.replace(/[^a-zA-Z]/g, "").toLowerCase();
      return k.includes(_) || // Match book name
      E.toLowerCase().includes(_);
    }),
    [n]
  ), O = (N) => {
    r(N);
  }, y = Rt(!1), S = Te((N) => {
    if (y.current) {
      y.current = !1;
      return;
    }
    g(N);
  }, []), b = Te(
    (N, E, k, _) => {
      if (a(
        ue.bookNumberToId(e.bookNum) !== N ? 1 : e.chapterNum
      ), E || ln(N) === -1) {
        t({
          bookNum: ue.bookIdToNumber(N),
          chapterNum: k || 1,
          verseNum: _ || 1
        }), g(!1), r("");
        return;
      }
      i(o !== N ? N : ""), g(!E);
    },
    [t, e.bookNum, e.chapterNum, o]
  ), R = (N) => {
    N <= 0 || N > ln(o) || b(o, !0, N);
  }, $ = Te(() => {
    ku.forEach((N) => {
      const E = n.match(N);
      if (E) {
        const [k, _ = void 0, A = void 0] = E.slice(1), I = Nu(k);
        (ue.isBookIdValid(k) || I) && b(
          I ?? k,
          !0,
          _ ? parseInt(_, 10) : 1,
          A ? parseInt(A, 10) : 1
        );
      }
    });
  }, [b, n]), D = Te(
    (N) => {
      d ? (N.key === "ArrowDown" || N.key === "ArrowUp") && (typeof v < "u" && // Ref uses null
      // eslint-disable-next-line no-null/no-null
      v.current !== null ? v.current.focus() : typeof m < "u" && // Ref uses null
      // eslint-disable-next-line no-null/no-null
      m.current !== null && m.current.focus(), N.preventDefault()) : g(!0);
    },
    [d]
  ), F = (N) => {
    const { key: E } = N;
    E === "ArrowRight" || E === "ArrowLeft" || E === "ArrowDown" || E === "ArrowUp" || E === "Enter" || (h.current.dispatchEvent(new KeyboardEvent("keydown", { key: E })), h.current.focus());
  }, B = (N) => {
    const { key: E } = N;
    if (u === o) {
      if (E === "Enter") {
        N.preventDefault(), b(o, !0, s);
        return;
      }
      let k = 0;
      if (E === "ArrowRight")
        if (s < ln(u))
          k = 1;
        else {
          N.preventDefault();
          return;
        }
      else if (E === "ArrowLeft")
        if (s > 1)
          k = -1;
        else {
          N.preventDefault();
          return;
        }
      else
        E === "ArrowDown" ? k = 6 : E === "ArrowUp" && (k = -6);
      s + k <= 0 || s + k > ln(u) ? a(0) : k !== 0 && (a(s + k), N.preventDefault());
    }
  };
  return mt(() => {
    o === u ? o === ue.bookNumberToId(e.bookNum) ? a(e.chapterNum) : a(1) : a(0);
  }, [u, e.bookNum, e.chapterNum, o]), ai(() => {
    f(d);
  }, [d]), ai(() => {
    const N = setTimeout(() => {
      if (p && m.current && v.current) {
        const k = v.current.offsetTop - Ru;
        m.current.scrollTo({ top: k, behavior: "instant" });
      }
    }, 10);
    return () => {
      clearTimeout(N);
    };
<<<<<<< HEAD
  }, [p]), /* @__PURE__ */ x("div", { children: /* @__PURE__ */ ie(fu, { modal: !1, open: d, onOpenChange: S, children: [
    /* @__PURE__ */ x(gu, { asChild: !0, children: /* @__PURE__ */ x(
      yu,
=======
  }, [d]), /* @__PURE__ */ x("div", { className: "pr-flex", children: /* @__PURE__ */ de(nl, { modal: !1, open: u, onOpenChange: w, children: [
    /* @__PURE__ */ x(rl, { asChild: !0, children: /* @__PURE__ */ x(
      cl,
>>>>>>> 483e3b06
      {
        ref: h,
        value: n,
        handleSearch: O,
        handleKeyDown: D,
        handleOnClick: () => {
          i(ue.bookNumberToId(e.bookNum)), c(ue.bookNumberToId(e.bookNum)), a(e.chapterNum > 0 ? e.chapterNum : 0), g(!0), h.current.focus();
        },
        onFocus: () => {
          y.current = !0;
        },
        handleSubmit: $,
        placeholder: `${ue.bookNumberToEnglishName(e.bookNum)} ${e.chapterNum}:${e.verseNum}`
      }
    ) }),
    /* @__PURE__ */ ie(
      Ts,
      {
        className: "pr-overflow-y-auto pr-font-normal pr-text-slate-700",
        style: { width: "233px", maxHeight: "500px" },
        onKeyDown: F,
        align: "start",
        ref: m,
        children: [
          /* @__PURE__ */ x(
            Cu,
            {
              handleSort: () => console.log("sorting"),
              handleLocationHistory: () => console.log("location history"),
              handleBookmarks: () => console.log("bookmarks")
            }
          ),
          gi.map(
            (N, E) => w(N).length > 0 && /* @__PURE__ */ ie("div", { children: [
              /* @__PURE__ */ x(xo, { className: "pr-font-semibold pr-text-slate-700", children: Eu[N] }),
              w(N).map((k) => /* @__PURE__ */ x("div", { children: /* @__PURE__ */ x(
                Su,
                {
                  bookId: k,
                  handleSelectBook: () => b(k, !1),
                  isSelected: o === k,
                  handleHighlightBook: () => c(k),
                  handleKeyDown: B,
                  bookType: N,
                  ref: (_) => {
                    o === k && (v.current = _);
                  },
                  children: /* @__PURE__ */ x(
                    xu,
                    {
                      handleSelectChapter: R,
                      endChapter: ln(k),
                      activeChapter: e.bookNum === ue.bookIdToNumber(k) ? e.chapterNum : 0,
                      highlightedChapter: s,
                      handleHighlightedChapter: (_) => {
                        a(_);
                      }
                    }
                  )
                }
              ) }, k)),
              gi.length - 1 !== E ? /* @__PURE__ */ x(Os, {}) : void 0
            ] }, N)
          )
        ]
      }
    )
  ] }) });
}
const $u = hs(
  "pr-inline-flex pr-items-center pr-justify-center pr-whitespace-nowrap pr-rounded-md pr-text-sm pr-font-medium pr-ring-offset-background pr-transition-colors focus-visible:pr-outline-none focus-visible:pr-ring-2 focus-visible:pr-ring-ring focus-visible:pr-ring-offset-2 disabled:pr-pointer-events-none disabled:pr-opacity-50",
  {
    variants: {
      variant: {
        default: "pr-bg-primary pr-text-primary-foreground hover:pr-bg-primary/90",
        destructive: "pr-bg-destructive pr-text-destructive-foreground hover:pr-bg-destructive/90",
        outline: "pr-border pr-border-input pr-bg-background hover:pr-bg-accent hover:pr-text-accent-foreground",
        secondary: "pr-bg-secondary pr-text-secondary-foreground hover:pr-bg-secondary/80",
        ghost: "hover:pr-bg-accent hover:pr-text-accent-foreground",
        link: "pr-text-primary pr-underline-offset-4 hover:pr-underline"
      },
      size: {
        default: "pr-h-10 pr-px-4 pr-py-2",
        sm: "pr-h-9 pr-rounded-md pr-px-3",
        lg: "pr-h-11 pr-rounded-md pr-px-8",
        icon: "pr-h-10 pr-w-10"
      }
    },
    defaultVariants: {
      variant: "default",
      size: "default"
    }
  }
), Zn = ve.forwardRef(
  ({ className: e, variant: t, size: n, asChild: r = !1, ...o }, i) => /* @__PURE__ */ x(r ? Il : "button", { className: ee($u({ variant: t, size: n, className: e })), ref: i, ...o })
);
Zn.displayName = "Button";
function It({
  id: e,
  isDisabled: t = !1,
  className: n,
  onClick: r,
  onContextMenu: o,
  children: i
}) {
  return /* @__PURE__ */ x(
    Zn,
    {
      id: e,
      disabled: t,
      className: ee("papi-button", n),
      onClick: r,
      onContextMenu: o,
      children: i
    }
  );
}
function Zr({
  id: e,
  title: t,
  isDisabled: n = !1,
  isClearable: r = !0,
  hasError: o = !1,
  isFullWidth: i = !1,
  width: s,
  options: a = [],
  className: u,
  value: c,
  onChange: d,
  onFocus: g,
  onBlur: p,
  getOptionLabel: f
}) {
  return /* @__PURE__ */ x(
    Al,
    {
      id: e,
      disablePortal: !0,
      disabled: n,
      disableClearable: !r,
      fullWidth: i,
      options: a,
      className: `papi-combo-box ${o ? "error" : ""} ${u ?? ""}`,
      value: c,
      onChange: d,
      onFocus: g,
      onBlur: p,
      getOptionLabel: f,
      renderInput: (h) => /* @__PURE__ */ x(
        Dl,
        {
          ...h,
          error: o,
          fullWidth: i,
          disabled: n,
          label: t,
          style: { width: s }
        }
      )
    }
  );
}
function fv({
  handleSelectStartChapter: e,
  handleSelectEndChapter: t,
  isDisabled: n = !1,
  chapterCount: r
}) {
  const [o, i] = Ce(1), [s, a] = Ce(r), [u, c] = Ce(
    Array.from({ length: r }, (p, f) => f + 1)
  );
  mt(() => {
    i(1), e(1), a(r), t(r), c(Array.from({ length: r }, (p, f) => f + 1));
  }, [r, t, e]);
  const d = (p, f) => {
    i(f), e(f), f > s && (a(f), t(f));
  }, g = (p, f) => {
    a(f), t(f), f < o && (i(f), e(f));
  };
  return /* @__PURE__ */ ie(lr, { children: [
    /* @__PURE__ */ x(
      di,
      {
        className: "book-selection-chapter-form-label start",
        disabled: n,
        control: /* @__PURE__ */ x(
          Zr,
          {
            onChange: (p, f) => d(p, f),
            className: "book-selection-chapter",
            isClearable: !1,
            options: u,
            getOptionLabel: (p) => p.toString(),
            value: o,
            isDisabled: n
          },
          "start chapter"
        ),
        label: "Chapters",
        labelPlacement: "start"
      }
    ),
    /* @__PURE__ */ x(
      di,
      {
        className: "book-selection-chapter-form-label end",
        disabled: n,
        control: /* @__PURE__ */ x(
          Zr,
          {
            onChange: (p, f) => g(p, f),
            className: "book-selection-chapter",
            isClearable: !1,
            options: u,
            getOptionLabel: (p) => p.toString(),
            value: s,
            isDisabled: n
          },
          "end chapter"
        ),
        label: "to",
        labelPlacement: "start"
      }
    )
  ] });
}
var zt = /* @__PURE__ */ ((e) => (e.After = "after", e.Before = "before", e.Above = "above", e.Below = "below", e))(zt || {});
function Ns({
  id: e,
  isChecked: t,
  labelText: n = "",
  labelPosition: r = zt.After,
  isIndeterminate: o = !1,
  isDefaultChecked: i,
  isDisabled: s = !1,
  hasError: a = !1,
  className: u,
  onChange: c
}) {
  const d = /* @__PURE__ */ x(
    Vl,
    {
      id: e,
      checked: t,
      indeterminate: o,
      defaultChecked: i,
      disabled: s,
      className: `papi-checkbox ${a ? "error" : ""} ${u ?? ""}`,
      onChange: c
    }
  );
  let g;
  if (n) {
    const p = r === zt.Before || r === zt.Above, f = /* @__PURE__ */ x("span", { className: `papi-checkbox-label ${a ? "error" : ""} ${u ?? ""}`, children: n }), h = r === zt.Before || r === zt.After, m = h ? f : /* @__PURE__ */ x("div", { children: f }), v = h ? d : /* @__PURE__ */ x("div", { children: d });
    g = /* @__PURE__ */ ie(
      Fl,
      {
        className: `papi-checkbox ${r.toString()}`,
        disabled: s,
        error: a,
        children: [
          p && m,
          v,
          !p && m
        ]
      }
    );
  } else
    g = d;
  return g;
}
function gv({
  id: e,
  className: t,
  legend: n,
  listItems: r,
  selectedListItems: o,
  handleSelectListItem: i,
  createLabel: s
}) {
  return /* @__PURE__ */ ie("fieldset", { id: e, className: t, children: [
    n && /* @__PURE__ */ x("legend", { children: n }),
    r.map((a) => /* @__PURE__ */ x(
      Ns,
      {
        className: "check-item",
        isChecked: o.includes(a),
        labelText: s ? s(a) : a,
        onChange: () => i(a)
      },
      a
    ))
  ] });
}
function ge(e, t) {
  if (e == null)
    return {};
  var n = {}, r = Object.keys(e), o, i;
  for (i = 0; i < r.length; i++)
    o = r[i], !(t.indexOf(o) >= 0) && (n[o] = e[o]);
  return n;
}
function T() {
  return T = Object.assign ? Object.assign.bind() : function(e) {
    for (var t = 1; t < arguments.length; t++) {
      var n = arguments[t];
      for (var r in n)
        Object.prototype.hasOwnProperty.call(n, r) && (e[r] = n[r]);
    }
    return e;
  }, T.apply(this, arguments);
}
function _u(e) {
  return e && e.__esModule && Object.prototype.hasOwnProperty.call(e, "default") ? e.default : e;
}
function Mu(e) {
  if (e.__esModule)
    return e;
  var t = e.default;
  if (typeof t == "function") {
    var n = function r() {
      return this instanceof r ? Reflect.construct(t, arguments, this.constructor) : t.apply(this, arguments);
    };
    n.prototype = t.prototype;
  } else
    n = {};
  return Object.defineProperty(n, "__esModule", { value: !0 }), Object.keys(e).forEach(function(r) {
    var o = Object.getOwnPropertyDescriptor(e, r);
    Object.defineProperty(n, r, o.get ? o : {
      enumerable: !0,
      get: function() {
        return e[r];
      }
    });
  }), n;
}
var Qr = { exports: {} }, Bn = { exports: {} }, ce = {};
/** @license React v16.13.1
 * react-is.production.min.js
 *
 * Copyright (c) Facebook, Inc. and its affiliates.
 *
 * This source code is licensed under the MIT license found in the
 * LICENSE file in the root directory of this source tree.
 */
var mi;
function Iu() {
  if (mi)
    return ce;
  mi = 1;
  var e = typeof Symbol == "function" && Symbol.for, t = e ? Symbol.for("react.element") : 60103, n = e ? Symbol.for("react.portal") : 60106, r = e ? Symbol.for("react.fragment") : 60107, o = e ? Symbol.for("react.strict_mode") : 60108, i = e ? Symbol.for("react.profiler") : 60114, s = e ? Symbol.for("react.provider") : 60109, a = e ? Symbol.for("react.context") : 60110, u = e ? Symbol.for("react.async_mode") : 60111, c = e ? Symbol.for("react.concurrent_mode") : 60111, d = e ? Symbol.for("react.forward_ref") : 60112, g = e ? Symbol.for("react.suspense") : 60113, p = e ? Symbol.for("react.suspense_list") : 60120, f = e ? Symbol.for("react.memo") : 60115, h = e ? Symbol.for("react.lazy") : 60116, m = e ? Symbol.for("react.block") : 60121, v = e ? Symbol.for("react.fundamental") : 60117, w = e ? Symbol.for("react.responder") : 60118, O = e ? Symbol.for("react.scope") : 60119;
  function y(b) {
    if (typeof b == "object" && b !== null) {
      var R = b.$$typeof;
      switch (R) {
        case t:
          switch (b = b.type, b) {
            case u:
            case c:
            case r:
            case i:
            case o:
            case g:
              return b;
            default:
              switch (b = b && b.$$typeof, b) {
                case a:
                case d:
                case h:
                case f:
                case s:
                  return b;
                default:
                  return R;
              }
          }
        case n:
          return R;
      }
    }
  }
  function S(b) {
    return y(b) === c;
  }
  return ce.AsyncMode = u, ce.ConcurrentMode = c, ce.ContextConsumer = a, ce.ContextProvider = s, ce.Element = t, ce.ForwardRef = d, ce.Fragment = r, ce.Lazy = h, ce.Memo = f, ce.Portal = n, ce.Profiler = i, ce.StrictMode = o, ce.Suspense = g, ce.isAsyncMode = function(b) {
    return S(b) || y(b) === u;
  }, ce.isConcurrentMode = S, ce.isContextConsumer = function(b) {
    return y(b) === a;
  }, ce.isContextProvider = function(b) {
    return y(b) === s;
  }, ce.isElement = function(b) {
    return typeof b == "object" && b !== null && b.$$typeof === t;
  }, ce.isForwardRef = function(b) {
    return y(b) === d;
  }, ce.isFragment = function(b) {
    return y(b) === r;
  }, ce.isLazy = function(b) {
    return y(b) === h;
  }, ce.isMemo = function(b) {
    return y(b) === f;
  }, ce.isPortal = function(b) {
    return y(b) === n;
  }, ce.isProfiler = function(b) {
    return y(b) === i;
  }, ce.isStrictMode = function(b) {
    return y(b) === o;
  }, ce.isSuspense = function(b) {
    return y(b) === g;
  }, ce.isValidElementType = function(b) {
    return typeof b == "string" || typeof b == "function" || b === r || b === c || b === i || b === o || b === g || b === p || typeof b == "object" && b !== null && (b.$$typeof === h || b.$$typeof === f || b.$$typeof === s || b.$$typeof === a || b.$$typeof === d || b.$$typeof === v || b.$$typeof === w || b.$$typeof === O || b.$$typeof === m);
  }, ce.typeOf = y, ce;
}
var de = {};
/** @license React v16.13.1
 * react-is.development.js
 *
 * Copyright (c) Facebook, Inc. and its affiliates.
 *
 * This source code is licensed under the MIT license found in the
 * LICENSE file in the root directory of this source tree.
 */
var hi;
function Au() {
  return hi || (hi = 1, process.env.NODE_ENV !== "production" && function() {
    var e = typeof Symbol == "function" && Symbol.for, t = e ? Symbol.for("react.element") : 60103, n = e ? Symbol.for("react.portal") : 60106, r = e ? Symbol.for("react.fragment") : 60107, o = e ? Symbol.for("react.strict_mode") : 60108, i = e ? Symbol.for("react.profiler") : 60114, s = e ? Symbol.for("react.provider") : 60109, a = e ? Symbol.for("react.context") : 60110, u = e ? Symbol.for("react.async_mode") : 60111, c = e ? Symbol.for("react.concurrent_mode") : 60111, d = e ? Symbol.for("react.forward_ref") : 60112, g = e ? Symbol.for("react.suspense") : 60113, p = e ? Symbol.for("react.suspense_list") : 60120, f = e ? Symbol.for("react.memo") : 60115, h = e ? Symbol.for("react.lazy") : 60116, m = e ? Symbol.for("react.block") : 60121, v = e ? Symbol.for("react.fundamental") : 60117, w = e ? Symbol.for("react.responder") : 60118, O = e ? Symbol.for("react.scope") : 60119;
    function y(V) {
      return typeof V == "string" || typeof V == "function" || // Note: its typeof might be other than 'symbol' or 'number' if it's a polyfill.
      V === r || V === c || V === i || V === o || V === g || V === p || typeof V == "object" && V !== null && (V.$$typeof === h || V.$$typeof === f || V.$$typeof === s || V.$$typeof === a || V.$$typeof === d || V.$$typeof === v || V.$$typeof === w || V.$$typeof === O || V.$$typeof === m);
    }
    function S(V) {
      if (typeof V == "object" && V !== null) {
        var ne = V.$$typeof;
        switch (ne) {
          case t:
            var M = V.type;
            switch (M) {
              case u:
              case c:
              case r:
              case i:
              case o:
              case g:
                return M;
              default:
                var ae = M && M.$$typeof;
                switch (ae) {
                  case a:
                  case d:
                  case h:
                  case f:
                  case s:
                    return ae;
                  default:
                    return ne;
                }
            }
          case n:
            return ne;
        }
      }
    }
    var b = u, R = c, $ = a, D = s, F = t, B = d, N = r, E = h, k = f, _ = n, A = i, I = o, j = g, Z = !1;
    function te(V) {
      return Z || (Z = !0, console.warn("The ReactIs.isAsyncMode() alias has been deprecated, and will be removed in React 17+. Update your code to use ReactIs.isConcurrentMode() instead. It has the exact same API.")), P(V) || S(V) === u;
    }
    function P(V) {
      return S(V) === c;
    }
    function L(V) {
      return S(V) === a;
    }
    function H(V) {
      return S(V) === s;
    }
    function X(V) {
      return typeof V == "object" && V !== null && V.$$typeof === t;
    }
    function z(V) {
      return S(V) === d;
    }
    function G(V) {
      return S(V) === r;
    }
    function q(V) {
      return S(V) === h;
    }
    function W(V) {
      return S(V) === f;
    }
    function U(V) {
      return S(V) === n;
    }
    function Y(V) {
      return S(V) === i;
    }
    function Q(V) {
      return S(V) === o;
    }
    function se(V) {
      return S(V) === g;
    }
    de.AsyncMode = b, de.ConcurrentMode = R, de.ContextConsumer = $, de.ContextProvider = D, de.Element = F, de.ForwardRef = B, de.Fragment = N, de.Lazy = E, de.Memo = k, de.Portal = _, de.Profiler = A, de.StrictMode = I, de.Suspense = j, de.isAsyncMode = te, de.isConcurrentMode = P, de.isContextConsumer = L, de.isContextProvider = H, de.isElement = X, de.isForwardRef = z, de.isFragment = G, de.isLazy = q, de.isMemo = W, de.isPortal = U, de.isProfiler = Y, de.isStrictMode = Q, de.isSuspense = se, de.isValidElementType = y, de.typeOf = S;
  }()), de;
}
var vi;
function $s() {
  return vi || (vi = 1, process.env.NODE_ENV === "production" ? Bn.exports = Iu() : Bn.exports = Au()), Bn.exports;
}
/*
object-assign
(c) Sindre Sorhus
@license MIT
*/
var Pr, bi;
function Du() {
  if (bi)
    return Pr;
  bi = 1;
  var e = Object.getOwnPropertySymbols, t = Object.prototype.hasOwnProperty, n = Object.prototype.propertyIsEnumerable;
  function r(i) {
    if (i == null)
      throw new TypeError("Object.assign cannot be called with null or undefined");
    return Object(i);
  }
  function o() {
    try {
      if (!Object.assign)
        return !1;
      var i = new String("abc");
      if (i[5] = "de", Object.getOwnPropertyNames(i)[0] === "5")
        return !1;
      for (var s = {}, a = 0; a < 10; a++)
        s["_" + String.fromCharCode(a)] = a;
      var u = Object.getOwnPropertyNames(s).map(function(d) {
        return s[d];
      });
      if (u.join("") !== "0123456789")
        return !1;
      var c = {};
      return "abcdefghijklmnopqrst".split("").forEach(function(d) {
        c[d] = d;
      }), Object.keys(Object.assign({}, c)).join("") === "abcdefghijklmnopqrst";
    } catch {
      return !1;
    }
  }
  return Pr = o() ? Object.assign : function(i, s) {
    for (var a, u = r(i), c, d = 1; d < arguments.length; d++) {
      a = Object(arguments[d]);
      for (var g in a)
        t.call(a, g) && (u[g] = a[g]);
      if (e) {
        c = e(a);
        for (var p = 0; p < c.length; p++)
          n.call(a, c[p]) && (u[c[p]] = a[c[p]]);
      }
    }
    return u;
  }, Pr;
}
var Or, wi;
function Co() {
  if (wi)
    return Or;
  wi = 1;
  var e = "SECRET_DO_NOT_PASS_THIS_OR_YOU_WILL_BE_FIRED";
  return Or = e, Or;
}
var Nr, yi;
function _s() {
  return yi || (yi = 1, Nr = Function.call.bind(Object.prototype.hasOwnProperty)), Nr;
}
var $r, xi;
function Fu() {
  if (xi)
    return $r;
  xi = 1;
  var e = function() {
  };
  if (process.env.NODE_ENV !== "production") {
    var t = Co(), n = {}, r = _s();
    e = function(i) {
      var s = "Warning: " + i;
      typeof console < "u" && console.error(s);
      try {
        throw new Error(s);
      } catch {
      }
    };
  }
  function o(i, s, a, u, c) {
    if (process.env.NODE_ENV !== "production") {
      for (var d in i)
        if (r(i, d)) {
          var g;
          try {
            if (typeof i[d] != "function") {
              var p = Error(
                (u || "React class") + ": " + a + " type `" + d + "` is invalid; it must be a function, usually from the `prop-types` package, but received `" + typeof i[d] + "`.This often happens because of typos such as `PropTypes.function` instead of `PropTypes.func`."
              );
              throw p.name = "Invariant Violation", p;
            }
            g = i[d](s, d, u, a, null, t);
          } catch (h) {
            g = h;
          }
          if (g && !(g instanceof Error) && e(
            (u || "React class") + ": type specification of " + a + " `" + d + "` is invalid; the type checker function must return `null` or an `Error` but returned a " + typeof g + ". You may have forgotten to pass an argument to the type checker creator (arrayOf, instanceOf, objectOf, oneOf, oneOfType, and shape all require an argument)."
          ), g instanceof Error && !(g.message in n)) {
            n[g.message] = !0;
            var f = c ? c() : "";
            e(
              "Failed " + a + " type: " + g.message + (f ?? "")
            );
          }
        }
    }
  }
  return o.resetWarningCache = function() {
    process.env.NODE_ENV !== "production" && (n = {});
  }, $r = o, $r;
}
var _r, Si;
function Vu() {
  if (Si)
    return _r;
  Si = 1;
  var e = $s(), t = Du(), n = Co(), r = _s(), o = Fu(), i = function() {
  };
  process.env.NODE_ENV !== "production" && (i = function(a) {
    var u = "Warning: " + a;
    typeof console < "u" && console.error(u);
    try {
      throw new Error(u);
    } catch {
    }
  });
  function s() {
    return null;
  }
  return _r = function(a, u) {
    var c = typeof Symbol == "function" && Symbol.iterator, d = "@@iterator";
    function g(P) {
      var L = P && (c && P[c] || P[d]);
      if (typeof L == "function")
        return L;
    }
    var p = "<<anonymous>>", f = {
      array: w("array"),
      bigint: w("bigint"),
      bool: w("boolean"),
      func: w("function"),
      number: w("number"),
      object: w("object"),
      string: w("string"),
      symbol: w("symbol"),
      any: O(),
      arrayOf: y,
      element: S(),
      elementType: b(),
      instanceOf: R,
      node: B(),
      objectOf: D,
      oneOf: $,
      oneOfType: F,
      shape: E,
      exact: k
    };
    function h(P, L) {
      return P === L ? P !== 0 || 1 / P === 1 / L : P !== P && L !== L;
    }
    function m(P, L) {
      this.message = P, this.data = L && typeof L == "object" ? L : {}, this.stack = "";
    }
    m.prototype = Error.prototype;
    function v(P) {
      if (process.env.NODE_ENV !== "production")
        var L = {}, H = 0;
      function X(G, q, W, U, Y, Q, se) {
        if (U = U || p, Q = Q || W, se !== n) {
          if (u) {
            var V = new Error(
              "Calling PropTypes validators directly is not supported by the `prop-types` package. Use `PropTypes.checkPropTypes()` to call them. Read more at http://fb.me/use-check-prop-types"
            );
            throw V.name = "Invariant Violation", V;
          } else if (process.env.NODE_ENV !== "production" && typeof console < "u") {
            var ne = U + ":" + W;
            !L[ne] && // Avoid spamming the console because they are often not actionable except for lib authors
            H < 3 && (i(
              "You are manually calling a React.PropTypes validation function for the `" + Q + "` prop on `" + U + "`. This is deprecated and will throw in the standalone `prop-types` package. You may be seeing this warning due to a third-party PropTypes library. See https://fb.me/react-warning-dont-call-proptypes for details."
            ), L[ne] = !0, H++);
          }
        }
        return q[W] == null ? G ? q[W] === null ? new m("The " + Y + " `" + Q + "` is marked as required " + ("in `" + U + "`, but its value is `null`.")) : new m("The " + Y + " `" + Q + "` is marked as required in " + ("`" + U + "`, but its value is `undefined`.")) : null : P(q, W, U, Y, Q);
      }
      var z = X.bind(null, !1);
      return z.isRequired = X.bind(null, !0), z;
    }
    function w(P) {
      function L(H, X, z, G, q, W) {
        var U = H[X], Y = I(U);
        if (Y !== P) {
          var Q = j(U);
          return new m(
            "Invalid " + G + " `" + q + "` of type " + ("`" + Q + "` supplied to `" + z + "`, expected ") + ("`" + P + "`."),
            { expectedType: P }
          );
        }
        return null;
      }
      return v(L);
    }
    function O() {
      return v(s);
    }
    function y(P) {
      function L(H, X, z, G, q) {
        if (typeof P != "function")
          return new m("Property `" + q + "` of component `" + z + "` has invalid PropType notation inside arrayOf.");
        var W = H[X];
        if (!Array.isArray(W)) {
          var U = I(W);
          return new m("Invalid " + G + " `" + q + "` of type " + ("`" + U + "` supplied to `" + z + "`, expected an array."));
        }
        for (var Y = 0; Y < W.length; Y++) {
          var Q = P(W, Y, z, G, q + "[" + Y + "]", n);
          if (Q instanceof Error)
            return Q;
        }
        return null;
      }
      return v(L);
    }
    function S() {
      function P(L, H, X, z, G) {
        var q = L[H];
        if (!a(q)) {
          var W = I(q);
          return new m("Invalid " + z + " `" + G + "` of type " + ("`" + W + "` supplied to `" + X + "`, expected a single ReactElement."));
        }
        return null;
      }
      return v(P);
    }
    function b() {
      function P(L, H, X, z, G) {
        var q = L[H];
        if (!e.isValidElementType(q)) {
          var W = I(q);
          return new m("Invalid " + z + " `" + G + "` of type " + ("`" + W + "` supplied to `" + X + "`, expected a single ReactElement type."));
        }
        return null;
      }
      return v(P);
    }
    function R(P) {
      function L(H, X, z, G, q) {
        if (!(H[X] instanceof P)) {
          var W = P.name || p, U = te(H[X]);
          return new m("Invalid " + G + " `" + q + "` of type " + ("`" + U + "` supplied to `" + z + "`, expected ") + ("instance of `" + W + "`."));
        }
        return null;
      }
      return v(L);
    }
    function $(P) {
      if (!Array.isArray(P))
        return process.env.NODE_ENV !== "production" && (arguments.length > 1 ? i(
          "Invalid arguments supplied to oneOf, expected an array, got " + arguments.length + " arguments. A common mistake is to write oneOf(x, y, z) instead of oneOf([x, y, z])."
        ) : i("Invalid argument supplied to oneOf, expected an array.")), s;
      function L(H, X, z, G, q) {
        for (var W = H[X], U = 0; U < P.length; U++)
          if (h(W, P[U]))
            return null;
        var Y = JSON.stringify(P, function(se, V) {
          var ne = j(V);
          return ne === "symbol" ? String(V) : V;
        });
        return new m("Invalid " + G + " `" + q + "` of value `" + String(W) + "` " + ("supplied to `" + z + "`, expected one of " + Y + "."));
      }
      return v(L);
    }
    function D(P) {
      function L(H, X, z, G, q) {
        if (typeof P != "function")
          return new m("Property `" + q + "` of component `" + z + "` has invalid PropType notation inside objectOf.");
        var W = H[X], U = I(W);
        if (U !== "object")
          return new m("Invalid " + G + " `" + q + "` of type " + ("`" + U + "` supplied to `" + z + "`, expected an object."));
        for (var Y in W)
          if (r(W, Y)) {
            var Q = P(W, Y, z, G, q + "." + Y, n);
            if (Q instanceof Error)
              return Q;
          }
        return null;
      }
      return v(L);
    }
    function F(P) {
      if (!Array.isArray(P))
        return process.env.NODE_ENV !== "production" && i("Invalid argument supplied to oneOfType, expected an instance of array."), s;
      for (var L = 0; L < P.length; L++) {
        var H = P[L];
        if (typeof H != "function")
          return i(
            "Invalid argument supplied to oneOfType. Expected an array of check functions, but received " + Z(H) + " at index " + L + "."
          ), s;
      }
      function X(z, G, q, W, U) {
        for (var Y = [], Q = 0; Q < P.length; Q++) {
          var se = P[Q], V = se(z, G, q, W, U, n);
          if (V == null)
            return null;
          V.data && r(V.data, "expectedType") && Y.push(V.data.expectedType);
        }
        var ne = Y.length > 0 ? ", expected one of type [" + Y.join(", ") + "]" : "";
        return new m("Invalid " + W + " `" + U + "` supplied to " + ("`" + q + "`" + ne + "."));
      }
      return v(X);
    }
    function B() {
      function P(L, H, X, z, G) {
        return _(L[H]) ? null : new m("Invalid " + z + " `" + G + "` supplied to " + ("`" + X + "`, expected a ReactNode."));
      }
      return v(P);
    }
    function N(P, L, H, X, z) {
      return new m(
        (P || "React class") + ": " + L + " type `" + H + "." + X + "` is invalid; it must be a function, usually from the `prop-types` package, but received `" + z + "`."
      );
    }
    function E(P) {
      function L(H, X, z, G, q) {
        var W = H[X], U = I(W);
        if (U !== "object")
          return new m("Invalid " + G + " `" + q + "` of type `" + U + "` " + ("supplied to `" + z + "`, expected `object`."));
        for (var Y in P) {
          var Q = P[Y];
          if (typeof Q != "function")
            return N(z, G, q, Y, j(Q));
          var se = Q(W, Y, z, G, q + "." + Y, n);
          if (se)
            return se;
        }
        return null;
      }
      return v(L);
    }
    function k(P) {
      function L(H, X, z, G, q) {
        var W = H[X], U = I(W);
        if (U !== "object")
          return new m("Invalid " + G + " `" + q + "` of type `" + U + "` " + ("supplied to `" + z + "`, expected `object`."));
        var Y = t({}, H[X], P);
        for (var Q in Y) {
          var se = P[Q];
          if (r(P, Q) && typeof se != "function")
            return N(z, G, q, Q, j(se));
          if (!se)
            return new m(
              "Invalid " + G + " `" + q + "` key `" + Q + "` supplied to `" + z + "`.\nBad object: " + JSON.stringify(H[X], null, "  ") + `
Valid keys: ` + JSON.stringify(Object.keys(P), null, "  ")
            );
          var V = se(W, Q, z, G, q + "." + Q, n);
          if (V)
            return V;
        }
        return null;
      }
      return v(L);
    }
    function _(P) {
      switch (typeof P) {
        case "number":
        case "string":
        case "undefined":
          return !0;
        case "boolean":
          return !P;
        case "object":
          if (Array.isArray(P))
            return P.every(_);
          if (P === null || a(P))
            return !0;
          var L = g(P);
          if (L) {
            var H = L.call(P), X;
            if (L !== P.entries) {
              for (; !(X = H.next()).done; )
                if (!_(X.value))
                  return !1;
            } else
              for (; !(X = H.next()).done; ) {
                var z = X.value;
                if (z && !_(z[1]))
                  return !1;
              }
          } else
            return !1;
          return !0;
        default:
          return !1;
      }
    }
    function A(P, L) {
      return P === "symbol" ? !0 : L ? L["@@toStringTag"] === "Symbol" || typeof Symbol == "function" && L instanceof Symbol : !1;
    }
    function I(P) {
      var L = typeof P;
      return Array.isArray(P) ? "array" : P instanceof RegExp ? "object" : A(L, P) ? "symbol" : L;
    }
    function j(P) {
      if (typeof P > "u" || P === null)
        return "" + P;
      var L = I(P);
      if (L === "object") {
        if (P instanceof Date)
          return "date";
        if (P instanceof RegExp)
          return "regexp";
      }
      return L;
    }
    function Z(P) {
      var L = j(P);
      switch (L) {
        case "array":
        case "object":
          return "an " + L;
        case "boolean":
        case "date":
        case "regexp":
          return "a " + L;
        default:
          return L;
      }
    }
    function te(P) {
      return !P.constructor || !P.constructor.name ? p : P.constructor.name;
    }
    return f.checkPropTypes = o, f.resetWarningCache = o.resetWarningCache, f.PropTypes = f, f;
  }, _r;
}
var Mr, Ci;
function Lu() {
  if (Ci)
    return Mr;
  Ci = 1;
  var e = Co();
  function t() {
  }
  function n() {
  }
  return n.resetWarningCache = t, Mr = function() {
    function r(s, a, u, c, d, g) {
      if (g !== e) {
        var p = new Error(
          "Calling PropTypes validators directly is not supported by the `prop-types` package. Use PropTypes.checkPropTypes() to call them. Read more at http://fb.me/use-check-prop-types"
        );
        throw p.name = "Invariant Violation", p;
      }
    }
    r.isRequired = r;
    function o() {
      return r;
    }
    var i = {
      array: r,
      bigint: r,
      bool: r,
      func: r,
      number: r,
      object: r,
      string: r,
      symbol: r,
      any: r,
      arrayOf: o,
      element: r,
      elementType: r,
      instanceOf: o,
      node: r,
      objectOf: o,
      oneOf: o,
      oneOfType: o,
      shape: o,
      exact: o,
      checkPropTypes: n,
      resetWarningCache: t
    };
    return i.PropTypes = i, i;
  }, Mr;
}
if (process.env.NODE_ENV !== "production") {
  var Bu = $s(), ju = !0;
  Qr.exports = Vu()(Bu.isElement, ju);
} else
  Qr.exports = Lu()();
var zu = Qr.exports;
const l = /* @__PURE__ */ _u(zu);
function en(e, t) {
  return process.env.NODE_ENV === "production" ? () => null : function(...r) {
    return e(...r) || t(...r);
  };
}
function Et(e) {
  if (typeof e != "object" || e === null)
    return !1;
  const t = Object.getPrototypeOf(e);
  return (t === null || t === Object.prototype || Object.getPrototypeOf(t) === null) && !(Symbol.toStringTag in e) && !(Symbol.iterator in e);
}
function Ms(e) {
  if (!Et(e))
    return e;
  const t = {};
  return Object.keys(e).forEach((n) => {
    t[n] = Ms(e[n]);
  }), t;
}
function it(e, t, n = {
  clone: !0
}) {
  const r = n.clone ? T({}, e) : e;
  return Et(e) && Et(t) && Object.keys(t).forEach((o) => {
    o !== "__proto__" && (Et(t[o]) && o in e && Et(e[o]) ? r[o] = it(e[o], t[o], n) : n.clone ? r[o] = Et(t[o]) ? Ms(t[o]) : t[o] : r[o] = t[o]);
  }), r;
}
function Hu(e) {
  const {
    prototype: t = {}
  } = e;
  return !!t.isReactComponent;
}
function Is(e, t, n, r, o) {
  const i = e[t], s = o || t;
  if (i == null || // When server-side rendering React doesn't warn either.
  // This is not an accurate check for SSR.
  // This is only in place for Emotion compat.
  // TODO: Revisit once https://github.com/facebook/react/issues/20047 is resolved.
  typeof window > "u")
    return null;
  let a;
  const u = i.type;
  return typeof u == "function" && !Hu(u) && (a = "Did you accidentally use a plain function component for an element instead?"), a !== void 0 ? new Error(`Invalid ${r} \`${s}\` supplied to \`${n}\`. Expected an element that can hold a ref. ${a} For more information see https://mui.com/r/caveat-with-refs-guide`) : null;
}
const As = en(l.element, Is);
As.isRequired = en(l.element.isRequired, Is);
const On = As;
function Gu(e) {
  const {
    prototype: t = {}
  } = e;
  return !!t.isReactComponent;
}
function Uu(e, t, n, r, o) {
  const i = e[t], s = o || t;
  if (i == null || // When server-side rendering React doesn't warn either.
  // This is not an accurate check for SSR.
  // This is only in place for emotion compat.
  // TODO: Revisit once https://github.com/facebook/react/issues/20047 is resolved.
  typeof window > "u")
    return null;
  let a;
  return typeof i == "function" && !Gu(i) && (a = "Did you accidentally provide a plain function component instead?"), a !== void 0 ? new Error(`Invalid ${r} \`${s}\` supplied to \`${n}\`. Expected an element type that can hold a ref. ${a} For more information see https://mui.com/r/caveat-with-refs-guide`) : null;
}
const qu = en(l.elementType, Uu), Wu = "exact-prop: ​";
function Ds(e) {
  return process.env.NODE_ENV === "production" ? e : T({}, e, {
    [Wu]: (t) => {
      const n = Object.keys(t).filter((r) => !e.hasOwnProperty(r));
      return n.length > 0 ? new Error(`The following props are not supported: ${n.map((r) => `\`${r}\``).join(", ")}. Please remove them.`) : null;
    }
  });
}
function qt(e) {
  let t = "https://mui.com/production-error/?code=" + e;
  for (let n = 1; n < arguments.length; n += 1)
    t += "&args[]=" + encodeURIComponent(arguments[n]);
  return "Minified MUI error #" + e + "; visit " + t + " for the full message.";
}
var eo = { exports: {} }, pe = {};
/**
 * @license React
 * react-is.production.min.js
 *
 * Copyright (c) Facebook, Inc. and its affiliates.
 *
 * This source code is licensed under the MIT license found in the
 * LICENSE file in the root directory of this source tree.
 */
var Ei;
function Xu() {
  if (Ei)
    return pe;
  Ei = 1;
  var e = Symbol.for("react.element"), t = Symbol.for("react.portal"), n = Symbol.for("react.fragment"), r = Symbol.for("react.strict_mode"), o = Symbol.for("react.profiler"), i = Symbol.for("react.provider"), s = Symbol.for("react.context"), a = Symbol.for("react.server_context"), u = Symbol.for("react.forward_ref"), c = Symbol.for("react.suspense"), d = Symbol.for("react.suspense_list"), g = Symbol.for("react.memo"), p = Symbol.for("react.lazy"), f = Symbol.for("react.offscreen"), h;
  h = Symbol.for("react.module.reference");
  function m(v) {
    if (typeof v == "object" && v !== null) {
      var w = v.$$typeof;
      switch (w) {
        case e:
          switch (v = v.type, v) {
            case n:
            case o:
            case r:
            case c:
            case d:
              return v;
            default:
              switch (v = v && v.$$typeof, v) {
                case a:
                case s:
                case u:
                case p:
                case g:
                case i:
                  return v;
                default:
                  return w;
              }
          }
        case t:
          return w;
      }
    }
  }
  return pe.ContextConsumer = s, pe.ContextProvider = i, pe.Element = e, pe.ForwardRef = u, pe.Fragment = n, pe.Lazy = p, pe.Memo = g, pe.Portal = t, pe.Profiler = o, pe.StrictMode = r, pe.Suspense = c, pe.SuspenseList = d, pe.isAsyncMode = function() {
    return !1;
  }, pe.isConcurrentMode = function() {
    return !1;
  }, pe.isContextConsumer = function(v) {
    return m(v) === s;
  }, pe.isContextProvider = function(v) {
    return m(v) === i;
  }, pe.isElement = function(v) {
    return typeof v == "object" && v !== null && v.$$typeof === e;
  }, pe.isForwardRef = function(v) {
    return m(v) === u;
  }, pe.isFragment = function(v) {
    return m(v) === n;
  }, pe.isLazy = function(v) {
    return m(v) === p;
  }, pe.isMemo = function(v) {
    return m(v) === g;
  }, pe.isPortal = function(v) {
    return m(v) === t;
  }, pe.isProfiler = function(v) {
    return m(v) === o;
  }, pe.isStrictMode = function(v) {
    return m(v) === r;
  }, pe.isSuspense = function(v) {
    return m(v) === c;
  }, pe.isSuspenseList = function(v) {
    return m(v) === d;
  }, pe.isValidElementType = function(v) {
    return typeof v == "string" || typeof v == "function" || v === n || v === o || v === r || v === c || v === d || v === f || typeof v == "object" && v !== null && (v.$$typeof === p || v.$$typeof === g || v.$$typeof === i || v.$$typeof === s || v.$$typeof === u || v.$$typeof === h || v.getModuleId !== void 0);
  }, pe.typeOf = m, pe;
}
var fe = {};
/**
 * @license React
 * react-is.development.js
 *
 * Copyright (c) Facebook, Inc. and its affiliates.
 *
 * This source code is licensed under the MIT license found in the
 * LICENSE file in the root directory of this source tree.
 */
var Ri;
function Yu() {
  return Ri || (Ri = 1, process.env.NODE_ENV !== "production" && function() {
    var e = Symbol.for("react.element"), t = Symbol.for("react.portal"), n = Symbol.for("react.fragment"), r = Symbol.for("react.strict_mode"), o = Symbol.for("react.profiler"), i = Symbol.for("react.provider"), s = Symbol.for("react.context"), a = Symbol.for("react.server_context"), u = Symbol.for("react.forward_ref"), c = Symbol.for("react.suspense"), d = Symbol.for("react.suspense_list"), g = Symbol.for("react.memo"), p = Symbol.for("react.lazy"), f = Symbol.for("react.offscreen"), h = !1, m = !1, v = !1, w = !1, O = !1, y;
    y = Symbol.for("react.module.reference");
    function S(M) {
      return !!(typeof M == "string" || typeof M == "function" || M === n || M === o || O || M === r || M === c || M === d || w || M === f || h || m || v || typeof M == "object" && M !== null && (M.$$typeof === p || M.$$typeof === g || M.$$typeof === i || M.$$typeof === s || M.$$typeof === u || // This needs to include all possible module reference object
      // types supported by any Flight configuration anywhere since
      // we don't know which Flight build this will end up being used
      // with.
      M.$$typeof === y || M.getModuleId !== void 0));
    }
    function b(M) {
      if (typeof M == "object" && M !== null) {
        var ae = M.$$typeof;
        switch (ae) {
          case e:
            var Ee = M.type;
            switch (Ee) {
              case n:
              case o:
              case r:
              case c:
              case d:
                return Ee;
              default:
                var $e = Ee && Ee.$$typeof;
                switch ($e) {
                  case a:
                  case s:
                  case u:
                  case p:
                  case g:
                  case i:
                    return $e;
                  default:
                    return ae;
                }
            }
          case t:
            return ae;
        }
      }
    }
    var R = s, $ = i, D = e, F = u, B = n, N = p, E = g, k = t, _ = o, A = r, I = c, j = d, Z = !1, te = !1;
    function P(M) {
      return Z || (Z = !0, console.warn("The ReactIs.isAsyncMode() alias has been deprecated, and will be removed in React 18+.")), !1;
    }
    function L(M) {
      return te || (te = !0, console.warn("The ReactIs.isConcurrentMode() alias has been deprecated, and will be removed in React 18+.")), !1;
    }
    function H(M) {
      return b(M) === s;
    }
    function X(M) {
      return b(M) === i;
    }
    function z(M) {
      return typeof M == "object" && M !== null && M.$$typeof === e;
    }
    function G(M) {
      return b(M) === u;
    }
    function q(M) {
      return b(M) === n;
    }
    function W(M) {
      return b(M) === p;
    }
    function U(M) {
      return b(M) === g;
    }
    function Y(M) {
      return b(M) === t;
    }
    function Q(M) {
      return b(M) === o;
    }
    function se(M) {
      return b(M) === r;
    }
    function V(M) {
      return b(M) === c;
    }
    function ne(M) {
      return b(M) === d;
    }
    fe.ContextConsumer = R, fe.ContextProvider = $, fe.Element = D, fe.ForwardRef = F, fe.Fragment = B, fe.Lazy = N, fe.Memo = E, fe.Portal = k, fe.Profiler = _, fe.StrictMode = A, fe.Suspense = I, fe.SuspenseList = j, fe.isAsyncMode = P, fe.isConcurrentMode = L, fe.isContextConsumer = H, fe.isContextProvider = X, fe.isElement = z, fe.isForwardRef = G, fe.isFragment = q, fe.isLazy = W, fe.isMemo = U, fe.isPortal = Y, fe.isProfiler = Q, fe.isStrictMode = se, fe.isSuspense = V, fe.isSuspenseList = ne, fe.isValidElementType = S, fe.typeOf = b;
  }()), fe;
}
process.env.NODE_ENV === "production" ? eo.exports = Xu() : eo.exports = Yu();
var Qn = eo.exports;
const Ku = /^\s*function(?:\s|\s*\/\*.*\*\/\s*)+([^(\s/]*)\s*/;
function Ju(e) {
  const t = `${e}`.match(Ku);
  return t && t[1] || "";
}
function Fs(e, t = "") {
  return e.displayName || e.name || Ju(e) || t;
}
function ki(e, t, n) {
  const r = Fs(t);
  return e.displayName || (r !== "" ? `${n}(${r})` : n);
}
function Zu(e) {
  if (e != null) {
    if (typeof e == "string")
      return e;
    if (typeof e == "function")
      return Fs(e, "Component");
    if (typeof e == "object")
      switch (e.$$typeof) {
        case Qn.ForwardRef:
          return ki(e, e.render, "ForwardRef");
        case Qn.Memo:
          return ki(e, e.type, "memo");
        default:
          return;
      }
  }
}
function st(e, t, n, r, o) {
  if (process.env.NODE_ENV === "production")
    return null;
  const i = e[t], s = o || t;
  return i == null ? null : i && i.nodeType !== 1 ? new Error(`Invalid ${r} \`${s}\` supplied to \`${n}\`. Expected an HTMLElement.`) : null;
}
const Qu = l.oneOfType([l.func, l.object]), Eo = Qu;
function Ze(e) {
  if (typeof e != "string")
    throw new Error(process.env.NODE_ENV !== "production" ? "MUI: `capitalize(string)` expects a string argument." : qt(7));
  return e.charAt(0).toUpperCase() + e.slice(1);
}
function to(...e) {
  return e.reduce((t, n) => n == null ? t : function(...o) {
    t.apply(this, o), n.apply(this, o);
  }, () => {
  });
}
function Vs(e, t = 166) {
  let n;
  function r(...o) {
    const i = () => {
      e.apply(this, o);
    };
    clearTimeout(n), n = setTimeout(i, t);
  }
  return r.clear = () => {
    clearTimeout(n);
  }, r;
}
function ec(e, t) {
  return process.env.NODE_ENV === "production" ? () => null : (n, r, o, i, s) => {
    const a = o || "<<anonymous>>", u = s || r;
    return typeof n[r] < "u" ? new Error(`The ${i} \`${u}\` of \`${a}\` is deprecated. ${t}`) : null;
  };
}
function tc(e, t) {
  var n, r;
  return /* @__PURE__ */ C.isValidElement(e) && t.indexOf(
    // For server components `muiName` is avaialble in element.type._payload.value.muiName
    // relevant info - https://github.com/facebook/react/blob/2807d781a08db8e9873687fccc25c0f12b4fb3d4/packages/react/src/ReactLazy.js#L45
    // eslint-disable-next-line no-underscore-dangle
    (n = e.type.muiName) != null ? n : (r = e.type) == null || (r = r._payload) == null || (r = r.value) == null ? void 0 : r.muiName
  ) !== -1;
}
function Oe(e) {
  return e && e.ownerDocument || document;
}
function Wt(e) {
  return Oe(e).defaultView || window;
}
function nc(e, t) {
  if (process.env.NODE_ENV === "production")
    return () => null;
  const n = t ? T({}, t.propTypes) : null;
  return (o) => (i, s, a, u, c, ...d) => {
    const g = c || s, p = n == null ? void 0 : n[g];
    if (p) {
      const f = p(i, s, a, u, c, ...d);
      if (f)
        return f;
    }
    return typeof i[s] < "u" && !i[o] ? new Error(`The prop \`${g}\` of \`${e}\` can only be used together with the \`${o}\` prop.`) : null;
  };
}
function er(e, t) {
  typeof e == "function" ? e(t) : e && (e.current = t);
}
const rc = typeof window < "u" ? C.useLayoutEffect : C.useEffect, Pt = rc;
let Ti = 0;
function oc(e) {
  const [t, n] = C.useState(e), r = e || t;
  return C.useEffect(() => {
    t == null && (Ti += 1, n(`mui-${Ti}`));
  }, [t]), r;
}
const Pi = C["useId".toString()];
function Ls(e) {
  if (Pi !== void 0) {
    const t = Pi();
    return e ?? t;
  }
  return oc(e);
}
function ic(e, t, n, r, o) {
  if (process.env.NODE_ENV === "production")
    return null;
  const i = o || t;
  return typeof e[t] < "u" ? new Error(`The prop \`${i}\` is not supported. Please remove it.`) : null;
}
function Bs({
  controlled: e,
  default: t,
  name: n,
  state: r = "value"
}) {
  const {
    current: o
  } = C.useRef(e !== void 0), [i, s] = C.useState(t), a = o ? e : i;
  if (process.env.NODE_ENV !== "production") {
    C.useEffect(() => {
      o !== (e !== void 0) && console.error([`MUI: A component is changing the ${o ? "" : "un"}controlled ${r} state of ${n} to be ${o ? "un" : ""}controlled.`, "Elements should not switch from uncontrolled to controlled (or vice versa).", `Decide between using a controlled or uncontrolled ${n} element for the lifetime of the component.`, "The nature of the state is determined during the first render. It's considered controlled if the value is not `undefined`.", "More info: https://fb.me/react-controlled-components"].join(`
`));
    }, [r, n, e]);
    const {
      current: c
    } = C.useRef(t);
    C.useEffect(() => {
      !o && c !== t && console.error([`MUI: A component is changing the default ${r} state of an uncontrolled ${n} after being initialized. To suppress this warning opt to use a controlled ${n}.`].join(`
`));
    }, [JSON.stringify(t)]);
  }
  const u = C.useCallback((c) => {
    o || s(c);
  }, []);
  return [a, u];
}
function En(e) {
  const t = C.useRef(e);
  return Pt(() => {
    t.current = e;
  }), C.useRef((...n) => (
    // @ts-expect-error hide `this`
    (0, t.current)(...n)
  )).current;
}
function qe(...e) {
  return C.useMemo(() => e.every((t) => t == null) ? null : (t) => {
    e.forEach((n) => {
      er(n, t);
    });
  }, e);
}
const Oi = {};
function sc(e, t) {
  const n = C.useRef(Oi);
  return n.current === Oi && (n.current = e(t)), n;
}
const ac = [];
function lc(e) {
  C.useEffect(e, ac);
}
class Nn {
  constructor() {
    this.currentId = null, this.clear = () => {
      this.currentId !== null && (clearTimeout(this.currentId), this.currentId = null);
    }, this.disposeEffect = () => this.clear;
  }
  static create() {
    return new Nn();
  }
  /**
   * Executes `fn` after `delay`, clearing any previously scheduled call.
   */
  start(t, n) {
    this.clear(), this.currentId = setTimeout(() => {
      this.currentId = null, n();
    }, t);
  }
}
function gn() {
  const e = sc(Nn.create).current;
  return lc(e.disposeEffect), e;
}
let ur = !0, no = !1;
const uc = new Nn(), cc = {
  text: !0,
  search: !0,
  url: !0,
  tel: !0,
  email: !0,
  password: !0,
  number: !0,
  date: !0,
  month: !0,
  week: !0,
  time: !0,
  datetime: !0,
  "datetime-local": !0
};
function dc(e) {
  const {
    type: t,
    tagName: n
  } = e;
  return !!(n === "INPUT" && cc[t] && !e.readOnly || n === "TEXTAREA" && !e.readOnly || e.isContentEditable);
}
function pc(e) {
  e.metaKey || e.altKey || e.ctrlKey || (ur = !0);
}
function Ir() {
  ur = !1;
}
function fc() {
  this.visibilityState === "hidden" && no && (ur = !0);
}
function gc(e) {
  e.addEventListener("keydown", pc, !0), e.addEventListener("mousedown", Ir, !0), e.addEventListener("pointerdown", Ir, !0), e.addEventListener("touchstart", Ir, !0), e.addEventListener("visibilitychange", fc, !0);
}
function mc(e) {
  const {
    target: t
  } = e;
  try {
    return t.matches(":focus-visible");
  } catch {
  }
  return ur || dc(t);
}
function js() {
  const e = C.useCallback((o) => {
    o != null && gc(o.ownerDocument);
  }, []), t = C.useRef(!1);
  function n() {
    return t.current ? (no = !0, uc.start(100, () => {
      no = !1;
    }), t.current = !1, !0) : !1;
  }
  function r(o) {
    return mc(o) ? (t.current = !0, !0) : !1;
  }
  return {
    isFocusVisibleRef: t,
    onFocus: r,
    onBlur: n,
    ref: e
  };
}
function zs(e) {
  const t = e.documentElement.clientWidth;
  return Math.abs(window.innerWidth - t);
}
function hc(e) {
  const t = typeof e;
  switch (t) {
    case "number":
      return Number.isNaN(e) ? "NaN" : Number.isFinite(e) ? e !== Math.floor(e) ? "float" : "number" : "Infinity";
    case "object":
      return e === null ? "null" : e.constructor.name;
    default:
      return t;
  }
}
function vc(e) {
  return typeof e == "number" && isFinite(e) && Math.floor(e) === e;
}
const bc = Number.isInteger || vc;
function Hs(e, t, n, r) {
  const o = e[t];
  if (o == null || !bc(o)) {
    const i = hc(o);
    return new RangeError(`Invalid ${r} \`${t}\` of type \`${i}\` supplied to \`${n}\`, expected \`integer\`.`);
  }
  return null;
}
function Gs(e, t, ...n) {
  return e[t] === void 0 ? null : Hs(e, t, ...n);
}
function ro() {
  return null;
}
Gs.isRequired = Hs;
ro.isRequired = ro;
const Us = process.env.NODE_ENV === "production" ? ro : Gs;
function qs(e, t) {
  const n = T({}, t);
  return Object.keys(e).forEach((r) => {
    if (r.toString().match(/^(components|slots)$/))
      n[r] = T({}, e[r], n[r]);
    else if (r.toString().match(/^(componentsProps|slotProps)$/)) {
      const o = e[r] || {}, i = t[r];
      n[r] = {}, !i || !Object.keys(i) ? n[r] = o : !o || !Object.keys(o) ? n[r] = i : (n[r] = T({}, i), Object.keys(o).forEach((s) => {
        n[r][s] = qs(o[s], i[s]);
      }));
    } else
      n[r] === void 0 && (n[r] = e[r]);
  }), n;
}
function ut(e, t, n = void 0) {
  const r = {};
  return Object.keys(e).forEach(
    // `Object.keys(slots)` can't be wider than `T` because we infer `T` from `slots`.
    // @ts-expect-error https://github.com/microsoft/TypeScript/pull/12253#issuecomment-263132208
    (o) => {
      r[o] = e[o].reduce((i, s) => {
        if (s) {
          const a = t(s);
          a !== "" && i.push(a), n && n[s] && i.push(n[s]);
        }
        return i;
      }, []).join(" ");
    }
  ), r;
}
const Ni = (e) => e, wc = () => {
  let e = Ni;
  return {
    configure(t) {
      e = t;
    },
    generate(t) {
      return e(t);
    },
    reset() {
      e = Ni;
    }
  };
}, yc = wc(), Ws = yc, Xs = {
  active: "active",
  checked: "checked",
  completed: "completed",
  disabled: "disabled",
  error: "error",
  expanded: "expanded",
  focused: "focused",
  focusVisible: "focusVisible",
  open: "open",
  readOnly: "readOnly",
  required: "required",
  selected: "selected"
};
function et(e, t, n = "Mui") {
  const r = Xs[t];
  return r ? `${n}-${r}` : `${Ws.generate(e)}-${t}`;
}
function vt(e, t, n = "Mui") {
  const r = {};
  return t.forEach((o) => {
    r[o] = et(e, o, n);
  }), r;
}
function xc(e, t = Number.MIN_SAFE_INTEGER, n = Number.MAX_SAFE_INTEGER) {
  return Math.max(t, Math.min(e, n));
}
function Ys(e) {
  return typeof e == "string";
}
function mn(e, t, n) {
  return e === void 0 || Ys(e) ? t : T({}, t, {
    ownerState: T({}, t.ownerState, n)
  });
}
const Sc = {
  disableDefaultClasses: !1
}, Cc = /* @__PURE__ */ C.createContext(Sc);
function Ec(e) {
  const {
    disableDefaultClasses: t
  } = C.useContext(Cc);
  return (n) => t ? "" : e(n);
}
function Ks(e, t = []) {
  if (e === void 0)
    return {};
  const n = {};
  return Object.keys(e).filter((r) => r.match(/^on[A-Z]/) && typeof e[r] == "function" && !t.includes(r)).forEach((r) => {
    n[r] = e[r];
  }), n;
}
function Rc(e, t, n) {
  return typeof e == "function" ? e(t, n) : e;
}
function $i(e) {
  if (e === void 0)
    return {};
  const t = {};
  return Object.keys(e).filter((n) => !(n.match(/^on[A-Z]/) && typeof e[n] == "function")).forEach((n) => {
    t[n] = e[n];
  }), t;
}
function kc(e) {
  const {
    getSlotProps: t,
    additionalProps: n,
    externalSlotProps: r,
    externalForwardedProps: o,
    className: i
  } = e;
  if (!t) {
    const f = Pe(n == null ? void 0 : n.className, i, o == null ? void 0 : o.className, r == null ? void 0 : r.className), h = T({}, n == null ? void 0 : n.style, o == null ? void 0 : o.style, r == null ? void 0 : r.style), m = T({}, n, o, r);
    return f.length > 0 && (m.className = f), Object.keys(h).length > 0 && (m.style = h), {
      props: m,
      internalRef: void 0
    };
  }
  const s = Ks(T({}, o, r)), a = $i(r), u = $i(o), c = t(s), d = Pe(c == null ? void 0 : c.className, n == null ? void 0 : n.className, i, o == null ? void 0 : o.className, r == null ? void 0 : r.className), g = T({}, c == null ? void 0 : c.style, n == null ? void 0 : n.style, o == null ? void 0 : o.style, r == null ? void 0 : r.style), p = T({}, c, n, u, a);
  return d.length > 0 && (p.className = d), Object.keys(g).length > 0 && (p.style = g), {
    props: p,
    internalRef: c.ref
  };
}
const Tc = ["elementType", "externalSlotProps", "ownerState", "skipResolvingSlotProps"];
function Ot(e) {
  var t;
  const {
    elementType: n,
    externalSlotProps: r,
    ownerState: o,
    skipResolvingSlotProps: i = !1
  } = e, s = ge(e, Tc), a = i ? {} : Rc(r, o), {
    props: u,
    internalRef: c
  } = kc(T({}, s, {
    externalSlotProps: a
  })), d = qe(c, a == null ? void 0 : a.ref, (t = e.additionalProps) == null ? void 0 : t.ref);
  return mn(n, T({}, u, {
    ref: d
  }), o);
}
const Js = "base";
function Pc(e) {
  return `${Js}--${e}`;
}
function Oc(e, t) {
  return `${Js}-${e}-${t}`;
}
function Zs(e, t) {
  const n = Xs[t];
  return n ? Pc(n) : Oc(e, t);
}
function Nc(e, t) {
  const n = {};
  return t.forEach((r) => {
    n[r] = Zs(e, r);
  }), n;
}
const $c = ["input", "select", "textarea", "a[href]", "button", "[tabindex]", "audio[controls]", "video[controls]", '[contenteditable]:not([contenteditable="false"])'].join(",");
function _c(e) {
  const t = parseInt(e.getAttribute("tabindex") || "", 10);
  return Number.isNaN(t) ? e.contentEditable === "true" || (e.nodeName === "AUDIO" || e.nodeName === "VIDEO" || e.nodeName === "DETAILS") && e.getAttribute("tabindex") === null ? 0 : e.tabIndex : t;
}
function Mc(e) {
  if (e.tagName !== "INPUT" || e.type !== "radio" || !e.name)
    return !1;
  const t = (r) => e.ownerDocument.querySelector(`input[type="radio"]${r}`);
  let n = t(`[name="${e.name}"]:checked`);
  return n || (n = t(`[name="${e.name}"]`)), n !== e;
}
function Ic(e) {
  return !(e.disabled || e.tagName === "INPUT" && e.type === "hidden" || Mc(e));
}
function Ac(e) {
  const t = [], n = [];
  return Array.from(e.querySelectorAll($c)).forEach((r, o) => {
    const i = _c(r);
    i === -1 || !Ic(r) || (i === 0 ? t.push(r) : n.push({
      documentOrder: o,
      tabIndex: i,
      node: r
    }));
  }), n.sort((r, o) => r.tabIndex === o.tabIndex ? r.documentOrder - o.documentOrder : r.tabIndex - o.tabIndex).map((r) => r.node).concat(t);
}
function Dc() {
  return !0;
}
function tr(e) {
  const {
    children: t,
    disableAutoFocus: n = !1,
    disableEnforceFocus: r = !1,
    disableRestoreFocus: o = !1,
    getTabbable: i = Ac,
    isEnabled: s = Dc,
    open: a
  } = e, u = C.useRef(!1), c = C.useRef(null), d = C.useRef(null), g = C.useRef(null), p = C.useRef(null), f = C.useRef(!1), h = C.useRef(null), m = qe(t.ref, h), v = C.useRef(null);
  C.useEffect(() => {
    !a || !h.current || (f.current = !n);
  }, [n, a]), C.useEffect(() => {
    if (!a || !h.current)
      return;
    const y = Oe(h.current);
    return h.current.contains(y.activeElement) || (h.current.hasAttribute("tabIndex") || (process.env.NODE_ENV !== "production" && console.error(["MUI: The modal content node does not accept focus.", 'For the benefit of assistive technologies, the tabIndex of the node is being set to "-1".'].join(`
`)), h.current.setAttribute("tabIndex", "-1")), f.current && h.current.focus()), () => {
      o || (g.current && g.current.focus && (u.current = !0, g.current.focus()), g.current = null);
    };
  }, [a]), C.useEffect(() => {
    if (!a || !h.current)
      return;
    const y = Oe(h.current), S = ($) => {
      v.current = $, !(r || !s() || $.key !== "Tab") && y.activeElement === h.current && $.shiftKey && (u.current = !0, d.current && d.current.focus());
    }, b = () => {
      const $ = h.current;
      if ($ === null)
        return;
      if (!y.hasFocus() || !s() || u.current) {
        u.current = !1;
        return;
      }
      if ($.contains(y.activeElement) || r && y.activeElement !== c.current && y.activeElement !== d.current)
        return;
      if (y.activeElement !== p.current)
        p.current = null;
      else if (p.current !== null)
        return;
      if (!f.current)
        return;
      let D = [];
      if ((y.activeElement === c.current || y.activeElement === d.current) && (D = i(h.current)), D.length > 0) {
        var F, B;
        const N = !!((F = v.current) != null && F.shiftKey && ((B = v.current) == null ? void 0 : B.key) === "Tab"), E = D[0], k = D[D.length - 1];
        typeof E != "string" && typeof k != "string" && (N ? k.focus() : E.focus());
      } else
        $.focus();
    };
    y.addEventListener("focusin", b), y.addEventListener("keydown", S, !0);
    const R = setInterval(() => {
      y.activeElement && y.activeElement.tagName === "BODY" && b();
    }, 50);
    return () => {
      clearInterval(R), y.removeEventListener("focusin", b), y.removeEventListener("keydown", S, !0);
    };
  }, [n, r, o, s, a, i]);
  const w = (y) => {
    g.current === null && (g.current = y.relatedTarget), f.current = !0, p.current = y.target;
    const S = t.props.onFocus;
    S && S(y);
  }, O = (y) => {
    g.current === null && (g.current = y.relatedTarget), f.current = !0;
  };
  return /* @__PURE__ */ ie(C.Fragment, {
    children: [/* @__PURE__ */ x("div", {
      tabIndex: a ? 0 : -1,
      onFocus: O,
      ref: c,
      "data-testid": "sentinelStart"
    }), /* @__PURE__ */ C.cloneElement(t, {
      ref: m,
      onFocus: w
    }), /* @__PURE__ */ x("div", {
      tabIndex: a ? 0 : -1,
      onFocus: O,
      ref: d,
      "data-testid": "sentinelEnd"
    })]
  });
}
process.env.NODE_ENV !== "production" && (tr.propTypes = {
  // ┌────────────────────────────── Warning ──────────────────────────────┐
  // │ These PropTypes are generated from the TypeScript type definitions. │
  // │ To update them, edit the TypeScript types and run `pnpm proptypes`. │
  // └─────────────────────────────────────────────────────────────────────┘
  /**
   * A single child content element.
   */
  children: On,
  /**
   * If `true`, the focus trap will not automatically shift focus to itself when it opens, and
   * replace it to the last focused element when it closes.
   * This also works correctly with any focus trap children that have the `disableAutoFocus` prop.
   *
   * Generally this should never be set to `true` as it makes the focus trap less
   * accessible to assistive technologies, like screen readers.
   * @default false
   */
  disableAutoFocus: l.bool,
  /**
   * If `true`, the focus trap will not prevent focus from leaving the focus trap while open.
   *
   * Generally this should never be set to `true` as it makes the focus trap less
   * accessible to assistive technologies, like screen readers.
   * @default false
   */
  disableEnforceFocus: l.bool,
  /**
   * If `true`, the focus trap will not restore focus to previously focused element once
   * focus trap is hidden or unmounted.
   * @default false
   */
  disableRestoreFocus: l.bool,
  /**
   * Returns an array of ordered tabbable nodes (i.e. in tab order) within the root.
   * For instance, you can provide the "tabbable" npm dependency.
   * @param {HTMLElement} root
   */
  getTabbable: l.func,
  /**
   * This prop extends the `open` prop.
   * It allows to toggle the open state without having to wait for a rerender when changing the `open` prop.
   * This prop should be memoized.
   * It can be used to support multiple focus trap mounted at the same time.
   * @default function defaultIsEnabled(): boolean {
   *   return true;
   * }
   */
  isEnabled: l.func,
  /**
   * If `true`, focus is locked.
   */
  open: l.bool.isRequired
});
process.env.NODE_ENV !== "production" && (tr["propTypes"] = Ds(tr.propTypes));
function Fc(e) {
  return typeof e == "function" ? e() : e;
}
const Rn = /* @__PURE__ */ C.forwardRef(function(t, n) {
  const {
    children: r,
    container: o,
    disablePortal: i = !1
  } = t, [s, a] = C.useState(null), u = qe(/* @__PURE__ */ C.isValidElement(r) ? r.ref : null, n);
  if (Pt(() => {
    i || a(Fc(o) || document.body);
  }, [o, i]), Pt(() => {
    if (s && !i)
      return er(n, s), () => {
        er(n, null);
      };
  }, [n, s, i]), i) {
    if (/* @__PURE__ */ C.isValidElement(r)) {
      const c = {
        ref: u
      };
      return /* @__PURE__ */ C.cloneElement(r, c);
    }
    return /* @__PURE__ */ x(C.Fragment, {
      children: r
    });
  }
  return /* @__PURE__ */ x(C.Fragment, {
    children: s && /* @__PURE__ */ Zl.createPortal(r, s)
  });
});
process.env.NODE_ENV !== "production" && (Rn.propTypes = {
  // ┌────────────────────────────── Warning ──────────────────────────────┐
  // │ These PropTypes are generated from the TypeScript type definitions. │
  // │ To update them, edit the TypeScript types and run `pnpm proptypes`. │
  // └─────────────────────────────────────────────────────────────────────┘
  /**
   * The children to render into the `container`.
   */
  children: l.node,
  /**
   * An HTML element or function that returns one.
   * The `container` will have the portal children appended to it.
   *
   * You can also provide a callback, which is called in a React layout effect.
   * This lets you set the container from a ref, and also makes server-side rendering possible.
   *
   * By default, it uses the body of the top-level document object,
   * so it's simply `document.body` most of the time.
   */
  container: l.oneOfType([st, l.func]),
  /**
   * The `children` will be under the DOM hierarchy of the parent component.
   * @default false
   */
  disablePortal: l.bool
});
process.env.NODE_ENV !== "production" && (Rn["propTypes"] = Ds(Rn.propTypes));
function Vc(e) {
  const t = Oe(e);
  return t.body === e ? Wt(e).innerWidth > t.documentElement.clientWidth : e.scrollHeight > e.clientHeight;
}
function wn(e, t) {
  t ? e.setAttribute("aria-hidden", "true") : e.removeAttribute("aria-hidden");
}
function _i(e) {
  return parseInt(Wt(e).getComputedStyle(e).paddingRight, 10) || 0;
}
function Lc(e) {
  const n = ["TEMPLATE", "SCRIPT", "STYLE", "LINK", "MAP", "META", "NOSCRIPT", "PICTURE", "COL", "COLGROUP", "PARAM", "SLOT", "SOURCE", "TRACK"].indexOf(e.tagName) !== -1, r = e.tagName === "INPUT" && e.getAttribute("type") === "hidden";
  return n || r;
}
function Mi(e, t, n, r, o) {
  const i = [t, n, ...r];
  [].forEach.call(e.children, (s) => {
    const a = i.indexOf(s) === -1, u = !Lc(s);
    a && u && wn(s, o);
  });
}
function Ar(e, t) {
  let n = -1;
  return e.some((r, o) => t(r) ? (n = o, !0) : !1), n;
}
function Bc(e, t) {
  const n = [], r = e.container;
  if (!t.disableScrollLock) {
    if (Vc(r)) {
      const s = zs(Oe(r));
      n.push({
        value: r.style.paddingRight,
        property: "padding-right",
        el: r
      }), r.style.paddingRight = `${_i(r) + s}px`;
      const a = Oe(r).querySelectorAll(".mui-fixed");
      [].forEach.call(a, (u) => {
        n.push({
          value: u.style.paddingRight,
          property: "padding-right",
          el: u
        }), u.style.paddingRight = `${_i(u) + s}px`;
      });
    }
    let i;
    if (r.parentNode instanceof DocumentFragment)
      i = Oe(r).body;
    else {
      const s = r.parentElement, a = Wt(r);
      i = (s == null ? void 0 : s.nodeName) === "HTML" && a.getComputedStyle(s).overflowY === "scroll" ? s : r;
    }
    n.push({
      value: i.style.overflow,
      property: "overflow",
      el: i
    }, {
      value: i.style.overflowX,
      property: "overflow-x",
      el: i
    }, {
      value: i.style.overflowY,
      property: "overflow-y",
      el: i
    }), i.style.overflow = "hidden";
  }
  return () => {
    n.forEach(({
      value: i,
      el: s,
      property: a
    }) => {
      i ? s.style.setProperty(a, i) : s.style.removeProperty(a);
    });
  };
}
function jc(e) {
  const t = [];
  return [].forEach.call(e.children, (n) => {
    n.getAttribute("aria-hidden") === "true" && t.push(n);
  }), t;
}
class zc {
  constructor() {
    this.containers = void 0, this.modals = void 0, this.modals = [], this.containers = [];
  }
  add(t, n) {
    let r = this.modals.indexOf(t);
    if (r !== -1)
      return r;
    r = this.modals.length, this.modals.push(t), t.modalRef && wn(t.modalRef, !1);
    const o = jc(n);
    Mi(n, t.mount, t.modalRef, o, !0);
    const i = Ar(this.containers, (s) => s.container === n);
    return i !== -1 ? (this.containers[i].modals.push(t), r) : (this.containers.push({
      modals: [t],
      container: n,
      restore: null,
      hiddenSiblings: o
    }), r);
  }
  mount(t, n) {
    const r = Ar(this.containers, (i) => i.modals.indexOf(t) !== -1), o = this.containers[r];
    o.restore || (o.restore = Bc(o, n));
  }
  remove(t, n = !0) {
    const r = this.modals.indexOf(t);
    if (r === -1)
      return r;
    const o = Ar(this.containers, (s) => s.modals.indexOf(t) !== -1), i = this.containers[o];
    if (i.modals.splice(i.modals.indexOf(t), 1), this.modals.splice(r, 1), i.modals.length === 0)
      i.restore && i.restore(), t.modalRef && wn(t.modalRef, n), Mi(i.container, t.mount, t.modalRef, i.hiddenSiblings, !1), this.containers.splice(o, 1);
    else {
      const s = i.modals[i.modals.length - 1];
      s.modalRef && wn(s.modalRef, !1);
    }
    return r;
  }
  isTopModal(t) {
    return this.modals.length > 0 && this.modals[this.modals.length - 1] === t;
  }
}
function Hc(e) {
  return typeof e == "function" ? e() : e;
}
function Gc(e) {
  return e ? e.props.hasOwnProperty("in") : !1;
}
const Uc = new zc();
function qc(e) {
  const {
    container: t,
    disableEscapeKeyDown: n = !1,
    disableScrollLock: r = !1,
    // @ts-ignore internal logic - Base UI supports the manager as a prop too
    manager: o = Uc,
    closeAfterTransition: i = !1,
    onTransitionEnter: s,
    onTransitionExited: a,
    children: u,
    onClose: c,
    open: d,
    rootRef: g
  } = e, p = C.useRef({}), f = C.useRef(null), h = C.useRef(null), m = qe(h, g), [v, w] = C.useState(!d), O = Gc(u);
  let y = !0;
  (e["aria-hidden"] === "false" || e["aria-hidden"] === !1) && (y = !1);
  const S = () => Oe(f.current), b = () => (p.current.modalRef = h.current, p.current.mount = f.current, p.current), R = () => {
    o.mount(b(), {
      disableScrollLock: r
    }), h.current && (h.current.scrollTop = 0);
  }, $ = En(() => {
    const I = Hc(t) || S().body;
    o.add(b(), I), h.current && R();
  }), D = C.useCallback(() => o.isTopModal(b()), [o]), F = En((I) => {
    f.current = I, I && (d && D() ? R() : h.current && wn(h.current, y));
  }), B = C.useCallback(() => {
    o.remove(b(), y);
  }, [y, o]);
  C.useEffect(() => () => {
    B();
  }, [B]), C.useEffect(() => {
    d ? $() : (!O || !i) && B();
  }, [d, B, O, i, $]);
  const N = (I) => (j) => {
    var Z;
    (Z = I.onKeyDown) == null || Z.call(I, j), !(j.key !== "Escape" || j.which === 229 || // Wait until IME is settled.
    !D()) && (n || (j.stopPropagation(), c && c(j, "escapeKeyDown")));
  }, E = (I) => (j) => {
    var Z;
    (Z = I.onClick) == null || Z.call(I, j), j.target === j.currentTarget && c && c(j, "backdropClick");
  };
  return {
    getRootProps: (I = {}) => {
      const j = Ks(e);
      delete j.onTransitionEnter, delete j.onTransitionExited;
      const Z = T({}, j, I);
      return T({
        role: "presentation"
      }, Z, {
        onKeyDown: N(Z),
        ref: m
      });
    },
    getBackdropProps: (I = {}) => {
      const j = I;
      return T({
        "aria-hidden": !0
      }, j, {
        onClick: E(j),
        open: d
      });
    },
    getTransitionProps: () => {
      const I = () => {
        w(!1), s && s();
      }, j = () => {
        w(!0), a && a(), i && B();
      };
      return {
        onEnter: to(I, u == null ? void 0 : u.props.onEnter),
        onExited: to(j, u == null ? void 0 : u.props.onExited)
      };
    },
    rootRef: m,
    portalRef: F,
    isTopModal: D,
    exited: v,
    hasTransition: O
  };
}
var Ie = "top", We = "bottom", Xe = "right", Ae = "left", Ro = "auto", $n = [Ie, We, Xe, Ae], Xt = "start", kn = "end", Wc = "clippingParents", Qs = "viewport", un = "popper", Xc = "reference", Ii = /* @__PURE__ */ $n.reduce(function(e, t) {
  return e.concat([t + "-" + Xt, t + "-" + kn]);
}, []), ea = /* @__PURE__ */ [].concat($n, [Ro]).reduce(function(e, t) {
  return e.concat([t, t + "-" + Xt, t + "-" + kn]);
}, []), Yc = "beforeRead", Kc = "read", Jc = "afterRead", Zc = "beforeMain", Qc = "main", ed = "afterMain", td = "beforeWrite", nd = "write", rd = "afterWrite", od = [Yc, Kc, Jc, Zc, Qc, ed, td, nd, rd];
function Qe(e) {
  return e ? (e.nodeName || "").toLowerCase() : null;
}
function je(e) {
  if (e == null)
    return window;
  if (e.toString() !== "[object Window]") {
    var t = e.ownerDocument;
    return t && t.defaultView || window;
  }
  return e;
}
function Nt(e) {
  var t = je(e).Element;
  return e instanceof t || e instanceof Element;
}
function Ue(e) {
  var t = je(e).HTMLElement;
  return e instanceof t || e instanceof HTMLElement;
}
function ko(e) {
  if (typeof ShadowRoot > "u")
    return !1;
  var t = je(e).ShadowRoot;
  return e instanceof t || e instanceof ShadowRoot;
}
function id(e) {
  var t = e.state;
  Object.keys(t.elements).forEach(function(n) {
    var r = t.styles[n] || {}, o = t.attributes[n] || {}, i = t.elements[n];
    !Ue(i) || !Qe(i) || (Object.assign(i.style, r), Object.keys(o).forEach(function(s) {
      var a = o[s];
      a === !1 ? i.removeAttribute(s) : i.setAttribute(s, a === !0 ? "" : a);
    }));
  });
}
function sd(e) {
  var t = e.state, n = {
    popper: {
      position: t.options.strategy,
      left: "0",
      top: "0",
      margin: "0"
    },
    arrow: {
      position: "absolute"
    },
    reference: {}
  };
  return Object.assign(t.elements.popper.style, n.popper), t.styles = n, t.elements.arrow && Object.assign(t.elements.arrow.style, n.arrow), function() {
    Object.keys(t.elements).forEach(function(r) {
      var o = t.elements[r], i = t.attributes[r] || {}, s = Object.keys(t.styles.hasOwnProperty(r) ? t.styles[r] : n[r]), a = s.reduce(function(u, c) {
        return u[c] = "", u;
      }, {});
      !Ue(o) || !Qe(o) || (Object.assign(o.style, a), Object.keys(i).forEach(function(u) {
        o.removeAttribute(u);
      }));
    });
  };
}
const ad = {
  name: "applyStyles",
  enabled: !0,
  phase: "write",
  fn: id,
  effect: sd,
  requires: ["computeStyles"]
};
function Je(e) {
  return e.split("-")[0];
}
var kt = Math.max, nr = Math.min, Yt = Math.round;
function oo() {
  var e = navigator.userAgentData;
  return e != null && e.brands && Array.isArray(e.brands) ? e.brands.map(function(t) {
    return t.brand + "/" + t.version;
  }).join(" ") : navigator.userAgent;
}
function ta() {
  return !/^((?!chrome|android).)*safari/i.test(oo());
}
function Kt(e, t, n) {
  t === void 0 && (t = !1), n === void 0 && (n = !1);
  var r = e.getBoundingClientRect(), o = 1, i = 1;
  t && Ue(e) && (o = e.offsetWidth > 0 && Yt(r.width) / e.offsetWidth || 1, i = e.offsetHeight > 0 && Yt(r.height) / e.offsetHeight || 1);
  var s = Nt(e) ? je(e) : window, a = s.visualViewport, u = !ta() && n, c = (r.left + (u && a ? a.offsetLeft : 0)) / o, d = (r.top + (u && a ? a.offsetTop : 0)) / i, g = r.width / o, p = r.height / i;
  return {
    width: g,
    height: p,
    top: d,
    right: c + g,
    bottom: d + p,
    left: c,
    x: c,
    y: d
  };
}
function To(e) {
  var t = Kt(e), n = e.offsetWidth, r = e.offsetHeight;
  return Math.abs(t.width - n) <= 1 && (n = t.width), Math.abs(t.height - r) <= 1 && (r = t.height), {
    x: e.offsetLeft,
    y: e.offsetTop,
    width: n,
    height: r
  };
}
function na(e, t) {
  var n = t.getRootNode && t.getRootNode();
  if (e.contains(t))
    return !0;
  if (n && ko(n)) {
    var r = t;
    do {
      if (r && e.isSameNode(r))
        return !0;
      r = r.parentNode || r.host;
    } while (r);
  }
  return !1;
}
function at(e) {
  return je(e).getComputedStyle(e);
}
function ld(e) {
  return ["table", "td", "th"].indexOf(Qe(e)) >= 0;
}
function bt(e) {
  return ((Nt(e) ? e.ownerDocument : (
    // $FlowFixMe[prop-missing]
    e.document
  )) || window.document).documentElement;
}
function cr(e) {
  return Qe(e) === "html" ? e : (
    // this is a quicker (but less type safe) way to save quite some bytes from the bundle
    // $FlowFixMe[incompatible-return]
    // $FlowFixMe[prop-missing]
    e.assignedSlot || // step into the shadow DOM of the parent of a slotted node
    e.parentNode || // DOM Element detected
    (ko(e) ? e.host : null) || // ShadowRoot detected
    // $FlowFixMe[incompatible-call]: HTMLElement is a Node
    bt(e)
  );
}
function Ai(e) {
  return !Ue(e) || // https://github.com/popperjs/popper-core/issues/837
  at(e).position === "fixed" ? null : e.offsetParent;
}
function ud(e) {
  var t = /firefox/i.test(oo()), n = /Trident/i.test(oo());
  if (n && Ue(e)) {
    var r = at(e);
    if (r.position === "fixed")
      return null;
  }
  var o = cr(e);
  for (ko(o) && (o = o.host); Ue(o) && ["html", "body"].indexOf(Qe(o)) < 0; ) {
    var i = at(o);
    if (i.transform !== "none" || i.perspective !== "none" || i.contain === "paint" || ["transform", "perspective"].indexOf(i.willChange) !== -1 || t && i.willChange === "filter" || t && i.filter && i.filter !== "none")
      return o;
    o = o.parentNode;
  }
  return null;
}
function _n(e) {
  for (var t = je(e), n = Ai(e); n && ld(n) && at(n).position === "static"; )
    n = Ai(n);
  return n && (Qe(n) === "html" || Qe(n) === "body" && at(n).position === "static") ? t : n || ud(e) || t;
}
function Po(e) {
  return ["top", "bottom"].indexOf(e) >= 0 ? "x" : "y";
}
function yn(e, t, n) {
  return kt(e, nr(t, n));
}
function cd(e, t, n) {
  var r = yn(e, t, n);
  return r > n ? n : r;
}
function ra() {
  return {
    top: 0,
    right: 0,
    bottom: 0,
    left: 0
  };
}
function oa(e) {
  return Object.assign({}, ra(), e);
}
function ia(e, t) {
  return t.reduce(function(n, r) {
    return n[r] = e, n;
  }, {});
}
var dd = function(t, n) {
  return t = typeof t == "function" ? t(Object.assign({}, n.rects, {
    placement: n.placement
  })) : t, oa(typeof t != "number" ? t : ia(t, $n));
};
function pd(e) {
  var t, n = e.state, r = e.name, o = e.options, i = n.elements.arrow, s = n.modifiersData.popperOffsets, a = Je(n.placement), u = Po(a), c = [Ae, Xe].indexOf(a) >= 0, d = c ? "height" : "width";
  if (!(!i || !s)) {
    var g = dd(o.padding, n), p = To(i), f = u === "y" ? Ie : Ae, h = u === "y" ? We : Xe, m = n.rects.reference[d] + n.rects.reference[u] - s[u] - n.rects.popper[d], v = s[u] - n.rects.reference[u], w = _n(i), O = w ? u === "y" ? w.clientHeight || 0 : w.clientWidth || 0 : 0, y = m / 2 - v / 2, S = g[f], b = O - p[d] - g[h], R = O / 2 - p[d] / 2 + y, $ = yn(S, R, b), D = u;
    n.modifiersData[r] = (t = {}, t[D] = $, t.centerOffset = $ - R, t);
  }
}
function fd(e) {
  var t = e.state, n = e.options, r = n.element, o = r === void 0 ? "[data-popper-arrow]" : r;
  o != null && (typeof o == "string" && (o = t.elements.popper.querySelector(o), !o) || na(t.elements.popper, o) && (t.elements.arrow = o));
}
const gd = {
  name: "arrow",
  enabled: !0,
  phase: "main",
  fn: pd,
  effect: fd,
  requires: ["popperOffsets"],
  requiresIfExists: ["preventOverflow"]
};
function Jt(e) {
  return e.split("-")[1];
}
var md = {
  top: "auto",
  right: "auto",
  bottom: "auto",
  left: "auto"
};
function hd(e, t) {
  var n = e.x, r = e.y, o = t.devicePixelRatio || 1;
  return {
    x: Yt(n * o) / o || 0,
    y: Yt(r * o) / o || 0
  };
}
function Di(e) {
  var t, n = e.popper, r = e.popperRect, o = e.placement, i = e.variation, s = e.offsets, a = e.position, u = e.gpuAcceleration, c = e.adaptive, d = e.roundOffsets, g = e.isFixed, p = s.x, f = p === void 0 ? 0 : p, h = s.y, m = h === void 0 ? 0 : h, v = typeof d == "function" ? d({
    x: f,
    y: m
  }) : {
    x: f,
    y: m
  };
  f = v.x, m = v.y;
  var w = s.hasOwnProperty("x"), O = s.hasOwnProperty("y"), y = Ae, S = Ie, b = window;
  if (c) {
    var R = _n(n), $ = "clientHeight", D = "clientWidth";
    if (R === je(n) && (R = bt(n), at(R).position !== "static" && a === "absolute" && ($ = "scrollHeight", D = "scrollWidth")), R = R, o === Ie || (o === Ae || o === Xe) && i === kn) {
      S = We;
      var F = g && R === b && b.visualViewport ? b.visualViewport.height : (
        // $FlowFixMe[prop-missing]
        R[$]
      );
      m -= F - r.height, m *= u ? 1 : -1;
    }
    if (o === Ae || (o === Ie || o === We) && i === kn) {
      y = Xe;
      var B = g && R === b && b.visualViewport ? b.visualViewport.width : (
        // $FlowFixMe[prop-missing]
        R[D]
      );
      f -= B - r.width, f *= u ? 1 : -1;
    }
  }
  var N = Object.assign({
    position: a
  }, c && md), E = d === !0 ? hd({
    x: f,
    y: m
  }, je(n)) : {
    x: f,
    y: m
  };
  if (f = E.x, m = E.y, u) {
    var k;
    return Object.assign({}, N, (k = {}, k[S] = O ? "0" : "", k[y] = w ? "0" : "", k.transform = (b.devicePixelRatio || 1) <= 1 ? "translate(" + f + "px, " + m + "px)" : "translate3d(" + f + "px, " + m + "px, 0)", k));
  }
  return Object.assign({}, N, (t = {}, t[S] = O ? m + "px" : "", t[y] = w ? f + "px" : "", t.transform = "", t));
}
function vd(e) {
  var t = e.state, n = e.options, r = n.gpuAcceleration, o = r === void 0 ? !0 : r, i = n.adaptive, s = i === void 0 ? !0 : i, a = n.roundOffsets, u = a === void 0 ? !0 : a, c = {
    placement: Je(t.placement),
    variation: Jt(t.placement),
    popper: t.elements.popper,
    popperRect: t.rects.popper,
    gpuAcceleration: o,
    isFixed: t.options.strategy === "fixed"
  };
  t.modifiersData.popperOffsets != null && (t.styles.popper = Object.assign({}, t.styles.popper, Di(Object.assign({}, c, {
    offsets: t.modifiersData.popperOffsets,
    position: t.options.strategy,
    adaptive: s,
    roundOffsets: u
  })))), t.modifiersData.arrow != null && (t.styles.arrow = Object.assign({}, t.styles.arrow, Di(Object.assign({}, c, {
    offsets: t.modifiersData.arrow,
    position: "absolute",
    adaptive: !1,
    roundOffsets: u
  })))), t.attributes.popper = Object.assign({}, t.attributes.popper, {
    "data-popper-placement": t.placement
  });
}
const bd = {
  name: "computeStyles",
  enabled: !0,
  phase: "beforeWrite",
  fn: vd,
  data: {}
};
var jn = {
  passive: !0
};
function wd(e) {
  var t = e.state, n = e.instance, r = e.options, o = r.scroll, i = o === void 0 ? !0 : o, s = r.resize, a = s === void 0 ? !0 : s, u = je(t.elements.popper), c = [].concat(t.scrollParents.reference, t.scrollParents.popper);
  return i && c.forEach(function(d) {
    d.addEventListener("scroll", n.update, jn);
  }), a && u.addEventListener("resize", n.update, jn), function() {
    i && c.forEach(function(d) {
      d.removeEventListener("scroll", n.update, jn);
    }), a && u.removeEventListener("resize", n.update, jn);
  };
}
const yd = {
  name: "eventListeners",
  enabled: !0,
  phase: "write",
  fn: function() {
  },
  effect: wd,
  data: {}
};
var xd = {
  left: "right",
  right: "left",
  bottom: "top",
  top: "bottom"
};
function Xn(e) {
  return e.replace(/left|right|bottom|top/g, function(t) {
    return xd[t];
  });
}
var Sd = {
  start: "end",
  end: "start"
};
function Fi(e) {
  return e.replace(/start|end/g, function(t) {
    return Sd[t];
  });
}
function Oo(e) {
  var t = je(e), n = t.pageXOffset, r = t.pageYOffset;
  return {
    scrollLeft: n,
    scrollTop: r
  };
}
function No(e) {
  return Kt(bt(e)).left + Oo(e).scrollLeft;
}
function Cd(e, t) {
  var n = je(e), r = bt(e), o = n.visualViewport, i = r.clientWidth, s = r.clientHeight, a = 0, u = 0;
  if (o) {
    i = o.width, s = o.height;
    var c = ta();
    (c || !c && t === "fixed") && (a = o.offsetLeft, u = o.offsetTop);
  }
  return {
    width: i,
    height: s,
    x: a + No(e),
    y: u
  };
}
function Ed(e) {
  var t, n = bt(e), r = Oo(e), o = (t = e.ownerDocument) == null ? void 0 : t.body, i = kt(n.scrollWidth, n.clientWidth, o ? o.scrollWidth : 0, o ? o.clientWidth : 0), s = kt(n.scrollHeight, n.clientHeight, o ? o.scrollHeight : 0, o ? o.clientHeight : 0), a = -r.scrollLeft + No(e), u = -r.scrollTop;
  return at(o || n).direction === "rtl" && (a += kt(n.clientWidth, o ? o.clientWidth : 0) - i), {
    width: i,
    height: s,
    x: a,
    y: u
  };
}
function $o(e) {
  var t = at(e), n = t.overflow, r = t.overflowX, o = t.overflowY;
  return /auto|scroll|overlay|hidden/.test(n + o + r);
}
function sa(e) {
  return ["html", "body", "#document"].indexOf(Qe(e)) >= 0 ? e.ownerDocument.body : Ue(e) && $o(e) ? e : sa(cr(e));
}
function xn(e, t) {
  var n;
  t === void 0 && (t = []);
  var r = sa(e), o = r === ((n = e.ownerDocument) == null ? void 0 : n.body), i = je(r), s = o ? [i].concat(i.visualViewport || [], $o(r) ? r : []) : r, a = t.concat(s);
  return o ? a : (
    // $FlowFixMe[incompatible-call]: isBody tells us target will be an HTMLElement here
    a.concat(xn(cr(s)))
  );
}
function io(e) {
  return Object.assign({}, e, {
    left: e.x,
    top: e.y,
    right: e.x + e.width,
    bottom: e.y + e.height
  });
}
function Rd(e, t) {
  var n = Kt(e, !1, t === "fixed");
  return n.top = n.top + e.clientTop, n.left = n.left + e.clientLeft, n.bottom = n.top + e.clientHeight, n.right = n.left + e.clientWidth, n.width = e.clientWidth, n.height = e.clientHeight, n.x = n.left, n.y = n.top, n;
}
function Vi(e, t, n) {
  return t === Qs ? io(Cd(e, n)) : Nt(t) ? Rd(t, n) : io(Ed(bt(e)));
}
function kd(e) {
  var t = xn(cr(e)), n = ["absolute", "fixed"].indexOf(at(e).position) >= 0, r = n && Ue(e) ? _n(e) : e;
  return Nt(r) ? t.filter(function(o) {
    return Nt(o) && na(o, r) && Qe(o) !== "body";
  }) : [];
}
function Td(e, t, n, r) {
  var o = t === "clippingParents" ? kd(e) : [].concat(t), i = [].concat(o, [n]), s = i[0], a = i.reduce(function(u, c) {
    var d = Vi(e, c, r);
    return u.top = kt(d.top, u.top), u.right = nr(d.right, u.right), u.bottom = nr(d.bottom, u.bottom), u.left = kt(d.left, u.left), u;
  }, Vi(e, s, r));
  return a.width = a.right - a.left, a.height = a.bottom - a.top, a.x = a.left, a.y = a.top, a;
}
function aa(e) {
  var t = e.reference, n = e.element, r = e.placement, o = r ? Je(r) : null, i = r ? Jt(r) : null, s = t.x + t.width / 2 - n.width / 2, a = t.y + t.height / 2 - n.height / 2, u;
  switch (o) {
    case Ie:
      u = {
        x: s,
        y: t.y - n.height
      };
      break;
    case We:
      u = {
        x: s,
        y: t.y + t.height
      };
      break;
    case Xe:
      u = {
        x: t.x + t.width,
        y: a
      };
      break;
    case Ae:
      u = {
        x: t.x - n.width,
        y: a
      };
      break;
    default:
      u = {
        x: t.x,
        y: t.y
      };
  }
  var c = o ? Po(o) : null;
  if (c != null) {
    var d = c === "y" ? "height" : "width";
    switch (i) {
      case Xt:
        u[c] = u[c] - (t[d] / 2 - n[d] / 2);
        break;
      case kn:
        u[c] = u[c] + (t[d] / 2 - n[d] / 2);
        break;
    }
  }
  return u;
}
function Tn(e, t) {
  t === void 0 && (t = {});
  var n = t, r = n.placement, o = r === void 0 ? e.placement : r, i = n.strategy, s = i === void 0 ? e.strategy : i, a = n.boundary, u = a === void 0 ? Wc : a, c = n.rootBoundary, d = c === void 0 ? Qs : c, g = n.elementContext, p = g === void 0 ? un : g, f = n.altBoundary, h = f === void 0 ? !1 : f, m = n.padding, v = m === void 0 ? 0 : m, w = oa(typeof v != "number" ? v : ia(v, $n)), O = p === un ? Xc : un, y = e.rects.popper, S = e.elements[h ? O : p], b = Td(Nt(S) ? S : S.contextElement || bt(e.elements.popper), u, d, s), R = Kt(e.elements.reference), $ = aa({
    reference: R,
    element: y,
    strategy: "absolute",
    placement: o
  }), D = io(Object.assign({}, y, $)), F = p === un ? D : R, B = {
    top: b.top - F.top + w.top,
    bottom: F.bottom - b.bottom + w.bottom,
    left: b.left - F.left + w.left,
    right: F.right - b.right + w.right
  }, N = e.modifiersData.offset;
  if (p === un && N) {
    var E = N[o];
    Object.keys(B).forEach(function(k) {
      var _ = [Xe, We].indexOf(k) >= 0 ? 1 : -1, A = [Ie, We].indexOf(k) >= 0 ? "y" : "x";
      B[k] += E[A] * _;
    });
  }
  return B;
}
function Pd(e, t) {
  t === void 0 && (t = {});
  var n = t, r = n.placement, o = n.boundary, i = n.rootBoundary, s = n.padding, a = n.flipVariations, u = n.allowedAutoPlacements, c = u === void 0 ? ea : u, d = Jt(r), g = d ? a ? Ii : Ii.filter(function(h) {
    return Jt(h) === d;
  }) : $n, p = g.filter(function(h) {
    return c.indexOf(h) >= 0;
  });
  p.length === 0 && (p = g);
  var f = p.reduce(function(h, m) {
    return h[m] = Tn(e, {
      placement: m,
      boundary: o,
      rootBoundary: i,
      padding: s
    })[Je(m)], h;
  }, {});
  return Object.keys(f).sort(function(h, m) {
    return f[h] - f[m];
  });
}
function Od(e) {
  if (Je(e) === Ro)
    return [];
  var t = Xn(e);
  return [Fi(e), t, Fi(t)];
}
function Nd(e) {
  var t = e.state, n = e.options, r = e.name;
  if (!t.modifiersData[r]._skip) {
    for (var o = n.mainAxis, i = o === void 0 ? !0 : o, s = n.altAxis, a = s === void 0 ? !0 : s, u = n.fallbackPlacements, c = n.padding, d = n.boundary, g = n.rootBoundary, p = n.altBoundary, f = n.flipVariations, h = f === void 0 ? !0 : f, m = n.allowedAutoPlacements, v = t.options.placement, w = Je(v), O = w === v, y = u || (O || !h ? [Xn(v)] : Od(v)), S = [v].concat(y).reduce(function(z, G) {
      return z.concat(Je(G) === Ro ? Pd(t, {
        placement: G,
        boundary: d,
        rootBoundary: g,
        padding: c,
        flipVariations: h,
        allowedAutoPlacements: m
      }) : G);
    }, []), b = t.rects.reference, R = t.rects.popper, $ = /* @__PURE__ */ new Map(), D = !0, F = S[0], B = 0; B < S.length; B++) {
      var N = S[B], E = Je(N), k = Jt(N) === Xt, _ = [Ie, We].indexOf(E) >= 0, A = _ ? "width" : "height", I = Tn(t, {
        placement: N,
        boundary: d,
        rootBoundary: g,
        altBoundary: p,
        padding: c
      }), j = _ ? k ? Xe : Ae : k ? We : Ie;
      b[A] > R[A] && (j = Xn(j));
      var Z = Xn(j), te = [];
      if (i && te.push(I[E] <= 0), a && te.push(I[j] <= 0, I[Z] <= 0), te.every(function(z) {
        return z;
      })) {
        F = N, D = !1;
        break;
      }
      $.set(N, te);
    }
    if (D)
      for (var P = h ? 3 : 1, L = function(G) {
        var q = S.find(function(W) {
          var U = $.get(W);
          if (U)
            return U.slice(0, G).every(function(Y) {
              return Y;
            });
        });
        if (q)
          return F = q, "break";
      }, H = P; H > 0; H--) {
        var X = L(H);
        if (X === "break")
          break;
      }
    t.placement !== F && (t.modifiersData[r]._skip = !0, t.placement = F, t.reset = !0);
  }
}
const $d = {
  name: "flip",
  enabled: !0,
  phase: "main",
  fn: Nd,
  requiresIfExists: ["offset"],
  data: {
    _skip: !1
  }
};
function Li(e, t, n) {
  return n === void 0 && (n = {
    x: 0,
    y: 0
  }), {
    top: e.top - t.height - n.y,
    right: e.right - t.width + n.x,
    bottom: e.bottom - t.height + n.y,
    left: e.left - t.width - n.x
  };
}
function Bi(e) {
  return [Ie, Xe, We, Ae].some(function(t) {
    return e[t] >= 0;
  });
}
function _d(e) {
  var t = e.state, n = e.name, r = t.rects.reference, o = t.rects.popper, i = t.modifiersData.preventOverflow, s = Tn(t, {
    elementContext: "reference"
  }), a = Tn(t, {
    altBoundary: !0
  }), u = Li(s, r), c = Li(a, o, i), d = Bi(u), g = Bi(c);
  t.modifiersData[n] = {
    referenceClippingOffsets: u,
    popperEscapeOffsets: c,
    isReferenceHidden: d,
    hasPopperEscaped: g
  }, t.attributes.popper = Object.assign({}, t.attributes.popper, {
    "data-popper-reference-hidden": d,
    "data-popper-escaped": g
  });
}
const Md = {
  name: "hide",
  enabled: !0,
  phase: "main",
  requiresIfExists: ["preventOverflow"],
  fn: _d
};
function Id(e, t, n) {
  var r = Je(e), o = [Ae, Ie].indexOf(r) >= 0 ? -1 : 1, i = typeof n == "function" ? n(Object.assign({}, t, {
    placement: e
  })) : n, s = i[0], a = i[1];
  return s = s || 0, a = (a || 0) * o, [Ae, Xe].indexOf(r) >= 0 ? {
    x: a,
    y: s
  } : {
    x: s,
    y: a
  };
}
function Ad(e) {
  var t = e.state, n = e.options, r = e.name, o = n.offset, i = o === void 0 ? [0, 0] : o, s = ea.reduce(function(d, g) {
    return d[g] = Id(g, t.rects, i), d;
  }, {}), a = s[t.placement], u = a.x, c = a.y;
  t.modifiersData.popperOffsets != null && (t.modifiersData.popperOffsets.x += u, t.modifiersData.popperOffsets.y += c), t.modifiersData[r] = s;
}
const Dd = {
  name: "offset",
  enabled: !0,
  phase: "main",
  requires: ["popperOffsets"],
  fn: Ad
};
function Fd(e) {
  var t = e.state, n = e.name;
  t.modifiersData[n] = aa({
    reference: t.rects.reference,
    element: t.rects.popper,
    strategy: "absolute",
    placement: t.placement
  });
}
const Vd = {
  name: "popperOffsets",
  enabled: !0,
  phase: "read",
  fn: Fd,
  data: {}
};
function Ld(e) {
  return e === "x" ? "y" : "x";
}
function Bd(e) {
  var t = e.state, n = e.options, r = e.name, o = n.mainAxis, i = o === void 0 ? !0 : o, s = n.altAxis, a = s === void 0 ? !1 : s, u = n.boundary, c = n.rootBoundary, d = n.altBoundary, g = n.padding, p = n.tether, f = p === void 0 ? !0 : p, h = n.tetherOffset, m = h === void 0 ? 0 : h, v = Tn(t, {
    boundary: u,
    rootBoundary: c,
    padding: g,
    altBoundary: d
  }), w = Je(t.placement), O = Jt(t.placement), y = !O, S = Po(w), b = Ld(S), R = t.modifiersData.popperOffsets, $ = t.rects.reference, D = t.rects.popper, F = typeof m == "function" ? m(Object.assign({}, t.rects, {
    placement: t.placement
  })) : m, B = typeof F == "number" ? {
    mainAxis: F,
    altAxis: F
  } : Object.assign({
    mainAxis: 0,
    altAxis: 0
  }, F), N = t.modifiersData.offset ? t.modifiersData.offset[t.placement] : null, E = {
    x: 0,
    y: 0
  };
  if (R) {
    if (i) {
      var k, _ = S === "y" ? Ie : Ae, A = S === "y" ? We : Xe, I = S === "y" ? "height" : "width", j = R[S], Z = j + v[_], te = j - v[A], P = f ? -D[I] / 2 : 0, L = O === Xt ? $[I] : D[I], H = O === Xt ? -D[I] : -$[I], X = t.elements.arrow, z = f && X ? To(X) : {
        width: 0,
        height: 0
      }, G = t.modifiersData["arrow#persistent"] ? t.modifiersData["arrow#persistent"].padding : ra(), q = G[_], W = G[A], U = yn(0, $[I], z[I]), Y = y ? $[I] / 2 - P - U - q - B.mainAxis : L - U - q - B.mainAxis, Q = y ? -$[I] / 2 + P + U + W + B.mainAxis : H + U + W + B.mainAxis, se = t.elements.arrow && _n(t.elements.arrow), V = se ? S === "y" ? se.clientTop || 0 : se.clientLeft || 0 : 0, ne = (k = N == null ? void 0 : N[S]) != null ? k : 0, M = j + Y - ne - V, ae = j + Q - ne, Ee = yn(f ? nr(Z, M) : Z, j, f ? kt(te, ae) : te);
      R[S] = Ee, E[S] = Ee - j;
    }
    if (a) {
      var $e, xe = S === "x" ? Ie : Ae, yt = S === "x" ? We : Xe, _e = R[b], tt = b === "y" ? "height" : "width", Fe = _e + v[xe], nt = _e - v[yt], Re = [Ie, Ae].indexOf(w) !== -1, _t = ($e = N == null ? void 0 : N[b]) != null ? $e : 0, xt = Re ? Fe : _e - $[tt] - D[tt] - _t + B.altAxis, tn = Re ? _e + $[tt] + D[tt] - _t - B.altAxis : nt, Dn = f && Re ? cd(xt, _e, tn) : yn(f ? xt : Fe, _e, f ? tn : nt);
      R[b] = Dn, E[b] = Dn - _e;
    }
    t.modifiersData[r] = E;
  }
}
const jd = {
  name: "preventOverflow",
  enabled: !0,
  phase: "main",
  fn: Bd,
  requiresIfExists: ["offset"]
};
function zd(e) {
  return {
    scrollLeft: e.scrollLeft,
    scrollTop: e.scrollTop
  };
}
function Hd(e) {
  return e === je(e) || !Ue(e) ? Oo(e) : zd(e);
}
function Gd(e) {
  var t = e.getBoundingClientRect(), n = Yt(t.width) / e.offsetWidth || 1, r = Yt(t.height) / e.offsetHeight || 1;
  return n !== 1 || r !== 1;
}
function Ud(e, t, n) {
  n === void 0 && (n = !1);
  var r = Ue(t), o = Ue(t) && Gd(t), i = bt(t), s = Kt(e, o, n), a = {
    scrollLeft: 0,
    scrollTop: 0
  }, u = {
    x: 0,
    y: 0
  };
  return (r || !r && !n) && ((Qe(t) !== "body" || // https://github.com/popperjs/popper-core/issues/1078
  $o(i)) && (a = Hd(t)), Ue(t) ? (u = Kt(t, !0), u.x += t.clientLeft, u.y += t.clientTop) : i && (u.x = No(i))), {
    x: s.left + a.scrollLeft - u.x,
    y: s.top + a.scrollTop - u.y,
    width: s.width,
    height: s.height
  };
}
function qd(e) {
  var t = /* @__PURE__ */ new Map(), n = /* @__PURE__ */ new Set(), r = [];
  e.forEach(function(i) {
    t.set(i.name, i);
  });
  function o(i) {
    n.add(i.name);
    var s = [].concat(i.requires || [], i.requiresIfExists || []);
    s.forEach(function(a) {
      if (!n.has(a)) {
        var u = t.get(a);
        u && o(u);
      }
    }), r.push(i);
  }
  return e.forEach(function(i) {
    n.has(i.name) || o(i);
  }), r;
}
function Wd(e) {
  var t = qd(e);
  return od.reduce(function(n, r) {
    return n.concat(t.filter(function(o) {
      return o.phase === r;
    }));
  }, []);
}
function Xd(e) {
  var t;
  return function() {
    return t || (t = new Promise(function(n) {
      Promise.resolve().then(function() {
        t = void 0, n(e());
      });
    })), t;
  };
}
function Yd(e) {
  var t = e.reduce(function(n, r) {
    var o = n[r.name];
    return n[r.name] = o ? Object.assign({}, o, r, {
      options: Object.assign({}, o.options, r.options),
      data: Object.assign({}, o.data, r.data)
    }) : r, n;
  }, {});
  return Object.keys(t).map(function(n) {
    return t[n];
  });
}
var ji = {
  placement: "bottom",
  modifiers: [],
  strategy: "absolute"
};
function zi() {
  for (var e = arguments.length, t = new Array(e), n = 0; n < e; n++)
    t[n] = arguments[n];
  return !t.some(function(r) {
    return !(r && typeof r.getBoundingClientRect == "function");
  });
}
function Kd(e) {
  e === void 0 && (e = {});
  var t = e, n = t.defaultModifiers, r = n === void 0 ? [] : n, o = t.defaultOptions, i = o === void 0 ? ji : o;
  return function(a, u, c) {
    c === void 0 && (c = i);
    var d = {
      placement: "bottom",
      orderedModifiers: [],
      options: Object.assign({}, ji, i),
      modifiersData: {},
      elements: {
        reference: a,
        popper: u
      },
      attributes: {},
      styles: {}
    }, g = [], p = !1, f = {
      state: d,
      setOptions: function(w) {
        var O = typeof w == "function" ? w(d.options) : w;
        m(), d.options = Object.assign({}, i, d.options, O), d.scrollParents = {
          reference: Nt(a) ? xn(a) : a.contextElement ? xn(a.contextElement) : [],
          popper: xn(u)
        };
        var y = Wd(Yd([].concat(r, d.options.modifiers)));
        return d.orderedModifiers = y.filter(function(S) {
          return S.enabled;
        }), h(), f.update();
      },
      // Sync update – it will always be executed, even if not necessary. This
      // is useful for low frequency updates where sync behavior simplifies the
      // logic.
      // For high frequency updates (e.g. `resize` and `scroll` events), always
      // prefer the async Popper#update method
      forceUpdate: function() {
        if (!p) {
          var w = d.elements, O = w.reference, y = w.popper;
          if (zi(O, y)) {
            d.rects = {
              reference: Ud(O, _n(y), d.options.strategy === "fixed"),
              popper: To(y)
            }, d.reset = !1, d.placement = d.options.placement, d.orderedModifiers.forEach(function(B) {
              return d.modifiersData[B.name] = Object.assign({}, B.data);
            });
            for (var S = 0; S < d.orderedModifiers.length; S++) {
              if (d.reset === !0) {
                d.reset = !1, S = -1;
                continue;
              }
              var b = d.orderedModifiers[S], R = b.fn, $ = b.options, D = $ === void 0 ? {} : $, F = b.name;
              typeof R == "function" && (d = R({
                state: d,
                options: D,
                name: F,
                instance: f
              }) || d);
            }
          }
        }
      },
      // Async and optimistically optimized update – it will not be executed if
      // not necessary (debounced to run at most once-per-tick)
      update: Xd(function() {
        return new Promise(function(v) {
          f.forceUpdate(), v(d);
        });
      }),
      destroy: function() {
        m(), p = !0;
      }
    };
    if (!zi(a, u))
      return f;
    f.setOptions(c).then(function(v) {
      !p && c.onFirstUpdate && c.onFirstUpdate(v);
    });
    function h() {
      d.orderedModifiers.forEach(function(v) {
        var w = v.name, O = v.options, y = O === void 0 ? {} : O, S = v.effect;
        if (typeof S == "function") {
          var b = S({
            state: d,
            name: w,
            instance: f,
            options: y
          }), R = function() {
          };
          g.push(b || R);
        }
      });
    }
    function m() {
      g.forEach(function(v) {
        return v();
      }), g = [];
    }
    return f;
  };
}
var Jd = [yd, Vd, bd, ad, Dd, $d, jd, gd, Md], Zd = /* @__PURE__ */ Kd({
  defaultModifiers: Jd
});
const la = "Popper";
function Qd(e) {
  return Zs(la, e);
}
Nc(la, ["root"]);
const ep = ["anchorEl", "children", "direction", "disablePortal", "modifiers", "open", "placement", "popperOptions", "popperRef", "slotProps", "slots", "TransitionProps", "ownerState"], tp = ["anchorEl", "children", "container", "direction", "disablePortal", "keepMounted", "modifiers", "open", "placement", "popperOptions", "popperRef", "style", "transition", "slotProps", "slots"];
function np(e, t) {
  if (t === "ltr")
    return e;
  switch (e) {
    case "bottom-end":
      return "bottom-start";
    case "bottom-start":
      return "bottom-end";
    case "top-end":
      return "top-start";
    case "top-start":
      return "top-end";
    default:
      return e;
  }
}
function rr(e) {
  return typeof e == "function" ? e() : e;
}
function dr(e) {
  return e.nodeType !== void 0;
}
function rp(e) {
  return !dr(e);
}
const op = () => ut({
  root: ["root"]
}, Ec(Qd)), ip = {}, sp = /* @__PURE__ */ C.forwardRef(function(t, n) {
  var r;
  const {
    anchorEl: o,
    children: i,
    direction: s,
    disablePortal: a,
    modifiers: u,
    open: c,
    placement: d,
    popperOptions: g,
    popperRef: p,
    slotProps: f = {},
    slots: h = {},
    TransitionProps: m
    // @ts-ignore internal logic
    // prevent from spreading to DOM, it can come from the parent component e.g. Select.
  } = t, v = ge(t, ep), w = C.useRef(null), O = qe(w, n), y = C.useRef(null), S = qe(y, p), b = C.useRef(S);
  Pt(() => {
    b.current = S;
  }, [S]), C.useImperativeHandle(p, () => y.current, []);
  const R = np(d, s), [$, D] = C.useState(R), [F, B] = C.useState(rr(o));
  C.useEffect(() => {
    y.current && y.current.forceUpdate();
  }), C.useEffect(() => {
    o && B(rr(o));
  }, [o]), Pt(() => {
    if (!F || !c)
      return;
    const A = (Z) => {
      D(Z.placement);
    };
    if (process.env.NODE_ENV !== "production" && F && dr(F) && F.nodeType === 1) {
      const Z = F.getBoundingClientRect();
      process.env.NODE_ENV !== "test" && Z.top === 0 && Z.left === 0 && Z.right === 0 && Z.bottom === 0 && console.warn(["MUI: The `anchorEl` prop provided to the component is invalid.", "The anchor element should be part of the document layout.", "Make sure the element is present in the document or that it's not display none."].join(`
`));
    }
    let I = [{
      name: "preventOverflow",
      options: {
        altBoundary: a
      }
    }, {
      name: "flip",
      options: {
        altBoundary: a
      }
    }, {
      name: "onUpdate",
      enabled: !0,
      phase: "afterWrite",
      fn: ({
        state: Z
      }) => {
        A(Z);
      }
    }];
    u != null && (I = I.concat(u)), g && g.modifiers != null && (I = I.concat(g.modifiers));
    const j = Zd(F, w.current, T({
      placement: R
    }, g, {
      modifiers: I
    }));
    return b.current(j), () => {
      j.destroy(), b.current(null);
    };
  }, [F, a, u, c, g, R]);
  const N = {
    placement: $
  };
  m !== null && (N.TransitionProps = m);
  const E = op(), k = (r = h.root) != null ? r : "div", _ = Ot({
    elementType: k,
    externalSlotProps: f.root,
    externalForwardedProps: v,
    additionalProps: {
      role: "tooltip",
      ref: O
    },
    ownerState: t,
    className: E.root
  });
  return /* @__PURE__ */ x(k, T({}, _, {
    children: typeof i == "function" ? i(N) : i
  }));
}), ua = /* @__PURE__ */ C.forwardRef(function(t, n) {
  const {
    anchorEl: r,
    children: o,
    container: i,
    direction: s = "ltr",
    disablePortal: a = !1,
    keepMounted: u = !1,
    modifiers: c,
    open: d,
    placement: g = "bottom",
    popperOptions: p = ip,
    popperRef: f,
    style: h,
    transition: m = !1,
    slotProps: v = {},
    slots: w = {}
  } = t, O = ge(t, tp), [y, S] = C.useState(!0), b = () => {
    S(!1);
  }, R = () => {
    S(!0);
  };
  if (!u && !d && (!m || y))
    return null;
  let $;
  if (i)
    $ = i;
  else if (r) {
    const B = rr(r);
    $ = B && dr(B) ? Oe(B).body : Oe(null).body;
  }
  const D = !d && u && (!m || y) ? "none" : void 0, F = m ? {
    in: d,
    onEnter: b,
    onExited: R
  } : void 0;
  return /* @__PURE__ */ x(Rn, {
    disablePortal: a,
    container: $,
    children: /* @__PURE__ */ x(sp, T({
      anchorEl: r,
      direction: s,
      disablePortal: a,
      modifiers: c,
      ref: n,
      open: m ? !y : d,
      placement: g,
      popperOptions: p,
      popperRef: f,
      slotProps: v,
      slots: w
    }, O, {
      style: T({
        // Prevents scroll issue, waiting for Popper.js to add this style once initiated.
        position: "fixed",
        // Fix Popper.js display issue
        top: 0,
        left: 0,
        display: D
      }, h),
      TransitionProps: F,
      children: o
    }))
  });
});
process.env.NODE_ENV !== "production" && (ua.propTypes = {
  // ┌────────────────────────────── Warning ──────────────────────────────┐
  // │ These PropTypes are generated from the TypeScript type definitions. │
  // │ To update them, edit the TypeScript types and run `pnpm proptypes`. │
  // └─────────────────────────────────────────────────────────────────────┘
  /**
   * An HTML element, [virtualElement](https://popper.js.org/docs/v2/virtual-elements/),
   * or a function that returns either.
   * It's used to set the position of the popper.
   * The return value will passed as the reference object of the Popper instance.
   */
  anchorEl: en(l.oneOfType([st, l.object, l.func]), (e) => {
    if (e.open) {
      const t = rr(e.anchorEl);
      if (t && dr(t) && t.nodeType === 1) {
        const n = t.getBoundingClientRect();
        if (process.env.NODE_ENV !== "test" && n.top === 0 && n.left === 0 && n.right === 0 && n.bottom === 0)
          return new Error(["MUI: The `anchorEl` prop provided to the component is invalid.", "The anchor element should be part of the document layout.", "Make sure the element is present in the document or that it's not display none."].join(`
`));
      } else if (!t || typeof t.getBoundingClientRect != "function" || rp(t) && t.contextElement != null && t.contextElement.nodeType !== 1)
        return new Error(["MUI: The `anchorEl` prop provided to the component is invalid.", "It should be an HTML element instance or a virtualElement ", "(https://popper.js.org/docs/v2/virtual-elements/)."].join(`
`));
    }
    return null;
  }),
  /**
   * Popper render function or node.
   */
  children: l.oneOfType([l.node, l.func]),
  /**
   * An HTML element or function that returns one.
   * The `container` will have the portal children appended to it.
   *
   * You can also provide a callback, which is called in a React layout effect.
   * This lets you set the container from a ref, and also makes server-side rendering possible.
   *
   * By default, it uses the body of the top-level document object,
   * so it's simply `document.body` most of the time.
   */
  container: l.oneOfType([st, l.func]),
  /**
   * Direction of the text.
   * @default 'ltr'
   */
  direction: l.oneOf(["ltr", "rtl"]),
  /**
   * The `children` will be under the DOM hierarchy of the parent component.
   * @default false
   */
  disablePortal: l.bool,
  /**
   * Always keep the children in the DOM.
   * This prop can be useful in SEO situation or
   * when you want to maximize the responsiveness of the Popper.
   * @default false
   */
  keepMounted: l.bool,
  /**
   * Popper.js is based on a "plugin-like" architecture,
   * most of its features are fully encapsulated "modifiers".
   *
   * A modifier is a function that is called each time Popper.js needs to
   * compute the position of the popper.
   * For this reason, modifiers should be very performant to avoid bottlenecks.
   * To learn how to create a modifier, [read the modifiers documentation](https://popper.js.org/docs/v2/modifiers/).
   */
  modifiers: l.arrayOf(l.shape({
    data: l.object,
    effect: l.func,
    enabled: l.bool,
    fn: l.func,
    name: l.any,
    options: l.object,
    phase: l.oneOf(["afterMain", "afterRead", "afterWrite", "beforeMain", "beforeRead", "beforeWrite", "main", "read", "write"]),
    requires: l.arrayOf(l.string),
    requiresIfExists: l.arrayOf(l.string)
  })),
  /**
   * If `true`, the component is shown.
   */
  open: l.bool.isRequired,
  /**
   * Popper placement.
   * @default 'bottom'
   */
  placement: l.oneOf(["auto-end", "auto-start", "auto", "bottom-end", "bottom-start", "bottom", "left-end", "left-start", "left", "right-end", "right-start", "right", "top-end", "top-start", "top"]),
  /**
   * Options provided to the [`Popper.js`](https://popper.js.org/docs/v2/constructors/#options) instance.
   * @default {}
   */
  popperOptions: l.shape({
    modifiers: l.array,
    onFirstUpdate: l.func,
    placement: l.oneOf(["auto-end", "auto-start", "auto", "bottom-end", "bottom-start", "bottom", "left-end", "left-start", "left", "right-end", "right-start", "right", "top-end", "top-start", "top"]),
    strategy: l.oneOf(["absolute", "fixed"])
  }),
  /**
   * A ref that points to the used popper instance.
   */
  popperRef: Eo,
  /**
   * The props used for each slot inside the Popper.
   * @default {}
   */
  slotProps: l.shape({
    root: l.oneOfType([l.func, l.object])
  }),
  /**
   * The components used for each slot inside the Popper.
   * Either a string to use a HTML element or a component.
   * @default {}
   */
  slots: l.shape({
    root: l.elementType
  }),
  /**
   * Help supporting a react-transition-group/Transition component.
   * @default false
   */
  transition: l.bool
});
const ap = ["values", "unit", "step"], lp = (e) => {
  const t = Object.keys(e).map((n) => ({
    key: n,
    val: e[n]
  })) || [];
  return t.sort((n, r) => n.val - r.val), t.reduce((n, r) => T({}, n, {
    [r.key]: r.val
  }), {});
};
function up(e) {
  const {
    // The breakpoint **start** at this value.
    // For instance with the first breakpoint xs: [xs, sm).
    values: t = {
      xs: 0,
      // phone
      sm: 600,
      // tablet
      md: 900,
      // small laptop
      lg: 1200,
      // desktop
      xl: 1536
      // large screen
    },
    unit: n = "px",
    step: r = 5
  } = e, o = ge(e, ap), i = lp(t), s = Object.keys(i);
  function a(p) {
    return `@media (min-width:${typeof t[p] == "number" ? t[p] : p}${n})`;
  }
  function u(p) {
    return `@media (max-width:${(typeof t[p] == "number" ? t[p] : p) - r / 100}${n})`;
  }
  function c(p, f) {
    const h = s.indexOf(f);
    return `@media (min-width:${typeof t[p] == "number" ? t[p] : p}${n}) and (max-width:${(h !== -1 && typeof t[s[h]] == "number" ? t[s[h]] : f) - r / 100}${n})`;
  }
  function d(p) {
    return s.indexOf(p) + 1 < s.length ? c(p, s[s.indexOf(p) + 1]) : a(p);
  }
  function g(p) {
    const f = s.indexOf(p);
    return f === 0 ? a(s[1]) : f === s.length - 1 ? u(s[f]) : c(p, s[s.indexOf(p) + 1]).replace("@media", "@media not all and");
  }
  return T({
    keys: s,
    values: i,
    up: a,
    down: u,
    between: c,
    only: d,
    not: g,
    unit: n
  }, o);
}
const cp = {
  borderRadius: 4
}, dp = cp, pp = process.env.NODE_ENV !== "production" ? l.oneOfType([l.number, l.string, l.object, l.array]) : {}, wt = pp;
function Sn(e, t) {
  return t ? it(e, t, {
    clone: !1
    // No need to clone deep, it's way faster.
  }) : e;
}
const _o = {
  xs: 0,
  // phone
  sm: 600,
  // tablet
  md: 900,
  // small laptop
  lg: 1200,
  // desktop
  xl: 1536
  // large screen
}, Hi = {
  // Sorted ASC by size. That's important.
  // It can't be configured as it's used statically for propTypes.
  keys: ["xs", "sm", "md", "lg", "xl"],
  up: (e) => `@media (min-width:${_o[e]}px)`
};
function lt(e, t, n) {
  const r = e.theme || {};
  if (Array.isArray(t)) {
    const i = r.breakpoints || Hi;
    return t.reduce((s, a, u) => (s[i.up(i.keys[u])] = n(t[u]), s), {});
  }
  if (typeof t == "object") {
    const i = r.breakpoints || Hi;
    return Object.keys(t).reduce((s, a) => {
      if (Object.keys(i.values || _o).indexOf(a) !== -1) {
        const u = i.up(a);
        s[u] = n(t[a], a);
      } else {
        const u = a;
        s[u] = t[u];
      }
      return s;
    }, {});
  }
  return n(t);
}
function fp(e = {}) {
  var t;
  return ((t = e.keys) == null ? void 0 : t.reduce((r, o) => {
    const i = e.up(o);
    return r[i] = {}, r;
  }, {})) || {};
}
function gp(e, t) {
  return e.reduce((n, r) => {
    const o = n[r];
    return (!o || Object.keys(o).length === 0) && delete n[r], n;
  }, t);
}
function pr(e, t, n = !0) {
  if (!t || typeof t != "string")
    return null;
  if (e && e.vars && n) {
    const r = `vars.${t}`.split(".").reduce((o, i) => o && o[i] ? o[i] : null, e);
    if (r != null)
      return r;
  }
  return t.split(".").reduce((r, o) => r && r[o] != null ? r[o] : null, e);
}
function or(e, t, n, r = n) {
  let o;
  return typeof e == "function" ? o = e(n) : Array.isArray(e) ? o = e[n] || r : o = pr(e, n) || r, t && (o = t(o, r, e)), o;
}
function Se(e) {
  const {
    prop: t,
    cssProperty: n = e.prop,
    themeKey: r,
    transform: o
  } = e, i = (s) => {
    if (s[t] == null)
      return null;
    const a = s[t], u = s.theme, c = pr(u, r) || {};
    return lt(s, a, (g) => {
      let p = or(c, o, g);
      return g === p && typeof g == "string" && (p = or(c, o, `${t}${g === "default" ? "" : Ze(g)}`, g)), n === !1 ? p : {
        [n]: p
      };
    });
  };
  return i.propTypes = process.env.NODE_ENV !== "production" ? {
    [t]: wt
  } : {}, i.filterProps = [t], i;
}
function mp(e) {
  const t = {};
  return (n) => (t[n] === void 0 && (t[n] = e(n)), t[n]);
}
const hp = {
  m: "margin",
  p: "padding"
}, vp = {
  t: "Top",
  r: "Right",
  b: "Bottom",
  l: "Left",
  x: ["Left", "Right"],
  y: ["Top", "Bottom"]
}, Gi = {
  marginX: "mx",
  marginY: "my",
  paddingX: "px",
  paddingY: "py"
}, bp = mp((e) => {
  if (e.length > 2)
    if (Gi[e])
      e = Gi[e];
    else
      return [e];
  const [t, n] = e.split(""), r = hp[t], o = vp[n] || "";
  return Array.isArray(o) ? o.map((i) => r + i) : [r + o];
}), fr = ["m", "mt", "mr", "mb", "ml", "mx", "my", "margin", "marginTop", "marginRight", "marginBottom", "marginLeft", "marginX", "marginY", "marginInline", "marginInlineStart", "marginInlineEnd", "marginBlock", "marginBlockStart", "marginBlockEnd"], gr = ["p", "pt", "pr", "pb", "pl", "px", "py", "padding", "paddingTop", "paddingRight", "paddingBottom", "paddingLeft", "paddingX", "paddingY", "paddingInline", "paddingInlineStart", "paddingInlineEnd", "paddingBlock", "paddingBlockStart", "paddingBlockEnd"], wp = [...fr, ...gr];
function Mn(e, t, n, r) {
  var o;
  const i = (o = pr(e, t, !1)) != null ? o : n;
  return typeof i == "number" ? (s) => typeof s == "string" ? s : (process.env.NODE_ENV !== "production" && typeof s != "number" && console.error(`MUI: Expected ${r} argument to be a number or a string, got ${s}.`), i * s) : Array.isArray(i) ? (s) => typeof s == "string" ? s : (process.env.NODE_ENV !== "production" && (Number.isInteger(s) ? s > i.length - 1 && console.error([`MUI: The value provided (${s}) overflows.`, `The supported values are: ${JSON.stringify(i)}.`, `${s} > ${i.length - 1}, you need to add the missing values.`].join(`
`)) : console.error([`MUI: The \`theme.${t}\` array type cannot be combined with non integer values.You should either use an integer value that can be used as index, or define the \`theme.${t}\` as a number.`].join(`
`))), i[s]) : typeof i == "function" ? i : (process.env.NODE_ENV !== "production" && console.error([`MUI: The \`theme.${t}\` value (${i}) is invalid.`, "It should be a number, an array or a function."].join(`
`)), () => {
  });
}
function ca(e) {
  return Mn(e, "spacing", 8, "spacing");
}
function In(e, t) {
  if (typeof t == "string" || t == null)
    return t;
  const n = Math.abs(t), r = e(n);
  return t >= 0 ? r : typeof r == "number" ? -r : `-${r}`;
}
function yp(e, t) {
  return (n) => e.reduce((r, o) => (r[o] = In(t, n), r), {});
}
function xp(e, t, n, r) {
  if (t.indexOf(n) === -1)
    return null;
  const o = bp(n), i = yp(o, r), s = e[n];
  return lt(e, s, i);
}
function da(e, t) {
  const n = ca(e.theme);
  return Object.keys(e).map((r) => xp(e, t, r, n)).reduce(Sn, {});
}
function be(e) {
  return da(e, fr);
}
be.propTypes = process.env.NODE_ENV !== "production" ? fr.reduce((e, t) => (e[t] = wt, e), {}) : {};
be.filterProps = fr;
function we(e) {
  return da(e, gr);
}
we.propTypes = process.env.NODE_ENV !== "production" ? gr.reduce((e, t) => (e[t] = wt, e), {}) : {};
we.filterProps = gr;
process.env.NODE_ENV !== "production" && wp.reduce((e, t) => (e[t] = wt, e), {});
function Sp(e = 8) {
  if (e.mui)
    return e;
  const t = ca({
    spacing: e
  }), n = (...r) => (process.env.NODE_ENV !== "production" && (r.length <= 4 || console.error(`MUI: Too many arguments provided, expected between 0 and 4, got ${r.length}`)), (r.length === 0 ? [1] : r).map((i) => {
    const s = t(i);
    return typeof s == "number" ? `${s}px` : s;
  }).join(" "));
  return n.mui = !0, n;
}
function mr(...e) {
  const t = e.reduce((r, o) => (o.filterProps.forEach((i) => {
    r[i] = o;
  }), r), {}), n = (r) => Object.keys(r).reduce((o, i) => t[i] ? Sn(o, t[i](r)) : o, {});
  return n.propTypes = process.env.NODE_ENV !== "production" ? e.reduce((r, o) => Object.assign(r, o.propTypes), {}) : {}, n.filterProps = e.reduce((r, o) => r.concat(o.filterProps), []), n;
}
function Ge(e) {
  return typeof e != "number" ? e : `${e}px solid`;
}
function Ye(e, t) {
  return Se({
    prop: e,
    themeKey: "borders",
    transform: t
  });
}
const Cp = Ye("border", Ge), Ep = Ye("borderTop", Ge), Rp = Ye("borderRight", Ge), kp = Ye("borderBottom", Ge), Tp = Ye("borderLeft", Ge), Pp = Ye("borderColor"), Op = Ye("borderTopColor"), Np = Ye("borderRightColor"), $p = Ye("borderBottomColor"), _p = Ye("borderLeftColor"), Mp = Ye("outline", Ge), Ip = Ye("outlineColor"), hr = (e) => {
  if (e.borderRadius !== void 0 && e.borderRadius !== null) {
    const t = Mn(e.theme, "shape.borderRadius", 4, "borderRadius"), n = (r) => ({
      borderRadius: In(t, r)
    });
    return lt(e, e.borderRadius, n);
  }
  return null;
};
hr.propTypes = process.env.NODE_ENV !== "production" ? {
  borderRadius: wt
} : {};
hr.filterProps = ["borderRadius"];
mr(Cp, Ep, Rp, kp, Tp, Pp, Op, Np, $p, _p, hr, Mp, Ip);
const vr = (e) => {
  if (e.gap !== void 0 && e.gap !== null) {
    const t = Mn(e.theme, "spacing", 8, "gap"), n = (r) => ({
      gap: In(t, r)
    });
    return lt(e, e.gap, n);
  }
  return null;
};
vr.propTypes = process.env.NODE_ENV !== "production" ? {
  gap: wt
} : {};
vr.filterProps = ["gap"];
const br = (e) => {
  if (e.columnGap !== void 0 && e.columnGap !== null) {
    const t = Mn(e.theme, "spacing", 8, "columnGap"), n = (r) => ({
      columnGap: In(t, r)
    });
    return lt(e, e.columnGap, n);
  }
  return null;
};
br.propTypes = process.env.NODE_ENV !== "production" ? {
  columnGap: wt
} : {};
br.filterProps = ["columnGap"];
const wr = (e) => {
  if (e.rowGap !== void 0 && e.rowGap !== null) {
    const t = Mn(e.theme, "spacing", 8, "rowGap"), n = (r) => ({
      rowGap: In(t, r)
    });
    return lt(e, e.rowGap, n);
  }
  return null;
};
wr.propTypes = process.env.NODE_ENV !== "production" ? {
  rowGap: wt
} : {};
wr.filterProps = ["rowGap"];
const Ap = Se({
  prop: "gridColumn"
}), Dp = Se({
  prop: "gridRow"
}), Fp = Se({
  prop: "gridAutoFlow"
}), Vp = Se({
  prop: "gridAutoColumns"
}), Lp = Se({
  prop: "gridAutoRows"
}), Bp = Se({
  prop: "gridTemplateColumns"
}), jp = Se({
  prop: "gridTemplateRows"
}), zp = Se({
  prop: "gridTemplateAreas"
}), Hp = Se({
  prop: "gridArea"
});
mr(vr, br, wr, Ap, Dp, Fp, Vp, Lp, Bp, jp, zp, Hp);
function Ut(e, t) {
  return t === "grey" ? t : e;
}
const Gp = Se({
  prop: "color",
  themeKey: "palette",
  transform: Ut
}), Up = Se({
  prop: "bgcolor",
  cssProperty: "backgroundColor",
  themeKey: "palette",
  transform: Ut
}), qp = Se({
  prop: "backgroundColor",
  themeKey: "palette",
  transform: Ut
});
mr(Gp, Up, qp);
function Be(e) {
  return e <= 1 && e !== 0 ? `${e * 100}%` : e;
}
const Wp = Se({
  prop: "width",
  transform: Be
}), Mo = (e) => {
  if (e.maxWidth !== void 0 && e.maxWidth !== null) {
    const t = (n) => {
      var r, o;
      const i = ((r = e.theme) == null || (r = r.breakpoints) == null || (r = r.values) == null ? void 0 : r[n]) || _o[n];
      return i ? ((o = e.theme) == null || (o = o.breakpoints) == null ? void 0 : o.unit) !== "px" ? {
        maxWidth: `${i}${e.theme.breakpoints.unit}`
      } : {
        maxWidth: i
      } : {
        maxWidth: Be(n)
      };
    };
    return lt(e, e.maxWidth, t);
  }
  return null;
};
Mo.filterProps = ["maxWidth"];
const Xp = Se({
  prop: "minWidth",
  transform: Be
}), Yp = Se({
  prop: "height",
  transform: Be
}), Kp = Se({
  prop: "maxHeight",
  transform: Be
}), Jp = Se({
  prop: "minHeight",
  transform: Be
});
Se({
  prop: "size",
  cssProperty: "width",
  transform: Be
});
Se({
  prop: "size",
  cssProperty: "height",
  transform: Be
});
const Zp = Se({
  prop: "boxSizing"
});
mr(Wp, Mo, Xp, Yp, Kp, Jp, Zp);
const Qp = {
  // borders
  border: {
    themeKey: "borders",
    transform: Ge
  },
  borderTop: {
    themeKey: "borders",
    transform: Ge
  },
  borderRight: {
    themeKey: "borders",
    transform: Ge
  },
  borderBottom: {
    themeKey: "borders",
    transform: Ge
  },
  borderLeft: {
    themeKey: "borders",
    transform: Ge
  },
  borderColor: {
    themeKey: "palette"
  },
  borderTopColor: {
    themeKey: "palette"
  },
  borderRightColor: {
    themeKey: "palette"
  },
  borderBottomColor: {
    themeKey: "palette"
  },
  borderLeftColor: {
    themeKey: "palette"
  },
  outline: {
    themeKey: "borders",
    transform: Ge
  },
  outlineColor: {
    themeKey: "palette"
  },
  borderRadius: {
    themeKey: "shape.borderRadius",
    style: hr
  },
  // palette
  color: {
    themeKey: "palette",
    transform: Ut
  },
  bgcolor: {
    themeKey: "palette",
    cssProperty: "backgroundColor",
    transform: Ut
  },
  backgroundColor: {
    themeKey: "palette",
    transform: Ut
  },
  // spacing
  p: {
    style: we
  },
  pt: {
    style: we
  },
  pr: {
    style: we
  },
  pb: {
    style: we
  },
  pl: {
    style: we
  },
  px: {
    style: we
  },
  py: {
    style: we
  },
  padding: {
    style: we
  },
  paddingTop: {
    style: we
  },
  paddingRight: {
    style: we
  },
  paddingBottom: {
    style: we
  },
  paddingLeft: {
    style: we
  },
  paddingX: {
    style: we
  },
  paddingY: {
    style: we
  },
  paddingInline: {
    style: we
  },
  paddingInlineStart: {
    style: we
  },
  paddingInlineEnd: {
    style: we
  },
  paddingBlock: {
    style: we
  },
  paddingBlockStart: {
    style: we
  },
  paddingBlockEnd: {
    style: we
  },
  m: {
    style: be
  },
  mt: {
    style: be
  },
  mr: {
    style: be
  },
  mb: {
    style: be
  },
  ml: {
    style: be
  },
  mx: {
    style: be
  },
  my: {
    style: be
  },
  margin: {
    style: be
  },
  marginTop: {
    style: be
  },
  marginRight: {
    style: be
  },
  marginBottom: {
    style: be
  },
  marginLeft: {
    style: be
  },
  marginX: {
    style: be
  },
  marginY: {
    style: be
  },
  marginInline: {
    style: be
  },
  marginInlineStart: {
    style: be
  },
  marginInlineEnd: {
    style: be
  },
  marginBlock: {
    style: be
  },
  marginBlockStart: {
    style: be
  },
  marginBlockEnd: {
    style: be
  },
  // display
  displayPrint: {
    cssProperty: !1,
    transform: (e) => ({
      "@media print": {
        display: e
      }
    })
  },
  display: {},
  overflow: {},
  textOverflow: {},
  visibility: {},
  whiteSpace: {},
  // flexbox
  flexBasis: {},
  flexDirection: {},
  flexWrap: {},
  justifyContent: {},
  alignItems: {},
  alignContent: {},
  order: {},
  flex: {},
  flexGrow: {},
  flexShrink: {},
  alignSelf: {},
  justifyItems: {},
  justifySelf: {},
  // grid
  gap: {
    style: vr
  },
  rowGap: {
    style: wr
  },
  columnGap: {
    style: br
  },
  gridColumn: {},
  gridRow: {},
  gridAutoFlow: {},
  gridAutoColumns: {},
  gridAutoRows: {},
  gridTemplateColumns: {},
  gridTemplateRows: {},
  gridTemplateAreas: {},
  gridArea: {},
  // positions
  position: {},
  zIndex: {
    themeKey: "zIndex"
  },
  top: {},
  right: {},
  bottom: {},
  left: {},
  // shadows
  boxShadow: {
    themeKey: "shadows"
  },
  // sizing
  width: {
    transform: Be
  },
  maxWidth: {
    style: Mo
  },
  minWidth: {
    transform: Be
  },
  height: {
    transform: Be
  },
  maxHeight: {
    transform: Be
  },
  minHeight: {
    transform: Be
  },
  boxSizing: {},
  // typography
  fontFamily: {
    themeKey: "typography"
  },
  fontSize: {
    themeKey: "typography"
  },
  fontStyle: {
    themeKey: "typography"
  },
  fontWeight: {
    themeKey: "typography"
  },
  letterSpacing: {},
  textTransform: {},
  lineHeight: {},
  textAlign: {},
  typography: {
    cssProperty: !1,
    themeKey: "typography"
  }
}, Io = Qp;
function ef(...e) {
  const t = e.reduce((r, o) => r.concat(Object.keys(o)), []), n = new Set(t);
  return e.every((r) => n.size === Object.keys(r).length);
}
function tf(e, t) {
  return typeof e == "function" ? e(t) : e;
}
function nf() {
  function e(n, r, o, i) {
    const s = {
      [n]: r,
      theme: o
    }, a = i[n];
    if (!a)
      return {
        [n]: r
      };
    const {
      cssProperty: u = n,
      themeKey: c,
      transform: d,
      style: g
    } = a;
    if (r == null)
      return null;
    if (c === "typography" && r === "inherit")
      return {
        [n]: r
      };
    const p = pr(o, c) || {};
    return g ? g(s) : lt(s, r, (h) => {
      let m = or(p, d, h);
      return h === m && typeof h == "string" && (m = or(p, d, `${n}${h === "default" ? "" : Ze(h)}`, h)), u === !1 ? m : {
        [u]: m
      };
    });
  }
  function t(n) {
    var r;
    const {
      sx: o,
      theme: i = {}
    } = n || {};
    if (!o)
      return null;
    const s = (r = i.unstable_sxConfig) != null ? r : Io;
    function a(u) {
      let c = u;
      if (typeof u == "function")
        c = u(i);
      else if (typeof u != "object")
        return u;
      if (!c)
        return null;
      const d = fp(i.breakpoints), g = Object.keys(d);
      let p = d;
      return Object.keys(c).forEach((f) => {
        const h = tf(c[f], i);
        if (h != null)
          if (typeof h == "object")
            if (s[f])
              p = Sn(p, e(f, h, i, s));
            else {
              const m = lt({
                theme: i
              }, h, (v) => ({
                [f]: v
              }));
              ef(m, h) ? p[f] = t({
                sx: h,
                theme: i
              }) : p = Sn(p, m);
            }
          else
            p = Sn(p, e(f, h, i, s));
      }), gp(g, p);
    }
    return Array.isArray(o) ? o.map(a) : a(o);
  }
  return t;
}
const pa = nf();
pa.filterProps = ["sx"];
const Ao = pa;
function rf(e, t) {
  const n = this;
  return n.vars && typeof n.getColorSchemeSelector == "function" ? {
    [n.getColorSchemeSelector(e).replace(/(\[[^\]]+\])/, "*:where($1)")]: t
  } : n.palette.mode === e ? t : {};
}
const of = ["breakpoints", "palette", "spacing", "shape"];
function Do(e = {}, ...t) {
  const {
    breakpoints: n = {},
    palette: r = {},
    spacing: o,
    shape: i = {}
  } = e, s = ge(e, of), a = up(n), u = Sp(o);
  let c = it({
    breakpoints: a,
    direction: "ltr",
    components: {},
    // Inject component definitions.
    palette: T({
      mode: "light"
    }, r),
    spacing: u,
    shape: T({}, dp, i)
  }, s);
  return c.applyStyles = rf, c = t.reduce((d, g) => it(d, g), c), c.unstable_sxConfig = T({}, Io, s == null ? void 0 : s.unstable_sxConfig), c.unstable_sx = function(g) {
    return Ao({
      sx: g,
      theme: this
    });
  }, c;
}
function sf(e) {
  return Object.keys(e).length === 0;
}
function fa(e = null) {
  const t = C.useContext(Kl);
  return !t || sf(t) ? e : t;
}
const af = Do();
function ga(e = af) {
  return fa(e);
}
const lf = ["ownerState"], uf = ["variants"], cf = ["name", "slot", "skipVariantsResolver", "skipSx", "overridesResolver"];
function df(e) {
  return Object.keys(e).length === 0;
}
function pf(e) {
  return typeof e == "string" && // 96 is one less than the char code
  // for "a" so this is checking that
  // it's a lowercase character
  e.charCodeAt(0) > 96;
}
function Yn(e) {
  return e !== "ownerState" && e !== "theme" && e !== "sx" && e !== "as";
}
const ff = Do(), Ui = (e) => e && e.charAt(0).toLowerCase() + e.slice(1);
function zn({
  defaultTheme: e,
  theme: t,
  themeId: n
}) {
  return df(t) ? e : t[n] || t;
}
function gf(e) {
  return e ? (t, n) => n[e] : null;
}
function Kn(e, t) {
  let {
    ownerState: n
  } = t, r = ge(t, lf);
  const o = typeof e == "function" ? e(T({
    ownerState: n
  }, r)) : e;
  if (Array.isArray(o))
    return o.flatMap((i) => Kn(i, T({
      ownerState: n
    }, r)));
  if (o && typeof o == "object" && Array.isArray(o.variants)) {
    const {
      variants: i = []
    } = o;
    let a = ge(o, uf);
    return i.forEach((u) => {
      let c = !0;
      typeof u.props == "function" ? c = u.props(T({
        ownerState: n
      }, r, n)) : Object.keys(u.props).forEach((d) => {
        (n == null ? void 0 : n[d]) !== u.props[d] && r[d] !== u.props[d] && (c = !1);
      }), c && (Array.isArray(a) || (a = [a]), a.push(typeof u.style == "function" ? u.style(T({
        ownerState: n
      }, r, n)) : u.style));
    }), a;
  }
  return o;
}
function mf(e = {}) {
  const {
    themeId: t,
    defaultTheme: n = ff,
    rootShouldForwardProp: r = Yn,
    slotShouldForwardProp: o = Yn
  } = e, i = (s) => Ao(T({}, s, {
    theme: zn(T({}, s, {
      defaultTheme: n,
      themeId: t
    }))
  }));
  return i.__mui_systemSx = !0, (s, a = {}) => {
    Jl(s, (b) => b.filter((R) => !(R != null && R.__mui_systemSx)));
    const {
      name: u,
      slot: c,
      skipVariantsResolver: d,
      skipSx: g,
      // TODO v6: remove `lowercaseFirstLetter()` in the next major release
      // For more details: https://github.com/mui/material-ui/pull/37908
      overridesResolver: p = gf(Ui(c))
    } = a, f = ge(a, cf), h = d !== void 0 ? d : (
      // TODO v6: remove `Root` in the next major release
      // For more details: https://github.com/mui/material-ui/pull/37908
      c && c !== "Root" && c !== "root" || !1
    ), m = g || !1;
    let v;
    process.env.NODE_ENV !== "production" && u && (v = `${u}-${Ui(c || "Root")}`);
    let w = Yn;
    c === "Root" || c === "root" ? w = r : c ? w = o : pf(s) && (w = void 0);
    const O = Yl(s, T({
      shouldForwardProp: w,
      label: v
    }, f)), y = (b) => typeof b == "function" && b.__emotion_real !== b || Et(b) ? (R) => Kn(b, T({}, R, {
      theme: zn({
        theme: R.theme,
        defaultTheme: n,
        themeId: t
      })
    })) : b, S = (b, ...R) => {
      let $ = y(b);
      const D = R ? R.map(y) : [];
      u && p && D.push((N) => {
        const E = zn(T({}, N, {
          defaultTheme: n,
          themeId: t
        }));
        if (!E.components || !E.components[u] || !E.components[u].styleOverrides)
          return null;
        const k = E.components[u].styleOverrides, _ = {};
        return Object.entries(k).forEach(([A, I]) => {
          _[A] = Kn(I, T({}, N, {
            theme: E
          }));
        }), p(N, _);
      }), u && !h && D.push((N) => {
        var E;
        const k = zn(T({}, N, {
          defaultTheme: n,
          themeId: t
        })), _ = k == null || (E = k.components) == null || (E = E[u]) == null ? void 0 : E.variants;
        return Kn({
          variants: _
        }, T({}, N, {
          theme: k
        }));
      }), m || D.push(i);
      const F = D.length - R.length;
      if (Array.isArray(b) && F > 0) {
        const N = new Array(F).fill("");
        $ = [...b, ...N], $.raw = [...b.raw, ...N];
      }
      const B = O($, ...D);
      if (process.env.NODE_ENV !== "production") {
        let N;
        u && (N = `${u}${Ze(c || "")}`), N === void 0 && (N = `Styled(${Zu(s)})`), B.displayName = N;
      }
      return s.muiName && (B.muiName = s.muiName), B;
    };
    return O.withConfig && (S.withConfig = O.withConfig), S;
  };
}
function hf(e) {
  const {
    theme: t,
    name: n,
    props: r
  } = e;
  return !t || !t.components || !t.components[n] || !t.components[n].defaultProps ? r : qs(t.components[n].defaultProps, r);
}
function vf({
  props: e,
  name: t,
  defaultTheme: n,
  themeId: r
}) {
  let o = ga(n);
  return r && (o = o[r] || o), hf({
    theme: o,
    name: t,
    props: e
  });
}
function Fo(e, t = 0, n = 1) {
  return process.env.NODE_ENV !== "production" && (e < t || e > n) && console.error(`MUI: The value provided ${e} is out of range [${t}, ${n}].`), xc(e, t, n);
}
function bf(e) {
  e = e.slice(1);
  const t = new RegExp(`.{1,${e.length >= 6 ? 2 : 1}}`, "g");
  let n = e.match(t);
  return n && n[0].length === 1 && (n = n.map((r) => r + r)), n ? `rgb${n.length === 4 ? "a" : ""}(${n.map((r, o) => o < 3 ? parseInt(r, 16) : Math.round(parseInt(r, 16) / 255 * 1e3) / 1e3).join(", ")})` : "";
}
function $t(e) {
  if (e.type)
    return e;
  if (e.charAt(0) === "#")
    return $t(bf(e));
  const t = e.indexOf("("), n = e.substring(0, t);
  if (["rgb", "rgba", "hsl", "hsla", "color"].indexOf(n) === -1)
    throw new Error(process.env.NODE_ENV !== "production" ? `MUI: Unsupported \`${e}\` color.
The following formats are supported: #nnn, #nnnnnn, rgb(), rgba(), hsl(), hsla(), color().` : qt(9, e));
  let r = e.substring(t + 1, e.length - 1), o;
  if (n === "color") {
    if (r = r.split(" "), o = r.shift(), r.length === 4 && r[3].charAt(0) === "/" && (r[3] = r[3].slice(1)), ["srgb", "display-p3", "a98-rgb", "prophoto-rgb", "rec-2020"].indexOf(o) === -1)
      throw new Error(process.env.NODE_ENV !== "production" ? `MUI: unsupported \`${o}\` color space.
The following color spaces are supported: srgb, display-p3, a98-rgb, prophoto-rgb, rec-2020.` : qt(10, o));
  } else
    r = r.split(",");
  return r = r.map((i) => parseFloat(i)), {
    type: n,
    values: r,
    colorSpace: o
  };
}
function yr(e) {
  const {
    type: t,
    colorSpace: n
  } = e;
  let {
    values: r
  } = e;
  return t.indexOf("rgb") !== -1 ? r = r.map((o, i) => i < 3 ? parseInt(o, 10) : o) : t.indexOf("hsl") !== -1 && (r[1] = `${r[1]}%`, r[2] = `${r[2]}%`), t.indexOf("color") !== -1 ? r = `${n} ${r.join(" ")}` : r = `${r.join(", ")}`, `${t}(${r})`;
}
function wf(e) {
  e = $t(e);
  const {
    values: t
  } = e, n = t[0], r = t[1] / 100, o = t[2] / 100, i = r * Math.min(o, 1 - o), s = (c, d = (c + n / 30) % 12) => o - i * Math.max(Math.min(d - 3, 9 - d, 1), -1);
  let a = "rgb";
  const u = [Math.round(s(0) * 255), Math.round(s(8) * 255), Math.round(s(4) * 255)];
  return e.type === "hsla" && (a += "a", u.push(t[3])), yr({
    type: a,
    values: u
  });
}
function qi(e) {
  e = $t(e);
  let t = e.type === "hsl" || e.type === "hsla" ? $t(wf(e)).values : e.values;
  return t = t.map((n) => (e.type !== "color" && (n /= 255), n <= 0.03928 ? n / 12.92 : ((n + 0.055) / 1.055) ** 2.4)), Number((0.2126 * t[0] + 0.7152 * t[1] + 0.0722 * t[2]).toFixed(3));
}
function Wi(e, t) {
  const n = qi(e), r = qi(t);
  return (Math.max(n, r) + 0.05) / (Math.min(n, r) + 0.05);
}
function ir(e, t) {
  return e = $t(e), t = Fo(t), (e.type === "rgb" || e.type === "hsl") && (e.type += "a"), e.type === "color" ? e.values[3] = `/${t}` : e.values[3] = t, yr(e);
}
function yf(e, t) {
  if (e = $t(e), t = Fo(t), e.type.indexOf("hsl") !== -1)
    e.values[2] *= 1 - t;
  else if (e.type.indexOf("rgb") !== -1 || e.type.indexOf("color") !== -1)
    for (let n = 0; n < 3; n += 1)
      e.values[n] *= 1 - t;
  return yr(e);
}
function xf(e, t) {
  if (e = $t(e), t = Fo(t), e.type.indexOf("hsl") !== -1)
    e.values[2] += (100 - e.values[2]) * t;
  else if (e.type.indexOf("rgb") !== -1)
    for (let n = 0; n < 3; n += 1)
      e.values[n] += (255 - e.values[n]) * t;
  else if (e.type.indexOf("color") !== -1)
    for (let n = 0; n < 3; n += 1)
      e.values[n] += (1 - e.values[n]) * t;
  return yr(e);
}
function Sf(e, t) {
  return T({
    toolbar: {
      minHeight: 56,
      [e.up("xs")]: {
        "@media (orientation: landscape)": {
          minHeight: 48
        }
      },
      [e.up("sm")]: {
        minHeight: 64
      }
    }
  }, t);
}
const Cf = {
  black: "#000",
  white: "#fff"
}, Pn = Cf, Ef = {
  50: "#fafafa",
  100: "#f5f5f5",
  200: "#eeeeee",
  300: "#e0e0e0",
  400: "#bdbdbd",
  500: "#9e9e9e",
  600: "#757575",
  700: "#616161",
  800: "#424242",
  900: "#212121",
  A100: "#f5f5f5",
  A200: "#eeeeee",
  A400: "#bdbdbd",
  A700: "#616161"
}, Rf = Ef, kf = {
  50: "#f3e5f5",
  100: "#e1bee7",
  200: "#ce93d8",
  300: "#ba68c8",
  400: "#ab47bc",
  500: "#9c27b0",
  600: "#8e24aa",
  700: "#7b1fa2",
  800: "#6a1b9a",
  900: "#4a148c",
  A100: "#ea80fc",
  A200: "#e040fb",
  A400: "#d500f9",
  A700: "#aa00ff"
}, At = kf, Tf = {
  50: "#ffebee",
  100: "#ffcdd2",
  200: "#ef9a9a",
  300: "#e57373",
  400: "#ef5350",
  500: "#f44336",
  600: "#e53935",
  700: "#d32f2f",
  800: "#c62828",
  900: "#b71c1c",
  A100: "#ff8a80",
  A200: "#ff5252",
  A400: "#ff1744",
  A700: "#d50000"
}, Dt = Tf, Pf = {
  50: "#fff3e0",
  100: "#ffe0b2",
  200: "#ffcc80",
  300: "#ffb74d",
  400: "#ffa726",
  500: "#ff9800",
  600: "#fb8c00",
  700: "#f57c00",
  800: "#ef6c00",
  900: "#e65100",
  A100: "#ffd180",
  A200: "#ffab40",
  A400: "#ff9100",
  A700: "#ff6d00"
}, cn = Pf, Of = {
  50: "#e3f2fd",
  100: "#bbdefb",
  200: "#90caf9",
  300: "#64b5f6",
  400: "#42a5f5",
  500: "#2196f3",
  600: "#1e88e5",
  700: "#1976d2",
  800: "#1565c0",
  900: "#0d47a1",
  A100: "#82b1ff",
  A200: "#448aff",
  A400: "#2979ff",
  A700: "#2962ff"
}, Ft = Of, Nf = {
  50: "#e1f5fe",
  100: "#b3e5fc",
  200: "#81d4fa",
  300: "#4fc3f7",
  400: "#29b6f6",
  500: "#03a9f4",
  600: "#039be5",
  700: "#0288d1",
  800: "#0277bd",
  900: "#01579b",
  A100: "#80d8ff",
  A200: "#40c4ff",
  A400: "#00b0ff",
  A700: "#0091ea"
}, Vt = Nf, $f = {
  50: "#e8f5e9",
  100: "#c8e6c9",
  200: "#a5d6a7",
  300: "#81c784",
  400: "#66bb6a",
  500: "#4caf50",
  600: "#43a047",
  700: "#388e3c",
  800: "#2e7d32",
  900: "#1b5e20",
  A100: "#b9f6ca",
  A200: "#69f0ae",
  A400: "#00e676",
  A700: "#00c853"
}, Lt = $f, _f = ["mode", "contrastThreshold", "tonalOffset"], Xi = {
  // The colors used to style the text.
  text: {
    // The most important text.
    primary: "rgba(0, 0, 0, 0.87)",
    // Secondary text.
    secondary: "rgba(0, 0, 0, 0.6)",
    // Disabled text have even lower visual prominence.
    disabled: "rgba(0, 0, 0, 0.38)"
  },
  // The color used to divide different elements.
  divider: "rgba(0, 0, 0, 0.12)",
  // The background colors used to style the surfaces.
  // Consistency between these values is important.
  background: {
    paper: Pn.white,
    default: Pn.white
  },
  // The colors used to style the action elements.
  action: {
    // The color of an active action like an icon button.
    active: "rgba(0, 0, 0, 0.54)",
    // The color of an hovered action.
    hover: "rgba(0, 0, 0, 0.04)",
    hoverOpacity: 0.04,
    // The color of a selected action.
    selected: "rgba(0, 0, 0, 0.08)",
    selectedOpacity: 0.08,
    // The color of a disabled action.
    disabled: "rgba(0, 0, 0, 0.26)",
    // The background color of a disabled action.
    disabledBackground: "rgba(0, 0, 0, 0.12)",
    disabledOpacity: 0.38,
    focus: "rgba(0, 0, 0, 0.12)",
    focusOpacity: 0.12,
    activatedOpacity: 0.12
  }
}, Dr = {
  text: {
    primary: Pn.white,
    secondary: "rgba(255, 255, 255, 0.7)",
    disabled: "rgba(255, 255, 255, 0.5)",
    icon: "rgba(255, 255, 255, 0.5)"
  },
  divider: "rgba(255, 255, 255, 0.12)",
  background: {
    paper: "#121212",
    default: "#121212"
  },
  action: {
    active: Pn.white,
    hover: "rgba(255, 255, 255, 0.08)",
    hoverOpacity: 0.08,
    selected: "rgba(255, 255, 255, 0.16)",
    selectedOpacity: 0.16,
    disabled: "rgba(255, 255, 255, 0.3)",
    disabledBackground: "rgba(255, 255, 255, 0.12)",
    disabledOpacity: 0.38,
    focus: "rgba(255, 255, 255, 0.12)",
    focusOpacity: 0.12,
    activatedOpacity: 0.24
  }
};
function Yi(e, t, n, r) {
  const o = r.light || r, i = r.dark || r * 1.5;
  e[t] || (e.hasOwnProperty(n) ? e[t] = e[n] : t === "light" ? e.light = xf(e.main, o) : t === "dark" && (e.dark = yf(e.main, i)));
}
function Mf(e = "light") {
  return e === "dark" ? {
    main: Ft[200],
    light: Ft[50],
    dark: Ft[400]
  } : {
    main: Ft[700],
    light: Ft[400],
    dark: Ft[800]
  };
}
function If(e = "light") {
  return e === "dark" ? {
    main: At[200],
    light: At[50],
    dark: At[400]
  } : {
    main: At[500],
    light: At[300],
    dark: At[700]
  };
}
function Af(e = "light") {
  return e === "dark" ? {
    main: Dt[500],
    light: Dt[300],
    dark: Dt[700]
  } : {
    main: Dt[700],
    light: Dt[400],
    dark: Dt[800]
  };
}
function Df(e = "light") {
  return e === "dark" ? {
    main: Vt[400],
    light: Vt[300],
    dark: Vt[700]
  } : {
    main: Vt[700],
    light: Vt[500],
    dark: Vt[900]
  };
}
function Ff(e = "light") {
  return e === "dark" ? {
    main: Lt[400],
    light: Lt[300],
    dark: Lt[700]
  } : {
    main: Lt[800],
    light: Lt[500],
    dark: Lt[900]
  };
}
function Vf(e = "light") {
  return e === "dark" ? {
    main: cn[400],
    light: cn[300],
    dark: cn[700]
  } : {
    main: "#ed6c02",
    // closest to orange[800] that pass 3:1.
    light: cn[500],
    dark: cn[900]
  };
}
function Lf(e) {
  const {
    mode: t = "light",
    contrastThreshold: n = 3,
    tonalOffset: r = 0.2
  } = e, o = ge(e, _f), i = e.primary || Mf(t), s = e.secondary || If(t), a = e.error || Af(t), u = e.info || Df(t), c = e.success || Ff(t), d = e.warning || Vf(t);
  function g(m) {
    const v = Wi(m, Dr.text.primary) >= n ? Dr.text.primary : Xi.text.primary;
    if (process.env.NODE_ENV !== "production") {
      const w = Wi(m, v);
      w < 3 && console.error([`MUI: The contrast ratio of ${w}:1 for ${v} on ${m}`, "falls below the WCAG recommended absolute minimum contrast ratio of 3:1.", "https://www.w3.org/TR/2008/REC-WCAG20-20081211/#visual-audio-contrast-contrast"].join(`
`));
    }
    return v;
  }
  const p = ({
    color: m,
    name: v,
    mainShade: w = 500,
    lightShade: O = 300,
    darkShade: y = 700
  }) => {
    if (m = T({}, m), !m.main && m[w] && (m.main = m[w]), !m.hasOwnProperty("main"))
      throw new Error(process.env.NODE_ENV !== "production" ? `MUI: The color${v ? ` (${v})` : ""} provided to augmentColor(color) is invalid.
The color object needs to have a \`main\` property or a \`${w}\` property.` : qt(11, v ? ` (${v})` : "", w));
    if (typeof m.main != "string")
      throw new Error(process.env.NODE_ENV !== "production" ? `MUI: The color${v ? ` (${v})` : ""} provided to augmentColor(color) is invalid.
\`color.main\` should be a string, but \`${JSON.stringify(m.main)}\` was provided instead.

Did you intend to use one of the following approaches?

import { green } from "@mui/material/colors";

const theme1 = createTheme({ palette: {
  primary: green,
} });

const theme2 = createTheme({ palette: {
  primary: { main: green[500] },
} });` : qt(12, v ? ` (${v})` : "", JSON.stringify(m.main)));
    return Yi(m, "light", O, r), Yi(m, "dark", y, r), m.contrastText || (m.contrastText = g(m.main)), m;
  }, f = {
    dark: Dr,
    light: Xi
  };
  return process.env.NODE_ENV !== "production" && (f[t] || console.error(`MUI: The palette mode \`${t}\` is not supported.`)), it(T({
    // A collection of common colors.
    common: T({}, Pn),
    // prevent mutable object.
    // The palette mode, can be light or dark.
    mode: t,
    // The colors used to represent primary interface elements for a user.
    primary: p({
      color: i,
      name: "primary"
    }),
    // The colors used to represent secondary interface elements for a user.
    secondary: p({
      color: s,
      name: "secondary",
      mainShade: "A400",
      lightShade: "A200",
      darkShade: "A700"
    }),
    // The colors used to represent interface elements that the user should be made aware of.
    error: p({
      color: a,
      name: "error"
    }),
    // The colors used to represent potentially dangerous actions or important messages.
    warning: p({
      color: d,
      name: "warning"
    }),
    // The colors used to present information to the user that is neutral and not necessarily important.
    info: p({
      color: u,
      name: "info"
    }),
    // The colors used to indicate the successful completion of an action that user triggered.
    success: p({
      color: c,
      name: "success"
    }),
    // The grey colors.
    grey: Rf,
    // Used by `getContrastText()` to maximize the contrast between
    // the background and the text.
    contrastThreshold: n,
    // Takes a background color and returns the text color that maximizes the contrast.
    getContrastText: g,
    // Generate a rich color object.
    augmentColor: p,
    // Used by the functions below to shift a color's luminance by approximately
    // two indexes within its tonal palette.
    // E.g., shift from Red 500 to Red 300 or Red 700.
    tonalOffset: r
  }, f[t]), o);
}
const Bf = ["fontFamily", "fontSize", "fontWeightLight", "fontWeightRegular", "fontWeightMedium", "fontWeightBold", "htmlFontSize", "allVariants", "pxToRem"];
function jf(e) {
  return Math.round(e * 1e5) / 1e5;
}
const Ki = {
  textTransform: "uppercase"
}, Ji = '"Roboto", "Helvetica", "Arial", sans-serif';
function zf(e, t) {
  const n = typeof t == "function" ? t(e) : t, {
    fontFamily: r = Ji,
    // The default font size of the Material Specification.
    fontSize: o = 14,
    // px
    fontWeightLight: i = 300,
    fontWeightRegular: s = 400,
    fontWeightMedium: a = 500,
    fontWeightBold: u = 700,
    // Tell MUI what's the font-size on the html element.
    // 16px is the default font-size used by browsers.
    htmlFontSize: c = 16,
    // Apply the CSS properties to all the variants.
    allVariants: d,
    pxToRem: g
  } = n, p = ge(n, Bf);
  process.env.NODE_ENV !== "production" && (typeof o != "number" && console.error("MUI: `fontSize` is required to be a number."), typeof c != "number" && console.error("MUI: `htmlFontSize` is required to be a number."));
  const f = o / 14, h = g || ((w) => `${w / c * f}rem`), m = (w, O, y, S, b) => T({
    fontFamily: r,
    fontWeight: w,
    fontSize: h(O),
    // Unitless following https://meyerweb.com/eric/thoughts/2006/02/08/unitless-line-heights/
    lineHeight: y
  }, r === Ji ? {
    letterSpacing: `${jf(S / O)}em`
  } : {}, b, d), v = {
    h1: m(i, 96, 1.167, -1.5),
    h2: m(i, 60, 1.2, -0.5),
    h3: m(s, 48, 1.167, 0),
    h4: m(s, 34, 1.235, 0.25),
    h5: m(s, 24, 1.334, 0),
    h6: m(a, 20, 1.6, 0.15),
    subtitle1: m(s, 16, 1.75, 0.15),
    subtitle2: m(a, 14, 1.57, 0.1),
    body1: m(s, 16, 1.5, 0.15),
    body2: m(s, 14, 1.43, 0.15),
    button: m(a, 14, 1.75, 0.4, Ki),
    caption: m(s, 12, 1.66, 0.4),
    overline: m(s, 12, 2.66, 1, Ki),
    // TODO v6: Remove handling of 'inherit' variant from the theme as it is already handled in Material UI's Typography component. Also, remember to remove the associated types.
    inherit: {
      fontFamily: "inherit",
      fontWeight: "inherit",
      fontSize: "inherit",
      lineHeight: "inherit",
      letterSpacing: "inherit"
    }
  };
  return it(T({
    htmlFontSize: c,
    pxToRem: h,
    fontFamily: r,
    fontSize: o,
    fontWeightLight: i,
    fontWeightRegular: s,
    fontWeightMedium: a,
    fontWeightBold: u
  }, v), p, {
    clone: !1
    // No need to clone deep
  });
}
const Hf = 0.2, Gf = 0.14, Uf = 0.12;
function he(...e) {
  return [`${e[0]}px ${e[1]}px ${e[2]}px ${e[3]}px rgba(0,0,0,${Hf})`, `${e[4]}px ${e[5]}px ${e[6]}px ${e[7]}px rgba(0,0,0,${Gf})`, `${e[8]}px ${e[9]}px ${e[10]}px ${e[11]}px rgba(0,0,0,${Uf})`].join(",");
}
const qf = ["none", he(0, 2, 1, -1, 0, 1, 1, 0, 0, 1, 3, 0), he(0, 3, 1, -2, 0, 2, 2, 0, 0, 1, 5, 0), he(0, 3, 3, -2, 0, 3, 4, 0, 0, 1, 8, 0), he(0, 2, 4, -1, 0, 4, 5, 0, 0, 1, 10, 0), he(0, 3, 5, -1, 0, 5, 8, 0, 0, 1, 14, 0), he(0, 3, 5, -1, 0, 6, 10, 0, 0, 1, 18, 0), he(0, 4, 5, -2, 0, 7, 10, 1, 0, 2, 16, 1), he(0, 5, 5, -3, 0, 8, 10, 1, 0, 3, 14, 2), he(0, 5, 6, -3, 0, 9, 12, 1, 0, 3, 16, 2), he(0, 6, 6, -3, 0, 10, 14, 1, 0, 4, 18, 3), he(0, 6, 7, -4, 0, 11, 15, 1, 0, 4, 20, 3), he(0, 7, 8, -4, 0, 12, 17, 2, 0, 5, 22, 4), he(0, 7, 8, -4, 0, 13, 19, 2, 0, 5, 24, 4), he(0, 7, 9, -4, 0, 14, 21, 2, 0, 5, 26, 4), he(0, 8, 9, -5, 0, 15, 22, 2, 0, 6, 28, 5), he(0, 8, 10, -5, 0, 16, 24, 2, 0, 6, 30, 5), he(0, 8, 11, -5, 0, 17, 26, 2, 0, 6, 32, 5), he(0, 9, 11, -5, 0, 18, 28, 2, 0, 7, 34, 6), he(0, 9, 12, -6, 0, 19, 29, 2, 0, 7, 36, 6), he(0, 10, 13, -6, 0, 20, 31, 3, 0, 8, 38, 7), he(0, 10, 13, -6, 0, 21, 33, 3, 0, 8, 40, 7), he(0, 10, 14, -6, 0, 22, 35, 3, 0, 8, 42, 7), he(0, 11, 14, -7, 0, 23, 36, 3, 0, 9, 44, 8), he(0, 11, 15, -7, 0, 24, 38, 3, 0, 9, 46, 8)], Wf = qf, Xf = ["duration", "easing", "delay"], Yf = {
  // This is the most common easing curve.
  easeInOut: "cubic-bezier(0.4, 0, 0.2, 1)",
  // Objects enter the screen at full velocity from off-screen and
  // slowly decelerate to a resting point.
  easeOut: "cubic-bezier(0.0, 0, 0.2, 1)",
  // Objects leave the screen at full velocity. They do not decelerate when off-screen.
  easeIn: "cubic-bezier(0.4, 0, 1, 1)",
  // The sharp curve is used by objects that may return to the screen at any time.
  sharp: "cubic-bezier(0.4, 0, 0.6, 1)"
}, Kf = {
  shortest: 150,
  shorter: 200,
  short: 250,
  // most basic recommended timing
  standard: 300,
  // this is to be used in complex animations
  complex: 375,
  // recommended when something is entering screen
  enteringScreen: 225,
  // recommended when something is leaving screen
  leavingScreen: 195
};
function Zi(e) {
  return `${Math.round(e)}ms`;
}
function Jf(e) {
  if (!e)
    return 0;
  const t = e / 36;
  return Math.round((4 + 15 * t ** 0.25 + t / 5) * 10);
}
function Zf(e) {
  const t = T({}, Yf, e.easing), n = T({}, Kf, e.duration);
  return T({
    getAutoHeightDuration: Jf,
    create: (o = ["all"], i = {}) => {
      const {
        duration: s = n.standard,
        easing: a = t.easeInOut,
        delay: u = 0
      } = i, c = ge(i, Xf);
      if (process.env.NODE_ENV !== "production") {
        const d = (p) => typeof p == "string", g = (p) => !isNaN(parseFloat(p));
        !d(o) && !Array.isArray(o) && console.error('MUI: Argument "props" must be a string or Array.'), !g(s) && !d(s) && console.error(`MUI: Argument "duration" must be a number or a string but found ${s}.`), d(a) || console.error('MUI: Argument "easing" must be a string.'), !g(u) && !d(u) && console.error('MUI: Argument "delay" must be a number or a string.'), typeof i != "object" && console.error(["MUI: Secong argument of transition.create must be an object.", "Arguments should be either `create('prop1', options)` or `create(['prop1', 'prop2'], options)`"].join(`
`)), Object.keys(c).length !== 0 && console.error(`MUI: Unrecognized argument(s) [${Object.keys(c).join(",")}].`);
      }
      return (Array.isArray(o) ? o : [o]).map((d) => `${d} ${typeof s == "string" ? s : Zi(s)} ${a} ${typeof u == "string" ? u : Zi(u)}`).join(",");
    }
  }, e, {
    easing: t,
    duration: n
  });
}
const Qf = {
  mobileStepper: 1e3,
  fab: 1050,
  speedDial: 1050,
  appBar: 1100,
  drawer: 1200,
  modal: 1300,
  snackbar: 1400,
  tooltip: 1500
}, eg = Qf, tg = ["breakpoints", "mixins", "spacing", "palette", "transitions", "typography", "shape"];
function ng(e = {}, ...t) {
  const {
    mixins: n = {},
    palette: r = {},
    transitions: o = {},
    typography: i = {}
  } = e, s = ge(e, tg);
  if (e.vars)
    throw new Error(process.env.NODE_ENV !== "production" ? "MUI: `vars` is a private field used for CSS variables support.\nPlease use another name." : qt(18));
  const a = Lf(r), u = Do(e);
  let c = it(u, {
    mixins: Sf(u.breakpoints, n),
    palette: a,
    // Don't use [...shadows] until you've verified its transpiled code is not invoking the iterator protocol.
    shadows: Wf.slice(),
    typography: zf(a, i),
    transitions: Zf(o),
    zIndex: T({}, eg)
  });
  if (c = it(c, s), c = t.reduce((d, g) => it(d, g), c), process.env.NODE_ENV !== "production") {
    const d = ["active", "checked", "completed", "disabled", "error", "expanded", "focused", "focusVisible", "required", "selected"], g = (p, f) => {
      let h;
      for (h in p) {
        const m = p[h];
        if (d.indexOf(h) !== -1 && Object.keys(m).length > 0) {
          if (process.env.NODE_ENV !== "production") {
            const v = et("", h);
            console.error([`MUI: The \`${f}\` component increases the CSS specificity of the \`${h}\` internal state.`, "You can not override it like this: ", JSON.stringify(p, null, 2), "", `Instead, you need to use the '&.${v}' syntax:`, JSON.stringify({
              root: {
                [`&.${v}`]: m
              }
            }, null, 2), "", "https://mui.com/r/state-classes-guide"].join(`
`));
          }
          p[h] = {};
        }
      }
    };
    Object.keys(c.components).forEach((p) => {
      const f = c.components[p].styleOverrides;
      f && p.indexOf("Mui") === 0 && g(f, p);
    });
  }
  return c.unstable_sxConfig = T({}, Io, s == null ? void 0 : s.unstable_sxConfig), c.unstable_sx = function(g) {
    return Ao({
      sx: g,
      theme: this
    });
  }, c;
}
const rg = ng(), Vo = rg, Lo = "$$material", ma = (e) => Yn(e) && e !== "classes", og = mf({
  themeId: Lo,
  defaultTheme: Vo,
  rootShouldForwardProp: ma
}), Ne = og;
function An() {
  const e = ga(Vo);
  return process.env.NODE_ENV !== "production" && C.useDebugValue(e), e[Lo] || e;
}
function ct({
  props: e,
  name: t
}) {
  return vf({
    props: e,
    name: t,
    defaultTheme: Vo,
    themeId: Lo
  });
}
function so(e, t) {
  return so = Object.setPrototypeOf ? Object.setPrototypeOf.bind() : function(r, o) {
    return r.__proto__ = o, r;
  }, so(e, t);
}
function ig(e, t) {
  e.prototype = Object.create(t.prototype), e.prototype.constructor = e, so(e, t);
}
const Qi = {
  disabled: !1
};
var sg = process.env.NODE_ENV !== "production" ? l.oneOfType([l.number, l.shape({
  enter: l.number,
  exit: l.number,
  appear: l.number
}).isRequired]) : null;
process.env.NODE_ENV !== "production" && l.oneOfType([l.string, l.shape({
  enter: l.string,
  exit: l.string,
  active: l.string
}), l.shape({
  enter: l.string,
  enterDone: l.string,
  enterActive: l.string,
  exit: l.string,
  exitDone: l.string,
  exitActive: l.string
})]);
const ha = ve.createContext(null);
var ag = function(t) {
  return t.scrollTop;
}, hn = "unmounted", St = "exited", Ct = "entering", Ht = "entered", ao = "exiting", dt = /* @__PURE__ */ function(e) {
  ig(t, e);
  function t(r, o) {
    var i;
    i = e.call(this, r, o) || this;
    var s = o, a = s && !s.isMounting ? r.enter : r.appear, u;
    return i.appearStatus = null, r.in ? a ? (u = St, i.appearStatus = Ct) : u = Ht : r.unmountOnExit || r.mountOnEnter ? u = hn : u = St, i.state = {
      status: u
    }, i.nextCallback = null, i;
  }
  t.getDerivedStateFromProps = function(o, i) {
    var s = o.in;
    return s && i.status === hn ? {
      status: St
    } : null;
  };
  var n = t.prototype;
  return n.componentDidMount = function() {
    this.updateStatus(!0, this.appearStatus);
  }, n.componentDidUpdate = function(o) {
    var i = null;
    if (o !== this.props) {
      var s = this.state.status;
      this.props.in ? s !== Ct && s !== Ht && (i = Ct) : (s === Ct || s === Ht) && (i = ao);
    }
    this.updateStatus(!1, i);
  }, n.componentWillUnmount = function() {
    this.cancelNextCallback();
  }, n.getTimeouts = function() {
    var o = this.props.timeout, i, s, a;
    return i = s = a = o, o != null && typeof o != "number" && (i = o.exit, s = o.enter, a = o.appear !== void 0 ? o.appear : s), {
      exit: i,
      enter: s,
      appear: a
    };
  }, n.updateStatus = function(o, i) {
    if (o === void 0 && (o = !1), i !== null)
      if (this.cancelNextCallback(), i === Ct) {
        if (this.props.unmountOnExit || this.props.mountOnEnter) {
          var s = this.props.nodeRef ? this.props.nodeRef.current : Ln.findDOMNode(this);
          s && ag(s);
        }
        this.performEnter(o);
      } else
        this.performExit();
    else
      this.props.unmountOnExit && this.state.status === St && this.setState({
        status: hn
      });
  }, n.performEnter = function(o) {
    var i = this, s = this.props.enter, a = this.context ? this.context.isMounting : o, u = this.props.nodeRef ? [a] : [Ln.findDOMNode(this), a], c = u[0], d = u[1], g = this.getTimeouts(), p = a ? g.appear : g.enter;
    if (!o && !s || Qi.disabled) {
      this.safeSetState({
        status: Ht
      }, function() {
        i.props.onEntered(c);
      });
      return;
    }
    this.props.onEnter(c, d), this.safeSetState({
      status: Ct
    }, function() {
      i.props.onEntering(c, d), i.onTransitionEnd(p, function() {
        i.safeSetState({
          status: Ht
        }, function() {
          i.props.onEntered(c, d);
        });
      });
    });
  }, n.performExit = function() {
    var o = this, i = this.props.exit, s = this.getTimeouts(), a = this.props.nodeRef ? void 0 : Ln.findDOMNode(this);
    if (!i || Qi.disabled) {
      this.safeSetState({
        status: St
      }, function() {
        o.props.onExited(a);
      });
      return;
    }
    this.props.onExit(a), this.safeSetState({
      status: ao
    }, function() {
      o.props.onExiting(a), o.onTransitionEnd(s.exit, function() {
        o.safeSetState({
          status: St
        }, function() {
          o.props.onExited(a);
        });
      });
    });
  }, n.cancelNextCallback = function() {
    this.nextCallback !== null && (this.nextCallback.cancel(), this.nextCallback = null);
  }, n.safeSetState = function(o, i) {
    i = this.setNextCallback(i), this.setState(o, i);
  }, n.setNextCallback = function(o) {
    var i = this, s = !0;
    return this.nextCallback = function(a) {
      s && (s = !1, i.nextCallback = null, o(a));
    }, this.nextCallback.cancel = function() {
      s = !1;
    }, this.nextCallback;
  }, n.onTransitionEnd = function(o, i) {
    this.setNextCallback(i);
    var s = this.props.nodeRef ? this.props.nodeRef.current : Ln.findDOMNode(this), a = o == null && !this.props.addEndListener;
    if (!s || a) {
      setTimeout(this.nextCallback, 0);
      return;
    }
    if (this.props.addEndListener) {
      var u = this.props.nodeRef ? [this.nextCallback] : [s, this.nextCallback], c = u[0], d = u[1];
      this.props.addEndListener(c, d);
    }
    o != null && setTimeout(this.nextCallback, o);
  }, n.render = function() {
    var o = this.state.status;
    if (o === hn)
      return null;
    var i = this.props, s = i.children;
    i.in, i.mountOnEnter, i.unmountOnExit, i.appear, i.enter, i.exit, i.timeout, i.addEndListener, i.onEnter, i.onEntering, i.onEntered, i.onExit, i.onExiting, i.onExited, i.nodeRef;
    var a = ge(i, ["children", "in", "mountOnEnter", "unmountOnExit", "appear", "enter", "exit", "timeout", "addEndListener", "onEnter", "onEntering", "onEntered", "onExit", "onExiting", "onExited", "nodeRef"]);
    return (
      // allows for nested Transitions
      /* @__PURE__ */ ve.createElement(ha.Provider, {
        value: null
      }, typeof s == "function" ? s(o, a) : ve.cloneElement(ve.Children.only(s), a))
    );
  }, t;
}(ve.Component);
dt.contextType = ha;
dt.propTypes = process.env.NODE_ENV !== "production" ? {
  /**
   * A React reference to DOM element that need to transition:
   * https://stackoverflow.com/a/51127130/4671932
   *
   *   - When `nodeRef` prop is used, `node` is not passed to callback functions
   *      (e.g. `onEnter`) because user already has direct access to the node.
   *   - When changing `key` prop of `Transition` in a `TransitionGroup` a new
   *     `nodeRef` need to be provided to `Transition` with changed `key` prop
   *     (see
   *     [test/CSSTransition-test.js](https://github.com/reactjs/react-transition-group/blob/13435f897b3ab71f6e19d724f145596f5910581c/test/CSSTransition-test.js#L362-L437)).
   */
  nodeRef: l.shape({
    current: typeof Element > "u" ? l.any : function(e, t, n, r, o, i) {
      var s = e[t];
      return l.instanceOf(s && "ownerDocument" in s ? s.ownerDocument.defaultView.Element : Element)(e, t, n, r, o, i);
    }
  }),
  /**
   * A `function` child can be used instead of a React element. This function is
   * called with the current transition status (`'entering'`, `'entered'`,
   * `'exiting'`, `'exited'`), which can be used to apply context
   * specific props to a component.
   *
   * ```jsx
   * <Transition in={this.state.in} timeout={150}>
   *   {state => (
   *     <MyComponent className={`fade fade-${state}`} />
   *   )}
   * </Transition>
   * ```
   */
  children: l.oneOfType([l.func.isRequired, l.element.isRequired]).isRequired,
  /**
   * Show the component; triggers the enter or exit states
   */
  in: l.bool,
  /**
   * By default the child component is mounted immediately along with
   * the parent `Transition` component. If you want to "lazy mount" the component on the
   * first `in={true}` you can set `mountOnEnter`. After the first enter transition the component will stay
   * mounted, even on "exited", unless you also specify `unmountOnExit`.
   */
  mountOnEnter: l.bool,
  /**
   * By default the child component stays mounted after it reaches the `'exited'` state.
   * Set `unmountOnExit` if you'd prefer to unmount the component after it finishes exiting.
   */
  unmountOnExit: l.bool,
  /**
   * By default the child component does not perform the enter transition when
   * it first mounts, regardless of the value of `in`. If you want this
   * behavior, set both `appear` and `in` to `true`.
   *
   * > **Note**: there are no special appear states like `appearing`/`appeared`, this prop
   * > only adds an additional enter transition. However, in the
   * > `<CSSTransition>` component that first enter transition does result in
   * > additional `.appear-*` classes, that way you can choose to style it
   * > differently.
   */
  appear: l.bool,
  /**
   * Enable or disable enter transitions.
   */
  enter: l.bool,
  /**
   * Enable or disable exit transitions.
   */
  exit: l.bool,
  /**
   * The duration of the transition, in milliseconds.
   * Required unless `addEndListener` is provided.
   *
   * You may specify a single timeout for all transitions:
   *
   * ```jsx
   * timeout={500}
   * ```
   *
   * or individually:
   *
   * ```jsx
   * timeout={{
   *  appear: 500,
   *  enter: 300,
   *  exit: 500,
   * }}
   * ```
   *
   * - `appear` defaults to the value of `enter`
   * - `enter` defaults to `0`
   * - `exit` defaults to `0`
   *
   * @type {number | { enter?: number, exit?: number, appear?: number }}
   */
  timeout: function(t) {
    var n = sg;
    t.addEndListener || (n = n.isRequired);
    for (var r = arguments.length, o = new Array(r > 1 ? r - 1 : 0), i = 1; i < r; i++)
      o[i - 1] = arguments[i];
    return n.apply(void 0, [t].concat(o));
  },
  /**
   * Add a custom transition end trigger. Called with the transitioning
   * DOM node and a `done` callback. Allows for more fine grained transition end
   * logic. Timeouts are still used as a fallback if provided.
   *
   * **Note**: when `nodeRef` prop is passed, `node` is not passed.
   *
   * ```jsx
   * addEndListener={(node, done) => {
   *   // use the css transitionend event to mark the finish of a transition
   *   node.addEventListener('transitionend', done, false);
   * }}
   * ```
   */
  addEndListener: l.func,
  /**
   * Callback fired before the "entering" status is applied. An extra parameter
   * `isAppearing` is supplied to indicate if the enter stage is occurring on the initial mount
   *
   * **Note**: when `nodeRef` prop is passed, `node` is not passed.
   *
   * @type Function(node: HtmlElement, isAppearing: bool) -> void
   */
  onEnter: l.func,
  /**
   * Callback fired after the "entering" status is applied. An extra parameter
   * `isAppearing` is supplied to indicate if the enter stage is occurring on the initial mount
   *
   * **Note**: when `nodeRef` prop is passed, `node` is not passed.
   *
   * @type Function(node: HtmlElement, isAppearing: bool)
   */
  onEntering: l.func,
  /**
   * Callback fired after the "entered" status is applied. An extra parameter
   * `isAppearing` is supplied to indicate if the enter stage is occurring on the initial mount
   *
   * **Note**: when `nodeRef` prop is passed, `node` is not passed.
   *
   * @type Function(node: HtmlElement, isAppearing: bool) -> void
   */
  onEntered: l.func,
  /**
   * Callback fired before the "exiting" status is applied.
   *
   * **Note**: when `nodeRef` prop is passed, `node` is not passed.
   *
   * @type Function(node: HtmlElement) -> void
   */
  onExit: l.func,
  /**
   * Callback fired after the "exiting" status is applied.
   *
   * **Note**: when `nodeRef` prop is passed, `node` is not passed.
   *
   * @type Function(node: HtmlElement) -> void
   */
  onExiting: l.func,
  /**
   * Callback fired after the "exited" status is applied.
   *
   * **Note**: when `nodeRef` prop is passed, `node` is not passed
   *
   * @type Function(node: HtmlElement) -> void
   */
  onExited: l.func
} : {};
function Bt() {
}
dt.defaultProps = {
  in: !1,
  mountOnEnter: !1,
  unmountOnExit: !1,
  appear: !1,
  enter: !0,
  exit: !0,
  onEnter: Bt,
  onEntering: Bt,
  onEntered: Bt,
  onExit: Bt,
  onExiting: Bt,
  onExited: Bt
};
dt.UNMOUNTED = hn;
dt.EXITED = St;
dt.ENTERING = Ct;
dt.ENTERED = Ht;
dt.EXITING = ao;
const va = dt, ba = (e) => e.scrollTop;
function sr(e, t) {
  var n, r;
  const {
    timeout: o,
    easing: i,
    style: s = {}
  } = e;
  return {
    duration: (n = s.transitionDuration) != null ? n : typeof o == "number" ? o : o[t.mode] || 0,
    easing: (r = s.transitionTimingFunction) != null ? r : typeof i == "object" ? i[t.mode] : i,
    delay: s.transitionDelay
  };
}
const lg = ["addEndListener", "appear", "children", "easing", "in", "onEnter", "onEntered", "onEntering", "onExit", "onExited", "onExiting", "style", "timeout", "TransitionComponent"];
function lo(e) {
  return `scale(${e}, ${e ** 2})`;
}
const ug = {
  entering: {
    opacity: 1,
    transform: lo(1)
  },
  entered: {
    opacity: 1,
    transform: "none"
  }
}, Fr = typeof navigator < "u" && /^((?!chrome|android).)*(safari|mobile)/i.test(navigator.userAgent) && /(os |version\/)15(.|_)4/i.test(navigator.userAgent), Bo = /* @__PURE__ */ C.forwardRef(function(t, n) {
  const {
    addEndListener: r,
    appear: o = !0,
    children: i,
    easing: s,
    in: a,
    onEnter: u,
    onEntered: c,
    onEntering: d,
    onExit: g,
    onExited: p,
    onExiting: f,
    style: h,
    timeout: m = "auto",
    // eslint-disable-next-line react/prop-types
    TransitionComponent: v = va
  } = t, w = ge(t, lg), O = gn(), y = C.useRef(), S = An(), b = C.useRef(null), R = qe(b, i.ref, n), $ = (A) => (I) => {
    if (A) {
      const j = b.current;
      I === void 0 ? A(j) : A(j, I);
    }
  }, D = $(d), F = $((A, I) => {
    ba(A);
    const {
      duration: j,
      delay: Z,
      easing: te
    } = sr({
      style: h,
      timeout: m,
      easing: s
    }, {
      mode: "enter"
    });
    let P;
    m === "auto" ? (P = S.transitions.getAutoHeightDuration(A.clientHeight), y.current = P) : P = j, A.style.transition = [S.transitions.create("opacity", {
      duration: P,
      delay: Z
    }), S.transitions.create("transform", {
      duration: Fr ? P : P * 0.666,
      delay: Z,
      easing: te
    })].join(","), u && u(A, I);
  }), B = $(c), N = $(f), E = $((A) => {
    const {
      duration: I,
      delay: j,
      easing: Z
    } = sr({
      style: h,
      timeout: m,
      easing: s
    }, {
      mode: "exit"
    });
    let te;
    m === "auto" ? (te = S.transitions.getAutoHeightDuration(A.clientHeight), y.current = te) : te = I, A.style.transition = [S.transitions.create("opacity", {
      duration: te,
      delay: j
    }), S.transitions.create("transform", {
      duration: Fr ? te : te * 0.666,
      delay: Fr ? j : j || te * 0.333,
      easing: Z
    })].join(","), A.style.opacity = 0, A.style.transform = lo(0.75), g && g(A);
  }), k = $(p);
  return /* @__PURE__ */ x(v, T({
    appear: o,
    in: a,
    nodeRef: b,
    onEnter: F,
    onEntered: B,
    onEntering: D,
    onExit: E,
    onExited: k,
    onExiting: N,
    addEndListener: (A) => {
      m === "auto" && O.start(y.current || 0, A), r && r(b.current, A);
    },
    timeout: m === "auto" ? null : m
  }, w, {
    children: (A, I) => /* @__PURE__ */ C.cloneElement(i, T({
      style: T({
        opacity: 0,
        transform: lo(0.75),
        visibility: A === "exited" && !a ? "hidden" : void 0
      }, ug[A], h, i.props.style),
      ref: R
    }, I))
  }));
});
process.env.NODE_ENV !== "production" && (Bo.propTypes = {
  // ┌────────────────────────────── Warning ──────────────────────────────┐
  // │ These PropTypes are generated from the TypeScript type definitions. │
  // │    To update them, edit the d.ts file and run `pnpm proptypes`.     │
  // └─────────────────────────────────────────────────────────────────────┘
  /**
   * Add a custom transition end trigger. Called with the transitioning DOM
   * node and a done callback. Allows for more fine grained transition end
   * logic. Note: Timeouts are still used as a fallback if provided.
   */
  addEndListener: l.func,
  /**
   * Perform the enter transition when it first mounts if `in` is also `true`.
   * Set this to `false` to disable this behavior.
   * @default true
   */
  appear: l.bool,
  /**
   * A single child content element.
   */
  children: On.isRequired,
  /**
   * The transition timing function.
   * You may specify a single easing or a object containing enter and exit values.
   */
  easing: l.oneOfType([l.shape({
    enter: l.string,
    exit: l.string
  }), l.string]),
  /**
   * If `true`, the component will transition in.
   */
  in: l.bool,
  /**
   * @ignore
   */
  onEnter: l.func,
  /**
   * @ignore
   */
  onEntered: l.func,
  /**
   * @ignore
   */
  onEntering: l.func,
  /**
   * @ignore
   */
  onExit: l.func,
  /**
   * @ignore
   */
  onExited: l.func,
  /**
   * @ignore
   */
  onExiting: l.func,
  /**
   * @ignore
   */
  style: l.object,
  /**
   * The duration for the transition, in milliseconds.
   * You may specify a single timeout for all transitions, or individually with an object.
   *
   * Set to 'auto' to automatically calculate transition time based on height.
   * @default 'auto'
   */
  timeout: l.oneOfType([l.oneOf(["auto"]), l.number, l.shape({
    appear: l.number,
    enter: l.number,
    exit: l.number
  })])
});
Bo.muiSupportAuto = !0;
const uo = Bo, cg = (e) => {
  let t;
  return e < 1 ? t = 5.11916 * e ** 2 : t = 4.5 * Math.log(e + 1) + 2, (t / 100).toFixed(2);
}, es = cg, dg = ["anchorEl", "component", "components", "componentsProps", "container", "disablePortal", "keepMounted", "modifiers", "open", "placement", "popperOptions", "popperRef", "transition", "slots", "slotProps"], pg = Ne(ua, {
  name: "MuiPopper",
  slot: "Root",
  overridesResolver: (e, t) => t.root
})({}), wa = /* @__PURE__ */ C.forwardRef(function(t, n) {
  var r;
  const o = fa(), i = ct({
    props: t,
    name: "MuiPopper"
  }), {
    anchorEl: s,
    component: a,
    components: u,
    componentsProps: c,
    container: d,
    disablePortal: g,
    keepMounted: p,
    modifiers: f,
    open: h,
    placement: m,
    popperOptions: v,
    popperRef: w,
    transition: O,
    slots: y,
    slotProps: S
  } = i, b = ge(i, dg), R = (r = y == null ? void 0 : y.root) != null ? r : u == null ? void 0 : u.Root, $ = T({
    anchorEl: s,
    container: d,
    disablePortal: g,
    keepMounted: p,
    modifiers: f,
    open: h,
    placement: m,
    popperOptions: v,
    popperRef: w,
    transition: O
  }, b);
  return /* @__PURE__ */ x(pg, T({
    as: a,
    direction: o == null ? void 0 : o.direction,
    slots: {
      root: R
    },
    slotProps: S ?? c
  }, $, {
    ref: n
  }));
});
process.env.NODE_ENV !== "production" && (wa.propTypes = {
  // ┌────────────────────────────── Warning ──────────────────────────────┐
  // │ These PropTypes are generated from the TypeScript type definitions. │
  // │ To update them, edit the TypeScript types and run `pnpm proptypes`. │
  // └─────────────────────────────────────────────────────────────────────┘
  /**
   * An HTML element, [virtualElement](https://popper.js.org/docs/v2/virtual-elements/),
   * or a function that returns either.
   * It's used to set the position of the popper.
   * The return value will passed as the reference object of the Popper instance.
   */
  anchorEl: l.oneOfType([st, l.object, l.func]),
  /**
   * Popper render function or node.
   */
  children: l.oneOfType([l.node, l.func]),
  /**
   * The component used for the root node.
   * Either a string to use a HTML element or a component.
   */
  component: l.elementType,
  /**
   * The components used for each slot inside the Popper.
   * Either a string to use a HTML element or a component.
   * @default {}
   */
  components: l.shape({
    Root: l.elementType
  }),
  /**
   * The props used for each slot inside the Popper.
   * @default {}
   */
  componentsProps: l.shape({
    root: l.oneOfType([l.func, l.object])
  }),
  /**
   * An HTML element or function that returns one.
   * The `container` will have the portal children appended to it.
   *
   * You can also provide a callback, which is called in a React layout effect.
   * This lets you set the container from a ref, and also makes server-side rendering possible.
   *
   * By default, it uses the body of the top-level document object,
   * so it's simply `document.body` most of the time.
   */
  container: l.oneOfType([st, l.func]),
  /**
   * The `children` will be under the DOM hierarchy of the parent component.
   * @default false
   */
  disablePortal: l.bool,
  /**
   * Always keep the children in the DOM.
   * This prop can be useful in SEO situation or
   * when you want to maximize the responsiveness of the Popper.
   * @default false
   */
  keepMounted: l.bool,
  /**
   * Popper.js is based on a "plugin-like" architecture,
   * most of its features are fully encapsulated "modifiers".
   *
   * A modifier is a function that is called each time Popper.js needs to
   * compute the position of the popper.
   * For this reason, modifiers should be very performant to avoid bottlenecks.
   * To learn how to create a modifier, [read the modifiers documentation](https://popper.js.org/docs/v2/modifiers/).
   */
  modifiers: l.arrayOf(l.shape({
    data: l.object,
    effect: l.func,
    enabled: l.bool,
    fn: l.func,
    name: l.any,
    options: l.object,
    phase: l.oneOf(["afterMain", "afterRead", "afterWrite", "beforeMain", "beforeRead", "beforeWrite", "main", "read", "write"]),
    requires: l.arrayOf(l.string),
    requiresIfExists: l.arrayOf(l.string)
  })),
  /**
   * If `true`, the component is shown.
   */
  open: l.bool.isRequired,
  /**
   * Popper placement.
   * @default 'bottom'
   */
  placement: l.oneOf(["auto-end", "auto-start", "auto", "bottom-end", "bottom-start", "bottom", "left-end", "left-start", "left", "right-end", "right-start", "right", "top-end", "top-start", "top"]),
  /**
   * Options provided to the [`Popper.js`](https://popper.js.org/docs/v2/constructors/#options) instance.
   * @default {}
   */
  popperOptions: l.shape({
    modifiers: l.array,
    onFirstUpdate: l.func,
    placement: l.oneOf(["auto-end", "auto-start", "auto", "bottom-end", "bottom-start", "bottom", "left-end", "left-start", "left", "right-end", "right-start", "right", "top-end", "top-start", "top"]),
    strategy: l.oneOf(["absolute", "fixed"])
  }),
  /**
   * A ref that points to the used popper instance.
   */
  popperRef: Eo,
  /**
   * The props used for each slot inside the Popper.
   * @default {}
   */
  slotProps: l.shape({
    root: l.oneOfType([l.func, l.object])
  }),
  /**
   * The components used for each slot inside the Popper.
   * Either a string to use a HTML element or a component.
   * @default {}
   */
  slots: l.shape({
    root: l.elementType
  }),
  /**
   * The system prop that allows defining system overrides as well as additional CSS styles.
   */
  sx: l.oneOfType([l.arrayOf(l.oneOfType([l.func, l.object, l.bool])), l.func, l.object]),
  /**
   * Help supporting a react-transition-group/Transition component.
   * @default false
   */
  transition: l.bool
});
const ya = wa;
function fg(e) {
  return et("MuiTooltip", e);
}
const gg = vt("MuiTooltip", ["popper", "popperInteractive", "popperArrow", "popperClose", "tooltip", "tooltipArrow", "touch", "tooltipPlacementLeft", "tooltipPlacementRight", "tooltipPlacementTop", "tooltipPlacementBottom", "arrow"]), ft = gg, mg = ["arrow", "children", "classes", "components", "componentsProps", "describeChild", "disableFocusListener", "disableHoverListener", "disableInteractive", "disableTouchListener", "enterDelay", "enterNextDelay", "enterTouchDelay", "followCursor", "id", "leaveDelay", "leaveTouchDelay", "onClose", "onOpen", "open", "placement", "PopperComponent", "PopperProps", "slotProps", "slots", "title", "TransitionComponent", "TransitionProps"];
function hg(e) {
  return Math.round(e * 1e5) / 1e5;
}
const vg = (e) => {
  const {
    classes: t,
    disableInteractive: n,
    arrow: r,
    touch: o,
    placement: i
  } = e, s = {
    popper: ["popper", !n && "popperInteractive", r && "popperArrow"],
    tooltip: ["tooltip", r && "tooltipArrow", o && "touch", `tooltipPlacement${Ze(i.split("-")[0])}`],
    arrow: ["arrow"]
  };
  return ut(s, fg, t);
}, bg = Ne(ya, {
  name: "MuiTooltip",
  slot: "Popper",
  overridesResolver: (e, t) => {
    const {
      ownerState: n
    } = e;
    return [t.popper, !n.disableInteractive && t.popperInteractive, n.arrow && t.popperArrow, !n.open && t.popperClose];
  }
})(({
  theme: e,
  ownerState: t,
  open: n
}) => T({
  zIndex: (e.vars || e).zIndex.tooltip,
  pointerEvents: "none"
}, !t.disableInteractive && {
  pointerEvents: "auto"
}, !n && {
  pointerEvents: "none"
}, t.arrow && {
  [`&[data-popper-placement*="bottom"] .${ft.arrow}`]: {
    top: 0,
    marginTop: "-0.71em",
    "&::before": {
      transformOrigin: "0 100%"
    }
  },
  [`&[data-popper-placement*="top"] .${ft.arrow}`]: {
    bottom: 0,
    marginBottom: "-0.71em",
    "&::before": {
      transformOrigin: "100% 0"
    }
  },
  [`&[data-popper-placement*="right"] .${ft.arrow}`]: T({}, t.isRtl ? {
    right: 0,
    marginRight: "-0.71em"
  } : {
    left: 0,
    marginLeft: "-0.71em"
  }, {
    height: "1em",
    width: "0.71em",
    "&::before": {
      transformOrigin: "100% 100%"
    }
  }),
  [`&[data-popper-placement*="left"] .${ft.arrow}`]: T({}, t.isRtl ? {
    left: 0,
    marginLeft: "-0.71em"
  } : {
    right: 0,
    marginRight: "-0.71em"
  }, {
    height: "1em",
    width: "0.71em",
    "&::before": {
      transformOrigin: "0 0"
    }
  })
})), wg = Ne("div", {
  name: "MuiTooltip",
  slot: "Tooltip",
  overridesResolver: (e, t) => {
    const {
      ownerState: n
    } = e;
    return [t.tooltip, n.touch && t.touch, n.arrow && t.tooltipArrow, t[`tooltipPlacement${Ze(n.placement.split("-")[0])}`]];
  }
})(({
  theme: e,
  ownerState: t
}) => T({
  backgroundColor: e.vars ? e.vars.palette.Tooltip.bg : ir(e.palette.grey[700], 0.92),
  borderRadius: (e.vars || e).shape.borderRadius,
  color: (e.vars || e).palette.common.white,
  fontFamily: e.typography.fontFamily,
  padding: "4px 8px",
  fontSize: e.typography.pxToRem(11),
  maxWidth: 300,
  margin: 2,
  wordWrap: "break-word",
  fontWeight: e.typography.fontWeightMedium
}, t.arrow && {
  position: "relative",
  margin: 0
}, t.touch && {
  padding: "8px 16px",
  fontSize: e.typography.pxToRem(14),
  lineHeight: `${hg(16 / 14)}em`,
  fontWeight: e.typography.fontWeightRegular
}, {
  [`.${ft.popper}[data-popper-placement*="left"] &`]: T({
    transformOrigin: "right center"
  }, t.isRtl ? T({
    marginLeft: "14px"
  }, t.touch && {
    marginLeft: "24px"
  }) : T({
    marginRight: "14px"
  }, t.touch && {
    marginRight: "24px"
  })),
  [`.${ft.popper}[data-popper-placement*="right"] &`]: T({
    transformOrigin: "left center"
  }, t.isRtl ? T({
    marginRight: "14px"
  }, t.touch && {
    marginRight: "24px"
  }) : T({
    marginLeft: "14px"
  }, t.touch && {
    marginLeft: "24px"
  })),
  [`.${ft.popper}[data-popper-placement*="top"] &`]: T({
    transformOrigin: "center bottom",
    marginBottom: "14px"
  }, t.touch && {
    marginBottom: "24px"
  }),
  [`.${ft.popper}[data-popper-placement*="bottom"] &`]: T({
    transformOrigin: "center top",
    marginTop: "14px"
  }, t.touch && {
    marginTop: "24px"
  })
})), yg = Ne("span", {
  name: "MuiTooltip",
  slot: "Arrow",
  overridesResolver: (e, t) => t.arrow
})(({
  theme: e
}) => ({
  overflow: "hidden",
  position: "absolute",
  width: "1em",
  height: "0.71em",
  boxSizing: "border-box",
  color: e.vars ? e.vars.palette.Tooltip.bg : ir(e.palette.grey[700], 0.9),
  "&::before": {
    content: '""',
    margin: "auto",
    display: "block",
    width: "100%",
    height: "100%",
    backgroundColor: "currentColor",
    transform: "rotate(45deg)"
  }
}));
let Hn = !1;
const ts = new Nn();
let dn = {
  x: 0,
  y: 0
};
function Gn(e, t) {
  return (n) => {
    t && t(n), e(n);
  };
}
const xa = /* @__PURE__ */ C.forwardRef(function(t, n) {
  var r, o, i, s, a, u, c, d, g, p, f, h, m, v, w, O, y, S, b;
  const R = ct({
    props: t,
    name: "MuiTooltip"
  }), {
    arrow: $ = !1,
    children: D,
    components: F = {},
    componentsProps: B = {},
    describeChild: N = !1,
    disableFocusListener: E = !1,
    disableHoverListener: k = !1,
    disableInteractive: _ = !1,
    disableTouchListener: A = !1,
    enterDelay: I = 100,
    enterNextDelay: j = 0,
    enterTouchDelay: Z = 700,
    followCursor: te = !1,
    id: P,
    leaveDelay: L = 0,
    leaveTouchDelay: H = 1500,
    onClose: X,
    onOpen: z,
    open: G,
    placement: q = "bottom",
    PopperComponent: W,
    PopperProps: U = {},
    slotProps: Y = {},
    slots: Q = {},
    title: se,
    TransitionComponent: V = uo,
    TransitionProps: ne
  } = R, M = ge(R, mg), ae = /* @__PURE__ */ C.isValidElement(D) ? D : /* @__PURE__ */ x("span", {
    children: D
  }), Ee = An(), $e = Ee.direction === "rtl", [xe, yt] = C.useState(), [_e, tt] = C.useState(null), Fe = C.useRef(!1), nt = _ || te, Re = gn(), _t = gn(), xt = gn(), tn = gn(), [Dn, Wo] = Bs({
    controlled: G,
    default: !1,
    name: "Tooltip",
    state: "open"
  });
  let rt = Dn;
  if (process.env.NODE_ENV !== "production") {
    const {
      current: re
    } = C.useRef(G !== void 0);
    C.useEffect(() => {
      xe && xe.disabled && !re && se !== "" && xe.tagName.toLowerCase() === "button" && console.error(["MUI: You are providing a disabled `button` child to the Tooltip component.", "A disabled element does not fire events.", "Tooltip needs to listen to the child element's events to display the title.", "", "Add a simple wrapper element, such as a `span`."].join(`
`));
    }, [se, xe, re]);
  }
  const Sr = Ls(P), nn = C.useRef(), Fn = En(() => {
    nn.current !== void 0 && (document.body.style.WebkitUserSelect = nn.current, nn.current = void 0), tn.clear();
  });
  C.useEffect(() => Fn, [Fn]);
  const Xo = (re) => {
    ts.clear(), Hn = !0, Wo(!0), z && !rt && z(re);
  }, Vn = En(
    /**
     * @param {React.SyntheticEvent | Event} event
     */
    (re) => {
      ts.start(800 + L, () => {
        Hn = !1;
      }), Wo(!1), X && rt && X(re), Re.start(Ee.transitions.duration.shortest, () => {
        Fe.current = !1;
      });
    }
  ), Cr = (re) => {
    Fe.current && re.type !== "touchstart" || (xe && xe.removeAttribute("title"), _t.clear(), xt.clear(), I || Hn && j ? _t.start(Hn ? j : I, () => {
      Xo(re);
    }) : Xo(re));
  }, Yo = (re) => {
    _t.clear(), xt.start(L, () => {
      Vn(re);
    });
  }, {
    isFocusVisibleRef: Ko,
    onBlur: al,
    onFocus: ll,
    ref: ul
  } = js(), [, Jo] = C.useState(!1), Zo = (re) => {
    al(re), Ko.current === !1 && (Jo(!1), Yo(re));
  }, Qo = (re) => {
    xe || yt(re.currentTarget), ll(re), Ko.current === !0 && (Jo(!0), Cr(re));
  }, ei = (re) => {
    Fe.current = !0;
    const Ve = ae.props;
    Ve.onTouchStart && Ve.onTouchStart(re);
  }, ti = Cr, ni = Yo, cl = (re) => {
    ei(re), xt.clear(), Re.clear(), Fn(), nn.current = document.body.style.WebkitUserSelect, document.body.style.WebkitUserSelect = "none", tn.start(Z, () => {
      document.body.style.WebkitUserSelect = nn.current, Cr(re);
    });
  }, dl = (re) => {
    ae.props.onTouchEnd && ae.props.onTouchEnd(re), Fn(), xt.start(H, () => {
      Vn(re);
    });
  };
  C.useEffect(() => {
    if (!rt)
      return;
    function re(Ve) {
      (Ve.key === "Escape" || Ve.key === "Esc") && Vn(Ve);
    }
    return document.addEventListener("keydown", re), () => {
      document.removeEventListener("keydown", re);
    };
  }, [Vn, rt]);
  const pl = qe(ae.ref, ul, yt, n);
  !se && se !== 0 && (rt = !1);
  const Er = C.useRef(), fl = (re) => {
    const Ve = ae.props;
    Ve.onMouseMove && Ve.onMouseMove(re), dn = {
      x: re.clientX,
      y: re.clientY
    }, Er.current && Er.current.update();
  }, rn = {}, Rr = typeof se == "string";
  N ? (rn.title = !rt && Rr && !k ? se : null, rn["aria-describedby"] = rt ? Sr : null) : (rn["aria-label"] = Rr ? se : null, rn["aria-labelledby"] = rt && !Rr ? Sr : null);
  const He = T({}, rn, M, ae.props, {
    className: Pe(M.className, ae.props.className),
    onTouchStart: ei,
    ref: pl
  }, te ? {
    onMouseMove: fl
  } : {});
  process.env.NODE_ENV !== "production" && (He["data-mui-internal-clone-element"] = !0, C.useEffect(() => {
    xe && !xe.getAttribute("data-mui-internal-clone-element") && console.error(["MUI: The `children` component of the Tooltip is not forwarding its props correctly.", "Please make sure that props are spread on the same element that the ref is applied to."].join(`
`));
  }, [xe]));
  const on = {};
  A || (He.onTouchStart = cl, He.onTouchEnd = dl), k || (He.onMouseOver = Gn(ti, He.onMouseOver), He.onMouseLeave = Gn(ni, He.onMouseLeave), nt || (on.onMouseOver = ti, on.onMouseLeave = ni)), E || (He.onFocus = Gn(Qo, He.onFocus), He.onBlur = Gn(Zo, He.onBlur), nt || (on.onFocus = Qo, on.onBlur = Zo)), process.env.NODE_ENV !== "production" && ae.props.title && console.error(["MUI: You have provided a `title` prop to the child of <Tooltip />.", `Remove this title prop \`${ae.props.title}\` or the Tooltip component.`].join(`
`));
  const gl = C.useMemo(() => {
    var re;
    let Ve = [{
      name: "arrow",
      enabled: !!_e,
      options: {
        element: _e,
        padding: 4
      }
    }];
    return (re = U.popperOptions) != null && re.modifiers && (Ve = Ve.concat(U.popperOptions.modifiers)), T({}, U.popperOptions, {
      modifiers: Ve
    });
  }, [_e, U]), sn = T({}, R, {
    isRtl: $e,
    arrow: $,
    disableInteractive: nt,
    placement: q,
    PopperComponentProp: W,
    touch: Fe.current
  }), kr = vg(sn), ri = (r = (o = Q.popper) != null ? o : F.Popper) != null ? r : bg, oi = (i = (s = (a = Q.transition) != null ? a : F.Transition) != null ? s : V) != null ? i : uo, ii = (u = (c = Q.tooltip) != null ? c : F.Tooltip) != null ? u : wg, si = (d = (g = Q.arrow) != null ? g : F.Arrow) != null ? d : yg, ml = mn(ri, T({}, U, (p = Y.popper) != null ? p : B.popper, {
    className: Pe(kr.popper, U == null ? void 0 : U.className, (f = (h = Y.popper) != null ? h : B.popper) == null ? void 0 : f.className)
  }), sn), hl = mn(oi, T({}, ne, (m = Y.transition) != null ? m : B.transition), sn), vl = mn(ii, T({}, (v = Y.tooltip) != null ? v : B.tooltip, {
    className: Pe(kr.tooltip, (w = (O = Y.tooltip) != null ? O : B.tooltip) == null ? void 0 : w.className)
  }), sn), bl = mn(si, T({}, (y = Y.arrow) != null ? y : B.arrow, {
    className: Pe(kr.arrow, (S = (b = Y.arrow) != null ? b : B.arrow) == null ? void 0 : S.className)
  }), sn);
  return /* @__PURE__ */ ie(C.Fragment, {
    children: [/* @__PURE__ */ C.cloneElement(ae, He), /* @__PURE__ */ x(ri, T({
      as: W ?? ya,
      placement: q,
      anchorEl: te ? {
        getBoundingClientRect: () => ({
          top: dn.y,
          left: dn.x,
          right: dn.x,
          bottom: dn.y,
          width: 0,
          height: 0
        })
      } : xe,
      popperRef: Er,
      open: xe ? rt : !1,
      id: Sr,
      transition: !0
    }, on, ml, {
      popperOptions: gl,
      children: ({
        TransitionProps: re
      }) => /* @__PURE__ */ x(oi, T({
        timeout: Ee.transitions.duration.shorter
      }, re, hl, {
        children: /* @__PURE__ */ ie(ii, T({}, vl, {
          children: [se, $ ? /* @__PURE__ */ x(si, T({}, bl, {
            ref: tt
          })) : null]
        }))
      }))
    }))]
  });
});
process.env.NODE_ENV !== "production" && (xa.propTypes = {
  // ┌────────────────────────────── Warning ──────────────────────────────┐
  // │ These PropTypes are generated from the TypeScript type definitions. │
  // │    To update them, edit the d.ts file and run `pnpm proptypes`.     │
  // └─────────────────────────────────────────────────────────────────────┘
  /**
   * If `true`, adds an arrow to the tooltip.
   * @default false
   */
  arrow: l.bool,
  /**
   * Tooltip reference element.
   */
  children: On.isRequired,
  /**
   * Override or extend the styles applied to the component.
   */
  classes: l.object,
  /**
   * @ignore
   */
  className: l.string,
  /**
   * The components used for each slot inside.
   *
   * This prop is an alias for the `slots` prop.
   * It's recommended to use the `slots` prop instead.
   *
   * @default {}
   */
  components: l.shape({
    Arrow: l.elementType,
    Popper: l.elementType,
    Tooltip: l.elementType,
    Transition: l.elementType
  }),
  /**
   * The extra props for the slot components.
   * You can override the existing props or add new ones.
   *
   * This prop is an alias for the `slotProps` prop.
   * It's recommended to use the `slotProps` prop instead, as `componentsProps` will be deprecated in the future.
   *
   * @default {}
   */
  componentsProps: l.shape({
    arrow: l.object,
    popper: l.object,
    tooltip: l.object,
    transition: l.object
  }),
  /**
   * Set to `true` if the `title` acts as an accessible description.
   * By default the `title` acts as an accessible label for the child.
   * @default false
   */
  describeChild: l.bool,
  /**
   * Do not respond to focus-visible events.
   * @default false
   */
  disableFocusListener: l.bool,
  /**
   * Do not respond to hover events.
   * @default false
   */
  disableHoverListener: l.bool,
  /**
   * Makes a tooltip not interactive, i.e. it will close when the user
   * hovers over the tooltip before the `leaveDelay` is expired.
   * @default false
   */
  disableInteractive: l.bool,
  /**
   * Do not respond to long press touch events.
   * @default false
   */
  disableTouchListener: l.bool,
  /**
   * The number of milliseconds to wait before showing the tooltip.
   * This prop won't impact the enter touch delay (`enterTouchDelay`).
   * @default 100
   */
  enterDelay: l.number,
  /**
   * The number of milliseconds to wait before showing the tooltip when one was already recently opened.
   * @default 0
   */
  enterNextDelay: l.number,
  /**
   * The number of milliseconds a user must touch the element before showing the tooltip.
   * @default 700
   */
  enterTouchDelay: l.number,
  /**
   * If `true`, the tooltip follow the cursor over the wrapped element.
   * @default false
   */
  followCursor: l.bool,
  /**
   * This prop is used to help implement the accessibility logic.
   * If you don't provide this prop. It falls back to a randomly generated id.
   */
  id: l.string,
  /**
   * The number of milliseconds to wait before hiding the tooltip.
   * This prop won't impact the leave touch delay (`leaveTouchDelay`).
   * @default 0
   */
  leaveDelay: l.number,
  /**
   * The number of milliseconds after the user stops touching an element before hiding the tooltip.
   * @default 1500
   */
  leaveTouchDelay: l.number,
  /**
   * Callback fired when the component requests to be closed.
   *
   * @param {React.SyntheticEvent} event The event source of the callback.
   */
  onClose: l.func,
  /**
   * Callback fired when the component requests to be open.
   *
   * @param {React.SyntheticEvent} event The event source of the callback.
   */
  onOpen: l.func,
  /**
   * If `true`, the component is shown.
   */
  open: l.bool,
  /**
   * Tooltip placement.
   * @default 'bottom'
   */
  placement: l.oneOf(["bottom-end", "bottom-start", "bottom", "left-end", "left-start", "left", "right-end", "right-start", "right", "top-end", "top-start", "top"]),
  /**
   * The component used for the popper.
   * @default Popper
   */
  PopperComponent: l.elementType,
  /**
   * Props applied to the [`Popper`](/material-ui/api/popper/) element.
   * @default {}
   */
  PopperProps: l.object,
  /**
   * The extra props for the slot components.
   * You can override the existing props or add new ones.
   *
   * This prop is an alias for the `componentsProps` prop, which will be deprecated in the future.
   *
   * @default {}
   */
  slotProps: l.shape({
    arrow: l.object,
    popper: l.object,
    tooltip: l.object,
    transition: l.object
  }),
  /**
   * The components used for each slot inside.
   *
   * This prop is an alias for the `components` prop, which will be deprecated in the future.
   *
   * @default {}
   */
  slots: l.shape({
    arrow: l.elementType,
    popper: l.elementType,
    tooltip: l.elementType,
    transition: l.elementType
  }),
  /**
   * The system prop that allows defining system overrides as well as additional CSS styles.
   */
  sx: l.oneOfType([l.arrayOf(l.oneOfType([l.func, l.object, l.bool])), l.func, l.object]),
  /**
   * Tooltip title. Zero-length titles string, undefined, null and false are never displayed.
   */
  title: l.node,
  /**
   * The component used for the transition.
   * [Follow this guide](/material-ui/transitions/#transitioncomponent-prop) to learn more about the requirements for this component.
   * @default Grow
   */
  TransitionComponent: l.elementType,
  /**
   * Props applied to the transition element.
   * By default, the element is based on this [`Transition`](http://reactcommunity.org/react-transition-group/transition/) component.
   */
  TransitionProps: l.object
});
const xg = xa;
var jo = {}, Sa = { exports: {} };
(function(e) {
  function t(n) {
    return n && n.__esModule ? n : {
      default: n
    };
  }
  e.exports = t, e.exports.__esModule = !0, e.exports.default = e.exports;
})(Sa);
var Sg = Sa.exports, Vr = {};
function Cg(e) {
  return et("MuiSvgIcon", e);
}
vt("MuiSvgIcon", ["root", "colorPrimary", "colorSecondary", "colorAction", "colorError", "colorDisabled", "fontSizeInherit", "fontSizeSmall", "fontSizeMedium", "fontSizeLarge"]);
const Eg = ["children", "className", "color", "component", "fontSize", "htmlColor", "inheritViewBox", "titleAccess", "viewBox"], Rg = (e) => {
  const {
    color: t,
    fontSize: n,
    classes: r
  } = e, o = {
    root: ["root", t !== "inherit" && `color${Ze(t)}`, `fontSize${Ze(n)}`]
  };
  return ut(o, Cg, r);
}, kg = Ne("svg", {
  name: "MuiSvgIcon",
  slot: "Root",
  overridesResolver: (e, t) => {
    const {
      ownerState: n
    } = e;
    return [t.root, n.color !== "inherit" && t[`color${Ze(n.color)}`], t[`fontSize${Ze(n.fontSize)}`]];
  }
})(({
  theme: e,
  ownerState: t
}) => {
  var n, r, o, i, s, a, u, c, d, g, p, f, h;
  return {
    userSelect: "none",
    width: "1em",
    height: "1em",
    display: "inline-block",
    // the <svg> will define the property that has `currentColor`
    // e.g. heroicons uses fill="none" and stroke="currentColor"
    fill: t.hasSvgAsChild ? void 0 : "currentColor",
    flexShrink: 0,
    transition: (n = e.transitions) == null || (r = n.create) == null ? void 0 : r.call(n, "fill", {
      duration: (o = e.transitions) == null || (o = o.duration) == null ? void 0 : o.shorter
    }),
    fontSize: {
      inherit: "inherit",
      small: ((i = e.typography) == null || (s = i.pxToRem) == null ? void 0 : s.call(i, 20)) || "1.25rem",
      medium: ((a = e.typography) == null || (u = a.pxToRem) == null ? void 0 : u.call(a, 24)) || "1.5rem",
      large: ((c = e.typography) == null || (d = c.pxToRem) == null ? void 0 : d.call(c, 35)) || "2.1875rem"
    }[t.fontSize],
    // TODO v5 deprecate, v6 remove for sx
    color: (g = (p = (e.vars || e).palette) == null || (p = p[t.color]) == null ? void 0 : p.main) != null ? g : {
      action: (f = (e.vars || e).palette) == null || (f = f.action) == null ? void 0 : f.active,
      disabled: (h = (e.vars || e).palette) == null || (h = h.action) == null ? void 0 : h.disabled,
      inherit: void 0
    }[t.color]
  };
}), zo = /* @__PURE__ */ C.forwardRef(function(t, n) {
  const r = ct({
    props: t,
    name: "MuiSvgIcon"
  }), {
    children: o,
    className: i,
    color: s = "inherit",
    component: a = "svg",
    fontSize: u = "medium",
    htmlColor: c,
    inheritViewBox: d = !1,
    titleAccess: g,
    viewBox: p = "0 0 24 24"
  } = r, f = ge(r, Eg), h = /* @__PURE__ */ C.isValidElement(o) && o.type === "svg", m = T({}, r, {
    color: s,
    component: a,
    fontSize: u,
    instanceFontSize: t.fontSize,
    inheritViewBox: d,
    viewBox: p,
    hasSvgAsChild: h
  }), v = {};
  d || (v.viewBox = p);
  const w = Rg(m);
  return /* @__PURE__ */ ie(kg, T({
    as: a,
    className: Pe(w.root, i),
    focusable: "false",
    color: c,
    "aria-hidden": g ? void 0 : !0,
    role: g ? "img" : void 0,
    ref: n
  }, v, f, h && o.props, {
    ownerState: m,
    children: [h ? o.props.children : o, g ? /* @__PURE__ */ x("title", {
      children: g
    }) : null]
  }));
});
process.env.NODE_ENV !== "production" && (zo.propTypes = {
  // ┌────────────────────────────── Warning ──────────────────────────────┐
  // │ These PropTypes are generated from the TypeScript type definitions. │
  // │    To update them, edit the d.ts file and run `pnpm proptypes`.     │
  // └─────────────────────────────────────────────────────────────────────┘
  /**
   * Node passed into the SVG element.
   */
  children: l.node,
  /**
   * Override or extend the styles applied to the component.
   */
  classes: l.object,
  /**
   * @ignore
   */
  className: l.string,
  /**
   * The color of the component.
   * It supports both default and custom theme colors, which can be added as shown in the
   * [palette customization guide](https://mui.com/material-ui/customization/palette/#custom-colors).
   * You can use the `htmlColor` prop to apply a color attribute to the SVG element.
   * @default 'inherit'
   */
  color: l.oneOfType([l.oneOf(["inherit", "action", "disabled", "primary", "secondary", "error", "info", "success", "warning"]), l.string]),
  /**
   * The component used for the root node.
   * Either a string to use a HTML element or a component.
   */
  component: l.elementType,
  /**
   * The fontSize applied to the icon. Defaults to 24px, but can be configure to inherit font size.
   * @default 'medium'
   */
  fontSize: l.oneOfType([l.oneOf(["inherit", "large", "medium", "small"]), l.string]),
  /**
   * Applies a color attribute to the SVG element.
   */
  htmlColor: l.string,
  /**
   * If `true`, the root node will inherit the custom `component`'s viewBox and the `viewBox`
   * prop will be ignored.
   * Useful when you want to reference a custom `component` and have `SvgIcon` pass that
   * `component`'s viewBox to the root node.
   * @default false
   */
  inheritViewBox: l.bool,
  /**
   * The shape-rendering attribute. The behavior of the different options is described on the
   * [MDN Web Docs](https://developer.mozilla.org/en-US/docs/Web/SVG/Attribute/shape-rendering).
   * If you are having issues with blurry icons you should investigate this prop.
   */
  shapeRendering: l.string,
  /**
   * The system prop that allows defining system overrides as well as additional CSS styles.
   */
  sx: l.oneOfType([l.arrayOf(l.oneOfType([l.func, l.object, l.bool])), l.func, l.object]),
  /**
   * Provides a human-readable title for the element that contains it.
   * https://www.w3.org/TR/SVG-access/#Equivalent
   */
  titleAccess: l.string,
  /**
   * Allows you to redefine what the coordinates without units mean inside an SVG element.
   * For example, if the SVG element is 500 (width) by 200 (height),
   * and you pass viewBox="0 0 50 20",
   * this means that the coordinates inside the SVG will go from the top left corner (0,0)
   * to bottom right (50,20) and each unit will be worth 10px.
   * @default '0 0 24 24'
   */
  viewBox: l.string
});
zo.muiName = "SvgIcon";
const ns = zo;
function Ca(e, t) {
  function n(r, o) {
    return /* @__PURE__ */ x(ns, T({
      "data-testid": `${t}Icon`,
      ref: o
    }, r, {
      children: e
    }));
  }
  return process.env.NODE_ENV !== "production" && (n.displayName = `${t}Icon`), n.muiName = ns.muiName, /* @__PURE__ */ C.memo(/* @__PURE__ */ C.forwardRef(n));
}
const Tg = {
  configure: (e) => {
    process.env.NODE_ENV !== "production" && console.warn(["MUI: `ClassNameGenerator` import from `@mui/material/utils` is outdated and might cause unexpected issues.", "", "You should use `import { unstable_ClassNameGenerator } from '@mui/material/className'` instead", "", "The detail of the issue: https://github.com/mui/material-ui/issues/30011#issuecomment-1024993401", "", "The updated documentation: https://mui.com/guides/classname-generator/"].join(`
`)), Ws.configure(e);
  }
}, Pg = /* @__PURE__ */ Object.freeze(/* @__PURE__ */ Object.defineProperty({
  __proto__: null,
  capitalize: Ze,
  createChainedFunction: to,
  createSvgIcon: Ca,
  debounce: Vs,
  deprecatedPropType: ec,
  isMuiElement: tc,
  ownerDocument: Oe,
  ownerWindow: Wt,
  requirePropFactory: nc,
  setRef: er,
  unstable_ClassNameGenerator: Tg,
  unstable_useEnhancedEffect: Pt,
  unstable_useId: Ls,
  unsupportedProp: ic,
  useControlled: Bs,
  useEventCallback: En,
  useForkRef: qe,
  useIsFocusVisible: js
}, Symbol.toStringTag, { value: "Module" })), Og = /* @__PURE__ */ Mu(Pg);
var rs;
function Ng() {
  return rs || (rs = 1, function(e) {
    "use client";
    Object.defineProperty(e, "__esModule", {
      value: !0
    }), Object.defineProperty(e, "default", {
      enumerable: !0,
      get: function() {
        return t.createSvgIcon;
      }
    });
    var t = Og;
  }(Vr)), Vr;
}
var $g = Sg;
Object.defineProperty(jo, "__esModule", {
  value: !0
});
var Ea = jo.default = void 0, _g = $g(Ng()), Mg = xl;
Ea = jo.default = (0, _g.default)(/* @__PURE__ */ (0, Mg.jsx)("path", {
  d: "m10 17 5-5-5-5z"
}), "ArrowRight");
function os(e, t, n) {
  return e ? /* @__PURE__ */ x(vs, { className: `papi-menu-icon-${n ? "leading" : "trailing"}`, children: /* @__PURE__ */ x("img", { src: e, alt: `${n ? "Leading" : "Trailing"} icon for ${t}` }) }) : void 0;
}
function Ra(e) {
  const {
    onClick: t,
    label: n,
    tooltip: r,
    allowForLeadingIcons: o = !0,
    iconPathBefore: i = void 0,
    iconPathAfter: s = void 0,
    hasAutoFocus: a = !1,
    className: u,
    isDisabled: c = !1,
    isDense: d = !0,
    isSubMenuParent: g = !1,
    hasDisabledGutters: p = !1,
    hasDivider: f = !1,
    focusVisibleClassName: h,
    id: m,
    children: v
  } = e, w = /* @__PURE__ */ x(
    Ll,
    {
      sx: { lineHeight: 0.8 },
      autoFocus: a,
      className: u,
      disabled: c,
      dense: d,
      disableGutters: p,
      divider: f,
      focusVisibleClassName: h,
      onClick: t,
      id: m,
      children: n ? /* @__PURE__ */ ie(lr, { children: [
        os(i, n, !0),
        /* @__PURE__ */ x(Bl, { primary: n, inset: !i && o }),
        g ? /* @__PURE__ */ x(vs, { className: "papi-menu-icon-trailing", children: /* @__PURE__ */ x(Ea, {}) }) : os(s, n, !1)
      ] }) : v
    }
  );
  return r ? /* @__PURE__ */ x(xg, { title: r, placement: "right", children: /* @__PURE__ */ x("div", { children: w }) }) : w;
}
function ka(e) {
  return Object.entries(e.groups).map(([n, r]) => ({ id: n, group: r }));
}
function Ig(e) {
  const [t, n] = Ce(void 0), { parentMenuItem: r, parentItemProps: o, menuDefinition: i } = e, s = (c) => {
    n(c.currentTarget);
  }, a = () => {
    n(void 0);
  }, u = () => {
    let c = ka(i).filter((d) => "menuItem" in d.group);
    if (!(r != null && r.id))
      throw new Error("A valid parent menu item is required for submenus.");
    return c = c.filter(
      (d) => "menuItem" in d.group && d.group.menuItem === r.id
    ), /* @__PURE__ */ x(Ho, { ...e, includedGroups: c });
  };
  return /* @__PURE__ */ ie(lr, { children: [
    /* @__PURE__ */ x(Ra, { onClick: s, ...o, isSubMenuParent: !0 }),
    /* @__PURE__ */ x(
      jl,
      {
        anchorEl: t,
        open: !!t,
        onClose: a,
        anchorOrigin: {
          vertical: "top",
          horizontal: "right"
        },
        transformOrigin: {
          vertical: "top",
          horizontal: "left"
        },
        children: u()
      },
      r.id
    )
  ] });
}
const Ag = (e, t) => t.filter((o) => o.group === e).sort((o, i) => (o.order || 0) - (i.order || 0));
function Ho(e) {
  const { menuDefinition: t, onClick: n, commandHandler: r, includedGroups: o } = e, { items: i, allowForLeadingIcons: s } = Zt(() => {
    const d = o && o.length > 0 ? o : (
      // We're apparently laying out a single-column menu (presumably a context menu). In this
      // case, all groups should be included except ones that belong to a submenu.
      ka(t).filter((h) => !("menuItem" in h.group))
    ), g = Object.values(d).sort(
      (h, m) => (h.group.order || 0) - (m.group.order || 0)
    ), p = [];
    g.forEach((h) => {
      Ag(h.id, t.items).forEach(
        (m) => p.push({ item: m, isLastItemInGroup: !1 })
      ), p.length > 0 && (p[p.length - 1].isLastItemInGroup = !0);
    }), p.length > 0 && (p[p.length - 1].isLastItemInGroup = !1);
    const f = p.some(
      (h) => "iconPathBefore" in h.item && h.item.iconPathBefore
    );
    return { items: p, allowForLeadingIcons: f };
  }, [o, t]), a = ({ item: d, isLastItemInGroup: g }) => ({
    className: "papi-menu-item",
    label: d.label,
    tooltip: d.tooltip,
    iconPathBefore: "iconPathBefore" in d ? d.iconPathBefore : void 0,
    iconPathAfter: "iconPathAfter" in d ? d.iconPathAfter : void 0,
    hasDivider: g,
    // Set hasDivider to true for the last item in a group
    allowForLeadingIcons: s
  }), [u] = i;
  if (!u)
    return /* @__PURE__ */ x("div", {});
  const c = u.item.group;
  return /* @__PURE__ */ x("div", { role: "menu", "aria-label": c, children: i.map((d, g) => {
    const { item: p } = d, f = a(d);
    if ("command" in p) {
      const h = p.group + g;
      return /* @__PURE__ */ x(
        Ra,
        {
          onClick: (m) => {
            n == null || n(m), r(p);
          },
          ...f
        },
        h
      );
    }
    return /* @__PURE__ */ x(
      Ig,
      {
        parentMenuItem: p,
        parentItemProps: f,
        ...e
      },
      c + p.id
    );
  }) }, c);
}
function Dg(e) {
  const { menuDefinition: t, columnId: n } = e;
  let i = Object.entries(t.groups).map(([s, a]) => ({ id: s, group: a })).filter((s) => "column" in s.group);
  return n && "columns" in t && // Without this type assertion, TS doesn't know what columns is.
  // eslint-disable-next-line no-type-assertion/no-type-assertion
  t.columns[n] && (i = i.filter(
    (s) => "column" in s.group && s.group.column === n
  )), /* @__PURE__ */ x(Ho, { ...e, includedGroups: i });
}
function Fg({
  commandHandler: e,
  menuDefinition: t,
  id: n,
  metadata: r,
  onClick: o,
  className: i
}) {
  return /* @__PURE__ */ ie(
    bs,
    {
      id: n,
      item: !0,
      xs: "auto",
      role: "menu",
      "aria-label": n,
      className: `papi-menu-column ${i ?? ""}`,
      children: [
        /* @__PURE__ */ x("h3", { "aria-label": r.label, className: `papi-menu-column-header ${i ?? ""}`, children: r.label }),
        /* @__PURE__ */ x(zl, { id: n, dense: !0, className: i ?? "", children: /* @__PURE__ */ x(
          Dg,
          {
            commandHandler: e,
            menuDefinition: t,
            columnId: n,
            onClick: o
          }
        ) })
      ]
    }
  );
}
function Vg({
  commandHandler: e,
  className: t,
  multiColumnMenu: n,
  id: r
}) {
  const { columns: o } = n, i = Zt(() => {
    const s = /* @__PURE__ */ new Map();
    return Object.getOwnPropertyNames(o).forEach((a) => {
      if (a === "isExtensible")
        return;
      const u = a, c = o[u];
      typeof c == "object" && typeof c.order == "number" && !Number.isNaN(c.order) ? s.set(c.order, { id: u, metadata: c }) : console.warn(
        `Property ${a} (${typeof c}) on menu ${r} is not a valid column and is being ignored. This might indicate data corruption`
      );
    }), Array.from(s.values()).sort((a, u) => (a.metadata.order || 0) - (u.metadata.order || 0));
  }, [o, r]);
  return /* @__PURE__ */ x(
    bs,
    {
      container: !0,
      spacing: 0,
      className: `papi-multi-column-menu ${t ?? ""}`,
      columns: i.length,
      role: "menu",
      "aria-label": "GridMenu",
      id: r,
      children: i.map((s, a) => /* @__PURE__ */ x(
        Fg,
        {
          commandHandler: e,
          menuDefinition: n,
          ...s,
          className: t
        },
        a
      ))
    }
  );
}
const Ta = /* @__PURE__ */ C.createContext({});
process.env.NODE_ENV !== "production" && (Ta.displayName = "ListContext");
const Lg = Ta;
function Bg(e) {
  return et("MuiList", e);
}
vt("MuiList", ["root", "padding", "dense", "subheader"]);
const jg = ["children", "className", "component", "dense", "disablePadding", "subheader"], zg = (e) => {
  const {
    classes: t,
    disablePadding: n,
    dense: r,
    subheader: o
  } = e;
  return ut({
    root: ["root", !n && "padding", r && "dense", o && "subheader"]
  }, Bg, t);
}, Hg = Ne("ul", {
  name: "MuiList",
  slot: "Root",
  overridesResolver: (e, t) => {
    const {
      ownerState: n
    } = e;
    return [t.root, !n.disablePadding && t.padding, n.dense && t.dense, n.subheader && t.subheader];
  }
})(({
  ownerState: e
}) => T({
  listStyle: "none",
  margin: 0,
  padding: 0,
  position: "relative"
}, !e.disablePadding && {
  paddingTop: 8,
  paddingBottom: 8
}, e.subheader && {
  paddingTop: 0
})), Pa = /* @__PURE__ */ C.forwardRef(function(t, n) {
  const r = ct({
    props: t,
    name: "MuiList"
  }), {
    children: o,
    className: i,
    component: s = "ul",
    dense: a = !1,
    disablePadding: u = !1,
    subheader: c
  } = r, d = ge(r, jg), g = C.useMemo(() => ({
    dense: a
  }), [a]), p = T({}, r, {
    component: s,
    dense: a,
    disablePadding: u
  }), f = zg(p);
  return /* @__PURE__ */ x(Lg.Provider, {
    value: g,
    children: /* @__PURE__ */ ie(Hg, T({
      as: s,
      className: Pe(f.root, i),
      ref: n,
      ownerState: p
    }, d, {
      children: [c, o]
    }))
  });
});
process.env.NODE_ENV !== "production" && (Pa.propTypes = {
  // ┌────────────────────────────── Warning ──────────────────────────────┐
  // │ These PropTypes are generated from the TypeScript type definitions. │
  // │    To update them, edit the d.ts file and run `pnpm proptypes`.     │
  // └─────────────────────────────────────────────────────────────────────┘
  /**
   * The content of the component.
   */
  children: l.node,
  /**
   * Override or extend the styles applied to the component.
   */
  classes: l.object,
  /**
   * @ignore
   */
  className: l.string,
  /**
   * The component used for the root node.
   * Either a string to use a HTML element or a component.
   */
  component: l.elementType,
  /**
   * If `true`, compact vertical padding designed for keyboard and mouse input is used for
   * the list and list items.
   * The prop is available to descendant components as the `dense` context.
   * @default false
   */
  dense: l.bool,
  /**
   * If `true`, vertical padding is removed from the list.
   * @default false
   */
  disablePadding: l.bool,
  /**
   * The content of the subheader, normally `ListSubheader`.
   */
  subheader: l.node,
  /**
   * The system prop that allows defining system overrides as well as additional CSS styles.
   */
  sx: l.oneOfType([l.arrayOf(l.oneOfType([l.func, l.object, l.bool])), l.func, l.object])
});
const Gg = Pa, Ug = ["actions", "autoFocus", "autoFocusItem", "children", "className", "disabledItemsFocusable", "disableListWrap", "onKeyDown", "variant"];
function Lr(e, t, n) {
  return e === t ? e.firstChild : t && t.nextElementSibling ? t.nextElementSibling : n ? null : e.firstChild;
}
function is(e, t, n) {
  return e === t ? n ? e.firstChild : e.lastChild : t && t.previousElementSibling ? t.previousElementSibling : n ? null : e.lastChild;
}
function Oa(e, t) {
  if (t === void 0)
    return !0;
  let n = e.innerText;
  return n === void 0 && (n = e.textContent), n = n.trim().toLowerCase(), n.length === 0 ? !1 : t.repeating ? n[0] === t.keys[0] : n.indexOf(t.keys.join("")) === 0;
}
function pn(e, t, n, r, o, i) {
  let s = !1, a = o(e, t, t ? n : !1);
  for (; a; ) {
    if (a === e.firstChild) {
      if (s)
        return !1;
      s = !0;
    }
    const u = r ? !1 : a.disabled || a.getAttribute("aria-disabled") === "true";
    if (!a.hasAttribute("tabindex") || !Oa(a, i) || u)
      a = o(e, a, n);
    else
      return a.focus(), !0;
  }
  return !1;
}
const Na = /* @__PURE__ */ C.forwardRef(function(t, n) {
  const {
    // private
    // eslint-disable-next-line react/prop-types
    actions: r,
    autoFocus: o = !1,
    autoFocusItem: i = !1,
    children: s,
    className: a,
    disabledItemsFocusable: u = !1,
    disableListWrap: c = !1,
    onKeyDown: d,
    variant: g = "selectedMenu"
  } = t, p = ge(t, Ug), f = C.useRef(null), h = C.useRef({
    keys: [],
    repeating: !0,
    previousKeyMatched: !0,
    lastTime: null
  });
  Pt(() => {
    o && f.current.focus();
  }, [o]), C.useImperativeHandle(r, () => ({
    adjustStyleForScrollbar: (y, S) => {
      const b = !f.current.style.width;
      if (y.clientHeight < f.current.clientHeight && b) {
        const R = `${zs(Oe(y))}px`;
        f.current.style[S.direction === "rtl" ? "paddingLeft" : "paddingRight"] = R, f.current.style.width = `calc(100% + ${R})`;
      }
      return f.current;
    }
  }), []);
  const m = (y) => {
    const S = f.current, b = y.key, R = Oe(S).activeElement;
    if (b === "ArrowDown")
      y.preventDefault(), pn(S, R, c, u, Lr);
    else if (b === "ArrowUp")
      y.preventDefault(), pn(S, R, c, u, is);
    else if (b === "Home")
      y.preventDefault(), pn(S, null, c, u, Lr);
    else if (b === "End")
      y.preventDefault(), pn(S, null, c, u, is);
    else if (b.length === 1) {
      const $ = h.current, D = b.toLowerCase(), F = performance.now();
      $.keys.length > 0 && (F - $.lastTime > 500 ? ($.keys = [], $.repeating = !0, $.previousKeyMatched = !0) : $.repeating && D !== $.keys[0] && ($.repeating = !1)), $.lastTime = F, $.keys.push(D);
      const B = R && !$.repeating && Oa(R, $);
      $.previousKeyMatched && (B || pn(S, R, !1, u, Lr, $)) ? y.preventDefault() : $.previousKeyMatched = !1;
    }
    d && d(y);
  }, v = qe(f, n);
  let w = -1;
  C.Children.forEach(s, (y, S) => {
    if (!/* @__PURE__ */ C.isValidElement(y)) {
      w === S && (w += 1, w >= s.length && (w = -1));
      return;
    }
    process.env.NODE_ENV !== "production" && Qn.isFragment(y) && console.error(["MUI: The Menu component doesn't accept a Fragment as a child.", "Consider providing an array instead."].join(`
`)), y.props.disabled || (g === "selectedMenu" && y.props.selected || w === -1) && (w = S), w === S && (y.props.disabled || y.props.muiSkipListHighlight || y.type.muiSkipListHighlight) && (w += 1, w >= s.length && (w = -1));
  });
  const O = C.Children.map(s, (y, S) => {
    if (S === w) {
      const b = {};
      return i && (b.autoFocus = !0), y.props.tabIndex === void 0 && g === "selectedMenu" && (b.tabIndex = 0), /* @__PURE__ */ C.cloneElement(y, b);
    }
    return y;
  });
  return /* @__PURE__ */ x(Gg, T({
    role: "menu",
    ref: v,
    className: a,
    onKeyDown: m,
    tabIndex: o ? 0 : -1
  }, p, {
    children: O
  }));
});
process.env.NODE_ENV !== "production" && (Na.propTypes = {
  // ┌────────────────────────────── Warning ──────────────────────────────┐
  // │ These PropTypes are generated from the TypeScript type definitions. │
  // │    To update them, edit the d.ts file and run `pnpm proptypes`.     │
  // └─────────────────────────────────────────────────────────────────────┘
  /**
   * If `true`, will focus the `[role="menu"]` container and move into tab order.
   * @default false
   */
  autoFocus: l.bool,
  /**
   * If `true`, will focus the first menuitem if `variant="menu"` or selected item
   * if `variant="selectedMenu"`.
   * @default false
   */
  autoFocusItem: l.bool,
  /**
   * MenuList contents, normally `MenuItem`s.
   */
  children: l.node,
  /**
   * @ignore
   */
  className: l.string,
  /**
   * If `true`, will allow focus on disabled items.
   * @default false
   */
  disabledItemsFocusable: l.bool,
  /**
   * If `true`, the menu items will not wrap focus.
   * @default false
   */
  disableListWrap: l.bool,
  /**
   * @ignore
   */
  onKeyDown: l.func,
  /**
   * The variant to use. Use `menu` to prevent selected items from impacting the initial focus
   * and the vertical alignment relative to the anchor element.
   * @default 'selectedMenu'
   */
  variant: l.oneOf(["menu", "selectedMenu"])
});
const qg = Na, Wg = ["addEndListener", "appear", "children", "easing", "in", "onEnter", "onEntered", "onEntering", "onExit", "onExited", "onExiting", "style", "timeout", "TransitionComponent"], Xg = {
  entering: {
    opacity: 1
  },
  entered: {
    opacity: 1
  }
}, $a = /* @__PURE__ */ C.forwardRef(function(t, n) {
  const r = An(), o = {
    enter: r.transitions.duration.enteringScreen,
    exit: r.transitions.duration.leavingScreen
  }, {
    addEndListener: i,
    appear: s = !0,
    children: a,
    easing: u,
    in: c,
    onEnter: d,
    onEntered: g,
    onEntering: p,
    onExit: f,
    onExited: h,
    onExiting: m,
    style: v,
    timeout: w = o,
    // eslint-disable-next-line react/prop-types
    TransitionComponent: O = va
  } = t, y = ge(t, Wg), S = C.useRef(null), b = qe(S, a.ref, n), R = (_) => (A) => {
    if (_) {
      const I = S.current;
      A === void 0 ? _(I) : _(I, A);
    }
  }, $ = R(p), D = R((_, A) => {
    ba(_);
    const I = sr({
      style: v,
      timeout: w,
      easing: u
    }, {
      mode: "enter"
    });
    _.style.webkitTransition = r.transitions.create("opacity", I), _.style.transition = r.transitions.create("opacity", I), d && d(_, A);
  }), F = R(g), B = R(m), N = R((_) => {
    const A = sr({
      style: v,
      timeout: w,
      easing: u
    }, {
      mode: "exit"
    });
    _.style.webkitTransition = r.transitions.create("opacity", A), _.style.transition = r.transitions.create("opacity", A), f && f(_);
  }), E = R(h);
  return /* @__PURE__ */ x(O, T({
    appear: s,
    in: c,
    nodeRef: S,
    onEnter: D,
    onEntered: F,
    onEntering: $,
    onExit: N,
    onExited: E,
    onExiting: B,
    addEndListener: (_) => {
      i && i(S.current, _);
    },
    timeout: w
  }, y, {
    children: (_, A) => /* @__PURE__ */ C.cloneElement(a, T({
      style: T({
        opacity: 0,
        visibility: _ === "exited" && !c ? "hidden" : void 0
      }, Xg[_], v, a.props.style),
      ref: b
    }, A))
  }));
});
process.env.NODE_ENV !== "production" && ($a.propTypes = {
  // ┌────────────────────────────── Warning ──────────────────────────────┐
  // │ These PropTypes are generated from the TypeScript type definitions. │
  // │    To update them, edit the d.ts file and run `pnpm proptypes`.     │
  // └─────────────────────────────────────────────────────────────────────┘
  /**
   * Add a custom transition end trigger. Called with the transitioning DOM
   * node and a done callback. Allows for more fine grained transition end
   * logic. Note: Timeouts are still used as a fallback if provided.
   */
  addEndListener: l.func,
  /**
   * Perform the enter transition when it first mounts if `in` is also `true`.
   * Set this to `false` to disable this behavior.
   * @default true
   */
  appear: l.bool,
  /**
   * A single child content element.
   */
  children: On.isRequired,
  /**
   * The transition timing function.
   * You may specify a single easing or a object containing enter and exit values.
   */
  easing: l.oneOfType([l.shape({
    enter: l.string,
    exit: l.string
  }), l.string]),
  /**
   * If `true`, the component will transition in.
   */
  in: l.bool,
  /**
   * @ignore
   */
  onEnter: l.func,
  /**
   * @ignore
   */
  onEntered: l.func,
  /**
   * @ignore
   */
  onEntering: l.func,
  /**
   * @ignore
   */
  onExit: l.func,
  /**
   * @ignore
   */
  onExited: l.func,
  /**
   * @ignore
   */
  onExiting: l.func,
  /**
   * @ignore
   */
  style: l.object,
  /**
   * The duration for the transition, in milliseconds.
   * You may specify a single timeout for all transitions, or individually with an object.
   * @default {
   *   enter: theme.transitions.duration.enteringScreen,
   *   exit: theme.transitions.duration.leavingScreen,
   * }
   */
  timeout: l.oneOfType([l.number, l.shape({
    appear: l.number,
    enter: l.number,
    exit: l.number
  })])
});
const Yg = $a;
function Kg(e) {
  return et("MuiBackdrop", e);
}
vt("MuiBackdrop", ["root", "invisible"]);
const Jg = ["children", "className", "component", "components", "componentsProps", "invisible", "open", "slotProps", "slots", "TransitionComponent", "transitionDuration"], Zg = (e) => {
  const {
    classes: t,
    invisible: n
  } = e;
  return ut({
    root: ["root", n && "invisible"]
  }, Kg, t);
}, Qg = Ne("div", {
  name: "MuiBackdrop",
  slot: "Root",
  overridesResolver: (e, t) => {
    const {
      ownerState: n
    } = e;
    return [t.root, n.invisible && t.invisible];
  }
})(({
  ownerState: e
}) => T({
  position: "fixed",
  display: "flex",
  alignItems: "center",
  justifyContent: "center",
  right: 0,
  bottom: 0,
  top: 0,
  left: 0,
  backgroundColor: "rgba(0, 0, 0, 0.5)",
  WebkitTapHighlightColor: "transparent"
}, e.invisible && {
  backgroundColor: "transparent"
})), _a = /* @__PURE__ */ C.forwardRef(function(t, n) {
  var r, o, i;
  const s = ct({
    props: t,
    name: "MuiBackdrop"
  }), {
    children: a,
    className: u,
    component: c = "div",
    components: d = {},
    componentsProps: g = {},
    invisible: p = !1,
    open: f,
    slotProps: h = {},
    slots: m = {},
    TransitionComponent: v = Yg,
    transitionDuration: w
  } = s, O = ge(s, Jg), y = T({}, s, {
    component: c,
    invisible: p
  }), S = Zg(y), b = (r = h.root) != null ? r : g.root;
  return /* @__PURE__ */ x(v, T({
    in: f,
    timeout: w
  }, O, {
    children: /* @__PURE__ */ x(Qg, T({
      "aria-hidden": !0
    }, b, {
      as: (o = (i = m.root) != null ? i : d.Root) != null ? o : c,
      className: Pe(S.root, u, b == null ? void 0 : b.className),
      ownerState: T({}, y, b == null ? void 0 : b.ownerState),
      classes: S,
      ref: n,
      children: a
    }))
  }));
});
process.env.NODE_ENV !== "production" && (_a.propTypes = {
  // ┌────────────────────────────── Warning ──────────────────────────────┐
  // │ These PropTypes are generated from the TypeScript type definitions. │
  // │    To update them, edit the d.ts file and run `pnpm proptypes`.     │
  // └─────────────────────────────────────────────────────────────────────┘
  /**
   * The content of the component.
   */
  children: l.node,
  /**
   * Override or extend the styles applied to the component.
   */
  classes: l.object,
  /**
   * @ignore
   */
  className: l.string,
  /**
   * The component used for the root node.
   * Either a string to use a HTML element or a component.
   */
  component: l.elementType,
  /**
   * The components used for each slot inside.
   *
   * This prop is an alias for the `slots` prop.
   * It's recommended to use the `slots` prop instead.
   *
   * @default {}
   */
  components: l.shape({
    Root: l.elementType
  }),
  /**
   * The extra props for the slot components.
   * You can override the existing props or add new ones.
   *
   * This prop is an alias for the `slotProps` prop.
   * It's recommended to use the `slotProps` prop instead, as `componentsProps` will be deprecated in the future.
   *
   * @default {}
   */
  componentsProps: l.shape({
    root: l.object
  }),
  /**
   * If `true`, the backdrop is invisible.
   * It can be used when rendering a popover or a custom select component.
   * @default false
   */
  invisible: l.bool,
  /**
   * If `true`, the component is shown.
   */
  open: l.bool.isRequired,
  /**
   * The extra props for the slot components.
   * You can override the existing props or add new ones.
   *
   * This prop is an alias for the `componentsProps` prop, which will be deprecated in the future.
   *
   * @default {}
   */
  slotProps: l.shape({
    root: l.object
  }),
  /**
   * The components used for each slot inside.
   *
   * This prop is an alias for the `components` prop, which will be deprecated in the future.
   *
   * @default {}
   */
  slots: l.shape({
    root: l.elementType
  }),
  /**
   * The system prop that allows defining system overrides as well as additional CSS styles.
   */
  sx: l.oneOfType([l.arrayOf(l.oneOfType([l.func, l.object, l.bool])), l.func, l.object]),
  /**
   * The component used for the transition.
   * [Follow this guide](/material-ui/transitions/#transitioncomponent-prop) to learn more about the requirements for this component.
   * @default Fade
   */
  TransitionComponent: l.elementType,
  /**
   * The duration for the transition, in milliseconds.
   * You may specify a single timeout for all transitions, or individually with an object.
   */
  transitionDuration: l.oneOfType([l.number, l.shape({
    appear: l.number,
    enter: l.number,
    exit: l.number
  })])
});
const em = _a;
function tm(e) {
  return et("MuiModal", e);
}
vt("MuiModal", ["root", "hidden", "backdrop"]);
const nm = ["BackdropComponent", "BackdropProps", "classes", "className", "closeAfterTransition", "children", "container", "component", "components", "componentsProps", "disableAutoFocus", "disableEnforceFocus", "disableEscapeKeyDown", "disablePortal", "disableRestoreFocus", "disableScrollLock", "hideBackdrop", "keepMounted", "onBackdropClick", "onClose", "onTransitionEnter", "onTransitionExited", "open", "slotProps", "slots", "theme"], rm = (e) => {
  const {
    open: t,
    exited: n,
    classes: r
  } = e;
  return ut({
    root: ["root", !t && n && "hidden"],
    backdrop: ["backdrop"]
  }, tm, r);
}, om = Ne("div", {
  name: "MuiModal",
  slot: "Root",
  overridesResolver: (e, t) => {
    const {
      ownerState: n
    } = e;
    return [t.root, !n.open && n.exited && t.hidden];
  }
})(({
  theme: e,
  ownerState: t
}) => T({
  position: "fixed",
  zIndex: (e.vars || e).zIndex.modal,
  right: 0,
  bottom: 0,
  top: 0,
  left: 0
}, !t.open && t.exited && {
  visibility: "hidden"
})), im = Ne(em, {
  name: "MuiModal",
  slot: "Backdrop",
  overridesResolver: (e, t) => t.backdrop
})({
  zIndex: -1
}), Ma = /* @__PURE__ */ C.forwardRef(function(t, n) {
  var r, o, i, s, a, u;
  const c = ct({
    name: "MuiModal",
    props: t
  }), {
    BackdropComponent: d = im,
    BackdropProps: g,
    className: p,
    closeAfterTransition: f = !1,
    children: h,
    container: m,
    component: v,
    components: w = {},
    componentsProps: O = {},
    disableAutoFocus: y = !1,
    disableEnforceFocus: S = !1,
    disableEscapeKeyDown: b = !1,
    disablePortal: R = !1,
    disableRestoreFocus: $ = !1,
    disableScrollLock: D = !1,
    hideBackdrop: F = !1,
    keepMounted: B = !1,
    onBackdropClick: N,
    open: E,
    slotProps: k,
    slots: _
    // eslint-disable-next-line react/prop-types
  } = c, A = ge(c, nm), I = T({}, c, {
    closeAfterTransition: f,
    disableAutoFocus: y,
    disableEnforceFocus: S,
    disableEscapeKeyDown: b,
    disablePortal: R,
    disableRestoreFocus: $,
    disableScrollLock: D,
    hideBackdrop: F,
    keepMounted: B
  }), {
    getRootProps: j,
    getBackdropProps: Z,
    getTransitionProps: te,
    portalRef: P,
    isTopModal: L,
    exited: H,
    hasTransition: X
  } = qc(T({}, I, {
    rootRef: n
  })), z = T({}, I, {
    exited: H
  }), G = rm(z), q = {};
  if (h.props.tabIndex === void 0 && (q.tabIndex = "-1"), X) {
    const {
      onEnter: ne,
      onExited: M
    } = te();
    q.onEnter = ne, q.onExited = M;
  }
  const W = (r = (o = _ == null ? void 0 : _.root) != null ? o : w.Root) != null ? r : om, U = (i = (s = _ == null ? void 0 : _.backdrop) != null ? s : w.Backdrop) != null ? i : d, Y = (a = k == null ? void 0 : k.root) != null ? a : O.root, Q = (u = k == null ? void 0 : k.backdrop) != null ? u : O.backdrop, se = Ot({
    elementType: W,
    externalSlotProps: Y,
    externalForwardedProps: A,
    getSlotProps: j,
    additionalProps: {
      ref: n,
      as: v
    },
    ownerState: z,
    className: Pe(p, Y == null ? void 0 : Y.className, G == null ? void 0 : G.root, !z.open && z.exited && (G == null ? void 0 : G.hidden))
  }), V = Ot({
    elementType: U,
    externalSlotProps: Q,
    additionalProps: g,
    getSlotProps: (ne) => Z(T({}, ne, {
      onClick: (M) => {
        N && N(M), ne != null && ne.onClick && ne.onClick(M);
      }
    })),
    className: Pe(Q == null ? void 0 : Q.className, g == null ? void 0 : g.className, G == null ? void 0 : G.backdrop),
    ownerState: z
  });
  return !B && !E && (!X || H) ? null : /* @__PURE__ */ x(Rn, {
    ref: P,
    container: m,
    disablePortal: R,
    children: /* @__PURE__ */ ie(W, T({}, se, {
      children: [!F && d ? /* @__PURE__ */ x(U, T({}, V)) : null, /* @__PURE__ */ x(tr, {
        disableEnforceFocus: S,
        disableAutoFocus: y,
        disableRestoreFocus: $,
        isEnabled: L,
        open: E,
        children: /* @__PURE__ */ C.cloneElement(h, q)
      })]
    }))
  });
});
process.env.NODE_ENV !== "production" && (Ma.propTypes = {
  // ┌────────────────────────────── Warning ──────────────────────────────┐
  // │ These PropTypes are generated from the TypeScript type definitions. │
  // │    To update them, edit the d.ts file and run `pnpm proptypes`.     │
  // └─────────────────────────────────────────────────────────────────────┘
  /**
   * A backdrop component. This prop enables custom backdrop rendering.
   * @deprecated Use `slots.backdrop` instead. While this prop currently works, it will be removed in the next major version.
   * Use the `slots.backdrop` prop to make your application ready for the next version of Material UI.
   * @default styled(Backdrop, {
   *   name: 'MuiModal',
   *   slot: 'Backdrop',
   *   overridesResolver: (props, styles) => {
   *     return styles.backdrop;
   *   },
   * })({
   *   zIndex: -1,
   * })
   */
  BackdropComponent: l.elementType,
  /**
   * Props applied to the [`Backdrop`](/material-ui/api/backdrop/) element.
   * @deprecated Use `slotProps.backdrop` instead.
   */
  BackdropProps: l.object,
  /**
   * A single child content element.
   */
  children: On.isRequired,
  /**
   * Override or extend the styles applied to the component.
   */
  classes: l.object,
  /**
   * @ignore
   */
  className: l.string,
  /**
   * When set to true the Modal waits until a nested Transition is completed before closing.
   * @default false
   */
  closeAfterTransition: l.bool,
  /**
   * The component used for the root node.
   * Either a string to use a HTML element or a component.
   */
  component: l.elementType,
  /**
   * The components used for each slot inside.
   *
   * This prop is an alias for the `slots` prop.
   * It's recommended to use the `slots` prop instead.
   *
   * @default {}
   */
  components: l.shape({
    Backdrop: l.elementType,
    Root: l.elementType
  }),
  /**
   * The extra props for the slot components.
   * You can override the existing props or add new ones.
   *
   * This prop is an alias for the `slotProps` prop.
   * It's recommended to use the `slotProps` prop instead, as `componentsProps` will be deprecated in the future.
   *
   * @default {}
   */
  componentsProps: l.shape({
    backdrop: l.oneOfType([l.func, l.object]),
    root: l.oneOfType([l.func, l.object])
  }),
  /**
   * An HTML element or function that returns one.
   * The `container` will have the portal children appended to it.
   *
   * You can also provide a callback, which is called in a React layout effect.
   * This lets you set the container from a ref, and also makes server-side rendering possible.
   *
   * By default, it uses the body of the top-level document object,
   * so it's simply `document.body` most of the time.
   */
  container: l.oneOfType([st, l.func]),
  /**
   * If `true`, the modal will not automatically shift focus to itself when it opens, and
   * replace it to the last focused element when it closes.
   * This also works correctly with any modal children that have the `disableAutoFocus` prop.
   *
   * Generally this should never be set to `true` as it makes the modal less
   * accessible to assistive technologies, like screen readers.
   * @default false
   */
  disableAutoFocus: l.bool,
  /**
   * If `true`, the modal will not prevent focus from leaving the modal while open.
   *
   * Generally this should never be set to `true` as it makes the modal less
   * accessible to assistive technologies, like screen readers.
   * @default false
   */
  disableEnforceFocus: l.bool,
  /**
   * If `true`, hitting escape will not fire the `onClose` callback.
   * @default false
   */
  disableEscapeKeyDown: l.bool,
  /**
   * The `children` will be under the DOM hierarchy of the parent component.
   * @default false
   */
  disablePortal: l.bool,
  /**
   * If `true`, the modal will not restore focus to previously focused element once
   * modal is hidden or unmounted.
   * @default false
   */
  disableRestoreFocus: l.bool,
  /**
   * Disable the scroll lock behavior.
   * @default false
   */
  disableScrollLock: l.bool,
  /**
   * If `true`, the backdrop is not rendered.
   * @default false
   */
  hideBackdrop: l.bool,
  /**
   * Always keep the children in the DOM.
   * This prop can be useful in SEO situation or
   * when you want to maximize the responsiveness of the Modal.
   * @default false
   */
  keepMounted: l.bool,
  /**
   * Callback fired when the backdrop is clicked.
   * @deprecated Use the `onClose` prop with the `reason` argument to handle the `backdropClick` events.
   */
  onBackdropClick: l.func,
  /**
   * Callback fired when the component requests to be closed.
   * The `reason` parameter can optionally be used to control the response to `onClose`.
   *
   * @param {object} event The event source of the callback.
   * @param {string} reason Can be: `"escapeKeyDown"`, `"backdropClick"`.
   */
  onClose: l.func,
  /**
   * A function called when a transition enters.
   */
  onTransitionEnter: l.func,
  /**
   * A function called when a transition has exited.
   */
  onTransitionExited: l.func,
  /**
   * If `true`, the component is shown.
   */
  open: l.bool.isRequired,
  /**
   * The props used for each slot inside the Modal.
   * @default {}
   */
  slotProps: l.shape({
    backdrop: l.oneOfType([l.func, l.object]),
    root: l.oneOfType([l.func, l.object])
  }),
  /**
   * The components used for each slot inside the Modal.
   * Either a string to use a HTML element or a component.
   * @default {}
   */
  slots: l.shape({
    backdrop: l.elementType,
    root: l.elementType
  }),
  /**
   * The system prop that allows defining system overrides as well as additional CSS styles.
   */
  sx: l.oneOfType([l.arrayOf(l.oneOfType([l.func, l.object, l.bool])), l.func, l.object])
});
const sm = Ma;
function am(e) {
  return et("MuiPaper", e);
}
vt("MuiPaper", ["root", "rounded", "outlined", "elevation", "elevation0", "elevation1", "elevation2", "elevation3", "elevation4", "elevation5", "elevation6", "elevation7", "elevation8", "elevation9", "elevation10", "elevation11", "elevation12", "elevation13", "elevation14", "elevation15", "elevation16", "elevation17", "elevation18", "elevation19", "elevation20", "elevation21", "elevation22", "elevation23", "elevation24"]);
const lm = ["className", "component", "elevation", "square", "variant"], um = (e) => {
  const {
    square: t,
    elevation: n,
    variant: r,
    classes: o
  } = e, i = {
    root: ["root", r, !t && "rounded", r === "elevation" && `elevation${n}`]
  };
  return ut(i, am, o);
}, cm = Ne("div", {
  name: "MuiPaper",
  slot: "Root",
  overridesResolver: (e, t) => {
    const {
      ownerState: n
    } = e;
    return [t.root, t[n.variant], !n.square && t.rounded, n.variant === "elevation" && t[`elevation${n.elevation}`]];
  }
})(({
  theme: e,
  ownerState: t
}) => {
  var n;
  return T({
    backgroundColor: (e.vars || e).palette.background.paper,
    color: (e.vars || e).palette.text.primary,
    transition: e.transitions.create("box-shadow")
  }, !t.square && {
    borderRadius: e.shape.borderRadius
  }, t.variant === "outlined" && {
    border: `1px solid ${(e.vars || e).palette.divider}`
  }, t.variant === "elevation" && T({
    boxShadow: (e.vars || e).shadows[t.elevation]
  }, !e.vars && e.palette.mode === "dark" && {
    backgroundImage: `linear-gradient(${ir("#fff", es(t.elevation))}, ${ir("#fff", es(t.elevation))})`
  }, e.vars && {
    backgroundImage: (n = e.vars.overlays) == null ? void 0 : n[t.elevation]
  }));
}), Ia = /* @__PURE__ */ C.forwardRef(function(t, n) {
  const r = ct({
    props: t,
    name: "MuiPaper"
  }), {
    className: o,
    component: i = "div",
    elevation: s = 1,
    square: a = !1,
    variant: u = "elevation"
  } = r, c = ge(r, lm), d = T({}, r, {
    component: i,
    elevation: s,
    square: a,
    variant: u
  }), g = um(d);
  return process.env.NODE_ENV !== "production" && An().shadows[s] === void 0 && console.error([`MUI: The elevation provided <Paper elevation={${s}}> is not available in the theme.`, `Please make sure that \`theme.shadows[${s}]\` is defined.`].join(`
`)), /* @__PURE__ */ x(cm, T({
    as: i,
    ownerState: d,
    className: Pe(g.root, o),
    ref: n
  }, c));
});
process.env.NODE_ENV !== "production" && (Ia.propTypes = {
  // ┌────────────────────────────── Warning ──────────────────────────────┐
  // │ These PropTypes are generated from the TypeScript type definitions. │
  // │    To update them, edit the d.ts file and run `pnpm proptypes`.     │
  // └─────────────────────────────────────────────────────────────────────┘
  /**
   * The content of the component.
   */
  children: l.node,
  /**
   * Override or extend the styles applied to the component.
   */
  classes: l.object,
  /**
   * @ignore
   */
  className: l.string,
  /**
   * The component used for the root node.
   * Either a string to use a HTML element or a component.
   */
  component: l.elementType,
  /**
   * Shadow depth, corresponds to `dp` in the spec.
   * It accepts values between 0 and 24 inclusive.
   * @default 1
   */
  elevation: en(Us, (e) => {
    const {
      elevation: t,
      variant: n
    } = e;
    return t > 0 && n === "outlined" ? new Error(`MUI: Combining \`elevation={${t}}\` with \`variant="${n}"\` has no effect. Either use \`elevation={0}\` or use a different \`variant\`.`) : null;
  }),
  /**
   * If `true`, rounded corners are disabled.
   * @default false
   */
  square: l.bool,
  /**
   * The system prop that allows defining system overrides as well as additional CSS styles.
   */
  sx: l.oneOfType([l.arrayOf(l.oneOfType([l.func, l.object, l.bool])), l.func, l.object]),
  /**
   * The variant to use.
   * @default 'elevation'
   */
  variant: l.oneOfType([l.oneOf(["elevation", "outlined"]), l.string])
});
const dm = Ia;
function pm(e) {
  return et("MuiPopover", e);
}
vt("MuiPopover", ["root", "paper"]);
const fm = ["onEntering"], gm = ["action", "anchorEl", "anchorOrigin", "anchorPosition", "anchorReference", "children", "className", "container", "elevation", "marginThreshold", "open", "PaperProps", "slots", "slotProps", "transformOrigin", "TransitionComponent", "transitionDuration", "TransitionProps", "disableScrollLock"], mm = ["slotProps"];
function ss(e, t) {
  let n = 0;
  return typeof t == "number" ? n = t : t === "center" ? n = e.height / 2 : t === "bottom" && (n = e.height), n;
}
function as(e, t) {
  let n = 0;
  return typeof t == "number" ? n = t : t === "center" ? n = e.width / 2 : t === "right" && (n = e.width), n;
}
function ls(e) {
  return [e.horizontal, e.vertical].map((t) => typeof t == "number" ? `${t}px` : t).join(" ");
}
function Jn(e) {
  return typeof e == "function" ? e() : e;
}
const hm = (e) => {
  const {
    classes: t
  } = e;
  return ut({
    root: ["root"],
    paper: ["paper"]
  }, pm, t);
}, vm = Ne(sm, {
  name: "MuiPopover",
  slot: "Root",
  overridesResolver: (e, t) => t.root
})({}), Aa = Ne(dm, {
  name: "MuiPopover",
  slot: "Paper",
  overridesResolver: (e, t) => t.paper
})({
  position: "absolute",
  overflowY: "auto",
  overflowX: "hidden",
  // So we see the popover when it's empty.
  // It's most likely on issue on userland.
  minWidth: 16,
  minHeight: 16,
  maxWidth: "calc(100% - 32px)",
  maxHeight: "calc(100% - 32px)",
  // We disable the focus ring for mouse, touch and keyboard users.
  outline: 0
}), Da = /* @__PURE__ */ C.forwardRef(function(t, n) {
  var r, o, i;
  const s = ct({
    props: t,
    name: "MuiPopover"
  }), {
    action: a,
    anchorEl: u,
    anchorOrigin: c = {
      vertical: "top",
      horizontal: "left"
    },
    anchorPosition: d,
    anchorReference: g = "anchorEl",
    children: p,
    className: f,
    container: h,
    elevation: m = 8,
    marginThreshold: v = 16,
    open: w,
    PaperProps: O = {},
    slots: y,
    slotProps: S,
    transformOrigin: b = {
      vertical: "top",
      horizontal: "left"
    },
    TransitionComponent: R = uo,
    transitionDuration: $ = "auto",
    TransitionProps: {
      onEntering: D
    } = {},
    disableScrollLock: F = !1
  } = s, B = ge(s.TransitionProps, fm), N = ge(s, gm), E = (r = S == null ? void 0 : S.paper) != null ? r : O, k = C.useRef(), _ = qe(k, E.ref), A = T({}, s, {
    anchorOrigin: c,
    anchorReference: g,
    elevation: m,
    marginThreshold: v,
    externalPaperSlotProps: E,
    transformOrigin: b,
    TransitionComponent: R,
    transitionDuration: $,
    TransitionProps: B
  }), I = hm(A), j = C.useCallback(() => {
    if (g === "anchorPosition")
      return process.env.NODE_ENV !== "production" && (d || console.error('MUI: You need to provide a `anchorPosition` prop when using <Popover anchorReference="anchorPosition" />.')), d;
    const ne = Jn(u), M = ne && ne.nodeType === 1 ? ne : Oe(k.current).body, ae = M.getBoundingClientRect();
    if (process.env.NODE_ENV !== "production") {
      const Ee = M.getBoundingClientRect();
      process.env.NODE_ENV !== "test" && Ee.top === 0 && Ee.left === 0 && Ee.right === 0 && Ee.bottom === 0 && console.warn(["MUI: The `anchorEl` prop provided to the component is invalid.", "The anchor element should be part of the document layout.", "Make sure the element is present in the document or that it's not display none."].join(`
`));
    }
    return {
      top: ae.top + ss(ae, c.vertical),
      left: ae.left + as(ae, c.horizontal)
    };
  }, [u, c.horizontal, c.vertical, d, g]), Z = C.useCallback((ne) => ({
    vertical: ss(ne, b.vertical),
    horizontal: as(ne, b.horizontal)
  }), [b.horizontal, b.vertical]), te = C.useCallback((ne) => {
    const M = {
      width: ne.offsetWidth,
      height: ne.offsetHeight
    }, ae = Z(M);
    if (g === "none")
      return {
        top: null,
        left: null,
        transformOrigin: ls(ae)
      };
    const Ee = j();
    let $e = Ee.top - ae.vertical, xe = Ee.left - ae.horizontal;
    const yt = $e + M.height, _e = xe + M.width, tt = Wt(Jn(u)), Fe = tt.innerHeight - v, nt = tt.innerWidth - v;
    if (v !== null && $e < v) {
      const Re = $e - v;
      $e -= Re, ae.vertical += Re;
    } else if (v !== null && yt > Fe) {
      const Re = yt - Fe;
      $e -= Re, ae.vertical += Re;
    }
    if (process.env.NODE_ENV !== "production" && M.height > Fe && M.height && Fe && console.error(["MUI: The popover component is too tall.", `Some part of it can not be seen on the screen (${M.height - Fe}px).`, "Please consider adding a `max-height` to improve the user-experience."].join(`
`)), v !== null && xe < v) {
      const Re = xe - v;
      xe -= Re, ae.horizontal += Re;
    } else if (_e > nt) {
      const Re = _e - nt;
      xe -= Re, ae.horizontal += Re;
    }
    return {
      top: `${Math.round($e)}px`,
      left: `${Math.round(xe)}px`,
      transformOrigin: ls(ae)
    };
  }, [u, g, j, Z, v]), [P, L] = C.useState(w), H = C.useCallback(() => {
    const ne = k.current;
    if (!ne)
      return;
    const M = te(ne);
    M.top !== null && (ne.style.top = M.top), M.left !== null && (ne.style.left = M.left), ne.style.transformOrigin = M.transformOrigin, L(!0);
  }, [te]);
  C.useEffect(() => (F && window.addEventListener("scroll", H), () => window.removeEventListener("scroll", H)), [u, F, H]);
  const X = (ne, M) => {
    D && D(ne, M), H();
  }, z = () => {
    L(!1);
  };
  C.useEffect(() => {
    w && H();
  }), C.useImperativeHandle(a, () => w ? {
    updatePosition: () => {
      H();
    }
  } : null, [w, H]), C.useEffect(() => {
    if (!w)
      return;
    const ne = Vs(() => {
      H();
    }), M = Wt(u);
    return M.addEventListener("resize", ne), () => {
      ne.clear(), M.removeEventListener("resize", ne);
    };
  }, [u, w, H]);
  let G = $;
  $ === "auto" && !R.muiSupportAuto && (G = void 0);
  const q = h || (u ? Oe(Jn(u)).body : void 0), W = (o = y == null ? void 0 : y.root) != null ? o : vm, U = (i = y == null ? void 0 : y.paper) != null ? i : Aa, Y = Ot({
    elementType: U,
    externalSlotProps: T({}, E, {
      style: P ? E.style : T({}, E.style, {
        opacity: 0
      })
    }),
    additionalProps: {
      elevation: m,
      ref: _
    },
    ownerState: A,
    className: Pe(I.paper, E == null ? void 0 : E.className)
  }), Q = Ot({
    elementType: W,
    externalSlotProps: (S == null ? void 0 : S.root) || {},
    externalForwardedProps: N,
    additionalProps: {
      ref: n,
      slotProps: {
        backdrop: {
          invisible: !0
        }
      },
      container: q,
      open: w
    },
    ownerState: A,
    className: Pe(I.root, f)
  }), {
    slotProps: se
  } = Q, V = ge(Q, mm);
  return /* @__PURE__ */ x(W, T({}, V, !Ys(W) && {
    slotProps: se,
    disableScrollLock: F
  }, {
    children: /* @__PURE__ */ x(R, T({
      appear: !0,
      in: w,
      onEntering: X,
      onExited: z,
      timeout: G
    }, B, {
      children: /* @__PURE__ */ x(U, T({}, Y, {
        children: p
      }))
    }))
  }));
});
process.env.NODE_ENV !== "production" && (Da.propTypes = {
  // ┌────────────────────────────── Warning ──────────────────────────────┐
  // │ These PropTypes are generated from the TypeScript type definitions. │
  // │    To update them, edit the d.ts file and run `pnpm proptypes`.     │
  // └─────────────────────────────────────────────────────────────────────┘
  /**
   * A ref for imperative actions.
   * It currently only supports updatePosition() action.
   */
  action: Eo,
  /**
   * An HTML element, [PopoverVirtualElement](/material-ui/react-popover/#virtual-element),
   * or a function that returns either.
   * It's used to set the position of the popover.
   */
  anchorEl: en(l.oneOfType([st, l.func]), (e) => {
    if (e.open && (!e.anchorReference || e.anchorReference === "anchorEl")) {
      const t = Jn(e.anchorEl);
      if (t && t.nodeType === 1) {
        const n = t.getBoundingClientRect();
        if (process.env.NODE_ENV !== "test" && n.top === 0 && n.left === 0 && n.right === 0 && n.bottom === 0)
          return new Error(["MUI: The `anchorEl` prop provided to the component is invalid.", "The anchor element should be part of the document layout.", "Make sure the element is present in the document or that it's not display none."].join(`
`));
      } else
        return new Error(["MUI: The `anchorEl` prop provided to the component is invalid.", `It should be an Element or PopoverVirtualElement instance but it's \`${t}\` instead.`].join(`
`));
    }
    return null;
  }),
  /**
   * This is the point on the anchor where the popover's
   * `anchorEl` will attach to. This is not used when the
   * anchorReference is 'anchorPosition'.
   *
   * Options:
   * vertical: [top, center, bottom];
   * horizontal: [left, center, right].
   * @default {
   *   vertical: 'top',
   *   horizontal: 'left',
   * }
   */
  anchorOrigin: l.shape({
    horizontal: l.oneOfType([l.oneOf(["center", "left", "right"]), l.number]).isRequired,
    vertical: l.oneOfType([l.oneOf(["bottom", "center", "top"]), l.number]).isRequired
  }),
  /**
   * This is the position that may be used to set the position of the popover.
   * The coordinates are relative to the application's client area.
   */
  anchorPosition: l.shape({
    left: l.number.isRequired,
    top: l.number.isRequired
  }),
  /**
   * This determines which anchor prop to refer to when setting
   * the position of the popover.
   * @default 'anchorEl'
   */
  anchorReference: l.oneOf(["anchorEl", "anchorPosition", "none"]),
  /**
   * The content of the component.
   */
  children: l.node,
  /**
   * Override or extend the styles applied to the component.
   */
  classes: l.object,
  /**
   * @ignore
   */
  className: l.string,
  /**
   * An HTML element, component instance, or function that returns either.
   * The `container` will passed to the Modal component.
   *
   * By default, it uses the body of the anchorEl's top-level document object,
   * so it's simply `document.body` most of the time.
   */
  container: l.oneOfType([st, l.func]),
  /**
   * Disable the scroll lock behavior.
   * @default false
   */
  disableScrollLock: l.bool,
  /**
   * The elevation of the popover.
   * @default 8
   */
  elevation: Us,
  /**
   * Specifies how close to the edge of the window the popover can appear.
   * If null, the popover will not be constrained by the window.
   * @default 16
   */
  marginThreshold: l.number,
  /**
   * Callback fired when the component requests to be closed.
   * The `reason` parameter can optionally be used to control the response to `onClose`.
   */
  onClose: l.func,
  /**
   * If `true`, the component is shown.
   */
  open: l.bool.isRequired,
  /**
   * Props applied to the [`Paper`](/material-ui/api/paper/) element.
   *
   * This prop is an alias for `slotProps.paper` and will be overriden by it if both are used.
   * @deprecated Use `slotProps.paper` instead.
   *
   * @default {}
   */
  PaperProps: l.shape({
    component: qu
  }),
  /**
   * The extra props for the slot components.
   * You can override the existing props or add new ones.
   *
   * @default {}
   */
  slotProps: l.shape({
    paper: l.oneOfType([l.func, l.object]),
    root: l.oneOfType([l.func, l.object])
  }),
  /**
   * The components used for each slot inside.
   *
   * @default {}
   */
  slots: l.shape({
    paper: l.elementType,
    root: l.elementType
  }),
  /**
   * The system prop that allows defining system overrides as well as additional CSS styles.
   */
  sx: l.oneOfType([l.arrayOf(l.oneOfType([l.func, l.object, l.bool])), l.func, l.object]),
  /**
   * This is the point on the popover which
   * will attach to the anchor's origin.
   *
   * Options:
   * vertical: [top, center, bottom, x(px)];
   * horizontal: [left, center, right, x(px)].
   * @default {
   *   vertical: 'top',
   *   horizontal: 'left',
   * }
   */
  transformOrigin: l.shape({
    horizontal: l.oneOfType([l.oneOf(["center", "left", "right"]), l.number]).isRequired,
    vertical: l.oneOfType([l.oneOf(["bottom", "center", "top"]), l.number]).isRequired
  }),
  /**
   * The component used for the transition.
   * [Follow this guide](/material-ui/transitions/#transitioncomponent-prop) to learn more about the requirements for this component.
   * @default Grow
   */
  TransitionComponent: l.elementType,
  /**
   * Set to 'auto' to automatically calculate transition time based on height.
   * @default 'auto'
   */
  transitionDuration: l.oneOfType([l.oneOf(["auto"]), l.number, l.shape({
    appear: l.number,
    enter: l.number,
    exit: l.number
  })]),
  /**
   * Props applied to the transition element.
   * By default, the element is based on this [`Transition`](http://reactcommunity.org/react-transition-group/transition/) component.
   * @default {}
   */
  TransitionProps: l.object
});
const bm = Da;
function wm(e) {
  return et("MuiMenu", e);
}
vt("MuiMenu", ["root", "paper", "list"]);
const ym = ["onEntering"], xm = ["autoFocus", "children", "className", "disableAutoFocusItem", "MenuListProps", "onClose", "open", "PaperProps", "PopoverClasses", "transitionDuration", "TransitionProps", "variant", "slots", "slotProps"], Sm = {
  vertical: "top",
  horizontal: "right"
}, Cm = {
  vertical: "top",
  horizontal: "left"
}, Em = (e) => {
  const {
    classes: t
  } = e;
  return ut({
    root: ["root"],
    paper: ["paper"],
    list: ["list"]
  }, wm, t);
}, Rm = Ne(bm, {
  shouldForwardProp: (e) => ma(e) || e === "classes",
  name: "MuiMenu",
  slot: "Root",
  overridesResolver: (e, t) => t.root
})({}), km = Ne(Aa, {
  name: "MuiMenu",
  slot: "Paper",
  overridesResolver: (e, t) => t.paper
})({
  // specZ: The maximum height of a simple menu should be one or more rows less than the view
  // height. This ensures a tappable area outside of the simple menu with which to dismiss
  // the menu.
  maxHeight: "calc(100% - 96px)",
  // Add iOS momentum scrolling for iOS < 13.0
  WebkitOverflowScrolling: "touch"
}), Tm = Ne(qg, {
  name: "MuiMenu",
  slot: "List",
  overridesResolver: (e, t) => t.list
})({
  // We disable the focus ring for mouse, touch and keyboard users.
  outline: 0
}), Fa = /* @__PURE__ */ C.forwardRef(function(t, n) {
  var r, o;
  const i = ct({
    props: t,
    name: "MuiMenu"
  }), {
    autoFocus: s = !0,
    children: a,
    className: u,
    disableAutoFocusItem: c = !1,
    MenuListProps: d = {},
    onClose: g,
    open: p,
    PaperProps: f = {},
    PopoverClasses: h,
    transitionDuration: m = "auto",
    TransitionProps: {
      onEntering: v
    } = {},
    variant: w = "selectedMenu",
    slots: O = {},
    slotProps: y = {}
  } = i, S = ge(i.TransitionProps, ym), b = ge(i, xm), R = An(), $ = R.direction === "rtl", D = T({}, i, {
    autoFocus: s,
    disableAutoFocusItem: c,
    MenuListProps: d,
    onEntering: v,
    PaperProps: f,
    transitionDuration: m,
    TransitionProps: S,
    variant: w
  }), F = Em(D), B = s && !c && p, N = C.useRef(null), E = (te, P) => {
    N.current && N.current.adjustStyleForScrollbar(te, R), v && v(te, P);
  }, k = (te) => {
    te.key === "Tab" && (te.preventDefault(), g && g(te, "tabKeyDown"));
  };
  let _ = -1;
  C.Children.map(a, (te, P) => {
    /* @__PURE__ */ C.isValidElement(te) && (process.env.NODE_ENV !== "production" && Qn.isFragment(te) && console.error(["MUI: The Menu component doesn't accept a Fragment as a child.", "Consider providing an array instead."].join(`
`)), te.props.disabled || (w === "selectedMenu" && te.props.selected || _ === -1) && (_ = P));
  });
  const A = (r = O.paper) != null ? r : km, I = (o = y.paper) != null ? o : f, j = Ot({
    elementType: O.root,
    externalSlotProps: y.root,
    ownerState: D,
    className: [F.root, u]
  }), Z = Ot({
    elementType: A,
    externalSlotProps: I,
    ownerState: D,
    className: F.paper
  });
  return /* @__PURE__ */ x(Rm, T({
    onClose: g,
    anchorOrigin: {
      vertical: "bottom",
      horizontal: $ ? "right" : "left"
    },
    transformOrigin: $ ? Sm : Cm,
    slots: {
      paper: A,
      root: O.root
    },
    slotProps: {
      root: j,
      paper: Z
    },
    open: p,
    ref: n,
    transitionDuration: m,
    TransitionProps: T({
      onEntering: E
    }, S),
    ownerState: D
  }, b, {
    classes: h,
    children: /* @__PURE__ */ x(Tm, T({
      onKeyDown: k,
      actions: N,
      autoFocus: s && (_ === -1 || c),
      autoFocusItem: B,
      variant: w
    }, d, {
      className: Pe(F.list, d.className),
      children: a
    }))
  }));
});
process.env.NODE_ENV !== "production" && (Fa.propTypes = {
  // ┌────────────────────────────── Warning ──────────────────────────────┐
  // │ These PropTypes are generated from the TypeScript type definitions. │
  // │    To update them, edit the d.ts file and run `pnpm proptypes`.     │
  // └─────────────────────────────────────────────────────────────────────┘
  /**
   * An HTML element, or a function that returns one.
   * It's used to set the position of the menu.
   */
  anchorEl: l.oneOfType([st, l.func]),
  /**
   * If `true` (Default) will focus the `[role="menu"]` if no focusable child is found. Disabled
   * children are not focusable. If you set this prop to `false` focus will be placed
   * on the parent modal container. This has severe accessibility implications
   * and should only be considered if you manage focus otherwise.
   * @default true
   */
  autoFocus: l.bool,
  /**
   * Menu contents, normally `MenuItem`s.
   */
  children: l.node,
  /**
   * Override or extend the styles applied to the component.
   */
  classes: l.object,
  /**
   * @ignore
   */
  className: l.string,
  /**
   * When opening the menu will not focus the active item but the `[role="menu"]`
   * unless `autoFocus` is also set to `false`. Not using the default means not
   * following WAI-ARIA authoring practices. Please be considerate about possible
   * accessibility implications.
   * @default false
   */
  disableAutoFocusItem: l.bool,
  /**
   * Props applied to the [`MenuList`](/material-ui/api/menu-list/) element.
   * @default {}
   */
  MenuListProps: l.object,
  /**
   * Callback fired when the component requests to be closed.
   *
   * @param {object} event The event source of the callback.
   * @param {string} reason Can be: `"escapeKeyDown"`, `"backdropClick"`, `"tabKeyDown"`.
   */
  onClose: l.func,
  /**
   * If `true`, the component is shown.
   */
  open: l.bool.isRequired,
  /**
   * @ignore
   */
  PaperProps: l.object,
  /**
   * `classes` prop applied to the [`Popover`](/material-ui/api/popover/) element.
   */
  PopoverClasses: l.object,
  /**
   * The extra props for the slot components.
   * You can override the existing props or add new ones.
   *
   * @default {}
   */
  slotProps: l.shape({
    paper: l.oneOfType([l.func, l.object]),
    root: l.oneOfType([l.func, l.object])
  }),
  /**
   * The components used for each slot inside.
   *
   * @default {}
   */
  slots: l.shape({
    paper: l.elementType,
    root: l.elementType
  }),
  /**
   * The system prop that allows defining system overrides as well as additional CSS styles.
   */
  sx: l.oneOfType([l.arrayOf(l.oneOfType([l.func, l.object, l.bool])), l.func, l.object]),
  /**
   * The length of the transition in `ms`, or 'auto'
   * @default 'auto'
   */
  transitionDuration: l.oneOfType([l.oneOf(["auto"]), l.number, l.shape({
    appear: l.number,
    enter: l.number,
    exit: l.number
  })]),
  /**
   * Props applied to the transition element.
   * By default, the element is based on this [`Transition`](http://reactcommunity.org/react-transition-group/transition/) component.
   * @default {}
   */
  TransitionProps: l.object,
  /**
   * The variant to use. Use `menu` to prevent selected items from impacting the initial focus.
   * @default 'selectedMenu'
   */
  variant: l.oneOf(["menu", "selectedMenu"])
});
const Pm = Fa;
function mv({
  className: e,
  commandHandler: t,
  menuDefinition: n,
  children: r
}) {
  var c;
  const [o, i] = ve.useState(void 0), s = Te(
    (d) => {
      d.preventDefault(), i(
        o === void 0 ? {
          mouseX: d.clientX + 2,
          mouseY: d.clientY - 6
        } : (
          // repeated contextmenu when it is already open closes it with Chrome 84 on Ubuntu
          // Other native context menus might behave different.
          // With this behavior we prevent re-locating existing context menus.
          void 0
        )
      );
    },
    [o]
  ), a = Te(() => {
    i(void 0);
  }, []), u = Zt(() => {
    if (o !== void 0)
      return { top: o.mouseY, left: o.mouseX };
  }, [o]);
  return (((c = n == null ? void 0 : n.items) == null ? void 0 : c.length) ?? 0) === 0 || !r ? r : /* @__PURE__ */ ie(
    "div",
    {
      className: `papi-context-menu-target ${e ?? ""}`,
      onContextMenu: s,
      children: [
        r,
        /* @__PURE__ */ x(
          Pm,
          {
            className: `papi-context-menu ${e ?? ""}`,
            open: o !== void 0,
            onClose: a,
            anchorReference: "anchorPosition",
            anchorPosition: u,
            children: /* @__PURE__ */ x(
              Ho,
              {
                menuDefinition: n,
                commandHandler: t,
                onClick: a
              }
            )
          }
        )
      ]
    }
  );
}
const Om = Ca(/* @__PURE__ */ x("path", {
  d: "M3 18h18v-2H3zm0-5h18v-2H3zm0-7v2h18V6z"
}), "Menu");
function Nm(e) {
  return {
    preserveValue: !0,
    ...e
  };
}
const co = (e, t, n = {}) => {
  const r = Rt(t);
  r.current = t;
  const o = Rt(n);
  o.current = Nm(o.current);
  const [i, s] = Ce(() => r.current), [a, u] = Ce(!0);
  return mt(() => {
    let c = !0;
    return u(!!e), (async () => {
      if (e) {
        const d = await e();
        c && (s(() => d), u(!1));
      }
    })(), () => {
      c = !1, o.current.preserveValue || s(() => r.current);
    };
  }, [e]), [i, a];
};
function $m({
  menuProvider: e,
  normalMenu: t,
  fullMenu: n,
  commandHandler: r,
  containerRef: o,
  className: i,
  ariaLabelPrefix: s,
  children: a
}) {
  const [u, c] = Ce(!1), [d, g] = Ce(!1), p = Te(() => {
    u && c(!1), g(!1);
  }, [u]), f = Te((S) => {
    S.stopPropagation(), c((b) => {
      const R = !b;
      return R && S.shiftKey ? g(!0) : R || g(!1), R;
    });
  }, []), h = Te(
    (S) => (p(), r(S)),
    [r, p]
  ), [m, v] = Ce({ top: 1, left: 1 });
  mt(() => {
    if (u) {
      const S = o == null ? void 0 : o.current;
      if (S) {
        const b = S.getBoundingClientRect(), R = window.scrollY, $ = window.scrollX, D = b.top + R + S.clientHeight, F = b.left + $;
        v({ top: D, left: F });
      }
    }
  }, [u, o]);
  const [w] = co(
    Te(async () => (e == null ? void 0 : e(!1)) ?? t, [e, t, u]),
    t
  ), [O] = co(
    Te(async () => (e == null ? void 0 : e(!0)) ?? n ?? w, [e, n, w, u]),
    n ?? w
  ), y = d && O ? O : w;
  return /* @__PURE__ */ ie(lr, { children: [
    /* @__PURE__ */ x(
      ws,
      {
        sx: {
          paddingTop: 0,
          paddingBottom: 0
        },
        edge: "start",
        className: `papi-menuButton ${i ?? ""}`,
        color: "inherit",
        "aria-label": `${s ?? ""} menu button`,
        onClick: f,
        children: a ?? /* @__PURE__ */ x(Om, {})
      }
    ),
    /* @__PURE__ */ x(
      Hl,
      {
        className: `papi-menu-drawer ${i ?? ""}`,
        anchor: "left",
        variant: "temporary",
        open: u,
        onClose: p,
        PaperProps: {
          className: "papi-menu-drawer-paper",
          style: {
            top: m.top,
            left: m.left
          }
        },
        children: y ? /* @__PURE__ */ x(
          Vg,
          {
            className: i,
            id: `${s ?? ""} main menu`,
            commandHandler: h,
            multiColumnMenu: y
          }
        ) : void 0
      }
    )
  ] });
}
function hv({
  id: e,
  label: t,
  isDisabled: n = !1,
  tooltip: r,
  isTooltipSuppressed: o = !1,
  adjustMarginToAlignToEdge: i = !1,
  size: s = "medium",
  className: a,
  onClick: u,
  children: c
}) {
  return /* @__PURE__ */ x(
    ws,
    {
      id: e,
      disabled: n,
      edge: i,
      size: s,
      "aria-label": t,
      title: o ? void 0 : r ?? t,
      className: `papi-icon-button ${a ?? ""}`,
      onClick: u,
      children: c
    }
  );
}
const _m = hs(
  "pr-text-sm pr-font-medium pr-leading-none peer-disabled:pr-cursor-not-allowed peer-disabled:pr-opacity-70"
), Va = ve.forwardRef(({ className: e, ...t }, n) => /* @__PURE__ */ x(ys.Root, { ref: n, className: ee(_m(), e), ...t }));
Va.displayName = ys.Root.displayName;
function ar({
  id: e,
  isDisabled: t = !1,
  hasError: n = !1,
  isFullWidth: r = !1,
  helperText: o,
  label: i,
  placeholder: s,
  isRequired: a = !1,
  className: u,
  defaultValue: c,
  value: d,
  onChange: g,
  onFocus: p,
  onBlur: f
}) {
  return /* @__PURE__ */ ie("div", { className: ee("pr-inline-grid pr-items-center pr-gap-1.5", { "pr-w-full": r }), children: [
    /* @__PURE__ */ x(
      Va,
      {
        htmlFor: e,
        className: ee({
          "pr-text-red-600": n,
          "pr-hidden": !i
        }),
        children: `${i}${a ? "*" : ""}`
      }
    ),
    /* @__PURE__ */ x(
      So,
      {
        id: e,
        disabled: t,
        placeholder: s,
        required: a,
        className: ee(u, { "pr-border-red-600": n }),
        defaultValue: c,
        value: d,
        onChange: g,
        onFocus: p,
        onBlur: f
      }
    ),
    /* @__PURE__ */ x("p", { className: ee({ "pr-hidden": !o }), children: o })
  ] });
}
let Br;
const jr = () => (Br || (Br = ue.allBookIds.map((e) => ({
  bookId: e,
  label: ue.bookIdToEnglishName(e)
}))), Br);
function vv({ scrRef: e, handleSubmit: t, id: n }) {
  const r = (u) => {
    t(u);
  }, o = (u, c) => {
    const g = { bookNum: ue.bookIdToNumber(c.bookId), chapterNum: 1, verseNum: 1 };
    r(g);
  }, i = (u) => {
    t({ ...e, chapterNum: +u.target.value });
  }, s = (u) => {
    t({ ...e, verseNum: +u.target.value });
  }, a = Zt(() => jr()[e.bookNum - 1], [e.bookNum]);
  return /* @__PURE__ */ ie("span", { id: n, className: "pr-flex pr-place-items-center", children: [
    /* @__PURE__ */ x(
      Zr,
      {
        title: "Book",
        className: "papi-ref-selector book",
        value: a,
        options: jr(),
        onChange: o,
        isClearable: !1,
        width: 200
      }
    ),
    /* @__PURE__ */ x(
      It,
      {
        onClick: () => r(li(e, -1)),
        isDisabled: e.bookNum <= Sl,
        children: "<"
      }
    ),
    /* @__PURE__ */ x(
      It,
      {
        onClick: () => r(li(e, 1)),
        isDisabled: e.bookNum >= jr().length,
        children: ">"
      }
    ),
    /* @__PURE__ */ x(
      ar,
      {
        className: "papi-ref-selector chapter-verse",
        label: "Chapter",
        value: e.chapterNum,
        onChange: i
      }
    ),
    /* @__PURE__ */ x(
      It,
      {
        onClick: () => t(ui(e, -1)),
        isDisabled: e.chapterNum <= Cl,
        children: "<"
      }
    ),
    /* @__PURE__ */ x(
      It,
      {
        onClick: () => t(ui(e, 1)),
        isDisabled: e.chapterNum >= fs(e.bookNum),
        children: ">"
      }
    ),
    /* @__PURE__ */ x(
      ar,
      {
        className: "papi-ref-selector chapter-verse",
        label: "Verse",
        value: e.verseNum,
        onChange: s
      }
    ),
    /* @__PURE__ */ x(
      It,
      {
        onClick: () => t(ci(e, -1)),
        isDisabled: e.verseNum <= El,
        children: "<"
      }
    ),
    /* @__PURE__ */ x(It, { onClick: () => t(ci(e, 1)), children: ">" })
  ] });
}
class Mm {
  constructor() {
    Mt(this, "listeners", {});
  }
  addEventListener(t, n) {
    this.listeners[t] || (this.listeners[t] = []), this.listeners[t].push(n);
  }
  removeEventListener(t, n) {
    var o;
    const r = (o = this.listeners[t]) == null ? void 0 : o.indexOf(n);
    r !== void 0 && r !== -1 && this.listeners[t].splice(r, 1);
  }
  dispatchEvent(t) {
    const n = this.listeners[t.type];
    n && n.forEach((r) => r(t));
  }
}
class bv {
  constructor(t, n, r) {
    Mt(this, "id");
    Mt(this, "checkDefinition");
    Mt(this, "data");
    Mt(this, "resultsUpdated");
    if (r)
      this.id = r.id, this.checkDefinition = r;
    else {
      if (!n)
        throw new Error("Either 'id' or 'checkDefinition' must be provided.");
      this.id = n;
    }
    this.data = t, this.resultsUpdated = new Mm();
  }
  updateData(t) {
    this.data = t;
    const n = new CustomEvent("resultsUpdated", {
      detail: this
    });
    this.resultsUpdated.dispatchEvent(n);
  }
  addEventListener(t, n) {
    this.resultsUpdated.addEventListener(t, n);
  }
  removeEventListener(t, n) {
    this.resultsUpdated.removeEventListener(t, n);
  }
}
/**
   * table-core
   *
   * Copyright (c) TanStack
   *
   * This source code is licensed under the MIT license found in the
   * LICENSE.md file in the root directory of this source tree.
   *
   * @license MIT
   */
function gt(e, t) {
  return typeof e == "function" ? e(t) : e;
}
function ze(e, t) {
  return (n) => {
    t.setState((r) => ({
      ...r,
      [e]: gt(n, r[e])
    }));
  };
}
function xr(e) {
  return e instanceof Function;
}
function Im(e) {
  return Array.isArray(e) && e.every((t) => typeof t == "number");
}
function La(e, t) {
  const n = [], r = (o) => {
    o.forEach((i) => {
      n.push(i);
      const s = t(i);
      s != null && s.length && r(s);
    });
  };
  return r(e), n;
}
function K(e, t, n) {
  let r = [], o;
  return (i) => {
    let s;
    n.key && n.debug && (s = Date.now());
    const a = e(i);
    if (!(a.length !== r.length || a.some((d, g) => r[g] !== d)))
      return o;
    r = a;
    let c;
    if (n.key && n.debug && (c = Date.now()), o = t(...a), n == null || n.onChange == null || n.onChange(o), n.key && n.debug && n != null && n.debug()) {
      const d = Math.round((Date.now() - s) * 100) / 100, g = Math.round((Date.now() - c) * 100) / 100, p = g / 16, f = (h, m) => {
        for (h = String(h); h.length < m; )
          h = " " + h;
        return h;
      };
      console.info(`%c⏱ ${f(g, 5)} /${f(d, 5)} ms`, `
            font-size: .6rem;
            font-weight: bold;
            color: hsl(${Math.max(0, Math.min(120 - 120 * p, 120))}deg 100% 31%);`, n == null ? void 0 : n.key);
    }
    return o;
  };
}
function J(e, t, n, r) {
  return {
    debug: () => {
      var o;
      return (o = e == null ? void 0 : e.debugAll) != null ? o : e[t];
    },
    key: process.env.NODE_ENV === "development" && n,
    onChange: r
  };
}
function Am(e, t, n, r) {
  const o = () => {
    var s;
    return (s = i.getValue()) != null ? s : e.options.renderFallbackValue;
  }, i = {
    id: `${t.id}_${n.id}`,
    row: t,
    column: n,
    getValue: () => t.getValue(r),
    renderValue: o,
    getContext: K(() => [e, n, t, i], (s, a, u, c) => ({
      table: s,
      column: a,
      row: u,
      cell: c,
      getValue: c.getValue,
      renderValue: c.renderValue
    }), J(e.options, "debugCells", "cell.getContext"))
  };
  return e._features.forEach((s) => {
    s.createCell == null || s.createCell(i, n, t, e);
  }, {}), i;
}
function Dm(e, t, n, r) {
  var o, i;
  const a = {
    ...e._getDefaultColumnDef(),
    ...t
  }, u = a.accessorKey;
  let c = (o = (i = a.id) != null ? i : u ? u.replace(".", "_") : void 0) != null ? o : typeof a.header == "string" ? a.header : void 0, d;
  if (a.accessorFn ? d = a.accessorFn : u && (u.includes(".") ? d = (p) => {
    let f = p;
    for (const m of u.split(".")) {
      var h;
      f = (h = f) == null ? void 0 : h[m], process.env.NODE_ENV !== "production" && f === void 0 && console.warn(`"${m}" in deeply nested key "${u}" returned undefined.`);
    }
    return f;
  } : d = (p) => p[a.accessorKey]), !c)
    throw process.env.NODE_ENV !== "production" ? new Error(a.accessorFn ? "Columns require an id when using an accessorFn" : "Columns require an id when using a non-string header") : new Error();
  let g = {
    id: `${String(c)}`,
    accessorFn: d,
    parent: r,
    depth: n,
    columnDef: a,
    columns: [],
    getFlatColumns: K(() => [!0], () => {
      var p;
      return [g, ...(p = g.columns) == null ? void 0 : p.flatMap((f) => f.getFlatColumns())];
    }, J(e.options, "debugColumns", "column.getFlatColumns")),
    getLeafColumns: K(() => [e._getOrderColumnsFn()], (p) => {
      var f;
      if ((f = g.columns) != null && f.length) {
        let h = g.columns.flatMap((m) => m.getLeafColumns());
        return p(h);
      }
      return [g];
    }, J(e.options, "debugColumns", "column.getLeafColumns"))
  };
  for (const p of e._features)
    p.createColumn == null || p.createColumn(g, e);
  return g;
}
const ke = "debugHeaders";
function us(e, t, n) {
  var r;
  let i = {
    id: (r = n.id) != null ? r : t.id,
    column: t,
    index: n.index,
    isPlaceholder: !!n.isPlaceholder,
    placeholderId: n.placeholderId,
    depth: n.depth,
    subHeaders: [],
    colSpan: 0,
    rowSpan: 0,
    headerGroup: null,
    getLeafHeaders: () => {
      const s = [], a = (u) => {
        u.subHeaders && u.subHeaders.length && u.subHeaders.map(a), s.push(u);
      };
      return a(i), s;
    },
    getContext: () => ({
      table: e,
      header: i,
      column: t
    })
  };
  return e._features.forEach((s) => {
    s.createHeader == null || s.createHeader(i, e);
  }), i;
}
const Fm = {
  createTable: (e) => {
    e.getHeaderGroups = K(() => [e.getAllColumns(), e.getVisibleLeafColumns(), e.getState().columnPinning.left, e.getState().columnPinning.right], (t, n, r, o) => {
      var i, s;
      const a = (i = r == null ? void 0 : r.map((g) => n.find((p) => p.id === g)).filter(Boolean)) != null ? i : [], u = (s = o == null ? void 0 : o.map((g) => n.find((p) => p.id === g)).filter(Boolean)) != null ? s : [], c = n.filter((g) => !(r != null && r.includes(g.id)) && !(o != null && o.includes(g.id)));
      return Un(t, [...a, ...c, ...u], e);
    }, J(e.options, ke, "getHeaderGroups")), e.getCenterHeaderGroups = K(() => [e.getAllColumns(), e.getVisibleLeafColumns(), e.getState().columnPinning.left, e.getState().columnPinning.right], (t, n, r, o) => (n = n.filter((i) => !(r != null && r.includes(i.id)) && !(o != null && o.includes(i.id))), Un(t, n, e, "center")), J(e.options, ke, "getCenterHeaderGroups")), e.getLeftHeaderGroups = K(() => [e.getAllColumns(), e.getVisibleLeafColumns(), e.getState().columnPinning.left], (t, n, r) => {
      var o;
      const i = (o = r == null ? void 0 : r.map((s) => n.find((a) => a.id === s)).filter(Boolean)) != null ? o : [];
      return Un(t, i, e, "left");
    }, J(e.options, ke, "getLeftHeaderGroups")), e.getRightHeaderGroups = K(() => [e.getAllColumns(), e.getVisibleLeafColumns(), e.getState().columnPinning.right], (t, n, r) => {
      var o;
      const i = (o = r == null ? void 0 : r.map((s) => n.find((a) => a.id === s)).filter(Boolean)) != null ? o : [];
      return Un(t, i, e, "right");
    }, J(e.options, ke, "getRightHeaderGroups")), e.getFooterGroups = K(() => [e.getHeaderGroups()], (t) => [...t].reverse(), J(e.options, ke, "getFooterGroups")), e.getLeftFooterGroups = K(() => [e.getLeftHeaderGroups()], (t) => [...t].reverse(), J(e.options, ke, "getLeftFooterGroups")), e.getCenterFooterGroups = K(() => [e.getCenterHeaderGroups()], (t) => [...t].reverse(), J(e.options, ke, "getCenterFooterGroups")), e.getRightFooterGroups = K(() => [e.getRightHeaderGroups()], (t) => [...t].reverse(), J(e.options, ke, "getRightFooterGroups")), e.getFlatHeaders = K(() => [e.getHeaderGroups()], (t) => t.map((n) => n.headers).flat(), J(e.options, ke, "getFlatHeaders")), e.getLeftFlatHeaders = K(() => [e.getLeftHeaderGroups()], (t) => t.map((n) => n.headers).flat(), J(e.options, ke, "getLeftFlatHeaders")), e.getCenterFlatHeaders = K(() => [e.getCenterHeaderGroups()], (t) => t.map((n) => n.headers).flat(), J(e.options, ke, "getCenterFlatHeaders")), e.getRightFlatHeaders = K(() => [e.getRightHeaderGroups()], (t) => t.map((n) => n.headers).flat(), J(e.options, ke, "getRightFlatHeaders")), e.getCenterLeafHeaders = K(() => [e.getCenterFlatHeaders()], (t) => t.filter((n) => {
      var r;
      return !((r = n.subHeaders) != null && r.length);
    }), J(e.options, ke, "getCenterLeafHeaders")), e.getLeftLeafHeaders = K(() => [e.getLeftFlatHeaders()], (t) => t.filter((n) => {
      var r;
      return !((r = n.subHeaders) != null && r.length);
    }), J(e.options, ke, "getLeftLeafHeaders")), e.getRightLeafHeaders = K(() => [e.getRightFlatHeaders()], (t) => t.filter((n) => {
      var r;
      return !((r = n.subHeaders) != null && r.length);
    }), J(e.options, ke, "getRightLeafHeaders")), e.getLeafHeaders = K(() => [e.getLeftHeaderGroups(), e.getCenterHeaderGroups(), e.getRightHeaderGroups()], (t, n, r) => {
      var o, i, s, a, u, c;
      return [...(o = (i = t[0]) == null ? void 0 : i.headers) != null ? o : [], ...(s = (a = n[0]) == null ? void 0 : a.headers) != null ? s : [], ...(u = (c = r[0]) == null ? void 0 : c.headers) != null ? u : []].map((d) => d.getLeafHeaders()).flat();
    }, J(e.options, ke, "getLeafHeaders"));
  }
};
function Un(e, t, n, r) {
  var o, i;
  let s = 0;
  const a = function(p, f) {
    f === void 0 && (f = 1), s = Math.max(s, f), p.filter((h) => h.getIsVisible()).forEach((h) => {
      var m;
      (m = h.columns) != null && m.length && a(h.columns, f + 1);
    }, 0);
  };
  a(e);
  let u = [];
  const c = (p, f) => {
    const h = {
      depth: f,
      id: [r, `${f}`].filter(Boolean).join("_"),
      headers: []
    }, m = [];
    p.forEach((v) => {
      const w = [...m].reverse()[0], O = v.column.depth === h.depth;
      let y, S = !1;
      if (O && v.column.parent ? y = v.column.parent : (y = v.column, S = !0), w && (w == null ? void 0 : w.column) === y)
        w.subHeaders.push(v);
      else {
        const b = us(n, y, {
          id: [r, f, y.id, v == null ? void 0 : v.id].filter(Boolean).join("_"),
          isPlaceholder: S,
          placeholderId: S ? `${m.filter((R) => R.column === y).length}` : void 0,
          depth: f,
          index: m.length
        });
        b.subHeaders.push(v), m.push(b);
      }
      h.headers.push(v), v.headerGroup = h;
    }), u.push(h), f > 0 && c(m, f - 1);
  }, d = t.map((p, f) => us(n, p, {
    depth: s,
    index: f
  }));
  c(d, s - 1), u.reverse();
  const g = (p) => p.filter((h) => h.column.getIsVisible()).map((h) => {
    let m = 0, v = 0, w = [0];
    h.subHeaders && h.subHeaders.length ? (w = [], g(h.subHeaders).forEach((y) => {
      let {
        colSpan: S,
        rowSpan: b
      } = y;
      m += S, w.push(b);
    })) : m = 1;
    const O = Math.min(...w);
    return v = v + O, h.colSpan = m, h.rowSpan = v, {
      colSpan: m,
      rowSpan: v
    };
  });
  return g((o = (i = u[0]) == null ? void 0 : i.headers) != null ? o : []), u;
}
const Ba = (e, t, n, r, o, i, s) => {
  let a = {
    id: t,
    index: r,
    original: n,
    depth: o,
    parentId: s,
    _valuesCache: {},
    _uniqueValuesCache: {},
    getValue: (u) => {
      if (a._valuesCache.hasOwnProperty(u))
        return a._valuesCache[u];
      const c = e.getColumn(u);
      if (c != null && c.accessorFn)
        return a._valuesCache[u] = c.accessorFn(a.original, r), a._valuesCache[u];
    },
    getUniqueValues: (u) => {
      if (a._uniqueValuesCache.hasOwnProperty(u))
        return a._uniqueValuesCache[u];
      const c = e.getColumn(u);
      if (c != null && c.accessorFn)
        return c.columnDef.getUniqueValues ? (a._uniqueValuesCache[u] = c.columnDef.getUniqueValues(a.original, r), a._uniqueValuesCache[u]) : (a._uniqueValuesCache[u] = [a.getValue(u)], a._uniqueValuesCache[u]);
    },
    renderValue: (u) => {
      var c;
      return (c = a.getValue(u)) != null ? c : e.options.renderFallbackValue;
    },
    subRows: i ?? [],
    getLeafRows: () => La(a.subRows, (u) => u.subRows),
    getParentRow: () => a.parentId ? e.getRow(a.parentId, !0) : void 0,
    getParentRows: () => {
      let u = [], c = a;
      for (; ; ) {
        const d = c.getParentRow();
        if (!d)
          break;
        u.push(d), c = d;
      }
      return u.reverse();
    },
    getAllCells: K(() => [e.getAllLeafColumns()], (u) => u.map((c) => Am(e, a, c, c.id)), J(e.options, "debugRows", "getAllCells")),
    _getAllCellsByColumnId: K(() => [a.getAllCells()], (u) => u.reduce((c, d) => (c[d.column.id] = d, c), {}), J(e.options, "debugRows", "getAllCellsByColumnId"))
  };
  for (let u = 0; u < e._features.length; u++) {
    const c = e._features[u];
    c == null || c.createRow == null || c.createRow(a, e);
  }
  return a;
}, Vm = {
  createColumn: (e, t) => {
    e._getFacetedRowModel = t.options.getFacetedRowModel && t.options.getFacetedRowModel(t, e.id), e.getFacetedRowModel = () => e._getFacetedRowModel ? e._getFacetedRowModel() : t.getPreFilteredRowModel(), e._getFacetedUniqueValues = t.options.getFacetedUniqueValues && t.options.getFacetedUniqueValues(t, e.id), e.getFacetedUniqueValues = () => e._getFacetedUniqueValues ? e._getFacetedUniqueValues() : /* @__PURE__ */ new Map(), e._getFacetedMinMaxValues = t.options.getFacetedMinMaxValues && t.options.getFacetedMinMaxValues(t, e.id), e.getFacetedMinMaxValues = () => {
      if (e._getFacetedMinMaxValues)
        return e._getFacetedMinMaxValues();
    };
  }
}, ja = (e, t, n) => {
  var r;
  const o = n.toLowerCase();
  return !!(!((r = e.getValue(t)) == null || (r = r.toString()) == null || (r = r.toLowerCase()) == null) && r.includes(o));
};
ja.autoRemove = (e) => Ke(e);
const za = (e, t, n) => {
  var r;
  return !!(!((r = e.getValue(t)) == null || (r = r.toString()) == null) && r.includes(n));
};
za.autoRemove = (e) => Ke(e);
const Ha = (e, t, n) => {
  var r;
  return ((r = e.getValue(t)) == null || (r = r.toString()) == null ? void 0 : r.toLowerCase()) === (n == null ? void 0 : n.toLowerCase());
};
Ha.autoRemove = (e) => Ke(e);
const Ga = (e, t, n) => {
  var r;
  return (r = e.getValue(t)) == null ? void 0 : r.includes(n);
};
Ga.autoRemove = (e) => Ke(e) || !(e != null && e.length);
const Ua = (e, t, n) => !n.some((r) => {
  var o;
  return !((o = e.getValue(t)) != null && o.includes(r));
});
Ua.autoRemove = (e) => Ke(e) || !(e != null && e.length);
const qa = (e, t, n) => n.some((r) => {
  var o;
  return (o = e.getValue(t)) == null ? void 0 : o.includes(r);
});
qa.autoRemove = (e) => Ke(e) || !(e != null && e.length);
const Wa = (e, t, n) => e.getValue(t) === n;
Wa.autoRemove = (e) => Ke(e);
const Xa = (e, t, n) => e.getValue(t) == n;
Xa.autoRemove = (e) => Ke(e);
const Go = (e, t, n) => {
  let [r, o] = n;
  const i = e.getValue(t);
  return i >= r && i <= o;
};
Go.resolveFilterValue = (e) => {
  let [t, n] = e, r = typeof t != "number" ? parseFloat(t) : t, o = typeof n != "number" ? parseFloat(n) : n, i = t === null || Number.isNaN(r) ? -1 / 0 : r, s = n === null || Number.isNaN(o) ? 1 / 0 : o;
  if (i > s) {
    const a = i;
    i = s, s = a;
  }
  return [i, s];
};
Go.autoRemove = (e) => Ke(e) || Ke(e[0]) && Ke(e[1]);
const ot = {
  includesString: ja,
  includesStringSensitive: za,
  equalsString: Ha,
  arrIncludes: Ga,
  arrIncludesAll: Ua,
  arrIncludesSome: qa,
  equals: Wa,
  weakEquals: Xa,
  inNumberRange: Go
};
function Ke(e) {
  return e == null || e === "";
}
const Lm = {
  getDefaultColumnDef: () => ({
    filterFn: "auto"
  }),
  getInitialState: (e) => ({
    columnFilters: [],
    ...e
  }),
  getDefaultOptions: (e) => ({
    onColumnFiltersChange: ze("columnFilters", e),
    filterFromLeafRows: !1,
    maxLeafRowFilterDepth: 100
  }),
  createColumn: (e, t) => {
    e.getAutoFilterFn = () => {
      const n = t.getCoreRowModel().flatRows[0], r = n == null ? void 0 : n.getValue(e.id);
      return typeof r == "string" ? ot.includesString : typeof r == "number" ? ot.inNumberRange : typeof r == "boolean" || r !== null && typeof r == "object" ? ot.equals : Array.isArray(r) ? ot.arrIncludes : ot.weakEquals;
    }, e.getFilterFn = () => {
      var n, r;
      return xr(e.columnDef.filterFn) ? e.columnDef.filterFn : e.columnDef.filterFn === "auto" ? e.getAutoFilterFn() : (
        // @ts-ignore
        (n = (r = t.options.filterFns) == null ? void 0 : r[e.columnDef.filterFn]) != null ? n : ot[e.columnDef.filterFn]
      );
    }, e.getCanFilter = () => {
      var n, r, o;
      return ((n = e.columnDef.enableColumnFilter) != null ? n : !0) && ((r = t.options.enableColumnFilters) != null ? r : !0) && ((o = t.options.enableFilters) != null ? o : !0) && !!e.accessorFn;
    }, e.getIsFiltered = () => e.getFilterIndex() > -1, e.getFilterValue = () => {
      var n;
      return (n = t.getState().columnFilters) == null || (n = n.find((r) => r.id === e.id)) == null ? void 0 : n.value;
    }, e.getFilterIndex = () => {
      var n, r;
      return (n = (r = t.getState().columnFilters) == null ? void 0 : r.findIndex((o) => o.id === e.id)) != null ? n : -1;
    }, e.setFilterValue = (n) => {
      t.setColumnFilters((r) => {
        const o = e.getFilterFn(), i = r == null ? void 0 : r.find((d) => d.id === e.id), s = gt(n, i ? i.value : void 0);
        if (cs(o, s, e)) {
          var a;
          return (a = r == null ? void 0 : r.filter((d) => d.id !== e.id)) != null ? a : [];
        }
        const u = {
          id: e.id,
          value: s
        };
        if (i) {
          var c;
          return (c = r == null ? void 0 : r.map((d) => d.id === e.id ? u : d)) != null ? c : [];
        }
        return r != null && r.length ? [...r, u] : [u];
      });
    };
  },
  createRow: (e, t) => {
    e.columnFilters = {}, e.columnFiltersMeta = {};
  },
  createTable: (e) => {
    e.setColumnFilters = (t) => {
      const n = e.getAllLeafColumns(), r = (o) => {
        var i;
        return (i = gt(t, o)) == null ? void 0 : i.filter((s) => {
          const a = n.find((u) => u.id === s.id);
          if (a) {
            const u = a.getFilterFn();
            if (cs(u, s.value, a))
              return !1;
          }
          return !0;
        });
      };
      e.options.onColumnFiltersChange == null || e.options.onColumnFiltersChange(r);
    }, e.resetColumnFilters = (t) => {
      var n, r;
      e.setColumnFilters(t ? [] : (n = (r = e.initialState) == null ? void 0 : r.columnFilters) != null ? n : []);
    }, e.getPreFilteredRowModel = () => e.getCoreRowModel(), e.getFilteredRowModel = () => (!e._getFilteredRowModel && e.options.getFilteredRowModel && (e._getFilteredRowModel = e.options.getFilteredRowModel(e)), e.options.manualFiltering || !e._getFilteredRowModel ? e.getPreFilteredRowModel() : e._getFilteredRowModel());
  }
};
function cs(e, t, n) {
  return (e && e.autoRemove ? e.autoRemove(t, n) : !1) || typeof t > "u" || typeof t == "string" && !t;
}
const Bm = (e, t, n) => n.reduce((r, o) => {
  const i = o.getValue(e);
  return r + (typeof i == "number" ? i : 0);
}, 0), jm = (e, t, n) => {
  let r;
  return n.forEach((o) => {
    const i = o.getValue(e);
    i != null && (r > i || r === void 0 && i >= i) && (r = i);
  }), r;
}, zm = (e, t, n) => {
  let r;
  return n.forEach((o) => {
    const i = o.getValue(e);
    i != null && (r < i || r === void 0 && i >= i) && (r = i);
  }), r;
}, Hm = (e, t, n) => {
  let r, o;
  return n.forEach((i) => {
    const s = i.getValue(e);
    s != null && (r === void 0 ? s >= s && (r = o = s) : (r > s && (r = s), o < s && (o = s)));
  }), [r, o];
}, Gm = (e, t) => {
  let n = 0, r = 0;
  if (t.forEach((o) => {
    let i = o.getValue(e);
    i != null && (i = +i) >= i && (++n, r += i);
  }), n)
    return r / n;
}, Um = (e, t) => {
  if (!t.length)
    return;
  const n = t.map((i) => i.getValue(e));
  if (!Im(n))
    return;
  if (n.length === 1)
    return n[0];
  const r = Math.floor(n.length / 2), o = n.sort((i, s) => i - s);
  return n.length % 2 !== 0 ? o[r] : (o[r - 1] + o[r]) / 2;
}, qm = (e, t) => Array.from(new Set(t.map((n) => n.getValue(e))).values()), Wm = (e, t) => new Set(t.map((n) => n.getValue(e))).size, Xm = (e, t) => t.length, zr = {
  sum: Bm,
  min: jm,
  max: zm,
  extent: Hm,
  mean: Gm,
  median: Um,
  unique: qm,
  uniqueCount: Wm,
  count: Xm
}, Ym = {
  getDefaultColumnDef: () => ({
    aggregatedCell: (e) => {
      var t, n;
      return (t = (n = e.getValue()) == null || n.toString == null ? void 0 : n.toString()) != null ? t : null;
    },
    aggregationFn: "auto"
  }),
  getInitialState: (e) => ({
    grouping: [],
    ...e
  }),
  getDefaultOptions: (e) => ({
    onGroupingChange: ze("grouping", e),
    groupedColumnMode: "reorder"
  }),
  createColumn: (e, t) => {
    e.toggleGrouping = () => {
      t.setGrouping((n) => n != null && n.includes(e.id) ? n.filter((r) => r !== e.id) : [...n ?? [], e.id]);
    }, e.getCanGroup = () => {
      var n, r;
      return ((n = e.columnDef.enableGrouping) != null ? n : !0) && ((r = t.options.enableGrouping) != null ? r : !0) && (!!e.accessorFn || !!e.columnDef.getGroupingValue);
    }, e.getIsGrouped = () => {
      var n;
      return (n = t.getState().grouping) == null ? void 0 : n.includes(e.id);
    }, e.getGroupedIndex = () => {
      var n;
      return (n = t.getState().grouping) == null ? void 0 : n.indexOf(e.id);
    }, e.getToggleGroupingHandler = () => {
      const n = e.getCanGroup();
      return () => {
        n && e.toggleGrouping();
      };
    }, e.getAutoAggregationFn = () => {
      const n = t.getCoreRowModel().flatRows[0], r = n == null ? void 0 : n.getValue(e.id);
      if (typeof r == "number")
        return zr.sum;
      if (Object.prototype.toString.call(r) === "[object Date]")
        return zr.extent;
    }, e.getAggregationFn = () => {
      var n, r;
      if (!e)
        throw new Error();
      return xr(e.columnDef.aggregationFn) ? e.columnDef.aggregationFn : e.columnDef.aggregationFn === "auto" ? e.getAutoAggregationFn() : (n = (r = t.options.aggregationFns) == null ? void 0 : r[e.columnDef.aggregationFn]) != null ? n : zr[e.columnDef.aggregationFn];
    };
  },
  createTable: (e) => {
    e.setGrouping = (t) => e.options.onGroupingChange == null ? void 0 : e.options.onGroupingChange(t), e.resetGrouping = (t) => {
      var n, r;
      e.setGrouping(t ? [] : (n = (r = e.initialState) == null ? void 0 : r.grouping) != null ? n : []);
    }, e.getPreGroupedRowModel = () => e.getFilteredRowModel(), e.getGroupedRowModel = () => (!e._getGroupedRowModel && e.options.getGroupedRowModel && (e._getGroupedRowModel = e.options.getGroupedRowModel(e)), e.options.manualGrouping || !e._getGroupedRowModel ? e.getPreGroupedRowModel() : e._getGroupedRowModel());
  },
  createRow: (e, t) => {
    e.getIsGrouped = () => !!e.groupingColumnId, e.getGroupingValue = (n) => {
      if (e._groupingValuesCache.hasOwnProperty(n))
        return e._groupingValuesCache[n];
      const r = t.getColumn(n);
      return r != null && r.columnDef.getGroupingValue ? (e._groupingValuesCache[n] = r.columnDef.getGroupingValue(e.original), e._groupingValuesCache[n]) : e.getValue(n);
    }, e._groupingValuesCache = {};
  },
  createCell: (e, t, n, r) => {
    e.getIsGrouped = () => t.getIsGrouped() && t.id === n.groupingColumnId, e.getIsPlaceholder = () => !e.getIsGrouped() && t.getIsGrouped(), e.getIsAggregated = () => {
      var o;
      return !e.getIsGrouped() && !e.getIsPlaceholder() && !!((o = n.subRows) != null && o.length);
    };
  }
};
function Km(e, t, n) {
  if (!(t != null && t.length) || !n)
    return e;
  const r = e.filter((i) => !t.includes(i.id));
  return n === "remove" ? r : [...t.map((i) => e.find((s) => s.id === i)).filter(Boolean), ...r];
}
const Jm = {
  getInitialState: (e) => ({
    columnOrder: [],
    ...e
  }),
  getDefaultOptions: (e) => ({
    onColumnOrderChange: ze("columnOrder", e)
  }),
  createColumn: (e, t) => {
    e.getIndex = K((n) => [Cn(t, n)], (n) => n.findIndex((r) => r.id === e.id), J(t.options, "debugColumns", "getIndex")), e.getIsFirstColumn = (n) => {
      var r;
      return ((r = Cn(t, n)[0]) == null ? void 0 : r.id) === e.id;
    }, e.getIsLastColumn = (n) => {
      var r;
      const o = Cn(t, n);
      return ((r = o[o.length - 1]) == null ? void 0 : r.id) === e.id;
    };
  },
  createTable: (e) => {
    e.setColumnOrder = (t) => e.options.onColumnOrderChange == null ? void 0 : e.options.onColumnOrderChange(t), e.resetColumnOrder = (t) => {
      var n;
      e.setColumnOrder(t ? [] : (n = e.initialState.columnOrder) != null ? n : []);
    }, e._getOrderColumnsFn = K(() => [e.getState().columnOrder, e.getState().grouping, e.options.groupedColumnMode], (t, n, r) => (o) => {
      let i = [];
      if (!(t != null && t.length))
        i = o;
      else {
        const s = [...t], a = [...o];
        for (; a.length && s.length; ) {
          const u = s.shift(), c = a.findIndex((d) => d.id === u);
          c > -1 && i.push(a.splice(c, 1)[0]);
        }
        i = [...i, ...a];
      }
      return Km(i, n, r);
    }, J(e.options, "debugTable", "_getOrderColumnsFn"));
  }
}, Hr = () => ({
  left: [],
  right: []
}), Zm = {
  getInitialState: (e) => ({
    columnPinning: Hr(),
    ...e
  }),
  getDefaultOptions: (e) => ({
    onColumnPinningChange: ze("columnPinning", e)
  }),
  createColumn: (e, t) => {
    e.pin = (n) => {
      const r = e.getLeafColumns().map((o) => o.id).filter(Boolean);
      t.setColumnPinning((o) => {
        var i, s;
        if (n === "right") {
          var a, u;
          return {
            left: ((a = o == null ? void 0 : o.left) != null ? a : []).filter((g) => !(r != null && r.includes(g))),
            right: [...((u = o == null ? void 0 : o.right) != null ? u : []).filter((g) => !(r != null && r.includes(g))), ...r]
          };
        }
        if (n === "left") {
          var c, d;
          return {
            left: [...((c = o == null ? void 0 : o.left) != null ? c : []).filter((g) => !(r != null && r.includes(g))), ...r],
            right: ((d = o == null ? void 0 : o.right) != null ? d : []).filter((g) => !(r != null && r.includes(g)))
          };
        }
        return {
          left: ((i = o == null ? void 0 : o.left) != null ? i : []).filter((g) => !(r != null && r.includes(g))),
          right: ((s = o == null ? void 0 : o.right) != null ? s : []).filter((g) => !(r != null && r.includes(g)))
        };
      });
    }, e.getCanPin = () => e.getLeafColumns().some((r) => {
      var o, i, s;
      return ((o = r.columnDef.enablePinning) != null ? o : !0) && ((i = (s = t.options.enableColumnPinning) != null ? s : t.options.enablePinning) != null ? i : !0);
    }), e.getIsPinned = () => {
      const n = e.getLeafColumns().map((a) => a.id), {
        left: r,
        right: o
      } = t.getState().columnPinning, i = n.some((a) => r == null ? void 0 : r.includes(a)), s = n.some((a) => o == null ? void 0 : o.includes(a));
      return i ? "left" : s ? "right" : !1;
    }, e.getPinnedIndex = () => {
      var n, r;
      const o = e.getIsPinned();
      return o ? (n = (r = t.getState().columnPinning) == null || (r = r[o]) == null ? void 0 : r.indexOf(e.id)) != null ? n : -1 : 0;
    };
  },
  createRow: (e, t) => {
    e.getCenterVisibleCells = K(() => [e._getAllVisibleCells(), t.getState().columnPinning.left, t.getState().columnPinning.right], (n, r, o) => {
      const i = [...r ?? [], ...o ?? []];
      return n.filter((s) => !i.includes(s.column.id));
    }, J(t.options, "debugRows", "getCenterVisibleCells")), e.getLeftVisibleCells = K(() => [e._getAllVisibleCells(), t.getState().columnPinning.left], (n, r) => (r ?? []).map((i) => n.find((s) => s.column.id === i)).filter(Boolean).map((i) => ({
      ...i,
      position: "left"
    })), J(t.options, "debugRows", "getLeftVisibleCells")), e.getRightVisibleCells = K(() => [e._getAllVisibleCells(), t.getState().columnPinning.right], (n, r) => (r ?? []).map((i) => n.find((s) => s.column.id === i)).filter(Boolean).map((i) => ({
      ...i,
      position: "right"
    })), J(t.options, "debugRows", "getRightVisibleCells"));
  },
  createTable: (e) => {
    e.setColumnPinning = (t) => e.options.onColumnPinningChange == null ? void 0 : e.options.onColumnPinningChange(t), e.resetColumnPinning = (t) => {
      var n, r;
      return e.setColumnPinning(t ? Hr() : (n = (r = e.initialState) == null ? void 0 : r.columnPinning) != null ? n : Hr());
    }, e.getIsSomeColumnsPinned = (t) => {
      var n;
      const r = e.getState().columnPinning;
      if (!t) {
        var o, i;
        return !!((o = r.left) != null && o.length || (i = r.right) != null && i.length);
      }
      return !!((n = r[t]) != null && n.length);
    }, e.getLeftLeafColumns = K(() => [e.getAllLeafColumns(), e.getState().columnPinning.left], (t, n) => (n ?? []).map((r) => t.find((o) => o.id === r)).filter(Boolean), J(e.options, "debugColumns", "getLeftLeafColumns")), e.getRightLeafColumns = K(() => [e.getAllLeafColumns(), e.getState().columnPinning.right], (t, n) => (n ?? []).map((r) => t.find((o) => o.id === r)).filter(Boolean), J(e.options, "debugColumns", "getRightLeafColumns")), e.getCenterLeafColumns = K(() => [e.getAllLeafColumns(), e.getState().columnPinning.left, e.getState().columnPinning.right], (t, n, r) => {
      const o = [...n ?? [], ...r ?? []];
      return t.filter((i) => !o.includes(i.id));
    }, J(e.options, "debugColumns", "getCenterLeafColumns"));
  }
}, qn = {
  size: 150,
  minSize: 20,
  maxSize: Number.MAX_SAFE_INTEGER
}, Gr = () => ({
  startOffset: null,
  startSize: null,
  deltaOffset: null,
  deltaPercentage: null,
  isResizingColumn: !1,
  columnSizingStart: []
}), Qm = {
  getDefaultColumnDef: () => qn,
  getInitialState: (e) => ({
    columnSizing: {},
    columnSizingInfo: Gr(),
    ...e
  }),
  getDefaultOptions: (e) => ({
    columnResizeMode: "onEnd",
    columnResizeDirection: "ltr",
    onColumnSizingChange: ze("columnSizing", e),
    onColumnSizingInfoChange: ze("columnSizingInfo", e)
  }),
  createColumn: (e, t) => {
    e.getSize = () => {
      var n, r, o;
      const i = t.getState().columnSizing[e.id];
      return Math.min(Math.max((n = e.columnDef.minSize) != null ? n : qn.minSize, (r = i ?? e.columnDef.size) != null ? r : qn.size), (o = e.columnDef.maxSize) != null ? o : qn.maxSize);
    }, e.getStart = K((n) => [n, Cn(t, n), t.getState().columnSizing], (n, r) => r.slice(0, e.getIndex(n)).reduce((o, i) => o + i.getSize(), 0), J(t.options, "debugColumns", "getStart")), e.getAfter = K((n) => [n, Cn(t, n), t.getState().columnSizing], (n, r) => r.slice(e.getIndex(n) + 1).reduce((o, i) => o + i.getSize(), 0), J(t.options, "debugColumns", "getAfter")), e.resetSize = () => {
      t.setColumnSizing((n) => {
        let {
          [e.id]: r,
          ...o
        } = n;
        return o;
      });
    }, e.getCanResize = () => {
      var n, r;
      return ((n = e.columnDef.enableResizing) != null ? n : !0) && ((r = t.options.enableColumnResizing) != null ? r : !0);
    }, e.getIsResizing = () => t.getState().columnSizingInfo.isResizingColumn === e.id;
  },
  createHeader: (e, t) => {
    e.getSize = () => {
      let n = 0;
      const r = (o) => {
        if (o.subHeaders.length)
          o.subHeaders.forEach(r);
        else {
          var i;
          n += (i = o.column.getSize()) != null ? i : 0;
        }
      };
      return r(e), n;
    }, e.getStart = () => {
      if (e.index > 0) {
        const n = e.headerGroup.headers[e.index - 1];
        return n.getStart() + n.getSize();
      }
      return 0;
    }, e.getResizeHandler = (n) => {
      const r = t.getColumn(e.column.id), o = r == null ? void 0 : r.getCanResize();
      return (i) => {
        if (!r || !o || (i.persist == null || i.persist(), Ur(i) && i.touches && i.touches.length > 1))
          return;
        const s = e.getSize(), a = e ? e.getLeafHeaders().map((w) => [w.column.id, w.column.getSize()]) : [[r.id, r.getSize()]], u = Ur(i) ? Math.round(i.touches[0].clientX) : i.clientX, c = {}, d = (w, O) => {
          typeof O == "number" && (t.setColumnSizingInfo((y) => {
            var S, b;
            const R = t.options.columnResizeDirection === "rtl" ? -1 : 1, $ = (O - ((S = y == null ? void 0 : y.startOffset) != null ? S : 0)) * R, D = Math.max($ / ((b = y == null ? void 0 : y.startSize) != null ? b : 0), -0.999999);
            return y.columnSizingStart.forEach((F) => {
              let [B, N] = F;
              c[B] = Math.round(Math.max(N + N * D, 0) * 100) / 100;
            }), {
              ...y,
              deltaOffset: $,
              deltaPercentage: D
            };
          }), (t.options.columnResizeMode === "onChange" || w === "end") && t.setColumnSizing((y) => ({
            ...y,
            ...c
          })));
        }, g = (w) => d("move", w), p = (w) => {
          d("end", w), t.setColumnSizingInfo((O) => ({
            ...O,
            isResizingColumn: !1,
            startOffset: null,
            startSize: null,
            deltaOffset: null,
            deltaPercentage: null,
            columnSizingStart: []
          }));
        }, f = n || typeof document < "u" ? document : null, h = {
          moveHandler: (w) => g(w.clientX),
          upHandler: (w) => {
            f == null || f.removeEventListener("mousemove", h.moveHandler), f == null || f.removeEventListener("mouseup", h.upHandler), p(w.clientX);
          }
        }, m = {
          moveHandler: (w) => (w.cancelable && (w.preventDefault(), w.stopPropagation()), g(w.touches[0].clientX), !1),
          upHandler: (w) => {
            var O;
            f == null || f.removeEventListener("touchmove", m.moveHandler), f == null || f.removeEventListener("touchend", m.upHandler), w.cancelable && (w.preventDefault(), w.stopPropagation()), p((O = w.touches[0]) == null ? void 0 : O.clientX);
          }
        }, v = eh() ? {
          passive: !1
        } : !1;
        Ur(i) ? (f == null || f.addEventListener("touchmove", m.moveHandler, v), f == null || f.addEventListener("touchend", m.upHandler, v)) : (f == null || f.addEventListener("mousemove", h.moveHandler, v), f == null || f.addEventListener("mouseup", h.upHandler, v)), t.setColumnSizingInfo((w) => ({
          ...w,
          startOffset: u,
          startSize: s,
          deltaOffset: 0,
          deltaPercentage: 0,
          columnSizingStart: a,
          isResizingColumn: r.id
        }));
      };
    };
  },
  createTable: (e) => {
    e.setColumnSizing = (t) => e.options.onColumnSizingChange == null ? void 0 : e.options.onColumnSizingChange(t), e.setColumnSizingInfo = (t) => e.options.onColumnSizingInfoChange == null ? void 0 : e.options.onColumnSizingInfoChange(t), e.resetColumnSizing = (t) => {
      var n;
      e.setColumnSizing(t ? {} : (n = e.initialState.columnSizing) != null ? n : {});
    }, e.resetHeaderSizeInfo = (t) => {
      var n;
      e.setColumnSizingInfo(t ? Gr() : (n = e.initialState.columnSizingInfo) != null ? n : Gr());
    }, e.getTotalSize = () => {
      var t, n;
      return (t = (n = e.getHeaderGroups()[0]) == null ? void 0 : n.headers.reduce((r, o) => r + o.getSize(), 0)) != null ? t : 0;
    }, e.getLeftTotalSize = () => {
      var t, n;
      return (t = (n = e.getLeftHeaderGroups()[0]) == null ? void 0 : n.headers.reduce((r, o) => r + o.getSize(), 0)) != null ? t : 0;
    }, e.getCenterTotalSize = () => {
      var t, n;
      return (t = (n = e.getCenterHeaderGroups()[0]) == null ? void 0 : n.headers.reduce((r, o) => r + o.getSize(), 0)) != null ? t : 0;
    }, e.getRightTotalSize = () => {
      var t, n;
      return (t = (n = e.getRightHeaderGroups()[0]) == null ? void 0 : n.headers.reduce((r, o) => r + o.getSize(), 0)) != null ? t : 0;
    };
  }
};
let Wn = null;
function eh() {
  if (typeof Wn == "boolean")
    return Wn;
  let e = !1;
  try {
    const t = {
      get passive() {
        return e = !0, !1;
      }
    }, n = () => {
    };
    window.addEventListener("test", n, t), window.removeEventListener("test", n);
  } catch {
    e = !1;
  }
  return Wn = e, Wn;
}
function Ur(e) {
  return e.type === "touchstart";
}
const th = {
  getInitialState: (e) => ({
    columnVisibility: {},
    ...e
  }),
  getDefaultOptions: (e) => ({
    onColumnVisibilityChange: ze("columnVisibility", e)
  }),
  createColumn: (e, t) => {
    e.toggleVisibility = (n) => {
      e.getCanHide() && t.setColumnVisibility((r) => ({
        ...r,
        [e.id]: n ?? !e.getIsVisible()
      }));
    }, e.getIsVisible = () => {
      var n, r;
      const o = e.columns;
      return (n = o.length ? o.some((i) => i.getIsVisible()) : (r = t.getState().columnVisibility) == null ? void 0 : r[e.id]) != null ? n : !0;
    }, e.getCanHide = () => {
      var n, r;
      return ((n = e.columnDef.enableHiding) != null ? n : !0) && ((r = t.options.enableHiding) != null ? r : !0);
    }, e.getToggleVisibilityHandler = () => (n) => {
      e.toggleVisibility == null || e.toggleVisibility(n.target.checked);
    };
  },
  createRow: (e, t) => {
    e._getAllVisibleCells = K(() => [e.getAllCells(), t.getState().columnVisibility], (n) => n.filter((r) => r.column.getIsVisible()), J(t.options, "debugRows", "_getAllVisibleCells")), e.getVisibleCells = K(() => [e.getLeftVisibleCells(), e.getCenterVisibleCells(), e.getRightVisibleCells()], (n, r, o) => [...n, ...r, ...o], J(t.options, "debugRows", "getVisibleCells"));
  },
  createTable: (e) => {
    const t = (n, r) => K(() => [r(), r().filter((o) => o.getIsVisible()).map((o) => o.id).join("_")], (o) => o.filter((i) => i.getIsVisible == null ? void 0 : i.getIsVisible()), J(e.options, "debugColumns", n));
    e.getVisibleFlatColumns = t("getVisibleFlatColumns", () => e.getAllFlatColumns()), e.getVisibleLeafColumns = t("getVisibleLeafColumns", () => e.getAllLeafColumns()), e.getLeftVisibleLeafColumns = t("getLeftVisibleLeafColumns", () => e.getLeftLeafColumns()), e.getRightVisibleLeafColumns = t("getRightVisibleLeafColumns", () => e.getRightLeafColumns()), e.getCenterVisibleLeafColumns = t("getCenterVisibleLeafColumns", () => e.getCenterLeafColumns()), e.setColumnVisibility = (n) => e.options.onColumnVisibilityChange == null ? void 0 : e.options.onColumnVisibilityChange(n), e.resetColumnVisibility = (n) => {
      var r;
      e.setColumnVisibility(n ? {} : (r = e.initialState.columnVisibility) != null ? r : {});
    }, e.toggleAllColumnsVisible = (n) => {
      var r;
      n = (r = n) != null ? r : !e.getIsAllColumnsVisible(), e.setColumnVisibility(e.getAllLeafColumns().reduce((o, i) => ({
        ...o,
        [i.id]: n || !(i.getCanHide != null && i.getCanHide())
      }), {}));
    }, e.getIsAllColumnsVisible = () => !e.getAllLeafColumns().some((n) => !(n.getIsVisible != null && n.getIsVisible())), e.getIsSomeColumnsVisible = () => e.getAllLeafColumns().some((n) => n.getIsVisible == null ? void 0 : n.getIsVisible()), e.getToggleAllColumnsVisibilityHandler = () => (n) => {
      var r;
      e.toggleAllColumnsVisible((r = n.target) == null ? void 0 : r.checked);
    };
  }
};
function Cn(e, t) {
  return t ? t === "center" ? e.getCenterVisibleLeafColumns() : t === "left" ? e.getLeftVisibleLeafColumns() : e.getRightVisibleLeafColumns() : e.getVisibleLeafColumns();
}
const nh = {
  createTable: (e) => {
    e._getGlobalFacetedRowModel = e.options.getFacetedRowModel && e.options.getFacetedRowModel(e, "__global__"), e.getGlobalFacetedRowModel = () => e.options.manualFiltering || !e._getGlobalFacetedRowModel ? e.getPreFilteredRowModel() : e._getGlobalFacetedRowModel(), e._getGlobalFacetedUniqueValues = e.options.getFacetedUniqueValues && e.options.getFacetedUniqueValues(e, "__global__"), e.getGlobalFacetedUniqueValues = () => e._getGlobalFacetedUniqueValues ? e._getGlobalFacetedUniqueValues() : /* @__PURE__ */ new Map(), e._getGlobalFacetedMinMaxValues = e.options.getFacetedMinMaxValues && e.options.getFacetedMinMaxValues(e, "__global__"), e.getGlobalFacetedMinMaxValues = () => {
      if (e._getGlobalFacetedMinMaxValues)
        return e._getGlobalFacetedMinMaxValues();
    };
  }
}, rh = {
  getInitialState: (e) => ({
    globalFilter: void 0,
    ...e
  }),
  getDefaultOptions: (e) => ({
    onGlobalFilterChange: ze("globalFilter", e),
    globalFilterFn: "auto",
    getColumnCanGlobalFilter: (t) => {
      var n;
      const r = (n = e.getCoreRowModel().flatRows[0]) == null || (n = n._getAllCellsByColumnId()[t.id]) == null ? void 0 : n.getValue();
      return typeof r == "string" || typeof r == "number";
    }
  }),
  createColumn: (e, t) => {
    e.getCanGlobalFilter = () => {
      var n, r, o, i;
      return ((n = e.columnDef.enableGlobalFilter) != null ? n : !0) && ((r = t.options.enableGlobalFilter) != null ? r : !0) && ((o = t.options.enableFilters) != null ? o : !0) && ((i = t.options.getColumnCanGlobalFilter == null ? void 0 : t.options.getColumnCanGlobalFilter(e)) != null ? i : !0) && !!e.accessorFn;
    };
  },
  createTable: (e) => {
    e.getGlobalAutoFilterFn = () => ot.includesString, e.getGlobalFilterFn = () => {
      var t, n;
      const {
        globalFilterFn: r
      } = e.options;
      return xr(r) ? r : r === "auto" ? e.getGlobalAutoFilterFn() : (t = (n = e.options.filterFns) == null ? void 0 : n[r]) != null ? t : ot[r];
    }, e.setGlobalFilter = (t) => {
      e.options.onGlobalFilterChange == null || e.options.onGlobalFilterChange(t);
    }, e.resetGlobalFilter = (t) => {
      e.setGlobalFilter(t ? void 0 : e.initialState.globalFilter);
    };
  }
}, oh = {
  getInitialState: (e) => ({
    expanded: {},
    ...e
  }),
  getDefaultOptions: (e) => ({
    onExpandedChange: ze("expanded", e),
    paginateExpandedRows: !0
  }),
  createTable: (e) => {
    let t = !1, n = !1;
    e._autoResetExpanded = () => {
      var r, o;
      if (!t) {
        e._queue(() => {
          t = !0;
        });
        return;
      }
      if ((r = (o = e.options.autoResetAll) != null ? o : e.options.autoResetExpanded) != null ? r : !e.options.manualExpanding) {
        if (n)
          return;
        n = !0, e._queue(() => {
          e.resetExpanded(), n = !1;
        });
      }
    }, e.setExpanded = (r) => e.options.onExpandedChange == null ? void 0 : e.options.onExpandedChange(r), e.toggleAllRowsExpanded = (r) => {
      r ?? !e.getIsAllRowsExpanded() ? e.setExpanded(!0) : e.setExpanded({});
    }, e.resetExpanded = (r) => {
      var o, i;
      e.setExpanded(r ? {} : (o = (i = e.initialState) == null ? void 0 : i.expanded) != null ? o : {});
    }, e.getCanSomeRowsExpand = () => e.getPrePaginationRowModel().flatRows.some((r) => r.getCanExpand()), e.getToggleAllRowsExpandedHandler = () => (r) => {
      r.persist == null || r.persist(), e.toggleAllRowsExpanded();
    }, e.getIsSomeRowsExpanded = () => {
      const r = e.getState().expanded;
      return r === !0 || Object.values(r).some(Boolean);
    }, e.getIsAllRowsExpanded = () => {
      const r = e.getState().expanded;
      return typeof r == "boolean" ? r === !0 : !(!Object.keys(r).length || e.getRowModel().flatRows.some((o) => !o.getIsExpanded()));
    }, e.getExpandedDepth = () => {
      let r = 0;
      return (e.getState().expanded === !0 ? Object.keys(e.getRowModel().rowsById) : Object.keys(e.getState().expanded)).forEach((i) => {
        const s = i.split(".");
        r = Math.max(r, s.length);
      }), r;
    }, e.getPreExpandedRowModel = () => e.getSortedRowModel(), e.getExpandedRowModel = () => (!e._getExpandedRowModel && e.options.getExpandedRowModel && (e._getExpandedRowModel = e.options.getExpandedRowModel(e)), e.options.manualExpanding || !e._getExpandedRowModel ? e.getPreExpandedRowModel() : e._getExpandedRowModel());
  },
  createRow: (e, t) => {
    e.toggleExpanded = (n) => {
      t.setExpanded((r) => {
        var o;
        const i = r === !0 ? !0 : !!(r != null && r[e.id]);
        let s = {};
        if (r === !0 ? Object.keys(t.getRowModel().rowsById).forEach((a) => {
          s[a] = !0;
        }) : s = r, n = (o = n) != null ? o : !i, !i && n)
          return {
            ...s,
            [e.id]: !0
          };
        if (i && !n) {
          const {
            [e.id]: a,
            ...u
          } = s;
          return u;
        }
        return r;
      });
    }, e.getIsExpanded = () => {
      var n;
      const r = t.getState().expanded;
      return !!((n = t.options.getIsRowExpanded == null ? void 0 : t.options.getIsRowExpanded(e)) != null ? n : r === !0 || r != null && r[e.id]);
    }, e.getCanExpand = () => {
      var n, r, o;
      return (n = t.options.getRowCanExpand == null ? void 0 : t.options.getRowCanExpand(e)) != null ? n : ((r = t.options.enableExpanding) != null ? r : !0) && !!((o = e.subRows) != null && o.length);
    }, e.getIsAllParentsExpanded = () => {
      let n = !0, r = e;
      for (; n && r.parentId; )
        r = t.getRow(r.parentId, !0), n = r.getIsExpanded();
      return n;
    }, e.getToggleExpandedHandler = () => {
      const n = e.getCanExpand();
      return () => {
        n && e.toggleExpanded();
      };
    };
  }
}, po = 0, fo = 10, qr = () => ({
  pageIndex: po,
  pageSize: fo
}), ih = {
  getInitialState: (e) => ({
    ...e,
    pagination: {
      ...qr(),
      ...e == null ? void 0 : e.pagination
    }
  }),
  getDefaultOptions: (e) => ({
    onPaginationChange: ze("pagination", e)
  }),
  createTable: (e) => {
    let t = !1, n = !1;
    e._autoResetPageIndex = () => {
      var r, o;
      if (!t) {
        e._queue(() => {
          t = !0;
        });
        return;
      }
      if ((r = (o = e.options.autoResetAll) != null ? o : e.options.autoResetPageIndex) != null ? r : !e.options.manualPagination) {
        if (n)
          return;
        n = !0, e._queue(() => {
          e.resetPageIndex(), n = !1;
        });
      }
    }, e.setPagination = (r) => {
      const o = (i) => gt(r, i);
      return e.options.onPaginationChange == null ? void 0 : e.options.onPaginationChange(o);
    }, e.resetPagination = (r) => {
      var o;
      e.setPagination(r ? qr() : (o = e.initialState.pagination) != null ? o : qr());
    }, e.setPageIndex = (r) => {
      e.setPagination((o) => {
        let i = gt(r, o.pageIndex);
        const s = typeof e.options.pageCount > "u" || e.options.pageCount === -1 ? Number.MAX_SAFE_INTEGER : e.options.pageCount - 1;
        return i = Math.max(0, Math.min(i, s)), {
          ...o,
          pageIndex: i
        };
      });
    }, e.resetPageIndex = (r) => {
      var o, i;
      e.setPageIndex(r ? po : (o = (i = e.initialState) == null || (i = i.pagination) == null ? void 0 : i.pageIndex) != null ? o : po);
    }, e.resetPageSize = (r) => {
      var o, i;
      e.setPageSize(r ? fo : (o = (i = e.initialState) == null || (i = i.pagination) == null ? void 0 : i.pageSize) != null ? o : fo);
    }, e.setPageSize = (r) => {
      e.setPagination((o) => {
        const i = Math.max(1, gt(r, o.pageSize)), s = o.pageSize * o.pageIndex, a = Math.floor(s / i);
        return {
          ...o,
          pageIndex: a,
          pageSize: i
        };
      });
    }, e.setPageCount = (r) => e.setPagination((o) => {
      var i;
      let s = gt(r, (i = e.options.pageCount) != null ? i : -1);
      return typeof s == "number" && (s = Math.max(-1, s)), {
        ...o,
        pageCount: s
      };
    }), e.getPageOptions = K(() => [e.getPageCount()], (r) => {
      let o = [];
      return r && r > 0 && (o = [...new Array(r)].fill(null).map((i, s) => s)), o;
    }, J(e.options, "debugTable", "getPageOptions")), e.getCanPreviousPage = () => e.getState().pagination.pageIndex > 0, e.getCanNextPage = () => {
      const {
        pageIndex: r
      } = e.getState().pagination, o = e.getPageCount();
      return o === -1 ? !0 : o === 0 ? !1 : r < o - 1;
    }, e.previousPage = () => e.setPageIndex((r) => r - 1), e.nextPage = () => e.setPageIndex((r) => r + 1), e.firstPage = () => e.setPageIndex(0), e.lastPage = () => e.setPageIndex(e.getPageCount() - 1), e.getPrePaginationRowModel = () => e.getExpandedRowModel(), e.getPaginationRowModel = () => (!e._getPaginationRowModel && e.options.getPaginationRowModel && (e._getPaginationRowModel = e.options.getPaginationRowModel(e)), e.options.manualPagination || !e._getPaginationRowModel ? e.getPrePaginationRowModel() : e._getPaginationRowModel()), e.getPageCount = () => {
      var r;
      return (r = e.options.pageCount) != null ? r : Math.ceil(e.getRowCount() / e.getState().pagination.pageSize);
    }, e.getRowCount = () => {
      var r;
      return (r = e.options.rowCount) != null ? r : e.getPrePaginationRowModel().rows.length;
    };
  }
}, Wr = () => ({
  top: [],
  bottom: []
}), sh = {
  getInitialState: (e) => ({
    rowPinning: Wr(),
    ...e
  }),
  getDefaultOptions: (e) => ({
    onRowPinningChange: ze("rowPinning", e)
  }),
  createRow: (e, t) => {
    e.pin = (n, r, o) => {
      const i = r ? e.getLeafRows().map((u) => {
        let {
          id: c
        } = u;
        return c;
      }) : [], s = o ? e.getParentRows().map((u) => {
        let {
          id: c
        } = u;
        return c;
      }) : [], a = /* @__PURE__ */ new Set([...s, e.id, ...i]);
      t.setRowPinning((u) => {
        var c, d;
        if (n === "bottom") {
          var g, p;
          return {
            top: ((g = u == null ? void 0 : u.top) != null ? g : []).filter((m) => !(a != null && a.has(m))),
            bottom: [...((p = u == null ? void 0 : u.bottom) != null ? p : []).filter((m) => !(a != null && a.has(m))), ...Array.from(a)]
          };
        }
        if (n === "top") {
          var f, h;
          return {
            top: [...((f = u == null ? void 0 : u.top) != null ? f : []).filter((m) => !(a != null && a.has(m))), ...Array.from(a)],
            bottom: ((h = u == null ? void 0 : u.bottom) != null ? h : []).filter((m) => !(a != null && a.has(m)))
          };
        }
        return {
          top: ((c = u == null ? void 0 : u.top) != null ? c : []).filter((m) => !(a != null && a.has(m))),
          bottom: ((d = u == null ? void 0 : u.bottom) != null ? d : []).filter((m) => !(a != null && a.has(m)))
        };
      });
    }, e.getCanPin = () => {
      var n;
      const {
        enableRowPinning: r,
        enablePinning: o
      } = t.options;
      return typeof r == "function" ? r(e) : (n = r ?? o) != null ? n : !0;
    }, e.getIsPinned = () => {
      const n = [e.id], {
        top: r,
        bottom: o
      } = t.getState().rowPinning, i = n.some((a) => r == null ? void 0 : r.includes(a)), s = n.some((a) => o == null ? void 0 : o.includes(a));
      return i ? "top" : s ? "bottom" : !1;
    }, e.getPinnedIndex = () => {
      var n, r;
      const o = e.getIsPinned();
      if (!o)
        return -1;
      const i = (n = t._getPinnedRows(o)) == null ? void 0 : n.map((s) => {
        let {
          id: a
        } = s;
        return a;
      });
      return (r = i == null ? void 0 : i.indexOf(e.id)) != null ? r : -1;
    };
  },
  createTable: (e) => {
    e.setRowPinning = (t) => e.options.onRowPinningChange == null ? void 0 : e.options.onRowPinningChange(t), e.resetRowPinning = (t) => {
      var n, r;
      return e.setRowPinning(t ? Wr() : (n = (r = e.initialState) == null ? void 0 : r.rowPinning) != null ? n : Wr());
    }, e.getIsSomeRowsPinned = (t) => {
      var n;
      const r = e.getState().rowPinning;
      if (!t) {
        var o, i;
        return !!((o = r.top) != null && o.length || (i = r.bottom) != null && i.length);
      }
      return !!((n = r[t]) != null && n.length);
    }, e._getPinnedRows = K((t) => [e.getRowModel().rows, e.getState().rowPinning[t], t], (t, n, r) => {
      var o;
      return ((o = e.options.keepPinnedRows) == null || o ? (
        //get all rows that are pinned even if they would not be otherwise visible
        //account for expanded parent rows, but not pagination or filtering
        (n ?? []).map((s) => {
          const a = e.getRow(s, !0);
          return a.getIsAllParentsExpanded() ? a : null;
        })
      ) : (
        //else get only visible rows that are pinned
        (n ?? []).map((s) => t.find((a) => a.id === s))
      )).filter(Boolean).map((s) => ({
        ...s,
        position: r
      }));
    }, J(e.options, "debugRows", "_getPinnedRows")), e.getTopRows = () => e._getPinnedRows("top"), e.getBottomRows = () => e._getPinnedRows("bottom"), e.getCenterRows = K(() => [e.getRowModel().rows, e.getState().rowPinning.top, e.getState().rowPinning.bottom], (t, n, r) => {
      const o = /* @__PURE__ */ new Set([...n ?? [], ...r ?? []]);
      return t.filter((i) => !o.has(i.id));
    }, J(e.options, "debugRows", "getCenterRows"));
  }
}, ah = {
  getInitialState: (e) => ({
    rowSelection: {},
    ...e
  }),
  getDefaultOptions: (e) => ({
    onRowSelectionChange: ze("rowSelection", e),
    enableRowSelection: !0,
    enableMultiRowSelection: !0,
    enableSubRowSelection: !0
    // enableGroupingRowSelection: false,
    // isAdditiveSelectEvent: (e: unknown) => !!e.metaKey,
    // isInclusiveSelectEvent: (e: unknown) => !!e.shiftKey,
  }),
  createTable: (e) => {
    e.setRowSelection = (t) => e.options.onRowSelectionChange == null ? void 0 : e.options.onRowSelectionChange(t), e.resetRowSelection = (t) => {
      var n;
      return e.setRowSelection(t ? {} : (n = e.initialState.rowSelection) != null ? n : {});
    }, e.toggleAllRowsSelected = (t) => {
      e.setRowSelection((n) => {
        t = typeof t < "u" ? t : !e.getIsAllRowsSelected();
        const r = {
          ...n
        }, o = e.getPreGroupedRowModel().flatRows;
        return t ? o.forEach((i) => {
          i.getCanSelect() && (r[i.id] = !0);
        }) : o.forEach((i) => {
          delete r[i.id];
        }), r;
      });
    }, e.toggleAllPageRowsSelected = (t) => e.setRowSelection((n) => {
      const r = typeof t < "u" ? t : !e.getIsAllPageRowsSelected(), o = {
        ...n
      };
      return e.getRowModel().rows.forEach((i) => {
        go(o, i.id, r, !0, e);
      }), o;
    }), e.getPreSelectedRowModel = () => e.getCoreRowModel(), e.getSelectedRowModel = K(() => [e.getState().rowSelection, e.getCoreRowModel()], (t, n) => Object.keys(t).length ? Xr(e, n) : {
      rows: [],
      flatRows: [],
      rowsById: {}
    }, J(e.options, "debugTable", "getSelectedRowModel")), e.getFilteredSelectedRowModel = K(() => [e.getState().rowSelection, e.getFilteredRowModel()], (t, n) => Object.keys(t).length ? Xr(e, n) : {
      rows: [],
      flatRows: [],
      rowsById: {}
    }, J(e.options, "debugTable", "getFilteredSelectedRowModel")), e.getGroupedSelectedRowModel = K(() => [e.getState().rowSelection, e.getSortedRowModel()], (t, n) => Object.keys(t).length ? Xr(e, n) : {
      rows: [],
      flatRows: [],
      rowsById: {}
    }, J(e.options, "debugTable", "getGroupedSelectedRowModel")), e.getIsAllRowsSelected = () => {
      const t = e.getFilteredRowModel().flatRows, {
        rowSelection: n
      } = e.getState();
      let r = !!(t.length && Object.keys(n).length);
      return r && t.some((o) => o.getCanSelect() && !n[o.id]) && (r = !1), r;
    }, e.getIsAllPageRowsSelected = () => {
      const t = e.getPaginationRowModel().flatRows.filter((o) => o.getCanSelect()), {
        rowSelection: n
      } = e.getState();
      let r = !!t.length;
      return r && t.some((o) => !n[o.id]) && (r = !1), r;
    }, e.getIsSomeRowsSelected = () => {
      var t;
      const n = Object.keys((t = e.getState().rowSelection) != null ? t : {}).length;
      return n > 0 && n < e.getFilteredRowModel().flatRows.length;
    }, e.getIsSomePageRowsSelected = () => {
      const t = e.getPaginationRowModel().flatRows;
      return e.getIsAllPageRowsSelected() ? !1 : t.filter((n) => n.getCanSelect()).some((n) => n.getIsSelected() || n.getIsSomeSelected());
    }, e.getToggleAllRowsSelectedHandler = () => (t) => {
      e.toggleAllRowsSelected(t.target.checked);
    }, e.getToggleAllPageRowsSelectedHandler = () => (t) => {
      e.toggleAllPageRowsSelected(t.target.checked);
    };
  },
  createRow: (e, t) => {
    e.toggleSelected = (n, r) => {
      const o = e.getIsSelected();
      t.setRowSelection((i) => {
        var s;
        if (n = typeof n < "u" ? n : !o, e.getCanSelect() && o === n)
          return i;
        const a = {
          ...i
        };
        return go(a, e.id, n, (s = r == null ? void 0 : r.selectChildren) != null ? s : !0, t), a;
      });
    }, e.getIsSelected = () => {
      const {
        rowSelection: n
      } = t.getState();
      return Uo(e, n);
    }, e.getIsSomeSelected = () => {
      const {
        rowSelection: n
      } = t.getState();
      return mo(e, n) === "some";
    }, e.getIsAllSubRowsSelected = () => {
      const {
        rowSelection: n
      } = t.getState();
      return mo(e, n) === "all";
    }, e.getCanSelect = () => {
      var n;
      return typeof t.options.enableRowSelection == "function" ? t.options.enableRowSelection(e) : (n = t.options.enableRowSelection) != null ? n : !0;
    }, e.getCanSelectSubRows = () => {
      var n;
      return typeof t.options.enableSubRowSelection == "function" ? t.options.enableSubRowSelection(e) : (n = t.options.enableSubRowSelection) != null ? n : !0;
    }, e.getCanMultiSelect = () => {
      var n;
      return typeof t.options.enableMultiRowSelection == "function" ? t.options.enableMultiRowSelection(e) : (n = t.options.enableMultiRowSelection) != null ? n : !0;
    }, e.getToggleSelectedHandler = () => {
      const n = e.getCanSelect();
      return (r) => {
        var o;
        n && e.toggleSelected((o = r.target) == null ? void 0 : o.checked);
      };
    };
  }
}, go = (e, t, n, r, o) => {
  var i;
  const s = o.getRow(t, !0);
  n ? (s.getCanMultiSelect() || Object.keys(e).forEach((a) => delete e[a]), s.getCanSelect() && (e[t] = !0)) : delete e[t], r && (i = s.subRows) != null && i.length && s.getCanSelectSubRows() && s.subRows.forEach((a) => go(e, a.id, n, r, o));
};
function Xr(e, t) {
  const n = e.getState().rowSelection, r = [], o = {}, i = function(s, a) {
    return s.map((u) => {
      var c;
      const d = Uo(u, n);
      if (d && (r.push(u), o[u.id] = u), (c = u.subRows) != null && c.length && (u = {
        ...u,
        subRows: i(u.subRows)
      }), d)
        return u;
    }).filter(Boolean);
  };
  return {
    rows: i(t.rows),
    flatRows: r,
    rowsById: o
  };
}
function Uo(e, t) {
  var n;
  return (n = t[e.id]) != null ? n : !1;
}
function mo(e, t, n) {
  var r;
  if (!((r = e.subRows) != null && r.length))
    return !1;
  let o = !0, i = !1;
  return e.subRows.forEach((s) => {
    if (!(i && !o) && (s.getCanSelect() && (Uo(s, t) ? i = !0 : o = !1), s.subRows && s.subRows.length)) {
      const a = mo(s, t);
      a === "all" ? i = !0 : (a === "some" && (i = !0), o = !1);
    }
  }), o ? "all" : i ? "some" : !1;
}
const ho = /([0-9]+)/gm, lh = (e, t, n) => Ya(ht(e.getValue(n)).toLowerCase(), ht(t.getValue(n)).toLowerCase()), uh = (e, t, n) => Ya(ht(e.getValue(n)), ht(t.getValue(n))), ch = (e, t, n) => qo(ht(e.getValue(n)).toLowerCase(), ht(t.getValue(n)).toLowerCase()), dh = (e, t, n) => qo(ht(e.getValue(n)), ht(t.getValue(n))), ph = (e, t, n) => {
  const r = e.getValue(n), o = t.getValue(n);
  return r > o ? 1 : r < o ? -1 : 0;
}, fh = (e, t, n) => qo(e.getValue(n), t.getValue(n));
function qo(e, t) {
  return e === t ? 0 : e > t ? 1 : -1;
}
function ht(e) {
  return typeof e == "number" ? isNaN(e) || e === 1 / 0 || e === -1 / 0 ? "" : String(e) : typeof e == "string" ? e : "";
}
function Ya(e, t) {
  const n = e.split(ho).filter(Boolean), r = t.split(ho).filter(Boolean);
  for (; n.length && r.length; ) {
    const o = n.shift(), i = r.shift(), s = parseInt(o, 10), a = parseInt(i, 10), u = [s, a].sort();
    if (isNaN(u[0])) {
      if (o > i)
        return 1;
      if (i > o)
        return -1;
      continue;
    }
    if (isNaN(u[1]))
      return isNaN(s) ? -1 : 1;
    if (s > a)
      return 1;
    if (a > s)
      return -1;
  }
  return n.length - r.length;
}
const fn = {
  alphanumeric: lh,
  alphanumericCaseSensitive: uh,
  text: ch,
  textCaseSensitive: dh,
  datetime: ph,
  basic: fh
}, gh = {
  getInitialState: (e) => ({
    sorting: [],
    ...e
  }),
  getDefaultColumnDef: () => ({
    sortingFn: "auto",
    sortUndefined: 1
  }),
  getDefaultOptions: (e) => ({
    onSortingChange: ze("sorting", e),
    isMultiSortEvent: (t) => t.shiftKey
  }),
  createColumn: (e, t) => {
    e.getAutoSortingFn = () => {
      const n = t.getFilteredRowModel().flatRows.slice(10);
      let r = !1;
      for (const o of n) {
        const i = o == null ? void 0 : o.getValue(e.id);
        if (Object.prototype.toString.call(i) === "[object Date]")
          return fn.datetime;
        if (typeof i == "string" && (r = !0, i.split(ho).length > 1))
          return fn.alphanumeric;
      }
      return r ? fn.text : fn.basic;
    }, e.getAutoSortDir = () => {
      const n = t.getFilteredRowModel().flatRows[0];
      return typeof (n == null ? void 0 : n.getValue(e.id)) == "string" ? "asc" : "desc";
    }, e.getSortingFn = () => {
      var n, r;
      if (!e)
        throw new Error();
      return xr(e.columnDef.sortingFn) ? e.columnDef.sortingFn : e.columnDef.sortingFn === "auto" ? e.getAutoSortingFn() : (n = (r = t.options.sortingFns) == null ? void 0 : r[e.columnDef.sortingFn]) != null ? n : fn[e.columnDef.sortingFn];
    }, e.toggleSorting = (n, r) => {
      const o = e.getNextSortingOrder(), i = typeof n < "u" && n !== null;
      t.setSorting((s) => {
        const a = s == null ? void 0 : s.find((f) => f.id === e.id), u = s == null ? void 0 : s.findIndex((f) => f.id === e.id);
        let c = [], d, g = i ? n : o === "desc";
        if (s != null && s.length && e.getCanMultiSort() && r ? a ? d = "toggle" : d = "add" : s != null && s.length && u !== s.length - 1 ? d = "replace" : a ? d = "toggle" : d = "replace", d === "toggle" && (i || o || (d = "remove")), d === "add") {
          var p;
          c = [...s, {
            id: e.id,
            desc: g
          }], c.splice(0, c.length - ((p = t.options.maxMultiSortColCount) != null ? p : Number.MAX_SAFE_INTEGER));
        } else
          d === "toggle" ? c = s.map((f) => f.id === e.id ? {
            ...f,
            desc: g
          } : f) : d === "remove" ? c = s.filter((f) => f.id !== e.id) : c = [{
            id: e.id,
            desc: g
          }];
        return c;
      });
    }, e.getFirstSortDir = () => {
      var n, r;
      return ((n = (r = e.columnDef.sortDescFirst) != null ? r : t.options.sortDescFirst) != null ? n : e.getAutoSortDir() === "desc") ? "desc" : "asc";
    }, e.getNextSortingOrder = (n) => {
      var r, o;
      const i = e.getFirstSortDir(), s = e.getIsSorted();
      return s ? s !== i && ((r = t.options.enableSortingRemoval) == null || r) && // If enableSortRemove, enable in general
      (!(n && (o = t.options.enableMultiRemove) != null) || o) ? !1 : s === "desc" ? "asc" : "desc" : i;
    }, e.getCanSort = () => {
      var n, r;
      return ((n = e.columnDef.enableSorting) != null ? n : !0) && ((r = t.options.enableSorting) != null ? r : !0) && !!e.accessorFn;
    }, e.getCanMultiSort = () => {
      var n, r;
      return (n = (r = e.columnDef.enableMultiSort) != null ? r : t.options.enableMultiSort) != null ? n : !!e.accessorFn;
    }, e.getIsSorted = () => {
      var n;
      const r = (n = t.getState().sorting) == null ? void 0 : n.find((o) => o.id === e.id);
      return r ? r.desc ? "desc" : "asc" : !1;
    }, e.getSortIndex = () => {
      var n, r;
      return (n = (r = t.getState().sorting) == null ? void 0 : r.findIndex((o) => o.id === e.id)) != null ? n : -1;
    }, e.clearSorting = () => {
      t.setSorting((n) => n != null && n.length ? n.filter((r) => r.id !== e.id) : []);
    }, e.getToggleSortingHandler = () => {
      const n = e.getCanSort();
      return (r) => {
        n && (r.persist == null || r.persist(), e.toggleSorting == null || e.toggleSorting(void 0, e.getCanMultiSort() ? t.options.isMultiSortEvent == null ? void 0 : t.options.isMultiSortEvent(r) : !1));
      };
    };
  },
  createTable: (e) => {
    e.setSorting = (t) => e.options.onSortingChange == null ? void 0 : e.options.onSortingChange(t), e.resetSorting = (t) => {
      var n, r;
      e.setSorting(t ? [] : (n = (r = e.initialState) == null ? void 0 : r.sorting) != null ? n : []);
    }, e.getPreSortedRowModel = () => e.getGroupedRowModel(), e.getSortedRowModel = () => (!e._getSortedRowModel && e.options.getSortedRowModel && (e._getSortedRowModel = e.options.getSortedRowModel(e)), e.options.manualSorting || !e._getSortedRowModel ? e.getPreSortedRowModel() : e._getSortedRowModel());
  }
}, mh = [
  Fm,
  th,
  Jm,
  Zm,
  Vm,
  Lm,
  nh,
  //depends on ColumnFaceting
  rh,
  //depends on ColumnFiltering
  gh,
  Ym,
  //depends on RowSorting
  oh,
  ih,
  sh,
  ah,
  Qm
];
function hh(e) {
  var t, n;
  process.env.NODE_ENV !== "production" && (e.debugAll || e.debugTable) && console.info("Creating Table Instance...");
  const r = [...mh, ...(t = e._features) != null ? t : []];
  let o = {
    _features: r
  };
  const i = o._features.reduce((p, f) => Object.assign(p, f.getDefaultOptions == null ? void 0 : f.getDefaultOptions(o)), {}), s = (p) => o.options.mergeOptions ? o.options.mergeOptions(i, p) : {
    ...i,
    ...p
  };
  let u = {
    ...{},
    ...(n = e.initialState) != null ? n : {}
  };
  o._features.forEach((p) => {
    var f;
    u = (f = p.getInitialState == null ? void 0 : p.getInitialState(u)) != null ? f : u;
  });
  const c = [];
  let d = !1;
  const g = {
    _features: r,
    options: {
      ...i,
      ...e
    },
    initialState: u,
    _queue: (p) => {
      c.push(p), d || (d = !0, Promise.resolve().then(() => {
        for (; c.length; )
          c.shift()();
        d = !1;
      }).catch((f) => setTimeout(() => {
        throw f;
      })));
    },
    reset: () => {
      o.setState(o.initialState);
    },
    setOptions: (p) => {
      const f = gt(p, o.options);
      o.options = s(f);
    },
    getState: () => o.options.state,
    setState: (p) => {
      o.options.onStateChange == null || o.options.onStateChange(p);
    },
    _getRowId: (p, f, h) => {
      var m;
      return (m = o.options.getRowId == null ? void 0 : o.options.getRowId(p, f, h)) != null ? m : `${h ? [h.id, f].join(".") : f}`;
    },
    getCoreRowModel: () => (o._getCoreRowModel || (o._getCoreRowModel = o.options.getCoreRowModel(o)), o._getCoreRowModel()),
    // The final calls start at the bottom of the model,
    // expanded rows, which then work their way up
    getRowModel: () => o.getPaginationRowModel(),
    //in next version, we should just pass in the row model as the optional 2nd arg
    getRow: (p, f) => {
      let h = (f ? o.getPrePaginationRowModel() : o.getRowModel()).rowsById[p];
      if (!h && (h = o.getCoreRowModel().rowsById[p], !h))
        throw process.env.NODE_ENV !== "production" ? new Error(`getRow could not find row with ID: ${p}`) : new Error();
      return h;
    },
    _getDefaultColumnDef: K(() => [o.options.defaultColumn], (p) => {
      var f;
      return p = (f = p) != null ? f : {}, {
        header: (h) => {
          const m = h.header.column.columnDef;
          return m.accessorKey ? m.accessorKey : m.accessorFn ? m.id : null;
        },
        // footer: props => props.header.column.id,
        cell: (h) => {
          var m, v;
          return (m = (v = h.renderValue()) == null || v.toString == null ? void 0 : v.toString()) != null ? m : null;
        },
        ...o._features.reduce((h, m) => Object.assign(h, m.getDefaultColumnDef == null ? void 0 : m.getDefaultColumnDef()), {}),
        ...p
      };
    }, J(e, "debugColumns", "_getDefaultColumnDef")),
    _getColumnDefs: () => o.options.columns,
    getAllColumns: K(() => [o._getColumnDefs()], (p) => {
      const f = function(h, m, v) {
        return v === void 0 && (v = 0), h.map((w) => {
          const O = Dm(o, w, v, m), y = w;
          return O.columns = y.columns ? f(y.columns, O, v + 1) : [], O;
        });
      };
      return f(p);
    }, J(e, "debugColumns", "getAllColumns")),
    getAllFlatColumns: K(() => [o.getAllColumns()], (p) => p.flatMap((f) => f.getFlatColumns()), J(e, "debugColumns", "getAllFlatColumns")),
    _getAllFlatColumnsById: K(() => [o.getAllFlatColumns()], (p) => p.reduce((f, h) => (f[h.id] = h, f), {}), J(e, "debugColumns", "getAllFlatColumnsById")),
    getAllLeafColumns: K(() => [o.getAllColumns(), o._getOrderColumnsFn()], (p, f) => {
      let h = p.flatMap((m) => m.getLeafColumns());
      return f(h);
    }, J(e, "debugColumns", "getAllLeafColumns")),
    getColumn: (p) => {
      const f = o._getAllFlatColumnsById()[p];
      return process.env.NODE_ENV !== "production" && !f && console.error(`[Table] Column with id '${p}' does not exist.`), f;
    }
  };
  Object.assign(o, g);
  for (let p = 0; p < o._features.length; p++) {
    const f = o._features[p];
    f == null || f.createTable == null || f.createTable(o);
  }
  return o;
}
function vh() {
  return (e) => K(() => [e.options.data], (t) => {
    const n = {
      rows: [],
      flatRows: [],
      rowsById: {}
    }, r = function(o, i, s) {
      i === void 0 && (i = 0);
      const a = [];
      for (let c = 0; c < o.length; c++) {
        const d = Ba(e, e._getRowId(o[c], c, s), o[c], c, i, void 0, s == null ? void 0 : s.id);
        if (n.flatRows.push(d), n.rowsById[d.id] = d, a.push(d), e.options.getSubRows) {
          var u;
          d.originalSubRows = e.options.getSubRows(o[c], c), (u = d.originalSubRows) != null && u.length && (d.subRows = r(d.originalSubRows, i + 1, d));
        }
      }
      return a;
    };
    return n.rows = r(t), n;
  }, J(e.options, "debugTable", "getRowModel", () => e._autoResetPageIndex()));
}
function bh() {
  return (e) => K(() => [e.getState().expanded, e.getPreExpandedRowModel(), e.options.paginateExpandedRows], (t, n, r) => !n.rows.length || t !== !0 && !Object.keys(t ?? {}).length || !r ? n : wh(n), J(e.options, "debugTable", "getExpandedRowModel"));
}
function wh(e) {
  const t = [], n = (r) => {
    var o;
    t.push(r), (o = r.subRows) != null && o.length && r.getIsExpanded() && r.subRows.forEach(n);
  };
  return e.rows.forEach(n), {
    rows: t,
    flatRows: e.flatRows,
    rowsById: e.rowsById
  };
}
function yh() {
  return (e) => K(() => [e.getState().grouping, e.getPreGroupedRowModel()], (t, n) => {
    if (!n.rows.length || !t.length)
      return n;
    const r = t.filter((u) => e.getColumn(u)), o = [], i = {}, s = function(u, c, d) {
      if (c === void 0 && (c = 0), c >= r.length)
        return u.map((h) => (h.depth = c, o.push(h), i[h.id] = h, h.subRows && (h.subRows = s(h.subRows, c + 1, h.id)), h));
      const g = r[c], p = xh(u, g);
      return Array.from(p.entries()).map((h, m) => {
        let [v, w] = h, O = `${g}:${v}`;
        O = d ? `${d}>${O}` : O;
        const y = s(w, c + 1, O), S = c ? La(w, (R) => R.subRows) : w, b = Ba(e, O, S[0].original, m, c, void 0, d);
        return Object.assign(b, {
          groupingColumnId: g,
          groupingValue: v,
          subRows: y,
          leafRows: S,
          getValue: (R) => {
            if (r.includes(R)) {
              if (b._valuesCache.hasOwnProperty(R))
                return b._valuesCache[R];
              if (w[0]) {
                var $;
                b._valuesCache[R] = ($ = w[0].getValue(R)) != null ? $ : void 0;
              }
              return b._valuesCache[R];
            }
            if (b._groupingValuesCache.hasOwnProperty(R))
              return b._groupingValuesCache[R];
            const D = e.getColumn(R), F = D == null ? void 0 : D.getAggregationFn();
            if (F)
              return b._groupingValuesCache[R] = F(R, S, w), b._groupingValuesCache[R];
          }
        }), y.forEach((R) => {
          o.push(R), i[R.id] = R;
        }), b;
      });
    }, a = s(n.rows, 0);
    return a.forEach((u) => {
      o.push(u), i[u.id] = u;
    }), {
      rows: a,
      flatRows: o,
      rowsById: i
    };
  }, J(e.options, "debugTable", "getGroupedRowModel", () => {
    e._queue(() => {
      e._autoResetExpanded(), e._autoResetPageIndex();
    });
  }));
}
function xh(e, t) {
  const n = /* @__PURE__ */ new Map();
  return e.reduce((r, o) => {
    const i = `${o.getGroupingValue(t)}`, s = r.get(i);
    return s ? s.push(o) : r.set(i, [o]), r;
  }, n);
}
function Sh() {
  return (e) => K(() => [e.getState().sorting, e.getPreSortedRowModel()], (t, n) => {
    if (!n.rows.length || !(t != null && t.length))
      return n;
    const r = e.getState().sorting, o = [], i = r.filter((u) => {
      var c;
      return (c = e.getColumn(u.id)) == null ? void 0 : c.getCanSort();
    }), s = {};
    i.forEach((u) => {
      const c = e.getColumn(u.id);
      c && (s[u.id] = {
        sortUndefined: c.columnDef.sortUndefined,
        invertSorting: c.columnDef.invertSorting,
        sortingFn: c.getSortingFn()
      });
    });
    const a = (u) => {
      const c = u.map((d) => ({
        ...d
      }));
      return c.sort((d, g) => {
        for (let f = 0; f < i.length; f += 1) {
          var p;
          const h = i[f], m = s[h.id], v = m.sortUndefined, w = (p = h == null ? void 0 : h.desc) != null ? p : !1;
          let O = 0;
          if (v) {
            const y = d.getValue(h.id), S = g.getValue(h.id), b = y === void 0, R = S === void 0;
            if (b || R) {
              if (v === "first")
                return b ? -1 : 1;
              if (v === "last")
                return b ? 1 : -1;
              O = b && R ? 0 : b ? v : -v;
            }
          }
          if (O === 0 && (O = m.sortingFn(d, g, h.id)), O !== 0)
            return w && (O *= -1), m.invertSorting && (O *= -1), O;
        }
        return d.index - g.index;
      }), c.forEach((d) => {
        var g;
        o.push(d), (g = d.subRows) != null && g.length && (d.subRows = a(d.subRows));
      }), c;
    };
    return {
      rows: a(n.rows),
      flatRows: o,
      rowsById: n.rowsById
    };
  }, J(e.options, "debugTable", "getSortedRowModel", () => e._autoResetPageIndex()));
}
/**
   * react-table
   *
   * Copyright (c) TanStack
   *
   * This source code is licensed under the MIT license found in the
   * LICENSE.md file in the root directory of this source tree.
   *
   * @license MIT
   */
function Yr(e, t) {
  return e ? Ch(e) ? /* @__PURE__ */ C.createElement(e, t) : e : null;
}
function Ch(e) {
  return Eh(e) || typeof e == "function" || Rh(e);
}
function Eh(e) {
  return typeof e == "function" && (() => {
    const t = Object.getPrototypeOf(e);
    return t.prototype && t.prototype.isReactComponent;
  })();
}
function Rh(e) {
  return typeof e == "object" && typeof e.$$typeof == "symbol" && ["react.memo", "react.forward_ref"].includes(e.$$typeof.description);
}
function kh(e) {
  const t = {
    state: {},
    // Dummy state
    onStateChange: () => {
    },
    // noop
    renderFallbackValue: null,
    ...e
  }, [n] = C.useState(() => ({
    current: hh(t)
  })), [r, o] = C.useState(() => n.current.initialState);
  return n.current.setOptions((i) => ({
    ...i,
    ...e,
    state: {
      ...r,
      ...e.state
    },
    // Similarly, we'll maintain both our internal state and any user-provided
    // state.
    onStateChange: (s) => {
      o(s), e.onStateChange == null || e.onStateChange(s);
    }
  })), n.current;
}
const Th = ye.Root, Ph = ye.Group, Oh = ye.Value, Ka = C.forwardRef(({ className: e, children: t, ...n }, r) => /* @__PURE__ */ ie(
  ye.Trigger,
  {
    ref: r,
    className: ee(
      /* The default installed version of SelectTrigger included pr-w-full, but UX (Alex) says that's not desirable. */
      "pr-flex pr-h-10 pr-items-center pr-justify-between pr-rounded-md pr-border pr-border-input pr-bg-background pr-px-3 pr-py-2 pr-text-sm pr-ring-offset-background placeholder:pr-text-muted-foreground focus:pr-outline-none focus:pr-ring-2 focus:pr-ring-ring focus:pr-ring-offset-2 disabled:pr-cursor-not-allowed disabled:pr-opacity-50 [&>span]:pr-line-clamp-1",
      e
    ),
    ...n,
    children: [
      t,
      /* @__PURE__ */ x(ye.Icon, { asChild: !0, children: /* @__PURE__ */ x(ms, { className: "pr-h-4 pr-w-4 pr-opacity-50" }) })
    ]
  }
));
Ka.displayName = ye.Trigger.displayName;
const Ja = C.forwardRef(({ className: e, ...t }, n) => /* @__PURE__ */ x(
  ye.ScrollUpButton,
  {
    ref: n,
    className: ee("pr-flex pr-cursor-default pr-items-center pr-justify-center pr-py-1", e),
    ...t,
    children: /* @__PURE__ */ x($l, { className: "pr-h-4 pr-w-4" })
  }
));
Ja.displayName = ye.ScrollUpButton.displayName;
const Za = C.forwardRef(({ className: e, ...t }, n) => /* @__PURE__ */ x(
  ye.ScrollDownButton,
  {
    ref: n,
    className: ee("pr-flex pr-cursor-default pr-items-center pr-justify-center pr-py-1", e),
    ...t,
    children: /* @__PURE__ */ x(ms, { className: "pr-h-4 pr-w-4" })
  }
));
Za.displayName = ye.ScrollDownButton.displayName;
const Qa = C.forwardRef(({ className: e, children: t, position: n = "popper", ...r }, o) => /* @__PURE__ */ x(ye.Portal, { children: /* @__PURE__ */ ie(
  ye.Content,
  {
    ref: o,
    className: ee(
      "pr-relative pr-z-50 pr-max-h-96 pr-min-w-[8rem] pr-overflow-hidden pr-rounded-md pr-border pr-bg-popover pr-text-popover-foreground pr-shadow-md data-[state=open]:pr-animate-in data-[state=closed]:pr-animate-out data-[state=closed]:pr-fade-out-0 data-[state=open]:pr-fade-in-0 data-[state=closed]:pr-zoom-out-95 data-[state=open]:pr-zoom-in-95 data-[side=bottom]:pr-slide-in-from-top-2 data-[side=left]:pr-slide-in-from-right-2 data-[side=right]:pr-slide-in-from-left-2 data-[side=top]:pr-slide-in-from-bottom-2",
      n === "popper" && "data-[side=bottom]:pr-translate-y-1 data-[side=left]:pr--translate-x-1 data-[side=right]:pr-translate-x-1 data-[side=top]:pr--translate-y-1",
      e
    ),
    position: n,
    ...r,
    children: [
      /* @__PURE__ */ x(Ja, {}),
      /* @__PURE__ */ x(
        ye.Viewport,
        {
          className: ee(
            "pr-p-1",
            n === "popper" && "pr-h-[var(--radix-select-trigger-height)] pr-w-full pr-min-w-[var(--radix-select-trigger-width)]"
          ),
          children: t
        }
      ),
      /* @__PURE__ */ x(Za, {})
    ]
  }
) }));
Qa.displayName = ye.Content.displayName;
const Nh = C.forwardRef(({ className: e, ...t }, n) => /* @__PURE__ */ x(
  ye.Label,
  {
    ref: n,
    className: ee("pr-py-1.5 pr-pl-8 pr-pr-2 pr-text-sm pr-font-semibold", e),
    ...t
  }
));
Nh.displayName = ye.Label.displayName;
const el = C.forwardRef(({ className: e, children: t, ...n }, r) => /* @__PURE__ */ ie(
  ye.Item,
  {
    ref: r,
    className: ee(
      "pr-relative pr-flex pr-cursor-default pr-select-none pr-items-center pr-rounded-sm pr-py-1.5 pr-pl-8 pr-pr-2 pr-text-sm pr-outline-none focus:pr-bg-accent focus:pr-text-accent-foreground data-[disabled]:pr-pointer-events-none data-[disabled]:pr-opacity-50",
      e
    ),
    ...n,
    children: [
      /* @__PURE__ */ x("span", { className: "pr-absolute pr-left-2 pr-flex pr-h-3.5 pr-w-3.5 pr-items-center pr-justify-center", children: /* @__PURE__ */ x(ye.ItemIndicator, { children: /* @__PURE__ */ x(gs, { className: "pr-h-4 pr-w-4" }) }) }),
      /* @__PURE__ */ x(ye.ItemText, { children: t })
    ]
  }
));
el.displayName = ye.Item.displayName;
const $h = C.forwardRef(({ className: e, ...t }, n) => /* @__PURE__ */ x(
  ye.Separator,
  {
    ref: n,
    className: ee("pr--mx-1 pr-my-1 pr-h-px pr-bg-muted", e),
    ...t
  }
));
$h.displayName = ye.Separator.displayName;
const tl = C.forwardRef(
  ({ className: e, ...t }, n) => /* @__PURE__ */ x("div", { className: "pr-relative pr-w-full pr-overflow-auto", children: /* @__PURE__ */ x(
    "table",
    {
      ref: n,
      className: ee("pr-w-full pr-caption-bottom pr-text-sm", e),
      ...t
    }
  ) })
);
tl.displayName = "Table";
const nl = C.forwardRef(({ className: e, ...t }, n) => /* @__PURE__ */ x("thead", { ref: n, className: ee("[&_tr]:pr-border-b", e), ...t }));
nl.displayName = "TableHeader";
const rl = C.forwardRef(({ className: e, ...t }, n) => /* @__PURE__ */ x("tbody", { ref: n, className: ee("[&_tr:last-child]:pr-border-0", e), ...t }));
rl.displayName = "TableBody";
const _h = C.forwardRef(({ className: e, ...t }, n) => /* @__PURE__ */ x(
  "tfoot",
  {
    ref: n,
    className: ee("pr-border-t pr-bg-muted/50 pr-font-medium [&>tr]:last:pr-border-b-0", e),
    ...t
  }
));
_h.displayName = "TableFooter";
const vo = C.forwardRef(
  ({ className: e, ...t }, n) => /* @__PURE__ */ x(
    "tr",
    {
      ref: n,
      className: ee(
        "pr-border-b pr-transition-colors hover:pr-bg-muted/50 data-[state=selected]:pr-bg-muted",
        e
      ),
      ...t
    }
  )
);
vo.displayName = "TableRow";
const ol = C.forwardRef(({ className: e, ...t }, n) => /* @__PURE__ */ x(
  "th",
  {
    ref: n,
    className: ee(
      "pr-h-12 pr-px-4 pr-text-left pr-align-middle pr-font-medium pr-text-muted-foreground [&:has([role=checkbox])]:pr-pr-0",
      e
    ),
    ...t
  }
));
ol.displayName = "TableHead";
const il = C.forwardRef(({ className: e, ...t }, n) => /* @__PURE__ */ x(
  "td",
  {
    ref: n,
    className: ee("pr-p-4 pr-align-middle [&:has([role=checkbox])]:pr-pr-0", e),
    ...t
  }
));
il.displayName = "TableCell";
const Mh = C.forwardRef(({ className: e, ...t }, n) => /* @__PURE__ */ x(
  "caption",
  {
    ref: n,
    className: ee("pr-mt-4 pr-text-sm pr-text-muted-foreground", e),
    ...t
  }
));
Mh.displayName = "TableCaption";
const Gt = "scrBook", Ih = "scrRef", vn = "source", Ah = "details", Dh = "Scripture Reference", Fh = "Scripture Book", sl = "Type", Vh = "Details";
function Lh(e, t) {
  const n = t ?? !1;
  return [
    {
      accessorFn: (r) => `${ue.bookNumberToId(r.start.bookNum)} ${r.start.chapterNum}:${r.start.verseNum}`,
      id: Gt,
      header: (e == null ? void 0 : e.scriptureReferenceColumnName) ?? Dh,
      cell: (r) => {
        const o = r.row.original;
        return r.row.getIsGrouped() ? ue.bookNumberToEnglishName(o.start.bookNum) : r.row.groupingColumnId === Gt ? Tr(o.start) : void 0;
      },
      getGroupingValue: (r) => r.start.bookNum,
      sortingFn: (r, o) => Jr(r.original.start, o.original.start),
      enableGrouping: !0
    },
    {
      accessorFn: (r) => Tr(r.start),
      id: Ih,
      header: void 0,
      cell: (r) => {
        const o = r.row.original;
        return r.row.getIsGrouped() ? void 0 : Tr(o.start);
      },
      sortingFn: (r, o) => Jr(r.original.start, o.original.start),
      enableGrouping: !1
    },
    {
      accessorFn: (r) => typeof r.source == "object" && "displayName" in r.source ? r.source.displayName : r.source,
      id: vn,
      header: n ? (e == null ? void 0 : e.typeColumnName) ?? sl : void 0,
      cell: (r) => n || r.row.getIsGrouped() ? r.getValue() : void 0,
      enableGrouping: !0
    },
    {
      accessorFn: (r) => r.detail,
      id: Ah,
      header: (e == null ? void 0 : e.detailsColumnName) ?? Vh,
      cell: (r) => r.getValue(),
      enableGrouping: !1
    }
  ];
}
function wv({
  sources: e,
  showColumnHeaders: t = !1,
  showSourceColumn: n = !1,
  scriptureReferenceColumnName: r,
  scriptureBookGroupName: o,
  typeColumnName: i,
  detailsColumnName: s,
  onRowSelected: a
}) {
  const [u, c] = Ce([]), [d, g] = Ce([{ id: Gt, desc: !1 }]), [p, f] = Ce(() => e.flatMap((E) => {
    const k = E.checkDefinition ?? E.id;
    return E.data.map((_) => ({
      ..._,
      source: k
    }));
  })), [h, m] = Ce({});
  mt(() => {
    const E = (k) => {
      const { detail: _ } = k, A = _, I = A.checkDefinition ?? A.id, j = A.data.map((Z) => ({
        ...Z,
        source: I
      }));
      _ !== void 0 && f((Z) => [...Z.filter((P) => P.source !== I), ...j]);
    };
    return e.forEach((k) => {
      k.addEventListener("resultsUpdated", E);
    }), () => {
      e.forEach((k) => {
        k.removeEventListener("resultsUpdated", E);
      });
    };
  }, [e]);
  const v = Zt(
    () => Lh(
      {
        scriptureReferenceColumnName: r,
        typeColumnName: i,
        detailsColumnName: s
      },
      n
    ),
    [r, i, s, n]
  );
  function w(E) {
    return E.bookNum * 1e6 + E.chapterNum * 1e3 + E.verseNum;
  }
  const O = Te(
    (E, k) => !k || Jr(E, k) === 0 ? `${w(E)}` : `${w(E)}-${w(k)}`,
    []
  ), y = Te(
    (E) => `${O(E.start, E.end)} ${E.source} ${E.detail}`,
    [O]
  ), S = kh({
    data: p,
    columns: v,
    state: {
      grouping: u,
      sorting: d,
      rowSelection: h
    },
    onGroupingChange: c,
    onSortingChange: g,
    onRowSelectionChange: m,
    getExpandedRowModel: bh(),
    getGroupedRowModel: yh(),
    getCoreRowModel: vh(),
    getSortedRowModel: Sh(),
    getRowId: y,
    autoResetExpanded: !1,
    enableMultiRowSelection: !1,
    enableSubRowSelection: !1
  });
  mt(() => {
    if (a) {
      const E = S.getSelectedRowModel().rowsById, k = Object.keys(E);
      if (k.length === 1) {
        const _ = p.find((A) => y(A) === k[0]) || void 0;
        _ && a(_);
      }
    }
  }, [h, p, y, a, S]);
  const b = o ?? Fh, R = i ?? sl, $ = [
    { label: "No Grouping", value: [] },
    { label: `Group by ${b}`, value: [Gt] },
    { label: `Group by ${R}`, value: [vn] },
    {
      label: `Group by ${b} and ${R}`,
      value: [Gt, vn]
    },
    {
      label: `Group by ${R} and ${b}`,
      value: [vn, Gt]
    }
  ], D = (E) => {
    c(JSON.parse(E));
  }, F = (E, k) => {
    !E.getIsGrouped() && !E.getIsSelected() && E.getToggleSelectedHandler()(k);
  }, B = (E, k) => E.getIsGrouped() ? "" : ee("banded-row", k % 2 === 0 ? "even" : "odd"), N = (E, k, _) => {
    if ((E == null ? void 0 : E.length) !== 0)
      return k.depth >= _.column.getGroupedIndex() ? ` pr-px-${k.depth * 4}` : void 0;
  };
  return /* @__PURE__ */ ie("div", { className: "pr-twp pr-w-full", children: [
    !t && /* @__PURE__ */ ie(
      Th,
      {
        value: JSON.stringify(u),
        onValueChange: (E) => {
          D(E);
        },
        children: [
          /* @__PURE__ */ x(Ka, { className: "pr-mb-1 pr-mt-2", children: /* @__PURE__ */ x(Oh, {}) }),
          /* @__PURE__ */ x(Qa, { position: "item-aligned", children: /* @__PURE__ */ x(Ph, { children: $.map((E) => /* @__PURE__ */ x(el, { value: JSON.stringify(E.value), children: E.label }, E.label)) }) })
        ]
      }
    ),
    /* @__PURE__ */ ie(tl, { className: "pr-p-0", children: [
      t && /* @__PURE__ */ x(nl, { children: S.getHeaderGroups().map((E) => /* @__PURE__ */ x(vo, { children: E.headers.filter((k) => k.column.columnDef.header).map((k) => /* @__PURE__ */ x(ol, { colSpan: k.colSpan, children: k.isPlaceholder ? void 0 : /* @__PURE__ */ ie("div", { children: [
        k.column.getCanGroup() ? /* @__PURE__ */ x(
          Zn,
          {
            title: `Toggle grouping by ${k.column.columnDef.header}`,
            onClick: k.column.getToggleGroupingHandler(),
            style: { cursor: "pointer" },
            type: "button",
            children: k.column.getIsGrouped() ? `🛑(${k.column.getGroupedIndex()}) ` : "👊 "
          }
        ) : void 0,
        " ",
        Yr(k.column.columnDef.header, k.getContext())
      ] }) }, k.id)) }, E.id)) }),
      /* @__PURE__ */ x(rl, { children: S.getRowModel().rows.map((E, k) => /* @__PURE__ */ x(
        vo,
        {
          "data-state": E.getIsSelected() ? "selected" : "",
          className: ee(B(E, k)),
          onClick: (_) => F(E, _),
          children: E.getVisibleCells().map((_) => {
            if (!(_.getIsPlaceholder() || _.column.columnDef.enableGrouping && !_.getIsGrouped() && (_.column.columnDef.id !== vn || !n)))
              return /* @__PURE__ */ x(
                il,
                {
                  className: ee(
                    _.column.columnDef.id,
                    "pr-p-[1px]",
                    N(u, E, _)
                  ),
                  children: (() => _.getIsGrouped() ? /* @__PURE__ */ ie(
                    Zn,
                    {
                      onClick: E.getToggleExpandedHandler(),
                      style: {
                        cursor: E.getCanExpand() ? "pointer" : "normal"
                      },
                      type: "button",
                      children: [
                        E.getIsExpanded() ? "👇" : "👉",
                        " ",
                        Yr(_.column.columnDef.cell, _.getContext()),
                        " (",
                        E.subRows.length,
                        ")"
                      ]
                    }
                  ) : Yr(_.column.columnDef.cell, _.getContext()))()
                },
                _.id
              );
          })
        },
        E.id
      )) })
    ] })
  ] });
}
function yv({ onSearch: e, placeholder: t, isFullWidth: n }) {
  const [r, o] = Ce(""), i = (s) => {
    o(s), e(s);
  };
  return /* @__PURE__ */ x(
    ar,
    {
      isFullWidth: n,
      className: "search-bar-input",
      placeholder: t,
      value: r,
      onChange: (s) => i(s.target.value)
    }
  );
}
function xv({
  id: e,
  isDisabled: t = !1,
  orientation: n = "horizontal",
  min: r = 0,
  max: o = 100,
  step: i = 1,
  showMarks: s = !1,
  defaultValue: a,
  value: u,
  valueLabelDisplay: c = "off",
  className: d,
  onChange: g,
  onChangeCommitted: p
}) {
  return /* @__PURE__ */ x(
    Gl,
    {
      id: e,
      disabled: t,
      orientation: n,
      min: r,
      max: o,
      step: i,
      marks: s,
      defaultValue: a,
      value: u,
      valueLabelDisplay: c,
      className: `papi-slider ${n} ${d ?? ""}`,
      onChange: g,
      onChangeCommitted: p
    }
  );
}
function Sv({
  autoHideDuration: e = void 0,
  id: t,
  isOpen: n = !1,
  className: r,
  onClose: o,
  anchorOrigin: i = { vertical: "bottom", horizontal: "left" },
  ContentProps: s,
  children: a
}) {
  const u = {
    action: (s == null ? void 0 : s.action) || a,
    message: s == null ? void 0 : s.message,
    className: r
  };
  return /* @__PURE__ */ x(
    Ul,
    {
      autoHideDuration: e ?? void 0,
      open: n,
      onClose: o,
      anchorOrigin: i,
      id: t,
      ContentProps: u
    }
  );
}
function Cv({
  id: e,
  isChecked: t,
  isDisabled: n = !1,
  hasError: r = !1,
  className: o,
  onChange: i
}) {
  return /* @__PURE__ */ x(
    ql,
    {
      id: e,
      checked: t,
      disabled: n,
      className: `papi-switch ${r ? "error" : ""} ${o ?? ""}`,
      onChange: i
    }
  );
}
function ds({ onRowChange: e, row: t, column: n }) {
  const r = (o) => {
    e({ ...t, [n.key]: o.target.value });
  };
  return (
    // `as keyof R` reminds TypeScript of what it actually is
    // `as string` is just asserting that the input is a string because this is the default editor
    // used for all values. It will probably break on non-strings
    // eslint-disable-next-line no-type-assertion/no-type-assertion
    /* @__PURE__ */ x(ar, { defaultValue: t[n.key], onChange: r })
  );
}
const Bh = ({ onChange: e, disabled: t, checked: n, ...r }) => /* @__PURE__ */ x(
  Ns,
  {
    ...r,
    isChecked: n,
    isDisabled: t,
    onChange: (i) => {
      e(i.target.checked, i.nativeEvent.shiftKey);
    }
  }
);
function Ev({
  columns: e,
  sortColumns: t,
  onSortColumnsChange: n,
  onColumnResize: r,
  defaultColumnWidth: o,
  defaultColumnMinWidth: i,
  defaultColumnMaxWidth: s,
  defaultColumnSortable: a = !0,
  defaultColumnResizable: u = !0,
  rows: c,
  enableSelectColumn: d,
  selectColumnWidth: g = 50,
  rowKeyGetter: p,
  rowHeight: f = 35,
  headerRowHeight: h = 35,
  selectedRows: m,
  onSelectedRowsChange: v,
  onRowsChange: w,
  onCellClick: O,
  onCellDoubleClick: y,
  onCellContextMenu: S,
  onCellKeyDown: b,
  direction: R = "ltr",
  enableVirtualization: $ = !0,
  onCopy: D,
  onPaste: F,
  onScroll: B,
  className: N,
  "data-testid": E
}) {
  const k = Zt(() => {
    const _ = e.map((A) => typeof A.editable == "function" ? {
      ...A,
      editable: (j) => !!A.editable(j),
      renderEditCell: A.renderEditCell || ds
    } : A.editable && !A.renderEditCell ? { ...A, renderEditCell: ds } : A.renderEditCell && !A.editable ? { ...A, editable: !1 } : A);
    return d ? [{ ...eu, minWidth: g }, ..._] : _;
  }, [e, d, g]);
  return /* @__PURE__ */ x(
    Ql,
    {
      columns: k,
      defaultColumnOptions: {
        width: o,
        minWidth: i,
        maxWidth: s,
        sortable: a,
        resizable: u
      },
      sortColumns: t,
      onSortColumnsChange: n,
      onColumnResize: r,
      rows: c,
      rowKeyGetter: p,
      rowHeight: f,
      headerRowHeight: h,
      selectedRows: m,
      onSelectedRowsChange: v,
      onRowsChange: w,
      onCellClick: O,
      onCellDoubleClick: y,
      onCellContextMenu: S,
      onCellKeyDown: b,
      direction: R,
      enableVirtualization: $,
      onCopy: D,
      onPaste: F,
      onScroll: B,
      renderers: { renderCheckbox: Bh },
      className: `papi-table ${N ?? "rdg-light"}`,
      "data-testid": E
    }
  );
}
function Rv({
  menuProvider: e,
  commandHandler: t,
  className: n,
  id: r,
  children: o
}) {
  const i = Rt(void 0);
  return /* @__PURE__ */ x("div", { ref: i, style: { position: "relative" }, children: /* @__PURE__ */ x(Wl, { position: "static", id: r, children: /* @__PURE__ */ ie(Xl, { className: `papi-toolbar ${n ?? ""}`, variant: "dense", children: [
    e ? /* @__PURE__ */ x(
      $m,
      {
        commandHandler: t,
        containerRef: i,
        menuProvider: e
      }
    ) : void 0,
    o ? /* @__PURE__ */ x("div", { className: "papi-toolbar-children", children: o }) : void 0
  ] }) }) });
}
const kv = (e, t) => {
  mt(() => {
    if (!e)
      return () => {
      };
    const n = e(t);
    return () => {
      n();
    };
  }, [e, t]);
}, Kr = () => !1, Tv = (e, t) => {
  const [n] = co(
    Te(async () => {
      if (!e)
        return Kr;
      const r = await Promise.resolve(e(t));
      return async () => r();
    }, [t, e]),
    Kr,
    // We want the unsubscriber to return to default value immediately upon changing subscription
    // So the useEffect below will unsubscribe asap
    { preserveValue: !1 }
  );
  mt(() => () => {
    n !== Kr && n();
  }, [n]);
}, Pv = De.Root, jh = ve.forwardRef(({ className: e, ...t }, n) => /* @__PURE__ */ x(
  De.List,
  {
    ref: n,
    className: ee(
      "pr-inline-flex pr-h-10 pr-items-center pr-justify-center pr-rounded-md pr-bg-muted pr-p-1 pr-text-muted-foreground",
      e
    ),
    ...t
  }
));
jh.displayName = De.List.displayName;
const zh = ve.forwardRef(({ className: e, ...t }, n) => /* @__PURE__ */ x(
  De.Trigger,
  {
    ref: n,
    className: ee(
      "pr-inline-flex pr-items-center pr-justify-center pr-whitespace-nowrap pr-rounded-sm pr-px-3 pr-py-1.5 pr-text-sm pr-font-medium pr-ring-offset-background pr-transition-all hover:pr-text-foreground focus-visible:pr-outline-none focus-visible:pr-ring-2 focus-visible:pr-ring-ring focus-visible:pr-ring-offset-2 disabled:pr-pointer-events-none disabled:pr-opacity-50 data-[state=active]:pr-bg-background data-[state=active]:pr-text-foreground data-[state=active]:pr-shadow-sm",
      e
    ),
    ...t
  }
));
zh.displayName = De.Trigger.displayName;
const Hh = ve.forwardRef(({ className: e, ...t }, n) => /* @__PURE__ */ x(
  De.Content,
  {
    ref: n,
    className: ee(
      "pr-mt-2 pr-ring-offset-background focus-visible:pr-outline-none focus-visible:pr-ring-2 focus-visible:pr-ring-ring focus-visible:pr-ring-offset-2",
      e
    ),
    ...t
  }
));
Hh.displayName = De.Content.displayName;
const Gh = ve.forwardRef(({ className: e, ...t }, n) => /* @__PURE__ */ x(
  De.Root,
  {
    orientation: "vertical",
    ref: n,
    className: ee("pr-flex pr-gap-1 pr-rounded-md pr-text-muted-foreground", e),
    ...t
  }
));
Gh.displayName = De.List.displayName;
const Uh = ve.forwardRef(({ className: e, ...t }, n) => /* @__PURE__ */ x(
  De.List,
  {
    ref: n,
    className: ee(
      "pr-flex-fit pr-mlk-items-center pr-w-[124px] pr-justify-center pr-rounded-md pr-bg-muted pr-p-1 pr-text-muted-foreground",
      e
    ),
    ...t
  }
));
Uh.displayName = De.List.displayName;
const Ov = ve.forwardRef(({ className: e, ...t }, n) => /* @__PURE__ */ x(
  De.Trigger,
  {
    ref: n,
    ...t,
    className: ee(
      "overflow-clip pr-inline-flex pr-w-[116px] pr-cursor-pointer pr-items-center pr-justify-center pr-break-words pr-rounded-sm pr-border-0 pr-bg-muted pr-px-3 pr-py-1.5 pr-text-sm pr-font-medium pr-text-inherit pr-ring-offset-background pr-transition-all hover:pr-text-foreground focus-visible:pr-outline-none focus-visible:pr-ring-2 focus-visible:pr-ring-ring focus-visible:pr-ring-offset-2 disabled:pr-pointer-events-none disabled:pr-opacity-50 data-[state=active]:pr-bg-background data-[state=active]:pr-text-foreground data-[state=active]:pr-shadow-sm",
      e
    )
  }
)), qh = ve.forwardRef(({ className: e, ...t }, n) => /* @__PURE__ */ x(
  De.Content,
  {
    ref: n,
<<<<<<< HEAD
    className: ee(
      "mt-2 pr-ml-5 pr-flex-grow pr-text-foreground pr-ring-offset-background focus-visible:pr-outline-none focus-visible:pr-ring-2 focus-visible:pr-ring-ring focus-visible:pr-ring-offset-2",
=======
    className: pe(
      "mt-2 pr-ms-5 pr-flex-grow pr-text-foreground pr-ring-offset-background focus-visible:pr-outline-none focus-visible:pr-ring-2 focus-visible:pr-ring-ring focus-visible:pr-ring-offset-2",
>>>>>>> 483e3b06
      e
    ),
    ...t
  }
));
qh.displayName = De.Content.displayName;
function Wh(e, t = "top") {
  if (!e || typeof document > "u")
    return;
  const n = document.head || document.querySelector("head"), r = n.querySelector(":first-child"), o = document.createElement("style");
  o.appendChild(document.createTextNode(e)), t === "top" && r ? n.insertBefore(o, r) : n.appendChild(o);
}
<<<<<<< HEAD
Wh(`.papi-combo-box {
  background-color: transparent;
}

.papi-combo-box.fullwidth {
  width: 100%;
}

.papi-combo-box.error {
  background-color: #f00;
}

.papi-combo-box.paratext {
  background-color: darkgreen;
  color: greenyellow;
}

.papi-combo-box.paratext.bright {
  background-color: greenyellow;
  color: darkgreen;
=======
Ph(`.search-bar-paper {
  display: flex;
  align-items: center;
}

.search-button {
  padding: 10px;
>>>>>>> 483e3b06
}
.papi-context-menu-target {
  white-space: nowrap;
  cursor: context-menu;
}

.papi-context-menu-target * {
  white-space: normal;
}

.papi-context-menu-target:hover {
  box-shadow: 0 0 10px rgba(0, 0, 0, 0.07); /* Faint shadowy background */
}

.papi-context-menu-target.paratext:hover {
  box-shadow: 0 0 10px rgba(0, 100, 0, 0.07); /* Faint shadowy background */
}

.papi-context-menu-target.paratext.bright:hover {
  box-shadow: 0 0 10px rgba(173, 255, 47, 0.07); /* Faint shadowy background */
}

.papi-context-menu.paratext ul {
  background-color: rgb(76, 106, 76);
  color: rgb(214, 255, 152);
}

<<<<<<< HEAD
.papi-snackbar.bright {
  background: greenyellow;
  color: darkgreen;
}
.papi-button {
  border: 0;
  border-radius: 3em;
  cursor: pointer;
  display: inline-block;
  font-family: 'Nunito Sans', 'Helvetica Neue', Helvetica, Arial, sans-serif;
  font-weight: 700;
  line-height: 1;
}

.papi-button.primary {
  background-color: #1ea7fd;
  color: white;
}

.papi-button.secondary {
  background-color: transparent;
  box-shadow: rgba(0, 0, 0, 0.15) 0 0 0 1px inset;
  color: #333;
}

.papi-button.paratext {
  background-color: darkgreen;
  color: greenyellow;
}

.papi-button.paratext.bright {
  background-color: greenyellow;
  color: darkgreen;
}

.papi-button.video {
  background-color: red;
  color: white;
}

.papi-button.video a,
.papi-button.video a:visited {
  color: white;
  text-decoration: none;
}

.papi-button.video a:hover {
  color: white;
  text-decoration: underline;
}
.papi-context-menu-target {
  white-space: nowrap;
  cursor: context-menu;
}

.papi-context-menu-target * {
  white-space: normal;
}

.papi-context-menu-target:hover {
  box-shadow: 0 0 10px rgba(0, 0, 0, 0.07); /* Faint shadowy background */
}

.papi-context-menu-target.paratext:hover {
  box-shadow: 0 0 10px rgba(0, 100, 0, 0.07); /* Faint shadowy background */
}

.papi-context-menu-target.paratext.bright:hover {
  box-shadow: 0 0 10px rgba(173, 255, 47, 0.07); /* Faint shadowy background */
}

.papi-context-menu.paratext ul {
  background-color: rgb(76, 106, 76);
  color: rgb(214, 255, 152);
}

=======
>>>>>>> 483e3b06
.papi-context-menu.paratext.bright ul {
  color: rgb(76, 106, 76);
  background-color: rgb(214, 255, 152);
}
.papi-switch {
  background-color: transparent;
}

.papi-switch.primary {
  background-color: #1ea7fd;
}

.papi-switch.secondary {
  background-color: #6fc8ff;
}

.papi-switch.error {
  background-color: #f00;
}

.papi-switch.paratext {
  background-color: darkgreen;
  color: greenyellow;
}

.papi-switch.paratext.bright {
  background-color: greenyellow;
  color: darkgreen;
}
<<<<<<< HEAD

.papi-checkbox.paratext.bright:hover {
  background-color: rgba(173, 255, 47, 0.3);
}

.papi-checkbox.below,
.papi-checkbox.above {
  text-align: center;
}
.papi-icon-button {
  border: 0;
  border-radius: 3em;
  cursor: pointer;
  display: inline-block;
=======
.papi-table.paratext {
  background-color: darkgreen;
  color: greenyellow;
}

.papi-table.paratext.bright {
  color: darkgreen;
  background-color: greenyellow;
}
.papi-snackbar {
  font-family: Arial, Helvetica, sans-serif;
>>>>>>> 483e3b06
}

.papi-snackbar.primary {
  background: #1ea7fd;
  color: white;
}

.papi-snackbar.external {
  background-color: lightsteelblue;
  border-color: white;
  border-style: dotted;
  padding: 2%;
  width: 30%;
}

.papi-snackbar.secondary {
  background: transparent;
  color: #333;
}

.papi-snackbar.alert {
  background: lightcoral;
}
<<<<<<< HEAD
.papi-switch {
  background-color: transparent;
=======

.papi-snackbar.paratext {
  background: darkgreen;
  color: greenyellow;
}

.papi-snackbar.bright {
  background: greenyellow;
  color: darkgreen;
}
.papi-multi-column-menu {
  background-color: rgb(222, 222, 222);
  display: flex;
  flex-direction: column;
  padding-left: 3px;
  padding-right: 3px;
>>>>>>> 483e3b06
}

.papi-switch.primary {
  background-color: #1ea7fd;
}

.papi-switch.secondary {
  background-color: #6fc8ff;
}

.papi-switch.error {
  background-color: #f00;
}

.papi-switch.paratext {
  background-color: darkgreen;
  color: greenyellow;
}

<<<<<<< HEAD
.papi-switch.paratext.bright {
  background-color: greenyellow;
  color: darkgreen;
}
.papi-slider {
  background-color: transparent;
  color: #1ea7fd;
}

.papi-slider.vertical {
  min-height: 200px;
}

.papi-slider.paratext {
  background-color: darkgreen;
  color: greenyellow;
}

.papi-slider.paratext.bright {
  background-color: greenyellow;
  color: darkgreen;
}
.papi-menu-item {
  background-color: transparent;
}

.papi-menu-icon-trailing {
  margin-left: 10px;
  place-content: flex-end;
}

.papi-menu-item img {
  max-width: 24px;
  max-height: 24px;
=======
.papi-multi-column-menu.paratext.bright {
  color: rgb(76, 106, 76);
  background-color: rgb(214, 255, 152);
}
.papi-ref-selector.book {
  display: inline-block;
  vertical-align: middle;
}

.papi-ref-selector.chapter-verse {
  width: 75px;
>>>>>>> 483e3b06
}
.check-item {
  flex-wrap: wrap;
  vertical-align: middle;
}

.papi-checkbox {
  display: block;
}
<<<<<<< HEAD
.search-bar-paper {
  display: flex;
  align-items: center;
}

.search-button {
  padding: 10px;
}
.papi-multi-column-menu {
  background-color: rgb(222, 222, 222);
  display: flex;
  flex-direction: column;
  padding-left: 3px;
  padding-right: 3px;
}

.papi-menu-column {
  font-size: 11pt;
  font-weight: 600;
  padding-bottom: 2px;
}

.papi-menu-column ul {
  padding-top: 0;
}

.papi-menu-column-header {
  background-color: rgb(181, 181, 181);
  padding-left: 24px;
  margin-top: 0;
  margin-bottom: 0;
}

.papi-multi-column-menu.paratext {
  background-color: rgb(76, 106, 76);
  color: rgb(214, 255, 152);
}

.papi-multi-column-menu.paratext.bright {
  color: rgb(76, 106, 76);
  background-color: rgb(214, 255, 152);
}
=======
>>>>>>> 483e3b06
/*
1. Prevent padding and border from affecting element width. (https://github.com/mozdevs/cssremedy/issues/4)
2. Allow adding a border to an element by just adding a border-width. (https://github.com/tailwindcss/tailwindcss/pull/116)
*/

*:where(.pr-twp,.pr-twp *),
::before:where(.pr-twp,.pr-twp *),
::after:where(.pr-twp,.pr-twp *) {
  box-sizing: border-box; /* 1 */
  border-width: 0; /* 2 */
  border-style: solid; /* 2 */
  border-color: #e5e7eb; /* 2 */
}

::before:where(.pr-twp,.pr-twp *),
::after:where(.pr-twp,.pr-twp *) {
  --tw-content: '';
}

/*
1. Use a consistent sensible line-height in all browsers.
2. Prevent adjustments of font size after orientation changes in iOS.
3. Use a more readable tab size.
4. Use the user's configured \`sans\` font-family by default.
5. Use the user's configured \`sans\` font-feature-settings by default.
6. Use the user's configured \`sans\` font-variation-settings by default.
7. Disable tap highlights on iOS
*/

html:where(.pr-twp,.pr-twp *),
:host:where(.pr-twp,.pr-twp *) {
  line-height: 1.5; /* 1 */
  -webkit-text-size-adjust: 100%; /* 2 */ /* 3 */
  tab-size: 4; /* 3 */
  font-family: ui-sans-serif, system-ui, sans-serif, "Apple Color Emoji", "Segoe UI Emoji", "Segoe UI Symbol", "Noto Color Emoji"; /* 4 */
  font-feature-settings: normal; /* 5 */
  font-variation-settings: normal; /* 6 */
  -webkit-tap-highlight-color: transparent; /* 7 */
}

/*
1. Remove the margin in all browsers.
2. Inherit line-height from \`html\` so users can set them as a class directly on the \`html\` element.
*/

body:where(.pr-twp,.pr-twp *) {
  margin: 0; /* 1 */
  line-height: inherit; /* 2 */
}

/*
1. Add the correct height in Firefox.
2. Correct the inheritance of border color in Firefox. (https://bugzilla.mozilla.org/show_bug.cgi?id=190655)
3. Ensure horizontal rules are visible by default.
*/

hr:where(.pr-twp,.pr-twp *) {
  height: 0; /* 1 */
  color: inherit; /* 2 */
  border-top-width: 1px; /* 3 */
}

/*
Add the correct text decoration in Chrome, Edge, and Safari.
*/

abbr:where([title]):where(.pr-twp,.pr-twp *) {
  text-decoration: underline dotted;
}

/*
Remove the default font size and weight for headings.
*/

h1:where(.pr-twp,.pr-twp *),
h2:where(.pr-twp,.pr-twp *),
h3:where(.pr-twp,.pr-twp *),
h4:where(.pr-twp,.pr-twp *),
h5:where(.pr-twp,.pr-twp *),
h6:where(.pr-twp,.pr-twp *) {
  font-size: inherit;
  font-weight: inherit;
}

/*
Reset links to optimize for opt-in styling instead of opt-out.
*/

a:where(.pr-twp,.pr-twp *) {
  color: inherit;
  text-decoration: inherit;
}

/*
Add the correct font weight in Edge and Safari.
*/

b:where(.pr-twp,.pr-twp *),
strong:where(.pr-twp,.pr-twp *) {
  font-weight: bolder;
}

/*
1. Use the user's configured \`mono\` font-family by default.
2. Use the user's configured \`mono\` font-feature-settings by default.
3. Use the user's configured \`mono\` font-variation-settings by default.
4. Correct the odd \`em\` font sizing in all browsers.
*/

code:where(.pr-twp,.pr-twp *),
kbd:where(.pr-twp,.pr-twp *),
samp:where(.pr-twp,.pr-twp *),
pre:where(.pr-twp,.pr-twp *) {
  font-family: ui-monospace, SFMono-Regular, Menlo, Monaco, Consolas, "Liberation Mono", "Courier New", monospace; /* 1 */
  font-feature-settings: normal; /* 2 */
  font-variation-settings: normal; /* 3 */
  font-size: 1em; /* 4 */
}

/*
Add the correct font size in all browsers.
*/

small:where(.pr-twp,.pr-twp *) {
  font-size: 80%;
}

/*
Prevent \`sub\` and \`sup\` elements from affecting the line height in all browsers.
*/

sub:where(.pr-twp,.pr-twp *),
sup:where(.pr-twp,.pr-twp *) {
  font-size: 75%;
  line-height: 0;
  position: relative;
  vertical-align: baseline;
}

sub:where(.pr-twp,.pr-twp *) {
  bottom: -0.25em;
}

sup:where(.pr-twp,.pr-twp *) {
  top: -0.5em;
}

/*
1. Remove text indentation from table contents in Chrome and Safari. (https://bugs.chromium.org/p/chromium/issues/detail?id=999088, https://bugs.webkit.org/show_bug.cgi?id=201297)
2. Correct table border color inheritance in all Chrome and Safari. (https://bugs.chromium.org/p/chromium/issues/detail?id=935729, https://bugs.webkit.org/show_bug.cgi?id=195016)
3. Remove gaps between table borders by default.
*/

table:where(.pr-twp,.pr-twp *) {
  text-indent: 0; /* 1 */
  border-color: inherit; /* 2 */
  border-collapse: collapse; /* 3 */
}

/*
1. Change the font styles in all browsers.
2. Remove the margin in Firefox and Safari.
3. Remove default padding in all browsers.
*/

button:where(.pr-twp,.pr-twp *),
input:where(.pr-twp,.pr-twp *),
optgroup:where(.pr-twp,.pr-twp *),
select:where(.pr-twp,.pr-twp *),
textarea:where(.pr-twp,.pr-twp *) {
  font-family: inherit; /* 1 */
  font-feature-settings: inherit; /* 1 */
  font-variation-settings: inherit; /* 1 */
  font-size: 100%; /* 1 */
  font-weight: inherit; /* 1 */
  line-height: inherit; /* 1 */
  letter-spacing: inherit; /* 1 */
  color: inherit; /* 1 */
  margin: 0; /* 2 */
  padding: 0; /* 3 */
}

/*
Remove the inheritance of text transform in Edge and Firefox.
*/

button:where(.pr-twp,.pr-twp *),
select:where(.pr-twp,.pr-twp *) {
  text-transform: none;
}

/*
1. Correct the inability to style clickable types in iOS and Safari.
2. Remove default button styles.
*/

button:where(.pr-twp,.pr-twp *),
input:where([type='button']):where(.pr-twp,.pr-twp *),
input:where([type='reset']):where(.pr-twp,.pr-twp *),
input:where([type='submit']):where(.pr-twp,.pr-twp *) {
  -webkit-appearance: button; /* 1 */
  background-color: transparent; /* 2 */
  background-image: none; /* 2 */
}

/*
Use the modern Firefox focus style for all focusable elements.
*/

:-moz-focusring:where(.pr-twp,.pr-twp *) {
  outline: auto;
}

/*
Remove the additional \`:invalid\` styles in Firefox. (https://github.com/mozilla/gecko-dev/blob/2f9eacd9d3d995c937b4251a5557d95d494c9be1/layout/style/res/forms.css#L728-L737)
*/

:-moz-ui-invalid:where(.pr-twp,.pr-twp *) {
  box-shadow: none;
}

/*
Add the correct vertical alignment in Chrome and Firefox.
*/

progress:where(.pr-twp,.pr-twp *) {
  vertical-align: baseline;
}

/*
Correct the cursor style of increment and decrement buttons in Safari.
*/

::-webkit-inner-spin-button:where(.pr-twp,.pr-twp *),
::-webkit-outer-spin-button:where(.pr-twp,.pr-twp *) {
  height: auto;
}

/*
1. Correct the odd appearance in Chrome and Safari.
2. Correct the outline style in Safari.
*/

[type='search']:where(.pr-twp,.pr-twp *) {
  -webkit-appearance: textfield; /* 1 */
  outline-offset: -2px; /* 2 */
}

/*
Remove the inner padding in Chrome and Safari on macOS.
*/

::-webkit-search-decoration:where(.pr-twp,.pr-twp *) {
  -webkit-appearance: none;
}

/*
1. Correct the inability to style clickable types in iOS and Safari.
2. Change font properties to \`inherit\` in Safari.
*/

::-webkit-file-upload-button:where(.pr-twp,.pr-twp *) {
  -webkit-appearance: button; /* 1 */
  font: inherit; /* 2 */
}

/*
Add the correct display in Chrome and Safari.
*/

summary:where(.pr-twp,.pr-twp *) {
  display: list-item;
}

/*
Removes the default spacing and border for appropriate elements.
*/

blockquote:where(.pr-twp,.pr-twp *),
dl:where(.pr-twp,.pr-twp *),
dd:where(.pr-twp,.pr-twp *),
h1:where(.pr-twp,.pr-twp *),
h2:where(.pr-twp,.pr-twp *),
h3:where(.pr-twp,.pr-twp *),
h4:where(.pr-twp,.pr-twp *),
h5:where(.pr-twp,.pr-twp *),
h6:where(.pr-twp,.pr-twp *),
hr:where(.pr-twp,.pr-twp *),
figure:where(.pr-twp,.pr-twp *),
p:where(.pr-twp,.pr-twp *),
pre:where(.pr-twp,.pr-twp *) {
  margin: 0;
}

fieldset:where(.pr-twp,.pr-twp *) {
  margin: 0;
  padding: 0;
}

legend:where(.pr-twp,.pr-twp *) {
  padding: 0;
}

ol:where(.pr-twp,.pr-twp *),
ul:where(.pr-twp,.pr-twp *),
menu:where(.pr-twp,.pr-twp *) {
  list-style: none;
  margin: 0;
  padding: 0;
}

/*
Reset default styling for dialogs.
*/
dialog:where(.pr-twp,.pr-twp *) {
  padding: 0;
}

/*
Prevent resizing textareas horizontally by default.
*/

textarea:where(.pr-twp,.pr-twp *) {
  resize: vertical;
}

/*
1. Reset the default placeholder opacity in Firefox. (https://github.com/tailwindlabs/tailwindcss/issues/3300)
2. Set the default placeholder color to the user's configured gray 400 color.
*/

input::placeholder:where(.pr-twp,.pr-twp *),
textarea::placeholder:where(.pr-twp,.pr-twp *) {
  opacity: 1; /* 1 */
  color: #9ca3af; /* 2 */
}

/*
Set the default cursor for buttons.
*/

button:where(.pr-twp,.pr-twp *),
[role="button"]:where(.pr-twp,.pr-twp *) {
  cursor: pointer;
}

/*
Make sure disabled buttons don't get the pointer cursor.
*/
:disabled:where(.pr-twp,.pr-twp *) {
  cursor: default;
}

/*
1. Make replaced elements \`display: block\` by default. (https://github.com/mozdevs/cssremedy/issues/14)
2. Add \`vertical-align: middle\` to align replaced elements more sensibly by default. (https://github.com/jensimmons/cssremedy/issues/14#issuecomment-634934210)
   This can trigger a poorly considered lint error in some tools but is included by design.
*/

img:where(.pr-twp,.pr-twp *),
svg:where(.pr-twp,.pr-twp *),
video:where(.pr-twp,.pr-twp *),
canvas:where(.pr-twp,.pr-twp *),
audio:where(.pr-twp,.pr-twp *),
iframe:where(.pr-twp,.pr-twp *),
embed:where(.pr-twp,.pr-twp *),
object:where(.pr-twp,.pr-twp *) {
  display: block; /* 1 */
  vertical-align: middle; /* 2 */
}

/*
Constrain images and videos to the parent width and preserve their intrinsic aspect ratio. (https://github.com/mozdevs/cssremedy/issues/14)
*/

img:where(.pr-twp,.pr-twp *),
video:where(.pr-twp,.pr-twp *) {
  max-width: 100%;
  height: auto;
}

/* Make elements with the HTML hidden attribute stay hidden by default */
[hidden]:where(.pr-twp,.pr-twp *) {
  display: none;
}
  @font-face {
    font-family: 'Inter';
    font-display: 'swap';
    src: url('https://fonts.googleapis.com/css2?family=Inter:wght@100..900&display=swap');
  }

  :root {
    --background: 0 0% 100%;
    --foreground: 222.2 84% 4.9%;

    --card: 0 0% 100%;
    --card-foreground: 222.2 84% 4.9%;

    --popover: 0 0% 100%;
    --popover-foreground: 222.2 84% 4.9%;

    --primary: 222.2 47.4% 11.2%;
    --primary-foreground: 210 40% 98%;

    --secondary: 210 40% 96.1%;
    --secondary-foreground: 222.2 47.4% 11.2%;

    --muted: 210 40% 96.1%;
    --muted-foreground: 215.4 16.3% 46.9%;

    --accent: 210 40% 96.1%;
    --accent-foreground: 222.2 47.4% 11.2%;

    --destructive: 0 84.2% 60.2%;
    --destructive-foreground: 210 40% 98%;

    --border: 214.3 31.8% 91.4%;
    --input: 214.3 31.8% 91.4%;
    --ring: 222.2 84% 4.9%;

    --radius: 0.5rem;
  }

  .dark {
    --background: 222.2 84% 4.9%;
    --foreground: 210 40% 98%;

    --card: 222.2 84% 4.9%;
    --card-foreground: 210 40% 98%;

    --popover: 222.2 84% 4.9%;
    --popover-foreground: 210 40% 98%;

    --primary: 210 40% 98%;
    --primary-foreground: 222.2 47.4% 11.2%;

    --secondary: 217.2 32.6% 17.5%;
    --secondary-foreground: 210 40% 98%;

    --muted: 217.2 32.6% 17.5%;
    --muted-foreground: 215 20.2% 65.1%;

    --accent: 217.2 32.6% 17.5%;
    --accent-foreground: 210 40% 98%;

    --destructive: 0 62.8% 30.6%;
    --destructive-foreground: 210 40% 98%;

    --border: 217.2 32.6% 17.5%;
    --input: 217.2 32.6% 17.5%;
    --ring: 212.7 26.8% 83.9%;
  }
  * {
  border-color: hsl(var(--border));
}

  body {
  background-color: hsl(var(--background));
  color: hsl(var(--foreground));
}

*, ::before, ::after {
  --tw-border-spacing-x: 0;
  --tw-border-spacing-y: 0;
  --tw-translate-x: 0;
  --tw-translate-y: 0;
  --tw-rotate: 0;
  --tw-skew-x: 0;
  --tw-skew-y: 0;
  --tw-scale-x: 1;
  --tw-scale-y: 1;
  --tw-pan-x:  ;
  --tw-pan-y:  ;
  --tw-pinch-zoom:  ;
  --tw-scroll-snap-strictness: proximity;
  --tw-gradient-from-position:  ;
  --tw-gradient-via-position:  ;
  --tw-gradient-to-position:  ;
  --tw-ordinal:  ;
  --tw-slashed-zero:  ;
  --tw-numeric-figure:  ;
  --tw-numeric-spacing:  ;
  --tw-numeric-fraction:  ;
  --tw-ring-inset:  ;
  --tw-ring-offset-width: 0px;
  --tw-ring-offset-color: #fff;
  --tw-ring-color: rgb(59 130 246 / 0.5);
  --tw-ring-offset-shadow: 0 0 #0000;
  --tw-ring-shadow: 0 0 #0000;
  --tw-shadow: 0 0 #0000;
  --tw-shadow-colored: 0 0 #0000;
  --tw-blur:  ;
  --tw-brightness:  ;
  --tw-contrast:  ;
  --tw-grayscale:  ;
  --tw-hue-rotate:  ;
  --tw-invert:  ;
  --tw-saturate:  ;
  --tw-sepia:  ;
  --tw-drop-shadow:  ;
  --tw-backdrop-blur:  ;
  --tw-backdrop-brightness:  ;
  --tw-backdrop-contrast:  ;
  --tw-backdrop-grayscale:  ;
  --tw-backdrop-hue-rotate:  ;
  --tw-backdrop-invert:  ;
  --tw-backdrop-opacity:  ;
  --tw-backdrop-saturate:  ;
  --tw-backdrop-sepia:  ;
  --tw-contain-size:  ;
  --tw-contain-layout:  ;
  --tw-contain-paint:  ;
  --tw-contain-style:  ;
}

::backdrop {
  --tw-border-spacing-x: 0;
  --tw-border-spacing-y: 0;
  --tw-translate-x: 0;
  --tw-translate-y: 0;
  --tw-rotate: 0;
  --tw-skew-x: 0;
  --tw-skew-y: 0;
  --tw-scale-x: 1;
  --tw-scale-y: 1;
  --tw-pan-x:  ;
  --tw-pan-y:  ;
  --tw-pinch-zoom:  ;
  --tw-scroll-snap-strictness: proximity;
  --tw-gradient-from-position:  ;
  --tw-gradient-via-position:  ;
  --tw-gradient-to-position:  ;
  --tw-ordinal:  ;
  --tw-slashed-zero:  ;
  --tw-numeric-figure:  ;
  --tw-numeric-spacing:  ;
  --tw-numeric-fraction:  ;
  --tw-ring-inset:  ;
  --tw-ring-offset-width: 0px;
  --tw-ring-offset-color: #fff;
  --tw-ring-color: rgb(59 130 246 / 0.5);
  --tw-ring-offset-shadow: 0 0 #0000;
  --tw-ring-shadow: 0 0 #0000;
  --tw-shadow: 0 0 #0000;
  --tw-shadow-colored: 0 0 #0000;
  --tw-blur:  ;
  --tw-brightness:  ;
  --tw-contrast:  ;
  --tw-grayscale:  ;
  --tw-hue-rotate:  ;
  --tw-invert:  ;
  --tw-saturate:  ;
  --tw-sepia:  ;
  --tw-drop-shadow:  ;
  --tw-backdrop-blur:  ;
  --tw-backdrop-brightness:  ;
  --tw-backdrop-contrast:  ;
  --tw-backdrop-grayscale:  ;
  --tw-backdrop-hue-rotate:  ;
  --tw-backdrop-invert:  ;
  --tw-backdrop-opacity:  ;
  --tw-backdrop-saturate:  ;
  --tw-backdrop-sepia:  ;
  --tw-contain-size:  ;
  --tw-contain-layout:  ;
  --tw-contain-paint:  ;
  --tw-contain-style:  ;
}
.pr-sr-only {
  position: absolute;
  width: 1px;
  height: 1px;
  padding: 0;
  margin: -1px;
  overflow: hidden;
  clip: rect(0, 0, 0, 0);
  white-space: nowrap;
  border-width: 0;
}
.pr-fixed {
  position: fixed;
}
.pr-absolute {
  position: absolute;
}
.pr-relative {
  position: relative;
}
.pr-left-2 {
  left: 0.5rem;
}
.pr-right-3 {
  right: 0.75rem;
}
.pr-right-4 {
  right: 1rem;
}
.pr-top-1\\/2 {
  top: 50%;
}
.pr-top-4 {
  top: 1rem;
}
.pr-z-50 {
  z-index: 50;
}
.pr-col-span-2 {
  grid-column: span 2 / span 2;
}
.pr--mx-1 {
  margin-left: -0.25rem;
  margin-right: -0.25rem;
}
.pr-mx-2 {
  margin-left: 0.5rem;
  margin-right: 0.5rem;
}
.pr-my-1 {
  margin-top: 0.25rem;
  margin-bottom: 0.25rem;
}
.pr-my-4 {
  margin-top: 1rem;
  margin-bottom: 1rem;
}
<<<<<<< HEAD
.pr-mb-1 {
  margin-bottom: 0.25rem;
}
.pr-ml-5 {
  margin-left: 1.25rem;
=======
.pr-mb-2 {
  margin-bottom: 0.5rem;
}
.pr-me-2 {
  margin-inline-end: 0.5rem;
>>>>>>> 483e3b06
}
.pr-ml-auto {
  margin-left: auto;
}
.pr-mr-2 {
  margin-right: 0.5rem;
}
.pr-ms-5 {
  margin-inline-start: 1.25rem;
}
.pr-mt-2 {
  margin-top: 0.5rem;
}
.pr-mt-4 {
  margin-top: 1rem;
}
.pr-box-border {
  box-sizing: border-box;
}
.pr-inline-block {
  display: inline-block;
}
.pr-flex {
  display: flex;
}
.pr-inline-flex {
  display: inline-flex;
}
.pr-inline-grid {
  display: inline-grid;
}
.pr-hidden {
  display: none;
}
.pr-h-10 {
  height: 2.5rem;
}
.pr-h-11 {
  height: 2.75rem;
}
.pr-h-12 {
  height: 3rem;
}
.pr-h-2 {
  height: 0.5rem;
}
.pr-h-3 {
  height: 0.75rem;
}
.pr-h-3\\.5 {
  height: 0.875rem;
}
.pr-h-4 {
  height: 1rem;
}
.pr-h-8 {
  height: 2rem;
}
.pr-h-9 {
  height: 2.25rem;
}
.pr-h-\\[1\\.2rem\\] {
  height: 1.2rem;
}
.pr-h-\\[var\\(--radix-select-trigger-height\\)\\] {
  height: var(--radix-select-trigger-height);
}
.pr-h-px {
  height: 1px;
}
.pr-max-h-96 {
  max-height: 24rem;
}
.pr-w-10 {
  width: 2.5rem;
}
.pr-w-2 {
  width: 0.5rem;
}
.pr-w-3 {
  width: 0.75rem;
}
.pr-w-3\\.5 {
  width: 0.875rem;
}
.pr-w-4 {
  width: 1rem;
}
.pr-w-\\[1\\.2rem\\] {
  width: 1.2rem;
}
.pr-w-\\[116px\\] {
  width: 116px;
}
.pr-w-\\[124px\\] {
  width: 124px;
}
.pr-w-full {
  width: 100%;
}
.pr-min-w-\\[8rem\\] {
  min-width: 8rem;
}
.pr-min-w-\\[var\\(--radix-select-trigger-width\\)\\] {
  min-width: var(--radix-select-trigger-width);
}
.pr-flex-grow {
  flex-grow: 1;
}
.pr-grow {
  flex-grow: 1;
}
.pr-caption-bottom {
  caption-side: bottom;
}
.pr--translate-y-1\\/2 {
  --tw-translate-y: -50%;
  transform: translate(var(--tw-translate-x), var(--tw-translate-y)) rotate(var(--tw-rotate)) skewX(var(--tw-skew-x)) skewY(var(--tw-skew-y)) scaleX(var(--tw-scale-x)) scaleY(var(--tw-scale-y));
}
.pr-rotate-0 {
  --tw-rotate: 0deg;
  transform: translate(var(--tw-translate-x), var(--tw-translate-y)) rotate(var(--tw-rotate)) skewX(var(--tw-skew-x)) skewY(var(--tw-skew-y)) scaleX(var(--tw-scale-x)) scaleY(var(--tw-scale-y));
}
.pr-rotate-90 {
  --tw-rotate: 90deg;
  transform: translate(var(--tw-translate-x), var(--tw-translate-y)) rotate(var(--tw-rotate)) skewX(var(--tw-skew-x)) skewY(var(--tw-skew-y)) scaleX(var(--tw-scale-x)) scaleY(var(--tw-scale-y));
}
.pr-scale-0 {
  --tw-scale-x: 0;
  --tw-scale-y: 0;
  transform: translate(var(--tw-translate-x), var(--tw-translate-y)) rotate(var(--tw-rotate)) skewX(var(--tw-skew-x)) skewY(var(--tw-skew-y)) scaleX(var(--tw-scale-x)) scaleY(var(--tw-scale-y));
}
.pr-scale-100 {
  --tw-scale-x: 1;
  --tw-scale-y: 1;
  transform: translate(var(--tw-translate-x), var(--tw-translate-y)) rotate(var(--tw-rotate)) skewX(var(--tw-skew-x)) skewY(var(--tw-skew-y)) scaleX(var(--tw-scale-x)) scaleY(var(--tw-scale-y));
}
.pr-transform {
  transform: translate(var(--tw-translate-x), var(--tw-translate-y)) rotate(var(--tw-rotate)) skewX(var(--tw-skew-x)) skewY(var(--tw-skew-y)) scaleX(var(--tw-scale-x)) scaleY(var(--tw-scale-y));
}
.pr-cursor-default {
  cursor: default;
}
.pr-cursor-pointer {
  cursor: pointer;
}
.pr-select-none {
  user-select: none;
}
.pr-flex-row {
  flex-direction: row;
}
.pr-flex-wrap {
  flex-wrap: wrap;
}
.pr-place-items-center {
  place-items: center;
}
.pr-items-start {
  align-items: flex-start;
}
.pr-items-center {
  align-items: center;
}
.pr-justify-start {
  justify-content: flex-start;
}
.pr-justify-end {
  justify-content: flex-end;
}
.pr-justify-center {
  justify-content: center;
}
.pr-justify-between {
  justify-content: space-between;
}
.pr-gap-1 {
  gap: 0.25rem;
}
.pr-gap-1\\.5 {
  gap: 0.375rem;
}
.pr-gap-2 {
  gap: 0.5rem;
}
.pr-gap-2\\.5 {
  gap: 0.625rem;
}
.pr-space-x-2 > :not([hidden]) ~ :not([hidden]) {
  --tw-space-x-reverse: 0;
  margin-right: calc(0.5rem * var(--tw-space-x-reverse));
  margin-left: calc(0.5rem * calc(1 - var(--tw-space-x-reverse)));
}
.pr-self-stretch {
  align-self: stretch;
}
.pr-overflow-auto {
  overflow: auto;
}
.pr-overflow-hidden {
  overflow: hidden;
}
.pr-overflow-y-auto {
  overflow-y: auto;
}
.pr-whitespace-nowrap {
  white-space: nowrap;
}
.pr-break-words {
  overflow-wrap: break-word;
}
.pr-rounded-lg {
  border-radius: var(--radius);
}
.pr-rounded-md {
  border-radius: calc(var(--radius) - 2px);
}
.pr-rounded-sm {
  border-radius: calc(var(--radius) - 4px);
}
.pr-border {
  border-width: 1px;
}
.pr-border-0 {
  border-width: 0px;
}
.pr-border-2 {
  border-width: 2px;
}
.pr-border-b {
  border-bottom-width: 1px;
}
.pr-border-b-0 {
  border-bottom-width: 0px;
}
.pr-border-l-2 {
  border-left-width: 2px;
}
.pr-border-r-0 {
  border-right-width: 0px;
}
.pr-border-t {
  border-top-width: 1px;
}
.pr-border-t-0 {
  border-top-width: 0px;
}
.pr-border-solid {
  border-style: solid;
}
.pr-border-black {
  --tw-border-opacity: 1;
  border-color: rgb(0 0 0 / var(--tw-border-opacity));
}
.pr-border-input {
  border-color: hsl(var(--input));
}
.pr-border-muted {
  border-color: hsl(var(--muted));
}
.pr-border-red-600 {
  --tw-border-opacity: 1;
  border-color: rgb(220 38 38 / var(--tw-border-opacity));
}
.pr-border-transparent {
  border-color: transparent;
}
.pr-border-l-indigo-200 {
  --tw-border-opacity: 1;
  border-left-color: rgb(199 210 254 / var(--tw-border-opacity));
}
.pr-border-l-purple-200 {
  --tw-border-opacity: 1;
  border-left-color: rgb(233 213 255 / var(--tw-border-opacity));
}
.pr-border-l-red-200 {
  --tw-border-opacity: 1;
  border-left-color: rgb(254 202 202 / var(--tw-border-opacity));
}
.pr-bg-amber-100 {
  --tw-bg-opacity: 1;
  background-color: rgb(254 243 199 / var(--tw-bg-opacity));
}
.pr-bg-amber-200 {
  --tw-bg-opacity: 1;
  background-color: rgb(253 230 138 / var(--tw-bg-opacity));
}
.pr-bg-amber-50 {
  --tw-bg-opacity: 1;
  background-color: rgb(255 251 235 / var(--tw-bg-opacity));
}
.pr-bg-background {
  background-color: hsl(var(--background));
}
.pr-bg-destructive {
  background-color: hsl(var(--destructive));
}
.pr-bg-muted {
  background-color: hsl(var(--muted));
}
.pr-bg-muted\\/50 {
  background-color: hsl(var(--muted) / 0.5);
}
.pr-bg-neutral-300 {
  --tw-bg-opacity: 1;
  background-color: rgb(212 212 212 / var(--tw-bg-opacity));
}
.pr-bg-popover {
  background-color: hsl(var(--popover));
}
.pr-bg-primary {
  background-color: hsl(var(--primary));
}
.pr-bg-secondary {
  background-color: hsl(var(--secondary));
}
.pr-bg-white {
  --tw-bg-opacity: 1;
  background-color: rgb(255 255 255 / var(--tw-bg-opacity));
}
.pr-fill-current {
  fill: currentColor;
}
.pr-p-0 {
  padding: 0px;
}
.pr-p-1 {
  padding: 0.25rem;
}
.pr-p-2 {
  padding: 0.5rem;
}
.pr-p-4 {
  padding: 1rem;
}
.pr-p-\\[1px\\] {
  padding: 1px;
}
.pr-px-2 {
  padding-left: 0.5rem;
  padding-right: 0.5rem;
}
.pr-px-3 {
  padding-left: 0.75rem;
  padding-right: 0.75rem;
}
.pr-px-4 {
  padding-left: 1rem;
  padding-right: 1rem;
}
.pr-px-8 {
  padding-left: 2rem;
  padding-right: 2rem;
}
.pr-py-1 {
  padding-top: 0.25rem;
  padding-bottom: 0.25rem;
}
.pr-py-1\\.5 {
  padding-top: 0.375rem;
  padding-bottom: 0.375rem;
}
.pr-py-2 {
  padding-top: 0.5rem;
  padding-bottom: 0.5rem;
}
.pr-pb-4 {
  padding-bottom: 1rem;
}
.pr-pl-4 {
  padding-left: 1rem;
}
.pr-pl-8 {
  padding-left: 2rem;
}
.pr-pr-2 {
  padding-right: 0.5rem;
}
.pr-pr-3 {
  padding-right: 0.75rem;
}
.pr-pt-4 {
  padding-top: 1rem;
}
.pr-text-left {
  text-align: left;
}
.pr-align-middle {
  vertical-align: middle;
}
.pr-font-sans {
  font-family: ui-sans-serif, system-ui, sans-serif, "Apple Color Emoji", "Segoe UI Emoji", "Segoe UI Symbol", "Noto Color Emoji";
}
.pr-text-5xl {
  font-size: 3rem;
  line-height: 1;
}
.pr-text-sm {
  font-size: 0.875rem;
  line-height: 1.25rem;
}
.pr-text-xs {
  font-size: 0.75rem;
  line-height: 1rem;
}
.pr-font-bold {
  font-weight: 700;
}
.pr-font-medium {
  font-weight: 500;
}
.pr-font-normal {
  font-weight: 400;
}
.pr-font-semibold {
  font-weight: 600;
}
.pr-uppercase {
  text-transform: uppercase;
}
.pr-leading-none {
  line-height: 1;
}
.pr-tracking-widest {
  letter-spacing: 0.1em;
}
.pr-text-amber-800 {
  --tw-text-opacity: 1;
  color: rgb(146 64 14 / var(--tw-text-opacity));
}
.pr-text-amber-900 {
  --tw-text-opacity: 1;
  color: rgb(120 53 15 / var(--tw-text-opacity));
}
.pr-text-blue-600 {
  --tw-text-opacity: 1;
  color: rgb(37 99 235 / var(--tw-text-opacity));
}
.pr-text-destructive-foreground {
  color: hsl(var(--destructive-foreground));
}
.pr-text-foreground {
  color: hsl(var(--foreground));
}
.pr-text-gray-500 {
  --tw-text-opacity: 1;
  color: rgb(107 114 128 / var(--tw-text-opacity));
}
.pr-text-inherit {
  color: inherit;
}
.pr-text-muted-foreground {
  color: hsl(var(--muted-foreground));
}
.pr-text-popover-foreground {
  color: hsl(var(--popover-foreground));
}
.pr-text-primary {
  color: hsl(var(--primary));
}
.pr-text-primary-foreground {
  color: hsl(var(--primary-foreground));
}
.pr-text-red-600 {
  --tw-text-opacity: 1;
  color: rgb(220 38 38 / var(--tw-text-opacity));
}
.pr-text-secondary-foreground {
  color: hsl(var(--secondary-foreground));
}
.pr-text-slate-700 {
  --tw-text-opacity: 1;
  color: rgb(51 65 85 / var(--tw-text-opacity));
}
.pr-text-slate-900 {
  --tw-text-opacity: 1;
  color: rgb(15 23 42 / var(--tw-text-opacity));
}
.pr-text-yellow-900 {
  --tw-text-opacity: 1;
  color: rgb(113 63 18 / var(--tw-text-opacity));
}
.pr-underline {
  text-decoration-line: underline;
}
.pr-underline-offset-4 {
  text-underline-offset: 4px;
}
.pr-opacity-50 {
  opacity: 0.5;
}
.pr-opacity-60 {
  opacity: 0.6;
}
.pr-shadow-lg {
  --tw-shadow: 0 10px 15px -3px rgb(0 0 0 / 0.1), 0 4px 6px -4px rgb(0 0 0 / 0.1);
  --tw-shadow-colored: 0 10px 15px -3px var(--tw-shadow-color), 0 4px 6px -4px var(--tw-shadow-color);
  box-shadow: var(--tw-ring-offset-shadow, 0 0 #0000), var(--tw-ring-shadow, 0 0 #0000), var(--tw-shadow);
}
.pr-shadow-md {
  --tw-shadow: 0 4px 6px -1px rgb(0 0 0 / 0.1), 0 2px 4px -2px rgb(0 0 0 / 0.1);
  --tw-shadow-colored: 0 4px 6px -1px var(--tw-shadow-color), 0 2px 4px -2px var(--tw-shadow-color);
  box-shadow: var(--tw-ring-offset-shadow, 0 0 #0000), var(--tw-ring-shadow, 0 0 #0000), var(--tw-shadow);
}
.pr-shadow-none {
  --tw-shadow: 0 0 #0000;
  --tw-shadow-colored: 0 0 #0000;
  box-shadow: var(--tw-ring-offset-shadow, 0 0 #0000), var(--tw-ring-shadow, 0 0 #0000), var(--tw-shadow);
}
.pr-outline-none {
  outline: 2px solid transparent;
  outline-offset: 2px;
}
.pr-ring-offset-background {
  --tw-ring-offset-color: hsl(var(--background));
}
.pr-transition-all {
  transition-property: all;
  transition-timing-function: cubic-bezier(0.4, 0, 0.2, 1);
  transition-duration: 150ms;
}
.pr-transition-colors {
  transition-property: color, background-color, border-color, text-decoration-color, fill, stroke;
  transition-timing-function: cubic-bezier(0.4, 0, 0.2, 1);
  transition-duration: 150ms;
}
@keyframes enter {

  from {
    opacity: var(--tw-enter-opacity, 1);
    transform: translate3d(var(--tw-enter-translate-x, 0), var(--tw-enter-translate-y, 0), 0) scale3d(var(--tw-enter-scale, 1), var(--tw-enter-scale, 1), var(--tw-enter-scale, 1)) rotate(var(--tw-enter-rotate, 0));
  }
}
@keyframes exit {

  to {
    opacity: var(--tw-exit-opacity, 1);
    transform: translate3d(var(--tw-exit-translate-x, 0), var(--tw-exit-translate-y, 0), 0) scale3d(var(--tw-exit-scale, 1), var(--tw-exit-scale, 1), var(--tw-exit-scale, 1)) rotate(var(--tw-exit-rotate, 0));
  }
}
.file\\:pr-border-0::file-selector-button {
  border-width: 0px;
}
.file\\:pr-bg-transparent::file-selector-button {
  background-color: transparent;
}
.file\\:pr-text-sm::file-selector-button {
  font-size: 0.875rem;
  line-height: 1.25rem;
}
.file\\:pr-font-medium::file-selector-button {
  font-weight: 500;
}
.placeholder\\:pr-text-muted-foreground::placeholder {
  color: hsl(var(--muted-foreground));
}
.hover\\:pr-bg-accent:hover {
  background-color: hsl(var(--accent));
}
.hover\\:pr-bg-destructive\\/90:hover {
  background-color: hsl(var(--destructive) / 0.9);
}
.hover\\:pr-bg-muted\\/50:hover {
  background-color: hsl(var(--muted) / 0.5);
}
.hover\\:pr-bg-primary\\/90:hover {
  background-color: hsl(var(--primary) / 0.9);
}
.hover\\:pr-bg-secondary\\/80:hover {
  background-color: hsl(var(--secondary) / 0.8);
}
.hover\\:pr-text-accent-foreground:hover {
  color: hsl(var(--accent-foreground));
}
.hover\\:pr-text-foreground:hover {
  color: hsl(var(--foreground));
}
.hover\\:pr-underline:hover {
  text-decoration-line: underline;
}
.focus\\:pr-bg-accent:focus {
  background-color: hsl(var(--accent));
}
.focus\\:pr-text-accent-foreground:focus {
  color: hsl(var(--accent-foreground));
}
.focus\\:pr-outline-none:focus {
  outline: 2px solid transparent;
  outline-offset: 2px;
}
.focus\\:pr-ring-2:focus {
  --tw-ring-offset-shadow: var(--tw-ring-inset) 0 0 0 var(--tw-ring-offset-width) var(--tw-ring-offset-color);
  --tw-ring-shadow: var(--tw-ring-inset) 0 0 0 calc(2px + var(--tw-ring-offset-width)) var(--tw-ring-color);
  box-shadow: var(--tw-ring-offset-shadow), var(--tw-ring-shadow), var(--tw-shadow, 0 0 #0000);
}
.focus\\:pr-ring-ring:focus {
  --tw-ring-color: hsl(var(--ring));
}
.focus\\:pr-ring-offset-2:focus {
  --tw-ring-offset-width: 2px;
}
.focus-visible\\:pr-outline-none:focus-visible {
  outline: 2px solid transparent;
  outline-offset: 2px;
}
.focus-visible\\:pr-ring-2:focus-visible {
  --tw-ring-offset-shadow: var(--tw-ring-inset) 0 0 0 var(--tw-ring-offset-width) var(--tw-ring-offset-color);
  --tw-ring-shadow: var(--tw-ring-inset) 0 0 0 calc(2px + var(--tw-ring-offset-width)) var(--tw-ring-color);
  box-shadow: var(--tw-ring-offset-shadow), var(--tw-ring-shadow), var(--tw-shadow, 0 0 #0000);
}
.focus-visible\\:pr-ring-\\[color\\:hsl\\(2400o2c 5\\%0o2c 64\\.9\\%\\)\\]:focus-visible {
  --tw-ring-opacity: 1;
  --tw-ring-color: hsl(240 5% 64.9% / var(--tw-ring-opacity));
}
.focus-visible\\:pr-ring-ring:focus-visible {
  --tw-ring-color: hsl(var(--ring));
}
.focus-visible\\:pr-ring-offset-2:focus-visible {
  --tw-ring-offset-width: 2px;
}
.disabled\\:pr-pointer-events-none:disabled {
  pointer-events: none;
}
.disabled\\:pr-cursor-not-allowed:disabled {
  cursor: not-allowed;
}
.disabled\\:pr-opacity-50:disabled {
  opacity: 0.5;
}
.pr-peer:disabled ~ .peer-disabled\\:pr-cursor-not-allowed {
  cursor: not-allowed;
}
.pr-peer:disabled ~ .peer-disabled\\:pr-opacity-70 {
  opacity: 0.7;
}
.data-\\[disabled\\]\\:pr-pointer-events-none[data-disabled] {
  pointer-events: none;
}
.data-\\[side\\=bottom\\]\\:pr-translate-y-1[data-side=bottom] {
  --tw-translate-y: 0.25rem;
  transform: translate(var(--tw-translate-x), var(--tw-translate-y)) rotate(var(--tw-rotate)) skewX(var(--tw-skew-x)) skewY(var(--tw-skew-y)) scaleX(var(--tw-scale-x)) scaleY(var(--tw-scale-y));
}
.data-\\[side\\=left\\]\\:pr--translate-x-1[data-side=left] {
  --tw-translate-x: -0.25rem;
  transform: translate(var(--tw-translate-x), var(--tw-translate-y)) rotate(var(--tw-rotate)) skewX(var(--tw-skew-x)) skewY(var(--tw-skew-y)) scaleX(var(--tw-scale-x)) scaleY(var(--tw-scale-y));
}
.data-\\[side\\=right\\]\\:pr-translate-x-1[data-side=right] {
  --tw-translate-x: 0.25rem;
  transform: translate(var(--tw-translate-x), var(--tw-translate-y)) rotate(var(--tw-rotate)) skewX(var(--tw-skew-x)) skewY(var(--tw-skew-y)) scaleX(var(--tw-scale-x)) scaleY(var(--tw-scale-y));
}
.data-\\[side\\=top\\]\\:pr--translate-y-1[data-side=top] {
  --tw-translate-y: -0.25rem;
  transform: translate(var(--tw-translate-x), var(--tw-translate-y)) rotate(var(--tw-rotate)) skewX(var(--tw-skew-x)) skewY(var(--tw-skew-y)) scaleX(var(--tw-scale-x)) scaleY(var(--tw-scale-y));
}
.data-\\[highlighted\\]\\:pr-bg-amber-100[data-highlighted] {
  --tw-bg-opacity: 1;
  background-color: rgb(254 243 199 / var(--tw-bg-opacity));
}
.data-\\[state\\=active\\]\\:pr-bg-background[data-state=active] {
  background-color: hsl(var(--background));
}
.data-\\[state\\=open\\]\\:pr-bg-accent[data-state=open] {
  background-color: hsl(var(--accent));
}
.data-\\[state\\=selected\\]\\:pr-bg-muted[data-state=selected] {
  background-color: hsl(var(--muted));
}
.data-\\[state\\=active\\]\\:pr-text-foreground[data-state=active] {
  color: hsl(var(--foreground));
}
.data-\\[disabled\\]\\:pr-opacity-50[data-disabled] {
  opacity: 0.5;
}
.data-\\[state\\=active\\]\\:pr-shadow-sm[data-state=active] {
  --tw-shadow: 0 1px 2px 0 rgb(0 0 0 / 0.05);
  --tw-shadow-colored: 0 1px 2px 0 var(--tw-shadow-color);
  box-shadow: var(--tw-ring-offset-shadow, 0 0 #0000), var(--tw-ring-shadow, 0 0 #0000), var(--tw-shadow);
}
.data-\\[state\\=open\\]\\:pr-animate-in[data-state=open] {
  animation-name: enter;
  animation-duration: 150ms;
  --tw-enter-opacity: initial;
  --tw-enter-scale: initial;
  --tw-enter-rotate: initial;
  --tw-enter-translate-x: initial;
  --tw-enter-translate-y: initial;
}
.data-\\[state\\=closed\\]\\:pr-animate-out[data-state=closed] {
  animation-name: exit;
  animation-duration: 150ms;
  --tw-exit-opacity: initial;
  --tw-exit-scale: initial;
  --tw-exit-rotate: initial;
  --tw-exit-translate-x: initial;
  --tw-exit-translate-y: initial;
}
.data-\\[state\\=closed\\]\\:pr-fade-out-0[data-state=closed] {
  --tw-exit-opacity: 0;
}
.data-\\[state\\=open\\]\\:pr-fade-in-0[data-state=open] {
  --tw-enter-opacity: 0;
}
.data-\\[state\\=closed\\]\\:pr-zoom-out-95[data-state=closed] {
  --tw-exit-scale: .95;
}
.data-\\[state\\=open\\]\\:pr-zoom-in-95[data-state=open] {
  --tw-enter-scale: .95;
}
.data-\\[side\\=bottom\\]\\:pr-slide-in-from-top-2[data-side=bottom] {
  --tw-enter-translate-y: -0.5rem;
}
.data-\\[side\\=left\\]\\:pr-slide-in-from-right-2[data-side=left] {
  --tw-enter-translate-x: 0.5rem;
}
.data-\\[side\\=right\\]\\:pr-slide-in-from-left-2[data-side=right] {
  --tw-enter-translate-x: -0.5rem;
}
.data-\\[side\\=top\\]\\:pr-slide-in-from-bottom-2[data-side=top] {
  --tw-enter-translate-y: 0.5rem;
}
@media (prefers-color-scheme: dark) {

  .dark\\:pr--rotate-90 {
    --tw-rotate: -90deg;
    transform: translate(var(--tw-translate-x), var(--tw-translate-y)) rotate(var(--tw-rotate)) skewX(var(--tw-skew-x)) skewY(var(--tw-skew-y)) scaleX(var(--tw-scale-x)) scaleY(var(--tw-scale-y));
  }

  .dark\\:pr-rotate-0 {
    --tw-rotate: 0deg;
    transform: translate(var(--tw-translate-x), var(--tw-translate-y)) rotate(var(--tw-rotate)) skewX(var(--tw-skew-x)) skewY(var(--tw-skew-y)) scaleX(var(--tw-scale-x)) scaleY(var(--tw-scale-y));
  }

  .dark\\:pr-scale-0 {
    --tw-scale-x: 0;
    --tw-scale-y: 0;
    transform: translate(var(--tw-translate-x), var(--tw-translate-y)) rotate(var(--tw-rotate)) skewX(var(--tw-skew-x)) skewY(var(--tw-skew-y)) scaleX(var(--tw-scale-x)) scaleY(var(--tw-scale-y));
  }

  .dark\\:pr-scale-100 {
    --tw-scale-x: 1;
    --tw-scale-y: 1;
    transform: translate(var(--tw-translate-x), var(--tw-translate-y)) rotate(var(--tw-rotate)) skewX(var(--tw-skew-x)) skewY(var(--tw-skew-y)) scaleX(var(--tw-scale-x)) scaleY(var(--tw-scale-y));
  }
}
.\\[\\&\\:has\\(\\[role\\=checkbox\\]\\)\\]\\:pr-pr-0:has([role=checkbox]) {
  padding-right: 0px;
}
.\\[\\&\\>span\\]\\:pr-line-clamp-1>span {
  overflow: hidden;
  display: -webkit-box;
  -webkit-box-orient: vertical;
  -webkit-line-clamp: 1;
}
.\\[\\&\\>tr\\]\\:last\\:pr-border-b-0:last-child>tr {
  border-bottom-width: 0px;
}
.\\[\\&_tr\\:last-child\\]\\:pr-border-0 tr:last-child {
  border-width: 0px;
}
.\\[\\&_tr\\]\\:pr-border-b tr {
  border-bottom-width: 1px;
}
<<<<<<< HEAD
.papi-ref-selector.book {
  display: inline-block;
  vertical-align: middle;
}

.papi-ref-selector.chapter-verse {
  width: 75px;
}
.banded-row:hover {
  cursor: pointer;
}

.banded-row[data-state="selected"]:hover {
  cursor: default;
=======
.papi-icon-button {
  border: 0;
  border-radius: 3em;
  cursor: pointer;
  display: inline-block;
}

.papi-icon-button.primary {
  background-color: #1ea7fd;
  color: white;
}

.papi-icon-button.secondary {
  background-color: transparent;
  color: #333;
}

.papi-icon-button.paratext {
  background-color: darkgreen;
  color: greenyellow;
}

.papi-icon-button.paratext.bright {
  background-color: greenyellow;
  color: darkgreen;
>>>>>>> 483e3b06
}
.papi-checkbox {
  background-color: transparent;
}

.papi-checkbox.error {
  color: #f00;
}

.papi-checkbox.error:hover {
  background-color: rgba(255, 0, 0, 0.2);
}

.papi-checkbox.paratext {
  color: greenyellow;
}

.papi-checkbox-label.paratext {
  color: darkgreen;
}

.papi-checkbox.paratext:hover {
  background-color: rgba(0, 100, 0, 0.3);
}

.papi-checkbox.paratext.bright {
  color: darkgreen;
}

.papi-checkbox-label.paratext.bright {
  background-color: greenyellow;
}
<<<<<<< HEAD
=======

.papi-checkbox.paratext.bright:hover {
  background-color: rgba(173, 255, 47, 0.3);
}

.papi-checkbox.below,
.papi-checkbox.above {
  text-align: center;
}
.papi-button {
  border: 0;
  border-radius: 3em;
  cursor: pointer;
  display: inline-block;
  font-family: 'Nunito Sans', 'Helvetica Neue', Helvetica, Arial, sans-serif;
  font-weight: 700;
  line-height: 1;
}

.papi-button.primary {
  background-color: #1ea7fd;
  color: white;
}

.papi-button.secondary {
  background-color: transparent;
  box-shadow: rgba(0, 0, 0, 0.15) 0 0 0 1px inset;
  color: #333;
}

.papi-button.paratext {
  background-color: darkgreen;
  color: greenyellow;
}

.papi-button.paratext.bright {
  background-color: greenyellow;
  color: darkgreen;
}

.papi-button.video {
  background-color: red;
  color: white;
}

.papi-button.video a,
.papi-button.video a:visited {
  color: white;
  text-decoration: none;
}

.papi-button.video a:hover {
  color: white;
  text-decoration: underline;
}
.papi-combo-box {
  background-color: transparent;
}

.papi-combo-box.fullwidth {
  width: 100%;
}

.papi-combo-box.error {
  background-color: #f00;
}

.papi-combo-box.paratext {
  background-color: darkgreen;
  color: greenyellow;
}

.papi-combo-box.paratext.bright {
  background-color: greenyellow;
  color: darkgreen;
}
.papi-menu-item {
  background-color: transparent;
}

.papi-menu-icon-trailing {
  margin-left: 10px;
  place-content: flex-end;
}

.papi-menu-item img {
  max-width: 24px;
  max-height: 24px;
}
.papi-slider {
  background-color: transparent;
  color: #1ea7fd;
}

.papi-slider.vertical {
  min-height: 200px;
}

.papi-slider.paratext {
  background-color: darkgreen;
  color: greenyellow;
}

.papi-slider.paratext.bright {
  background-color: greenyellow;
  color: darkgreen;
}
>>>>>>> 483e3b06
.papi-toolbar {
  background-color: #eee;
  color: black;
}

.papi-toolbar.paratext {
  background-color: darkgreen;
  color: greenyellow;
}

.papi-toolbar.paratext.bright {
  background-color: greenyellow;
  color: darkgreen;
}

.papi-menu-drawer-paper {
  height: fit-content !important;
  position: absolute !important;
}

.papi-toolbar-children {
  padding: 10px;
  position: relative;
}
@layer rdg {
  @layer Defaults,
    FocusSink,
    CheckboxInput,
    CheckboxIcon,
    CheckboxLabel,
    Cell,
    HeaderCell,
    SummaryCell,
    EditCell,
    Row,
    HeaderRow,
    SummaryRow,
    GroupedRow,
    Root;
}

.mlln6zg7-0-0-beta-42 {
  @layer rdg.MeasuringCell {
    contain: strict;
    grid-row: 1;
    visibility: hidden;
  }
}


.cj343x07-0-0-beta-42 {
  @layer rdg.Cell {
    /* max-content does not work with size containment
     * dynamically switching between different containment styles incurs a heavy relayout penalty
     * Chromium bug: at odd zoom levels or subpixel positioning,
     * layout/paint/style containment can make cell borders disappear
     *   https://bugs.chromium.org/p/chromium/issues/detail?id=1326946
     */
    position: relative; /* needed for absolute positioning to work */
    padding-block: 0;
    padding-inline: 8px;
    border-inline-end: 1px solid var(--rdg-border-color);
    border-block-end: 1px solid var(--rdg-border-color);
    grid-row-start: var(--rdg-grid-row-start);
    background-color: inherit;

    white-space: nowrap;
    overflow: clip;
    text-overflow: ellipsis;
    outline: none;

    &[aria-selected='true'] {
      outline: 2px solid var(--rdg-selection-color);
      outline-offset: -2px;
    }
  }
}

.csofj7r7-0-0-beta-42 {
  @layer rdg.Cell {
    position: sticky;
    /* Should have a higher value than 0 to show up above unfrozen cells */
    z-index: 1;
  }
}

.ch2wcw87-0-0-beta-42 {
  @layer rdg.Cell {
    box-shadow: calc(2px * var(--rdg-sign)) 0 5px -2px rgba(136, 136, 136, 0.3);
  }
}


.c1bn88vv7-0-0-beta-42 {
  @layer rdg.CheckboxLabel {
    cursor: pointer;
    display: flex;
    align-items: center;
    justify-content: center;
    position: absolute;
    inset: 0;
    margin-inline-end: 1px; /* align checkbox in row group cell */
  }
}

.c1qt073l7-0-0-beta-42 {
  @layer rdg.CheckboxInput {
    all: unset;
  }
}

.cf71kmq7-0-0-beta-42 {
  @layer rdg.CheckboxIcon {
    content: '';
    inline-size: 20px;
    block-size: 20px;
    border: 2px solid var(--rdg-border-color);
    background-color: var(--rdg-background-color);

    .c1qt073l7-0-0-beta-42:checked + & {
      background-color: var(--rdg-checkbox-color);
      outline: 4px solid var(--rdg-background-color);
      outline-offset: -6px;
    }

    .c1qt073l7-0-0-beta-42:focus + & {
      border-color: var(--rdg-checkbox-focus-color);
    }
  }
}

.c1lwve4p7-0-0-beta-42 {
  @layer rdg.CheckboxLabel {
    cursor: default;

    .cf71kmq7-0-0-beta-42 {
      border-color: var(--rdg-checkbox-disabled-border-color);
      background-color: var(--rdg-checkbox-disabled-background-color);
    }
  }
}


.g1s9ylgp7-0-0-beta-42 {
  @layer rdg.GroupCellContent {
    outline: none;
  }
}

.cz54e4y7-0-0-beta-42 {
  @layer rdg.GroupCellCaret {
    margin-inline-start: 4px;
    stroke: currentColor;
    stroke-width: 1.5px;
    fill: transparent;
    vertical-align: middle;

    > path {
      transition: d 0.1s;
    }
  }
}


.c1w9bbhr7-0-0-beta-42 {
  @layer rdg.DragHandle {
    --rdg-drag-handle-size: 8px;
    z-index: 0;
    cursor: move;
    inline-size: var(--rdg-drag-handle-size);
    block-size: var(--rdg-drag-handle-size);
    background-color: var(--rdg-selection-color);
    place-self: end;

    &:hover {
      --rdg-drag-handle-size: 16px;
      border: 2px solid var(--rdg-selection-color);
      background-color: var(--rdg-background-color);
    }
  }
}

.c1creorc7-0-0-beta-42 {
  @layer rdg.DragHandle {
    z-index: 1;
    position: sticky;
  }
}


.cis5rrm7-0-0-beta-42 {
  @layer rdg.EditCell {
    padding: 0;
  }
}


.h44jtk67-0-0-beta-42 {
  @layer rdg.SortableHeaderCell {
    display: flex;
  }
}

.hcgkhxz7-0-0-beta-42 {
  @layer rdg.SortableHeaderCellName {
    flex-grow: 1;
    overflow: clip;
    text-overflow: ellipsis;
  }
}


.c6l2wv17-0-0-beta-42 {
  @layer rdg.HeaderCell {
    cursor: pointer;
  }
}

.c1kqdw7y7-0-0-beta-42 {
  @layer rdg.HeaderCell {
    touch-action: none;
  }
}

.r1y6ywlx7-0-0-beta-42 {
  @layer rdg.HeaderCell {
    cursor: col-resize;
    position: absolute;
    inset-block-start: 0;
    inset-inline-end: 0;
    inset-block-end: 0;
    inline-size: 10px;
  }
}

.c1bezg5o7-0-0-beta-42 {
  opacity: 0.5;
}

.c1vc96037-0-0-beta-42 {
  background-color: var(--rdg-header-draggable-background-color);
}


.r1upfr807-0-0-beta-42 {
  @layer rdg.Row {
    display: contents;
    line-height: var(--rdg-row-height);
    background-color: var(--rdg-background-color);

    &:hover {
      background-color: var(--rdg-row-hover-background-color);
    }

    &[aria-selected='true'] {
      background-color: var(--rdg-row-selected-background-color);

      &:hover {
        background-color: var(--rdg-row-selected-hover-background-color);
      }
    }
  }
}

.r190mhd37-0-0-beta-42 {
  @layer rdg.FocusSink {
    outline: 2px solid var(--rdg-selection-color);
    outline-offset: -2px;
  }
}

.r139qu9m7-0-0-beta-42 {
  @layer rdg.FocusSink {
    &::before {
      content: '';
      display: inline-block;
      height: 100%;
      position: sticky;
      inset-inline-start: 0;
      border-inline-start: 2px solid var(--rdg-selection-color);
    }
  }
}


.h10tskcx7-0-0-beta-42 {
  @layer rdg.HeaderRow {
    display: contents;
    line-height: var(--rdg-header-row-height);
    background-color: var(--rdg-header-background-color);
    font-weight: bold;

    & > .cj343x07-0-0-beta-42 {
      /* Should have a higher value than 1 to show up above regular cells and the focus sink */
      z-index: 2;
      position: sticky;
    }

    & > .csofj7r7-0-0-beta-42 {
      z-index: 3;
    }
  }
}


.c6ra8a37-0-0-beta-42 {
  @layer rdg.Cell {
    background-color: #ccccff;
  }
}

.cq910m07-0-0-beta-42 {
  @layer rdg.Cell {
    background-color: #ccccff;

    &.c6ra8a37-0-0-beta-42 {
      background-color: #9999ff;
    }
  }
}


.a3ejtar7-0-0-beta-42 {
  @layer rdg.SortIcon {
    fill: currentColor;

    > path {
      transition: d 0.1s;
    }
  }
}


.rnvodz57-0-0-beta-42 {
  @layer rdg.Defaults {
    *,
    *::before,
    *::after {
      box-sizing: inherit;
    }
  }

  @layer rdg.Root {
    --rdg-color: #000;   --rdg-border-color: #ddd;   --rdg-summary-border-color: #aaa;   --rdg-background-color: hsl(0deg 0% 100%);   --rdg-header-background-color: hsl(0deg 0% 97.5%);   --rdg-header-draggable-background-color: hsl(0deg 0% 90.5%);   --rdg-row-hover-background-color: hsl(0deg 0% 96%);   --rdg-row-selected-background-color: hsl(207deg 76% 92%);   --rdg-row-selected-hover-background-color: hsl(207deg 76% 88%);   --rdg-checkbox-color: hsl(207deg 100% 29%);   --rdg-checkbox-focus-color: hsl(207deg 100% 69%);   --rdg-checkbox-disabled-border-color: #ccc;   --rdg-checkbox-disabled-background-color: #ddd;
    --rdg-selection-color: #66afe9;
    --rdg-font-size: 14px;

    display: grid;

    color-scheme: var(--rdg-color-scheme, light dark);

    /* https://developer.mozilla.org/en-US/docs/Web/CSS/CSS_Positioning/Understanding_z_index/The_stacking_context */
    /* We set a stacking context so internal elements don't render on top of external elements. */
    /* size containment is not used as it could break "width: min-content" for example, and the grid would infinitely resize on Chromium browsers */
    contain: content;
    content-visibility: auto;
    block-size: 350px;
    border: 1px solid var(--rdg-border-color);
    box-sizing: border-box;
    overflow: auto;
    background-color: var(--rdg-background-color);
    color: var(--rdg-color);
    font-size: var(--rdg-font-size);

    /* needed on Firefox to fix scrollbars */
    &::before {
      content: '';
      grid-column: 1/-1;
      grid-row: 1/-1;
    }

    &.rdg-dark {
      --rdg-color-scheme: dark;
      --rdg-color: #ddd;   --rdg-border-color: #444;   --rdg-summary-border-color: #555;   --rdg-background-color: hsl(0deg 0% 13%);   --rdg-header-background-color: hsl(0deg 0% 10.5%);   --rdg-header-draggable-background-color: hsl(0deg 0% 17.5%);   --rdg-row-hover-background-color: hsl(0deg 0% 9%);   --rdg-row-selected-background-color: hsl(207deg 76% 42%);   --rdg-row-selected-hover-background-color: hsl(207deg 76% 38%);   --rdg-checkbox-color: hsl(207deg 100% 79%);   --rdg-checkbox-focus-color: hsl(207deg 100% 89%);   --rdg-checkbox-disabled-border-color: #000;   --rdg-checkbox-disabled-background-color: #333;
    }

    &.rdg-light {
      --rdg-color-scheme: light;
    }

    @media (prefers-color-scheme: dark) {
      &:not(.rdg-light) {
        --rdg-color: #ddd;   --rdg-border-color: #444;   --rdg-summary-border-color: #555;   --rdg-background-color: hsl(0deg 0% 13%);   --rdg-header-background-color: hsl(0deg 0% 10.5%);   --rdg-header-draggable-background-color: hsl(0deg 0% 17.5%);   --rdg-row-hover-background-color: hsl(0deg 0% 9%);   --rdg-row-selected-background-color: hsl(207deg 76% 42%);   --rdg-row-selected-hover-background-color: hsl(207deg 76% 38%);   --rdg-checkbox-color: hsl(207deg 100% 79%);   --rdg-checkbox-focus-color: hsl(207deg 100% 89%);   --rdg-checkbox-disabled-border-color: #000;   --rdg-checkbox-disabled-background-color: #333;
      }
    }
  }
}

.vlqv91k7-0-0-beta-42 {
  @layer rdg.Root {
    user-select: none;

    & .r1upfr807-0-0-beta-42 {
      cursor: move;
    }
  }
}

.f1lsfrzw7-0-0-beta-42 {
  @layer rdg.FocusSink {
    grid-column: 1/-1;
    pointer-events: none;
    /* Should have a higher value than 1 to show up above regular frozen cells */
    z-index: 1;
  }
}

.f1cte0lg7-0-0-beta-42 {
  @layer rdg.FocusSink {
    /* Should have a higher value than 3 to show up above header and summary rows */
    z-index: 3;
  }
}


.s8wc6fl7-0-0-beta-42 {
  @layer rdg.SummaryCell {
    inset-block-start: var(--rdg-summary-row-top);
    inset-block-end: var(--rdg-summary-row-bottom);
  }
}


.skuhp557-0-0-beta-42 {
  @layer rdg.SummaryRow {
    line-height: var(--rdg-summary-row-height);

    > .cj343x07-0-0-beta-42 {
      position: sticky;
    }
  }
}

.tf8l5ub7-0-0-beta-42 {
  @layer rdg.SummaryRow {
    > .cj343x07-0-0-beta-42 {
      z-index: 2;
    }

    > .csofj7r7-0-0-beta-42 {
      z-index: 3;
    }
  }
}

.tb9ughf7-0-0-beta-42 {
  @layer rdg.SummaryRow {
    > .cj343x07-0-0-beta-42 {
      border-block-end: 2px solid var(--rdg-summary-border-color);
    }
  }
}

.b1yssfnt7-0-0-beta-42 {
  @layer rdg.SummaryRow {
    > .cj343x07-0-0-beta-42 {
      border-block-start: 2px solid var(--rdg-summary-border-color);
    }
  }
}


.g1yxluv37-0-0-beta-42 {
  @layer rdg.GroupedRow {
    &:not([aria-selected='true']) {
      background-color: var(--rdg-header-background-color);
    }

    > .cj343x07-0-0-beta-42:not(:last-child):not(.ch2wcw87-0-0-beta-42) {
      border-inline-end: none;
    }
  }
}


.t7vyx3i7-0-0-beta-42 {
  @layer rdg.TextEditor {
    appearance: none;

    box-sizing: border-box;
    inline-size: 100%;
    block-size: 100%;
    padding-block: 0;
    padding-inline: 6px;
    border: 2px solid #ccc;
    vertical-align: top;
    color: var(--rdg-color);
    background-color: var(--rdg-background-color);

    font-family: inherit;
    font-size: var(--rdg-font-size);

    &:focus {
      border-color: var(--rdg-selection-color);
      outline: none;
    }

    &::placeholder {
      color: #999;
      opacity: 1;
    }
  }
}

`, "top");
export {
  pv as BookChapterControl,
  It as Button,
  fv as ChapterRangeSelector,
  Ns as Checkbox,
  gv as Checklist,
  Zr as ComboBox,
  mv as ContextMenu,
  fu as DropdownMenu,
  vu as DropdownMenuCheckboxItem,
  Ts as DropdownMenuContent,
  lv as DropdownMenuGroup,
  Ps as DropdownMenuItem,
  xo as DropdownMenuLabel,
  uv as DropdownMenuPortal,
  dv as DropdownMenuRadioGroup,
  bu as DropdownMenuRadioItem,
  Os as DropdownMenuSeparator,
  wu as DropdownMenuShortcut,
  cv as DropdownMenuSub,
  hu as DropdownMenuSubContent,
  mu as DropdownMenuSubTrigger,
  gu as DropdownMenuTrigger,
  Vg as GridMenu,
  $m as HamburgerMenuButton,
  hv as IconButton,
  So as Input,
  Va as Label,
  zt as LabelPosition,
  Ra as MenuItem,
  vv as RefSelector,
  bv as ResultsSource,
  wv as ScriptureRefKeyedList,
  yv as SearchBar,
  xv as Slider,
  Sv as Snackbar,
  Cv as Switch,
  Ev as Table,
  Pv as Tabs,
  Hh as TabsContent,
  jh as TabsList,
  zh as TabsTrigger,
  ar as TextField,
  Rv as Toolbar,
  Gh as VerticalTabs,
  qh as VerticalTabsContent,
  Uh as VerticalTabsList,
  Ov as VerticalTabsTrigger,
  kv as useEvent,
  Tv as useEventAsync,
  co as usePromise
};
//# sourceMappingURL=index.js.map<|MERGE_RESOLUTION|>--- conflicted
+++ resolved
@@ -1167,15 +1167,9 @@
     return () => {
       clearTimeout(N);
     };
-<<<<<<< HEAD
-  }, [p]), /* @__PURE__ */ x("div", { children: /* @__PURE__ */ ie(fu, { modal: !1, open: d, onOpenChange: S, children: [
+  }, [p]), /* @__PURE__ */ x("div", { className: "pr-flex", children: /* @__PURE__ */ ie(fu, { modal: !1, open: d, onOpenChange: S, children: [
     /* @__PURE__ */ x(gu, { asChild: !0, children: /* @__PURE__ */ x(
       yu,
-=======
-  }, [d]), /* @__PURE__ */ x("div", { className: "pr-flex", children: /* @__PURE__ */ de(nl, { modal: !1, open: u, onOpenChange: w, children: [
-    /* @__PURE__ */ x(rl, { asChild: !0, children: /* @__PURE__ */ x(
-      cl,
->>>>>>> 483e3b06
       {
         ref: h,
         value: n,
@@ -12427,13 +12421,8 @@
   De.Content,
   {
     ref: n,
-<<<<<<< HEAD
     className: ee(
-      "mt-2 pr-ml-5 pr-flex-grow pr-text-foreground pr-ring-offset-background focus-visible:pr-outline-none focus-visible:pr-ring-2 focus-visible:pr-ring-ring focus-visible:pr-ring-offset-2",
-=======
-    className: pe(
       "mt-2 pr-ms-5 pr-flex-grow pr-text-foreground pr-ring-offset-background focus-visible:pr-outline-none focus-visible:pr-ring-2 focus-visible:pr-ring-ring focus-visible:pr-ring-offset-2",
->>>>>>> 483e3b06
       e
     ),
     ...t
@@ -12446,69 +12435,7 @@
   const n = document.head || document.querySelector("head"), r = n.querySelector(":first-child"), o = document.createElement("style");
   o.appendChild(document.createTextNode(e)), t === "top" && r ? n.insertBefore(o, r) : n.appendChild(o);
 }
-<<<<<<< HEAD
-Wh(`.papi-combo-box {
-  background-color: transparent;
-}
-
-.papi-combo-box.fullwidth {
-  width: 100%;
-}
-
-.papi-combo-box.error {
-  background-color: #f00;
-}
-
-.papi-combo-box.paratext {
-  background-color: darkgreen;
-  color: greenyellow;
-}
-
-.papi-combo-box.paratext.bright {
-  background-color: greenyellow;
-  color: darkgreen;
-=======
-Ph(`.search-bar-paper {
-  display: flex;
-  align-items: center;
-}
-
-.search-button {
-  padding: 10px;
->>>>>>> 483e3b06
-}
-.papi-context-menu-target {
-  white-space: nowrap;
-  cursor: context-menu;
-}
-
-.papi-context-menu-target * {
-  white-space: normal;
-}
-
-.papi-context-menu-target:hover {
-  box-shadow: 0 0 10px rgba(0, 0, 0, 0.07); /* Faint shadowy background */
-}
-
-.papi-context-menu-target.paratext:hover {
-  box-shadow: 0 0 10px rgba(0, 100, 0, 0.07); /* Faint shadowy background */
-}
-
-.papi-context-menu-target.paratext.bright:hover {
-  box-shadow: 0 0 10px rgba(173, 255, 47, 0.07); /* Faint shadowy background */
-}
-
-.papi-context-menu.paratext ul {
-  background-color: rgb(76, 106, 76);
-  color: rgb(214, 255, 152);
-}
-
-<<<<<<< HEAD
-.papi-snackbar.bright {
-  background: greenyellow;
-  color: darkgreen;
-}
-.papi-button {
+Wh(`.papi-button {
   border: 0;
   border-radius: 3em;
   cursor: pointer;
@@ -12554,91 +12481,84 @@
   color: white;
   text-decoration: underline;
 }
-.papi-context-menu-target {
-  white-space: nowrap;
-  cursor: context-menu;
-}
-
-.papi-context-menu-target * {
-  white-space: normal;
-}
-
-.papi-context-menu-target:hover {
-  box-shadow: 0 0 10px rgba(0, 0, 0, 0.07); /* Faint shadowy background */
-}
-
-.papi-context-menu-target.paratext:hover {
-  box-shadow: 0 0 10px rgba(0, 100, 0, 0.07); /* Faint shadowy background */
-}
-
-.papi-context-menu-target.paratext.bright:hover {
-  box-shadow: 0 0 10px rgba(173, 255, 47, 0.07); /* Faint shadowy background */
-}
-
-.papi-context-menu.paratext ul {
+.papi-multi-column-menu {
+  background-color: rgb(222, 222, 222);
+  display: flex;
+  flex-direction: column;
+  padding-left: 3px;
+  padding-right: 3px;
+}
+
+.papi-menu-column {
+  font-size: 11pt;
+  font-weight: 600;
+  padding-bottom: 2px;
+}
+
+.papi-menu-column ul {
+  padding-top: 0;
+}
+
+.papi-menu-column-header {
+  background-color: rgb(181, 181, 181);
+  padding-left: 24px;
+  margin-top: 0;
+  margin-bottom: 0;
+}
+
+.papi-multi-column-menu.paratext {
   background-color: rgb(76, 106, 76);
   color: rgb(214, 255, 152);
 }
 
-=======
->>>>>>> 483e3b06
-.papi-context-menu.paratext.bright ul {
+.papi-multi-column-menu.paratext.bright {
   color: rgb(76, 106, 76);
   background-color: rgb(214, 255, 152);
-}
-.papi-switch {
-  background-color: transparent;
-}
-
-.papi-switch.primary {
-  background-color: #1ea7fd;
-}
-
-.papi-switch.secondary {
-  background-color: #6fc8ff;
-}
-
-.papi-switch.error {
-  background-color: #f00;
-}
-
-.papi-switch.paratext {
-  background-color: darkgreen;
-  color: greenyellow;
-}
-
-.papi-switch.paratext.bright {
-  background-color: greenyellow;
-  color: darkgreen;
-}
-<<<<<<< HEAD
-
-.papi-checkbox.paratext.bright:hover {
-  background-color: rgba(173, 255, 47, 0.3);
-}
-
-.papi-checkbox.below,
-.papi-checkbox.above {
-  text-align: center;
 }
 .papi-icon-button {
   border: 0;
   border-radius: 3em;
   cursor: pointer;
   display: inline-block;
-=======
-.papi-table.paratext {
+}
+
+.papi-icon-button.primary {
+  background-color: #1ea7fd;
+  color: white;
+}
+
+.papi-icon-button.secondary {
+  background-color: transparent;
+  color: #333;
+}
+
+.papi-icon-button.paratext {
   background-color: darkgreen;
   color: greenyellow;
 }
 
-.papi-table.paratext.bright {
+.papi-icon-button.paratext.bright {
+  background-color: greenyellow;
   color: darkgreen;
-  background-color: greenyellow;
+}
+.check-item {
+  flex-wrap: wrap;
+  vertical-align: middle;
+}
+
+.papi-checkbox {
+  display: block;
+}
+.search-bar-paper {
+  display: flex;
+  align-items: center;
+}
+
+.search-button {
+  padding: 10px;
 }
 .papi-snackbar {
   font-family: Arial, Helvetica, sans-serif;
->>>>>>> 483e3b06
 }
 
 .papi-snackbar.primary {
@@ -12662,10 +12582,6 @@
 .papi-snackbar.alert {
   background: lightcoral;
 }
-<<<<<<< HEAD
-.papi-switch {
-  background-color: transparent;
-=======
 
 .papi-snackbar.paratext {
   background: darkgreen;
@@ -12676,13 +12592,26 @@
   background: greenyellow;
   color: darkgreen;
 }
-.papi-multi-column-menu {
-  background-color: rgb(222, 222, 222);
-  display: flex;
-  flex-direction: column;
-  padding-left: 3px;
-  padding-right: 3px;
->>>>>>> 483e3b06
+.papi-slider {
+  background-color: transparent;
+  color: #1ea7fd;
+}
+
+.papi-slider.vertical {
+  min-height: 200px;
+}
+
+.papi-slider.paratext {
+  background-color: darkgreen;
+  color: greenyellow;
+}
+
+.papi-slider.paratext.bright {
+  background-color: greenyellow;
+  color: darkgreen;
+}
+.papi-switch {
+  background-color: transparent;
 }
 
 .papi-switch.primary {
@@ -12702,28 +12631,107 @@
   color: greenyellow;
 }
 
-<<<<<<< HEAD
 .papi-switch.paratext.bright {
   background-color: greenyellow;
   color: darkgreen;
 }
-.papi-slider {
+.papi-checkbox {
   background-color: transparent;
-  color: #1ea7fd;
-}
-
-.papi-slider.vertical {
-  min-height: 200px;
-}
-
-.papi-slider.paratext {
+}
+
+.papi-checkbox.error {
+  color: #f00;
+}
+
+.papi-checkbox.error:hover {
+  background-color: rgba(255, 0, 0, 0.2);
+}
+
+.papi-checkbox.paratext {
+  color: greenyellow;
+}
+
+.papi-checkbox-label.paratext {
+  color: darkgreen;
+}
+
+.papi-checkbox.paratext:hover {
+  background-color: rgba(0, 100, 0, 0.3);
+}
+
+.papi-checkbox.paratext.bright {
+  color: darkgreen;
+}
+
+.papi-checkbox-label.paratext.bright {
+  background-color: greenyellow;
+}
+
+.papi-checkbox.paratext.bright:hover {
+  background-color: rgba(173, 255, 47, 0.3);
+}
+
+.papi-checkbox.below,
+.papi-checkbox.above {
+  text-align: center;
+}
+.papi-context-menu-target {
+  white-space: nowrap;
+  cursor: context-menu;
+}
+
+.papi-context-menu-target * {
+  white-space: normal;
+}
+
+.papi-context-menu-target:hover {
+  box-shadow: 0 0 10px rgba(0, 0, 0, 0.07); /* Faint shadowy background */
+}
+
+.papi-context-menu-target.paratext:hover {
+  box-shadow: 0 0 10px rgba(0, 100, 0, 0.07); /* Faint shadowy background */
+}
+
+.papi-context-menu-target.paratext.bright:hover {
+  box-shadow: 0 0 10px rgba(173, 255, 47, 0.07); /* Faint shadowy background */
+}
+
+.papi-context-menu.paratext ul {
+  background-color: rgb(76, 106, 76);
+  color: rgb(214, 255, 152);
+}
+
+.papi-context-menu.paratext.bright ul {
+  color: rgb(76, 106, 76);
+  background-color: rgb(214, 255, 152);
+}
+.papi-combo-box {
+  background-color: transparent;
+}
+
+.papi-combo-box.fullwidth {
+  width: 100%;
+}
+
+.papi-combo-box.error {
+  background-color: #f00;
+}
+
+.papi-combo-box.paratext {
   background-color: darkgreen;
   color: greenyellow;
 }
 
-.papi-slider.paratext.bright {
+.papi-combo-box.paratext.bright {
   background-color: greenyellow;
   color: darkgreen;
+}
+.banded-row:hover {
+  cursor: pointer;
+}
+
+.banded-row[data-state="selected"]:hover {
+  cursor: default;
 }
 .papi-menu-item {
   background-color: transparent;
@@ -12737,10 +12745,6 @@
 .papi-menu-item img {
   max-width: 24px;
   max-height: 24px;
-=======
-.papi-multi-column-menu.paratext.bright {
-  color: rgb(76, 106, 76);
-  background-color: rgb(214, 255, 152);
 }
 .papi-ref-selector.book {
   display: inline-block;
@@ -12749,61 +12753,40 @@
 
 .papi-ref-selector.chapter-verse {
   width: 75px;
->>>>>>> 483e3b06
-}
-.check-item {
-  flex-wrap: wrap;
-  vertical-align: middle;
-}
-
-.papi-checkbox {
-  display: block;
-}
-<<<<<<< HEAD
-.search-bar-paper {
-  display: flex;
-  align-items: center;
-}
-
-.search-button {
+}
+.papi-table.paratext {
+  background-color: darkgreen;
+  color: greenyellow;
+}
+
+.papi-table.paratext.bright {
+  color: darkgreen;
+  background-color: greenyellow;
+}
+.papi-toolbar {
+  background-color: #eee;
+  color: black;
+}
+
+.papi-toolbar.paratext {
+  background-color: darkgreen;
+  color: greenyellow;
+}
+
+.papi-toolbar.paratext.bright {
+  background-color: greenyellow;
+  color: darkgreen;
+}
+
+.papi-menu-drawer-paper {
+  height: fit-content !important;
+  position: absolute !important;
+}
+
+.papi-toolbar-children {
   padding: 10px;
-}
-.papi-multi-column-menu {
-  background-color: rgb(222, 222, 222);
-  display: flex;
-  flex-direction: column;
-  padding-left: 3px;
-  padding-right: 3px;
-}
-
-.papi-menu-column {
-  font-size: 11pt;
-  font-weight: 600;
-  padding-bottom: 2px;
-}
-
-.papi-menu-column ul {
-  padding-top: 0;
-}
-
-.papi-menu-column-header {
-  background-color: rgb(181, 181, 181);
-  padding-left: 24px;
-  margin-top: 0;
-  margin-bottom: 0;
-}
-
-.papi-multi-column-menu.paratext {
-  background-color: rgb(76, 106, 76);
-  color: rgb(214, 255, 152);
-}
-
-.papi-multi-column-menu.paratext.bright {
-  color: rgb(76, 106, 76);
-  background-color: rgb(214, 255, 152);
-}
-=======
->>>>>>> 483e3b06
+  position: relative;
+}
 /*
 1. Prevent padding and border from affecting element width. (https://github.com/mozdevs/cssremedy/issues/4)
 2. Allow adding a border to an element by just adding a border-width. (https://github.com/tailwindcss/tailwindcss/pull/116)
@@ -13429,19 +13412,14 @@
   margin-top: 1rem;
   margin-bottom: 1rem;
 }
-<<<<<<< HEAD
 .pr-mb-1 {
   margin-bottom: 0.25rem;
 }
-.pr-ml-5 {
-  margin-left: 1.25rem;
-=======
 .pr-mb-2 {
   margin-bottom: 0.5rem;
 }
 .pr-me-2 {
   margin-inline-end: 0.5rem;
->>>>>>> 483e3b06
 }
 .pr-ml-auto {
   margin-left: auto;
@@ -14203,214 +14181,6 @@
 }
 .\\[\\&_tr\\]\\:pr-border-b tr {
   border-bottom-width: 1px;
-}
-<<<<<<< HEAD
-.papi-ref-selector.book {
-  display: inline-block;
-  vertical-align: middle;
-}
-
-.papi-ref-selector.chapter-verse {
-  width: 75px;
-}
-.banded-row:hover {
-  cursor: pointer;
-}
-
-.banded-row[data-state="selected"]:hover {
-  cursor: default;
-=======
-.papi-icon-button {
-  border: 0;
-  border-radius: 3em;
-  cursor: pointer;
-  display: inline-block;
-}
-
-.papi-icon-button.primary {
-  background-color: #1ea7fd;
-  color: white;
-}
-
-.papi-icon-button.secondary {
-  background-color: transparent;
-  color: #333;
-}
-
-.papi-icon-button.paratext {
-  background-color: darkgreen;
-  color: greenyellow;
-}
-
-.papi-icon-button.paratext.bright {
-  background-color: greenyellow;
-  color: darkgreen;
->>>>>>> 483e3b06
-}
-.papi-checkbox {
-  background-color: transparent;
-}
-
-.papi-checkbox.error {
-  color: #f00;
-}
-
-.papi-checkbox.error:hover {
-  background-color: rgba(255, 0, 0, 0.2);
-}
-
-.papi-checkbox.paratext {
-  color: greenyellow;
-}
-
-.papi-checkbox-label.paratext {
-  color: darkgreen;
-}
-
-.papi-checkbox.paratext:hover {
-  background-color: rgba(0, 100, 0, 0.3);
-}
-
-.papi-checkbox.paratext.bright {
-  color: darkgreen;
-}
-
-.papi-checkbox-label.paratext.bright {
-  background-color: greenyellow;
-}
-<<<<<<< HEAD
-=======
-
-.papi-checkbox.paratext.bright:hover {
-  background-color: rgba(173, 255, 47, 0.3);
-}
-
-.papi-checkbox.below,
-.papi-checkbox.above {
-  text-align: center;
-}
-.papi-button {
-  border: 0;
-  border-radius: 3em;
-  cursor: pointer;
-  display: inline-block;
-  font-family: 'Nunito Sans', 'Helvetica Neue', Helvetica, Arial, sans-serif;
-  font-weight: 700;
-  line-height: 1;
-}
-
-.papi-button.primary {
-  background-color: #1ea7fd;
-  color: white;
-}
-
-.papi-button.secondary {
-  background-color: transparent;
-  box-shadow: rgba(0, 0, 0, 0.15) 0 0 0 1px inset;
-  color: #333;
-}
-
-.papi-button.paratext {
-  background-color: darkgreen;
-  color: greenyellow;
-}
-
-.papi-button.paratext.bright {
-  background-color: greenyellow;
-  color: darkgreen;
-}
-
-.papi-button.video {
-  background-color: red;
-  color: white;
-}
-
-.papi-button.video a,
-.papi-button.video a:visited {
-  color: white;
-  text-decoration: none;
-}
-
-.papi-button.video a:hover {
-  color: white;
-  text-decoration: underline;
-}
-.papi-combo-box {
-  background-color: transparent;
-}
-
-.papi-combo-box.fullwidth {
-  width: 100%;
-}
-
-.papi-combo-box.error {
-  background-color: #f00;
-}
-
-.papi-combo-box.paratext {
-  background-color: darkgreen;
-  color: greenyellow;
-}
-
-.papi-combo-box.paratext.bright {
-  background-color: greenyellow;
-  color: darkgreen;
-}
-.papi-menu-item {
-  background-color: transparent;
-}
-
-.papi-menu-icon-trailing {
-  margin-left: 10px;
-  place-content: flex-end;
-}
-
-.papi-menu-item img {
-  max-width: 24px;
-  max-height: 24px;
-}
-.papi-slider {
-  background-color: transparent;
-  color: #1ea7fd;
-}
-
-.papi-slider.vertical {
-  min-height: 200px;
-}
-
-.papi-slider.paratext {
-  background-color: darkgreen;
-  color: greenyellow;
-}
-
-.papi-slider.paratext.bright {
-  background-color: greenyellow;
-  color: darkgreen;
-}
->>>>>>> 483e3b06
-.papi-toolbar {
-  background-color: #eee;
-  color: black;
-}
-
-.papi-toolbar.paratext {
-  background-color: darkgreen;
-  color: greenyellow;
-}
-
-.papi-toolbar.paratext.bright {
-  background-color: greenyellow;
-  color: darkgreen;
-}
-
-.papi-menu-drawer-paper {
-  height: fit-content !important;
-  position: absolute !important;
-}
-
-.papi-toolbar-children {
-  padding: 10px;
-  position: relative;
 }
 @layer rdg {
   @layer Defaults,
