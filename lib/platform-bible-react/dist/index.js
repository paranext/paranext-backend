--- conflicted
+++ resolved
@@ -14194,7 +14194,6 @@
   color: rgb(76, 106, 76);
   background-color: rgb(214, 255, 152);
 }
-<<<<<<< HEAD
 .banded-row:hover {
   cursor: pointer;
 }
@@ -14211,24 +14210,6 @@
   padding: 10px;
   display: flex;
   gap: 8px;
-=======
-.papi-menu-drawer-paper {
-  height: fit-content !important;
-  position: absolute !important;
-}
-
-.papi-toolbar-children {
-  padding: 10px;
-  display: flex;
-  gap: 8px;
-}
-.banded-row:hover {
-  cursor: pointer;
-}
-
-.banded-row[data-state='selected']:hover {
-  cursor: default;
->>>>>>> c12a503c
 }
 .papi-menu-item {
   background-color: transparent;
