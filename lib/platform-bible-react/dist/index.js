--- conflicted
+++ resolved
@@ -1485,7 +1485,7 @@
         className: M("pr-w-[200px] pr-justify-between", r),
         disabled: v,
         children: [
-          n ? a(n) : i,
+          /* @__PURE__ */ p("span", { className: "pr-overflow-hidden pr-text-ellipsis pr-whitespace-nowrap", children: n ? a(n) : i }),
           /* @__PURE__ */ p(cc, { className: "pr-ms-2 pr-h-4 pr-w-4 pr-shrink-0 pr-opacity-50" })
         ]
       }
@@ -2373,36 +2373,11 @@
   isSearchBarFullWidth: o = !1,
   direction: a = "ltr"
 }) {
-<<<<<<< HEAD
   return /* @__PURE__ */ $("div", { className: "pr-twp", children: [
     /* @__PURE__ */ $("div", { className: "pr-sticky pr-top-0 pr-space-y-2 pr-pb-2", children: [
       n ? /* @__PURE__ */ p("h1", { children: n }) : "",
       /* @__PURE__ */ p(
         nd,
-=======
-  const [p, h] = ge(!1);
-  return /* @__PURE__ */ $(Lp, { open: p, onOpenChange: h, ...b, children: [
-    /* @__PURE__ */ d(Fp, { asChild: !0, children: /* @__PURE__ */ $(
-      Te,
-      {
-        variant: u,
-        role: "combobox",
-        "aria-expanded": p,
-        id: e,
-        className: D("pr-w-[200px] pr-justify-between", r),
-        disabled: v,
-        children: [
-          /* @__PURE__ */ d("span", { className: "pr-overflow-hidden pr-text-ellipsis pr-whitespace-nowrap", children: n ? a(n) : i }),
-          /* @__PURE__ */ d(hc, { className: "pr-ms-2 pr-h-4 pr-w-4 pr-shrink-0 pr-opacity-50" })
-        ]
-      }
-    ) }),
-    /* @__PURE__ */ d(Qi, { className: "pr-w-[200px] pr-p-0", dir: m, children: /* @__PURE__ */ $(ts, { children: [
-      /* @__PURE__ */ d(rs, { dir: m, placeholder: l, className: "pr-text-inherit" }),
-      /* @__PURE__ */ d(os, { children: c }),
-      /* @__PURE__ */ d(ns, { children: t.map((f) => /* @__PURE__ */ $(
-        as,
->>>>>>> bc2bd0bc
         {
           isFullWidth: o,
           onSearch: t,
@@ -14492,22 +14467,6 @@
 .\\[\\&_tr\\]\\:pr-border-b tr {
   border-bottom-width: 1px;
 }
-<<<<<<< HEAD
-.papi-menu-item {
-  background-color: transparent;
-}
-
-.papi-menu-icon-trailing {
-  margin-left: 10px;
-  place-content: flex-end;
-}
-
-.papi-menu-item img {
-  max-width: 24px;
-  max-height: 24px;
-}
-=======
->>>>>>> bc2bd0bc
 .papi-checkbox {
   background-color: transparent;
 }
@@ -14548,7 +14507,6 @@
 .papi-checkbox.above {
   text-align: center;
 }
-<<<<<<< HEAD
 .papi-context-menu-target {
   white-space: nowrap;
   cursor: context-menu;
@@ -14578,22 +14536,6 @@
 .papi-context-menu.paratext.bright ul {
   color: rgb(76, 106, 76);
   background-color: rgb(214, 255, 152);
-}
-.banded-row:hover {
-  cursor: pointer;
-}
-
-.banded-row[data-state="selected"]:hover {
-  cursor: default;
-=======
-.check-item {
-  flex-wrap: wrap;
-  vertical-align: middle;
-}
-
-.papi-checkbox {
-  display: block;
->>>>>>> bc2bd0bc
 }
 .papi-icon-button {
   border: 0;
@@ -14655,34 +14597,25 @@
   color: rgb(76, 106, 76);
   background-color: rgb(214, 255, 152);
 }
-<<<<<<< HEAD
-.papi-switch {
-=======
-.papi-slider {
->>>>>>> bc2bd0bc
+.papi-menu-item {
   background-color: transparent;
 }
 
-.papi-switch.primary {
-  background-color: #1ea7fd;
-}
-
-.papi-switch.secondary {
-  background-color: #6fc8ff;
-}
-
-.papi-switch.error {
-  background-color: #f00;
-}
-
-.papi-switch.paratext {
-  background-color: darkgreen;
-  color: greenyellow;
-}
-
-.papi-switch.paratext.bright {
-  background-color: greenyellow;
-  color: darkgreen;
+.papi-menu-icon-trailing {
+  margin-left: 10px;
+  place-content: flex-end;
+}
+
+.papi-menu-item img {
+  max-width: 24px;
+  max-height: 24px;
+}
+.banded-row:hover {
+  cursor: pointer;
+}
+
+.banded-row[data-state="selected"]:hover {
+  cursor: default;
 }
 .papi-snackbar {
   font-family: Arial, Helvetica, sans-serif;
@@ -14719,7 +14652,6 @@
   background: greenyellow;
   color: darkgreen;
 }
-<<<<<<< HEAD
 .papi-menu-drawer-paper {
   height: fit-content !important;
   position: absolute !important;
@@ -14729,37 +14661,6 @@
   padding: 10px;
   display: flex;
   gap: 8px;
-=======
-.papi-context-menu-target {
-  white-space: nowrap;
-  cursor: context-menu;
-}
-
-.papi-context-menu-target * {
-  white-space: normal;
-}
-
-.papi-context-menu-target:hover {
-  box-shadow: 0 0 10px rgba(0, 0, 0, 0.07); /* Faint shadowy background */
-}
-
-.papi-context-menu-target.paratext:hover {
-  box-shadow: 0 0 10px rgba(0, 100, 0, 0.07); /* Faint shadowy background */
-}
-
-.papi-context-menu-target.paratext.bright:hover {
-  box-shadow: 0 0 10px rgba(173, 255, 47, 0.07); /* Faint shadowy background */
-}
-
-.papi-context-menu.paratext ul {
-  background-color: rgb(76, 106, 76);
-  color: rgb(214, 255, 152);
-}
-
-.papi-context-menu.paratext.bright ul {
-  color: rgb(76, 106, 76);
-  background-color: rgb(214, 255, 152);
->>>>>>> bc2bd0bc
 }
 .papi-slider {
   background-color: transparent;
@@ -14779,39 +14680,31 @@
   background-color: greenyellow;
   color: darkgreen;
 }
-<<<<<<< HEAD
-=======
-.papi-menu-item {
+.papi-switch {
   background-color: transparent;
 }
 
-.papi-menu-icon-trailing {
-  margin-left: 10px;
-  place-content: flex-end;
-}
-
-.papi-menu-item img {
-  max-width: 24px;
-  max-height: 24px;
-}
-.banded-row:hover {
-  cursor: pointer;
-}
-
-.banded-row[data-state="selected"]:hover {
-  cursor: default;
-}
-.papi-menu-drawer-paper {
-  height: fit-content !important;
-  position: absolute !important;
-}
-
-.papi-toolbar-children {
-  padding: 10px;
-  display: flex;
-  gap: 8px;
-}
->>>>>>> bc2bd0bc
+.papi-switch.primary {
+  background-color: #1ea7fd;
+}
+
+.papi-switch.secondary {
+  background-color: #6fc8ff;
+}
+
+.papi-switch.error {
+  background-color: #f00;
+}
+
+.papi-switch.paratext {
+  background-color: darkgreen;
+  color: greenyellow;
+}
+
+.papi-switch.paratext.bright {
+  background-color: greenyellow;
+  color: darkgreen;
+}
 `, "top");
 export {
   fb as Alert,
