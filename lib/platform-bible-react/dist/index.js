import Qs, { jsx as s, jsxs as x, Fragment as ne } from "react/jsx-runtime";
import * as j from "react";
import S, { forwardRef as er, useCallback as Et, useState as ut, useRef as be, useEffect as se, useLayoutEffect as sa, useMemo as Ct } from "react";
import { History as tl, ChevronRight as oi, Check as Sn, Circle as ai, ArrowDownWideNarrow as el, Clock as nl, Bookmark as rl, X as co, Search as ii, ChevronsUpDown as si, FilterIcon as ol, ChevronDown as nr, ChevronUp as al, ArrowLeftIcon as il, ChevronLeftIcon as sl, ChevronRightIcon as ll, ArrowRightIcon as cl, CircleCheckIcon as dl, CircleXIcon as pl, CircleHelpIcon as ul, ArrowUpIcon as wl, ArrowDownIcon as fl, ArrowUpDownIcon as ml, Star as hl, PanelLeft as gl, PanelRight as bl, ChevronLeft as vl, LoaderCircle as yl, Download as xl, Filter as Nl, User as kl, Link as El, CircleHelp as Sl } from "lucide-react";
import ve, { clsx as Tl } from "clsx";
import { extendTailwindMerge as Cl } from "tailwind-merge";
import * as ft from "@radix-ui/react-dropdown-menu";
import { DropdownMenuTrigger as Ol } from "@radix-ui/react-dropdown-menu";
import { getChaptersForBook as Rl, deepEqual as po, substring as _l, formatScrRef as Rr, compareScrRefs as Xr, scrRefToBBBCCCVVV as _r, getLocalizeKeyForScrollGroupId as pt, NumberFormat as Pl, formatBytes as $l } from "platform-bible-utils";
import { Slot as We } from "@radix-ui/react-slot";
import { cva as qe } from "class-variance-authority";
import * as li from "@radix-ui/react-label";
import * as bn from "@radix-ui/react-radio-group";
import * as vn from "@radix-ui/react-popover";
import { Command as _t } from "cmdk";
import * as Wt from "@radix-ui/react-dialog";
import { useReactTable as ci, getCoreRowModel as di, getPaginationRowModel as Al, getSortedRowModel as pi, getFilteredRowModel as Il, flexRender as wn, getExpandedRowModel as Ml, getGroupedRowModel as Dl } from "@tanstack/react-table";
import * as bt from "@radix-ui/react-select";
import * as Hr from "@radix-ui/react-checkbox";
import * as rr from "@radix-ui/react-toggle-group";
import * as ui from "@radix-ui/react-toggle";
import * as Pt from "@radix-ui/react-tabs";
import * as wi from "@radix-ui/react-separator";
import * as Tn from "@radix-ui/react-tooltip";
import jl, { ThemeContext as Bl, internal_processStyles as Vl } from "@mui/styled-engine";
import { MenuItem as zl, ListItemText as Fl, ListItemIcon as fi, Menu as Ll, Grid as mi, List as Gl, IconButton as hi, Drawer as Ul, AppBar as Xl, Toolbar as Hl } from "@mui/material";
import * as Yl from "react-dom";
import Vn from "react-dom";
import { Toaster as Wl } from "sonner";
import { toast as Wh } from "sonner";
import * as cn from "@radix-ui/react-slider";
import * as Yr from "@radix-ui/react-switch";
import ql from "markdown-to-jsx";
const Kl = Cl({ prefix: "tw-" });
function N(...t) {
  return Kl(Tl(t));
}
const Ke = S.forwardRef(
  ({ className: t, type: e, ...n }, r) => /* @__PURE__ */ s(
    "input",
    {
      type: e,
      className: N(
        "pr-twp tw-flex tw-h-10 tw-rounded-md tw-border tw-border-input tw-bg-background tw-px-3 tw-py-2 tw-text-sm tw-ring-offset-background file:tw-border-0 file:tw-bg-transparent file:tw-text-sm file:tw-font-medium file:tw-text-foreground placeholder:tw-text-muted-foreground focus-visible:tw-outline-none focus-visible:tw-ring-2 focus-visible:tw-ring-ring focus-visible:tw-ring-offset-2 disabled:tw-cursor-not-allowed disabled:tw-opacity-50",
        t
      ),
      ref: r,
      ...n
    }
  )
);
Ke.displayName = "Input";
const Jl = "layoutDirection";
function xt() {
  const t = localStorage.getItem(Jl);
  return t === "rtl" ? t : "ltr";
}
const Zl = er(
  ({ handleSearch: t, handleKeyDown: e, handleOnClick: n, handleSubmit: r, ...o }, a) => {
    const i = xt();
    return /* @__PURE__ */ x("div", { className: "tw-relative", children: [
      /* @__PURE__ */ s(
        Ke,
        {
          ...o,
          type: "text",
          className: N(
            "tw-box-border tw-w-[200px] tw-gap-2.5 tw-rounded-lg tw-border tw-border-solid tw-bg-background tw-py-2 tw-pe-9 tw-ps-4 tw-font-medium tw-shadow-none tw-outline-none"
          ),
          onChange: (l) => t(l.target.value),
          onKeyDown: (l) => {
            l.key === "Enter" && r(), e(l);
          },
          onClick: n,
          ref: a
        }
      ),
      /* @__PURE__ */ s(
        tl,
        {
          className: N(
            "tw-absolute tw-top-1/2 tw-h-4 tw-w-4 tw--translate-y-1/2 tw-transform tw-cursor-pointer tw-text-muted-foreground",
            { "tw-right-3": i === "ltr" },
            { "tw-left-3 tw-right-auto": i === "rtl" }
          ),
          onClick: () => {
            console.log("back in history");
          }
        }
      )
    ] });
  }
), uo = ft.Root, gi = ft.Trigger, Ql = ft.Group, lh = ft.Portal, ch = ft.Sub, dh = ft.RadioGroup, tc = S.forwardRef(({ className: t, inset: e, children: n, ...r }, o) => /* @__PURE__ */ x(
  ft.SubTrigger,
  {
    ref: o,
    className: N(
      "tw-flex tw-cursor-default tw-select-none tw-items-center tw-rounded-sm tw-px-2 tw-py-1.5 tw-text-sm tw-outline-none focus:tw-bg-accent data-[state=open]:tw-bg-accent",
      e && "tw-pl-8",
      t
    ),
    ...r,
    children: [
      n,
      /* @__PURE__ */ s(oi, { className: "tw-ml-auto tw-h-4 tw-w-4" })
    ]
  }
));
tc.displayName = ft.SubTrigger.displayName;
const ec = S.forwardRef(({ className: t, ...e }, n) => /* @__PURE__ */ s(
  ft.SubContent,
  {
    ref: n,
    className: N(
      "tw-z-50 tw-min-w-[8rem] tw-overflow-hidden tw-rounded-md tw-border tw-bg-popover tw-p-1 tw-text-popover-foreground tw-shadow-lg data-[state=open]:tw-animate-in data-[state=closed]:tw-animate-out data-[state=closed]:tw-fade-out-0 data-[state=open]:tw-fade-in-0 data-[state=closed]:tw-zoom-out-95 data-[state=open]:tw-zoom-in-95 data-[side=bottom]:tw-slide-in-from-top-2 data-[side=left]:tw-slide-in-from-right-2 data-[side=right]:tw-slide-in-from-left-2 data-[side=top]:tw-slide-in-from-bottom-2",
      t
    ),
    ...e
  }
));
ec.displayName = ft.SubContent.displayName;
const or = S.forwardRef(({ className: t, sideOffset: e = 4, children: n, ...r }, o) => {
  const a = xt();
  return /* @__PURE__ */ s(ft.Portal, { children: /* @__PURE__ */ s(
    ft.Content,
    {
      ref: o,
      sideOffset: e,
      className: N(
        /* adding pr-twp because the dropdown content is added to the dom as a sibling to the app root */
        "pr-twp tw-z-50 tw-min-w-[8rem] tw-overflow-hidden tw-rounded-md tw-border tw-bg-popover tw-p-1 tw-text-popover-foreground tw-shadow-md data-[state=open]:tw-animate-in data-[state=closed]:tw-animate-out data-[state=closed]:tw-fade-out-0 data-[state=open]:tw-fade-in-0 data-[state=closed]:tw-zoom-out-95 data-[state=open]:tw-zoom-in-95 data-[side=bottom]:tw-slide-in-from-top-2 data-[side=left]:tw-slide-in-from-right-2 data-[side=right]:tw-slide-in-from-left-2 data-[side=top]:tw-slide-in-from-bottom-2",
        t
      ),
      ...r,
      children: /* @__PURE__ */ s("div", { dir: a, children: n })
    }
  ) });
});
or.displayName = ft.Content.displayName;
const bi = S.forwardRef(({ className: t, inset: e, ...n }, r) => {
  const o = xt();
  return /* @__PURE__ */ s(
    ft.Item,
    {
      ref: r,
      className: N(
        // removed: tw-relative focus:tw-text-accent-foreground
        "tw-flex tw-cursor-default tw-select-none tw-items-center tw-rounded-sm tw-px-2 tw-py-1.5 tw-text-sm tw-outline-none tw-transition-colors focus:tw-bg-accent data-[disabled]:tw-pointer-events-none data-[disabled]:tw-opacity-50",
        e && "tw-pl-8",
        t
      ),
      ...n,
      dir: o
    }
  );
});
bi.displayName = ft.Item.displayName;
const wo = S.forwardRef(({ className: t, children: e, checked: n, ...r }, o) => /* @__PURE__ */ x(
  ft.CheckboxItem,
  {
    ref: o,
    className: N(
      "tw-relative tw-flex tw-cursor-default tw-select-none tw-items-center tw-rounded-sm tw-py-1.5 tw-pe-2 tw-ps-8 tw-text-sm tw-outline-none tw-transition-colors focus:tw-bg-accent focus:tw-text-accent-foreground data-[disabled]:tw-pointer-events-none data-[disabled]:tw-opacity-50",
      t
    ),
    checked: n,
    ...r,
    children: [
      /* @__PURE__ */ s("span", { className: "tw-absolute tw-flex tw-h-3.5 tw-w-3.5 tw-items-center tw-justify-center ltr:tw-left-2 rtl:tw-right-2", children: /* @__PURE__ */ s(ft.ItemIndicator, { children: /* @__PURE__ */ s(Sn, { className: "tw-h-4 tw-w-4" }) }) }),
      e
    ]
  }
));
wo.displayName = ft.CheckboxItem.displayName;
const vi = S.forwardRef(({ className: t, children: e, ...n }, r) => /* @__PURE__ */ x(
  ft.RadioItem,
  {
    ref: r,
    className: N(
      "tw-relative tw-flex tw-cursor-default tw-select-none tw-items-center tw-rounded-sm tw-py-1.5 tw-pe-2 tw-ps-8 tw-text-sm tw-outline-none tw-transition-colors focus:tw-bg-accent focus:tw-text-accent-foreground data-[disabled]:tw-pointer-events-none data-[disabled]:tw-opacity-50",
      t
    ),
    ...n,
    children: [
      /* @__PURE__ */ s("span", { className: "tw-absolute tw-flex tw-h-3.5 tw-w-3.5 tw-items-center tw-justify-center ltr:tw-left-2 rtl:tw-right-2", children: /* @__PURE__ */ s(ft.ItemIndicator, { children: /* @__PURE__ */ s(ai, { className: "tw-h-2 tw-w-2 tw-fill-current" }) }) }),
      e
    ]
  }
));
vi.displayName = ft.RadioItem.displayName;
const Cn = S.forwardRef(({ className: t, inset: e, ...n }, r) => /* @__PURE__ */ s(
  ft.Label,
  {
    ref: r,
    className: N("tw-px-2 tw-py-1.5 tw-text-sm tw-font-semibold", e && "tw-pl-8", t),
    ...n
  }
));
Cn.displayName = ft.Label.displayName;
const ar = S.forwardRef(({ className: t, ...e }, n) => /* @__PURE__ */ s(
  ft.Separator,
  {
    ref: n,
    className: N("tw--mx-1 tw-my-1 tw-h-px tw-bg-muted", t),
    ...e
  }
));
ar.displayName = ft.Separator.displayName;
function nc({ className: t, ...e }) {
  return /* @__PURE__ */ s(
    "span",
    {
      className: N("tw-ms-auto tw-text-xs tw-tracking-widest tw-opacity-60", t),
      ...e
    }
  );
}
nc.displayName = "DropdownMenuShortcut";
var rc = Object.defineProperty, oc = (t, e, n) => e in t ? rc(t, e, { enumerable: !0, configurable: !0, writable: !0, value: n }) : t[e] = n, et = (t, e, n) => oc(t, typeof e != "symbol" ? e + "" : e, n);
const xe = [
  "GEN",
  "EXO",
  "LEV",
  "NUM",
  "DEU",
  "JOS",
  "JDG",
  "RUT",
  "1SA",
  "2SA",
  // 10
  "1KI",
  "2KI",
  "1CH",
  "2CH",
  "EZR",
  "NEH",
  "EST",
  "JOB",
  "PSA",
  "PRO",
  // 20
  "ECC",
  "SNG",
  "ISA",
  "JER",
  "LAM",
  "EZK",
  "DAN",
  "HOS",
  "JOL",
  "AMO",
  // 30
  "OBA",
  "JON",
  "MIC",
  "NAM",
  "HAB",
  "ZEP",
  "HAG",
  "ZEC",
  "MAL",
  "MAT",
  // 40
  "MRK",
  "LUK",
  "JHN",
  "ACT",
  "ROM",
  "1CO",
  "2CO",
  "GAL",
  "EPH",
  "PHP",
  // 50
  "COL",
  "1TH",
  "2TH",
  "1TI",
  "2TI",
  "TIT",
  "PHM",
  "HEB",
  "JAS",
  "1PE",
  // 60
  "2PE",
  "1JN",
  "2JN",
  "3JN",
  "JUD",
  "REV",
  "TOB",
  "JDT",
  "ESG",
  "WIS",
  // 70
  "SIR",
  "BAR",
  "LJE",
  "S3Y",
  "SUS",
  "BEL",
  "1MA",
  "2MA",
  "3MA",
  "4MA",
  // 80
  "1ES",
  "2ES",
  "MAN",
  "PS2",
  "ODA",
  "PSS",
  "JSA",
  // actual variant text for JOS, now in LXA text
  "JDB",
  // actual variant text for JDG, now in LXA text
  "TBS",
  // actual variant text for TOB, now in LXA text
  "SST",
  // actual variant text for SUS, now in LXA text // 90
  "DNT",
  // actual variant text for DAN, now in LXA text
  "BLT",
  // actual variant text for BEL, now in LXA text
  "XXA",
  "XXB",
  "XXC",
  "XXD",
  "XXE",
  "XXF",
  "XXG",
  "FRT",
  // 100
  "BAK",
  "OTH",
  "3ES",
  // Used previously but really should be 2ES
  "EZA",
  // Used to be called 4ES, but not actually in any known project
  "5EZ",
  // Used to be called 5ES, but not actually in any known project
  "6EZ",
  // Used to be called 6ES, but not actually in any known project
  "INT",
  "CNC",
  "GLO",
  "TDX",
  // 110
  "NDX",
  "DAG",
  "PS3",
  "2BA",
  "LBA",
  "JUB",
  "ENO",
  "1MQ",
  "2MQ",
  "3MQ",
  // 120
  "REP",
  "4BA",
  "LAO"
], fo = [
  "XXA",
  "XXB",
  "XXC",
  "XXD",
  "XXE",
  "XXF",
  "XXG",
  "FRT",
  "BAK",
  "OTH",
  "INT",
  "CNC",
  "GLO",
  "TDX",
  "NDX"
], yi = [
  "Genesis",
  "Exodus",
  "Leviticus",
  "Numbers",
  "Deuteronomy",
  "Joshua",
  "Judges",
  "Ruth",
  "1 Samuel",
  "2 Samuel",
  "1 Kings",
  "2 Kings",
  "1 Chronicles",
  "2 Chronicles",
  "Ezra",
  "Nehemiah",
  "Esther (Hebrew)",
  "Job",
  "Psalms",
  "Proverbs",
  "Ecclesiastes",
  "Song of Songs",
  "Isaiah",
  "Jeremiah",
  "Lamentations",
  "Ezekiel",
  "Daniel (Hebrew)",
  "Hosea",
  "Joel",
  "Amos",
  "Obadiah",
  "Jonah",
  "Micah",
  "Nahum",
  "Habakkuk",
  "Zephaniah",
  "Haggai",
  "Zechariah",
  "Malachi",
  "Matthew",
  "Mark",
  "Luke",
  "John",
  "Acts",
  "Romans",
  "1 Corinthians",
  "2 Corinthians",
  "Galatians",
  "Ephesians",
  "Philippians",
  "Colossians",
  "1 Thessalonians",
  "2 Thessalonians",
  "1 Timothy",
  "2 Timothy",
  "Titus",
  "Philemon",
  "Hebrews",
  "James",
  "1 Peter",
  "2 Peter",
  "1 John",
  "2 John",
  "3 John",
  "Jude",
  "Revelation",
  "Tobit",
  "Judith",
  "Esther Greek",
  "Wisdom of Solomon",
  "Sirach (Ecclesiasticus)",
  "Baruch",
  "Letter of Jeremiah",
  "Song of 3 Young Men",
  "Susanna",
  "Bel and the Dragon",
  "1 Maccabees",
  "2 Maccabees",
  "3 Maccabees",
  "4 Maccabees",
  "1 Esdras (Greek)",
  "2 Esdras (Latin)",
  "Prayer of Manasseh",
  "Psalm 151",
  "Odes",
  "Psalms of Solomon",
  // WARNING, if you change the spelling of the *obsolete* tag be sure to update
  // IsObsolete routine
  "Joshua A. *obsolete*",
  "Judges B. *obsolete*",
  "Tobit S. *obsolete*",
  "Susanna Th. *obsolete*",
  "Daniel Th. *obsolete*",
  "Bel Th. *obsolete*",
  "Extra A",
  "Extra B",
  "Extra C",
  "Extra D",
  "Extra E",
  "Extra F",
  "Extra G",
  "Front Matter",
  "Back Matter",
  "Other Matter",
  "3 Ezra *obsolete*",
  "Apocalypse of Ezra",
  "5 Ezra (Latin Prologue)",
  "6 Ezra (Latin Epilogue)",
  "Introduction",
  "Concordance ",
  "Glossary ",
  "Topical Index",
  "Names Index",
  "Daniel Greek",
  "Psalms 152-155",
  "2 Baruch (Apocalypse)",
  "Letter of Baruch",
  "Jubilees",
  "Enoch",
  "1 Meqabyan",
  "2 Meqabyan",
  "3 Meqabyan",
  "Reproof (Proverbs 25-31)",
  "4 Baruch (Rest of Baruch)",
  "Laodiceans"
], la = fc();
function Je(t, e = !0) {
  return e && (t = t.toUpperCase()), t in la ? la[t] : 0;
}
function mo(t) {
  return Je(t) > 0;
}
function ac(t) {
  const e = typeof t == "string" ? Je(t) : t;
  return e >= 40 && e <= 66;
}
function ic(t) {
  return (typeof t == "string" ? Je(t) : t) <= 39;
}
function xi(t) {
  return t <= 66;
}
function sc(t) {
  const e = typeof t == "string" ? Je(t) : t;
  return Ei(e) && !xi(e);
}
function* lc() {
  for (let t = 1; t <= xe.length; t++)
    yield t;
}
const cc = 1, Ni = xe.length;
function dc() {
  return ["XXA", "XXB", "XXC", "XXD", "XXE", "XXF", "XXG"];
}
function ho(t, e = "***") {
  const n = t - 1;
  return n < 0 || n >= xe.length ? e : xe[n];
}
function ki(t) {
  return t <= 0 || t > Ni ? "******" : yi[t - 1];
}
function pc(t) {
  return ki(Je(t));
}
function Ei(t) {
  const e = typeof t == "number" ? ho(t) : t;
  return mo(e) && !fo.includes(e);
}
function uc(t) {
  const e = typeof t == "number" ? ho(t) : t;
  return mo(e) && fo.includes(e);
}
function wc(t) {
  return yi[t - 1].includes("*obsolete*");
}
function fc() {
  const t = {};
  for (let e = 0; e < xe.length; e++)
    t[xe[e]] = e + 1;
  return t;
}
const ot = {
  allBookIds: xe,
  nonCanonicalIds: fo,
  bookIdToNumber: Je,
  isBookIdValid: mo,
  isBookNT: ac,
  isBookOT: ic,
  isBookOTNT: xi,
  isBookDC: sc,
  allBookNumbers: lc,
  firstBook: cc,
  lastBook: Ni,
  extraBooks: dc,
  bookNumberToId: ho,
  bookNumberToEnglishName: ki,
  bookIdToEnglishName: pc,
  isCanonical: Ei,
  isExtraMaterial: uc,
  isObsolete: wc
};
var Ht = /* @__PURE__ */ ((t) => (t[t.Unknown = 0] = "Unknown", t[t.Original = 1] = "Original", t[t.Septuagint = 2] = "Septuagint", t[t.Vulgate = 3] = "Vulgate", t[t.English = 4] = "English", t[t.RussianProtestant = 5] = "RussianProtestant", t[t.RussianOrthodox = 6] = "RussianOrthodox", t))(Ht || {});
const At = class {
  // private versInfo: Versification;
  constructor(e) {
    if (et(this, "name"), et(this, "fullPath"), et(this, "isPresent"), et(this, "hasVerseSegments"), et(this, "isCustomized"), et(this, "baseVersification"), et(this, "scriptureBooks"), et(this, "_type"), e == null)
      throw new Error("Argument undefined");
    typeof e == "string" ? (this.name = e, this._type = Ht[e]) : (this._type = e, this.name = Ht[e]);
  }
  get type() {
    return this._type;
  }
  equals(e) {
    return !e.type || !this.type ? !1 : e.type === this.type;
  }
};
et(At, "Original", new At(Ht.Original)), et(At, "Septuagint", new At(Ht.Septuagint)), et(At, "Vulgate", new At(Ht.Vulgate)), et(At, "English", new At(Ht.English)), et(At, "RussianProtestant", new At(Ht.RussianProtestant)), et(At, "RussianOrthodox", new At(Ht.RussianOrthodox));
let we = At;
function ca(t, e) {
  const n = e[0];
  for (let r = 1; r < e.length; r++)
    t = t.split(e[r]).join(n);
  return t.split(n);
}
var Si = /* @__PURE__ */ ((t) => (t[t.Valid = 0] = "Valid", t[t.UnknownVersification = 1] = "UnknownVersification", t[t.OutOfRange = 2] = "OutOfRange", t[t.VerseOutOfOrder = 3] = "VerseOutOfOrder", t[t.VerseRepeated = 4] = "VerseRepeated", t))(Si || {});
const Tt = class nt {
  constructor(e, n, r, o) {
    if (et(this, "firstChapter"), et(this, "lastChapter"), et(this, "lastVerse"), et(this, "hasSegmentsDefined"), et(this, "text"), et(this, "BBBCCCVVVS"), et(this, "longHashCode"), et(this, "versification"), et(this, "rtlMark", "‏"), et(this, "_bookNum", 0), et(this, "_chapterNum", 0), et(this, "_verseNum", 0), et(this, "_verse"), r == null && o == null)
      if (e != null && typeof e == "string") {
        const a = e, i = n != null && n instanceof we ? n : void 0;
        this.setEmpty(i), this.parse(a);
      } else if (e != null && typeof e == "number") {
        const a = n != null && n instanceof we ? n : void 0;
        this.setEmpty(a), this._verseNum = e % nt.chapterDigitShifter, this._chapterNum = Math.floor(
          e % nt.bookDigitShifter / nt.chapterDigitShifter
        ), this._bookNum = Math.floor(e / nt.bookDigitShifter);
      } else if (n == null)
        if (e != null && e instanceof nt) {
          const a = e;
          this._bookNum = a.bookNum, this._chapterNum = a.chapterNum, this._verseNum = a.verseNum, this._verse = a.verse, this.versification = a.versification;
        } else {
          if (e == null)
            return;
          const a = e instanceof we ? e : nt.defaultVersification;
          this.setEmpty(a);
        }
      else
        throw new Error("VerseRef constructor not supported.");
    else if (e != null && n != null && r != null)
      if (typeof e == "string" && typeof n == "string" && typeof r == "string")
        this.setEmpty(o), this.updateInternal(e, n, r);
      else if (typeof e == "number" && typeof n == "number" && typeof r == "number")
        this._bookNum = e, this._chapterNum = n, this._verseNum = r, this.versification = o ?? nt.defaultVersification;
      else
        throw new Error("VerseRef constructor not supported.");
    else
      throw new Error("VerseRef constructor not supported.");
  }
  /**
   * Determines if the verse string is in a valid format (does not consider versification).
   */
  static isVerseParseable(e) {
    return e.length > 0 && "0123456789".includes(e[0]) && !e.endsWith(this.verseRangeSeparator) && !e.endsWith(this.verseSequenceIndicator);
  }
  /**
   * Tries to parse the specified string into a verse reference.
   * @param str - The string to attempt to parse.
   * @returns success: `true` if the specified string was successfully parsed, `false` otherwise.
   * @returns verseRef: The result of the parse if successful, or empty VerseRef if it failed
   */
  static tryParse(e) {
    let n;
    try {
      return n = new nt(e), { success: !0, verseRef: n };
    } catch (r) {
      if (r instanceof rn)
        return n = new nt(), { success: !1, verseRef: n };
      throw r;
    }
  }
  /**
   * Gets the reference as a comparable integer where the book, chapter, and verse each occupy 3
   * digits.
   * @param bookNum - Book number (this is 1-based, not an index).
   * @param chapterNum - Chapter number.
   * @param verseNum - Verse number.
   * @returns The reference as a comparable integer where the book, chapter, and verse each occupy 3
   * digits.
   */
  static getBBBCCCVVV(e, n, r) {
    return e % nt.bcvMaxValue * nt.bookDigitShifter + (n >= 0 ? n % nt.bcvMaxValue * nt.chapterDigitShifter : 0) + (r >= 0 ? r % nt.bcvMaxValue : 0);
  }
  /**
   * Deserializes a serialized VerseRef.
   * @param serializedVerseRef - Serialized VerseRef to create from.
   * @returns the deserialized VerseRef.
   */
  static fromJSON(e) {
    const { book: n, chapterNum: r, verseNum: o, verse: a, versificationStr: i } = e, l = a || o.toString();
    let c;
    return i && (c = new we(i)), n ? new nt(n, r.toString(), l, c) : new nt();
  }
  /**
   * Parses a verse string and gets the leading numeric portion as a number.
   * @param verseStr - verse string to parse
   * @returns true if the entire string could be parsed as a single, simple verse number (1-999);
   *    false if the verse string represented a verse bridge, contained segment letters, or was invalid
   */
  static tryGetVerseNum(e) {
    let n;
    if (!e)
      return n = -1, { success: !0, vNum: n };
    n = 0;
    let r;
    for (let o = 0; o < e.length; o++) {
      if (r = e[o], r < "0" || r > "9")
        return o === 0 && (n = -1), { success: !1, vNum: n };
      if (n = n * 10 + +r - 0, n > nt.bcvMaxValue)
        return n = -1, { success: !1, vNum: n };
    }
    return { success: !0, vNum: n };
  }
  /**
   * Checks to see if a VerseRef hasn't been set - all values are the default.
   */
  get isDefault() {
    return this.bookNum === 0 && this.chapterNum === 0 && this.verseNum === 0 && this.versification == null;
  }
  /**
   * Gets whether the verse contains multiple verses.
   */
  get hasMultiple() {
    return this._verse != null && (this._verse.includes(nt.verseRangeSeparator) || this._verse.includes(nt.verseSequenceIndicator));
  }
  /**
   * Gets or sets the book of the reference. Book is the 3-letter abbreviation in capital letters,
   * e.g. `'MAT'`.
   */
  get book() {
    return ot.bookNumberToId(this.bookNum, "");
  }
  set book(e) {
    this.bookNum = ot.bookIdToNumber(e);
  }
  /**
   * Gets or sets the chapter of the reference,. e.g. `'3'`.
   */
  get chapter() {
    return this.isDefault || this._chapterNum < 0 ? "" : this._chapterNum.toString();
  }
  set chapter(e) {
    const n = +e;
    this._chapterNum = Number.isInteger(n) ? n : -1;
  }
  /**
   * Gets or sets the verse of the reference, including range, segments, and sequences, e.g. `'4'`,
   * or `'4b-5a, 7'`.
   */
  get verse() {
    return this._verse != null ? this._verse : this.isDefault || this._verseNum < 0 ? "" : this._verseNum.toString();
  }
  set verse(e) {
    const { success: n, vNum: r } = nt.tryGetVerseNum(e);
    this._verse = n ? void 0 : e.replace(this.rtlMark, ""), this._verseNum = r, !(this._verseNum >= 0) && ({ vNum: this._verseNum } = nt.tryGetVerseNum(this._verse));
  }
  /**
   * Get or set Book based on book number, e.g. `42`.
   */
  get bookNum() {
    return this._bookNum;
  }
  set bookNum(e) {
    if (e <= 0 || e > ot.lastBook)
      throw new rn(
        "BookNum must be greater than zero and less than or equal to last book"
      );
    this._bookNum = e;
  }
  /**
   * Gets or sets the chapter number, e.g. `3`. `-1` if not valid.
   */
  get chapterNum() {
    return this._chapterNum;
  }
  set chapterNum(e) {
    this.chapterNum = e;
  }
  /**
   * Gets or sets verse start number, e.g. `4`. `-1` if not valid.
   */
  get verseNum() {
    return this._verseNum;
  }
  set verseNum(e) {
    this._verseNum = e;
  }
  /**
   * String representing the versification (should ONLY be used for serialization/deserialization).
   *
   * @remarks This is for backwards compatibility when ScrVers was an enumeration.
   */
  get versificationStr() {
    var e;
    return (e = this.versification) == null ? void 0 : e.name;
  }
  set versificationStr(e) {
    this.versification = this.versification != null ? new we(e) : void 0;
  }
  /**
   * Determines if the reference is valid.
   */
  get valid() {
    return this.validStatus === 0;
  }
  /**
   * Get the valid status for this reference.
   */
  get validStatus() {
    return this.validateVerse(nt.verseRangeSeparators, nt.verseSequenceIndicators);
  }
  /**
   * Gets the reference as a comparable integer where the book,
   * chapter, and verse each occupy three digits and the verse is 0.
   */
  get BBBCCC() {
    return nt.getBBBCCCVVV(this._bookNum, this._chapterNum, 0);
  }
  /**
   * Gets the reference as a comparable integer where the book,
   * chapter, and verse each occupy three digits. If verse is not null
   * (i.e., this reference represents a complex reference with verse
   * segments or bridge) this cannot be used for an exact comparison.
   */
  get BBBCCCVVV() {
    return nt.getBBBCCCVVV(this._bookNum, this._chapterNum, this._verseNum);
  }
  /**
   * Gets whether the verse is defined as an excluded verse in the versification.
   * Does not handle verse ranges.
   */
  // eslint-disable-next-line @typescript-eslint/class-literal-property-style
  get isExcluded() {
    return !1;
  }
  /**
   * Parses the reference in the specified string.
   * Optionally versification can follow reference as in GEN 3:11/4
   * Throw an exception if
   * - invalid book name
   * - chapter number is missing or not a number
   * - verse number is missing or does not start with a number
   * - versification is invalid
   * @param verseStr - string to parse e.g. 'MAT 3:11'
   */
  parse(e) {
    if (e = e.replace(this.rtlMark, ""), e.includes("/")) {
      const a = e.split("/");
      if (e = a[0], a.length > 1)
        try {
          const i = +a[1].trim();
          this.versification = new we(Ht[i]);
        } catch {
          throw new rn("Invalid reference : " + e);
        }
    }
    const n = e.trim().split(" ");
    if (n.length !== 2)
      throw new rn("Invalid reference : " + e);
    const r = n[1].split(":"), o = +r[0];
    if (r.length !== 2 || ot.bookIdToNumber(n[0]) === 0 || !Number.isInteger(o) || o < 0 || !nt.isVerseParseable(r[1]))
      throw new rn("Invalid reference : " + e);
    this.updateInternal(n[0], r[0], r[1]);
  }
  /**
   * Simplifies this verse ref so that it has no bridging of verses or
   * verse segments like `'1a'`.
   */
  simplify() {
    this._verse = void 0;
  }
  /**
   * Makes a clone of the reference.
   *
   * @returns The cloned VerseRef.
   */
  clone() {
    return new nt(this);
  }
  toString() {
    const e = this.book;
    return e === "" ? "" : `${e} ${this.chapter}:${this.verse}`;
  }
  toJSON() {
    let e = this.verse;
    (e === "" || e === this.verseNum.toString()) && (e = void 0);
    const n = {
      book: this.book,
      chapterNum: this.chapterNum,
      verseNum: this.verseNum,
      verse: e,
      versificationStr: this.versificationStr
    };
    return e || delete n.verse, n;
  }
  /**
   * Compares this `VerseRef` with supplied one.
   * @param verseRef - object to compare this one to.
   * @returns `true` if this `VerseRef` is equal to the supplied one, `false` otherwise.
   */
  equals(e) {
    return e instanceof nt ? e._bookNum === this._bookNum && e._chapterNum === this._chapterNum && e._verseNum === this._verseNum && e.verse === this.verse && (e.versification == null && this.versification == null || e.versification != null && this.versification != null && e.versification.equals(this.versification)) : !1;
  }
  /**
   * Enumerate all individual verses contained in a VerseRef.
   * Verse ranges are indicated by "-" and consecutive verses by ","s.
   * Examples:
   * GEN 1:2 returns GEN 1:2
   * GEN 1:1a-3b,5 returns GEN 1:1a, GEN 1:2, GEN 1:3b, GEN 1:5
   * GEN 1:2a-2c returns //! ??????
   *
   * @param specifiedVersesOnly - if set to <c>true</c> return only verses that are
   * explicitly specified only, not verses within a range. Defaults to `false`.
   * @param verseRangeSeparators - Verse range separators.
   * Defaults to `VerseRef.verseRangeSeparators`.
   * @param verseSequenceSeparators - Verse sequence separators.
   * Defaults to `VerseRef.verseSequenceIndicators`.
   * @returns An array of all single verse references in this VerseRef.
   */
  allVerses(e = !1, n = nt.verseRangeSeparators, r = nt.verseSequenceIndicators) {
    if (this._verse == null || this.chapterNum <= 0)
      return [this.clone()];
    const o = [], a = ca(this._verse, r);
    for (const i of a.map((l) => ca(l, n))) {
      const l = this.clone();
      l.verse = i[0];
      const c = l.verseNum;
      if (o.push(l), i.length > 1) {
        const d = this.clone();
        if (d.verse = i[1], !e)
          for (let p = c + 1; p < d.verseNum; p++) {
            const f = new nt(
              this._bookNum,
              this._chapterNum,
              p,
              this.versification
            );
            this.isExcluded || o.push(f);
          }
        o.push(d);
      }
    }
    return o;
  }
  /**
   * Validates a verse number using the supplied separators rather than the defaults.
   */
  validateVerse(e, n) {
    if (!this.verse)
      return this.internalValid;
    let r = 0;
    for (const o of this.allVerses(!0, e, n)) {
      const a = o.internalValid;
      if (a !== 0)
        return a;
      const i = o.BBBCCCVVV;
      if (r > i)
        return 3;
      if (r === i)
        return 4;
      r = i;
    }
    return 0;
  }
  /**
   * Gets whether a single verse reference is valid.
   */
  get internalValid() {
    return this.versification == null ? 1 : this._bookNum <= 0 || this._bookNum > ot.lastBook ? 2 : (ot.isCanonical(this._bookNum), 0);
  }
  setEmpty(e = nt.defaultVersification) {
    this._bookNum = 0, this._chapterNum = -1, this._verse = void 0, this.versification = e;
  }
  updateInternal(e, n, r) {
    this.bookNum = ot.bookIdToNumber(e), this.chapter = n, this.verse = r;
  }
};
et(Tt, "defaultVersification", we.English), et(Tt, "verseRangeSeparator", "-"), et(Tt, "verseSequenceIndicator", ","), et(Tt, "verseRangeSeparators", [Tt.verseRangeSeparator]), et(Tt, "verseSequenceIndicators", [Tt.verseSequenceIndicator]), et(Tt, "chapterDigitShifter", 1e3), et(Tt, "bookDigitShifter", Tt.chapterDigitShifter * Tt.chapterDigitShifter), et(Tt, "bcvMaxValue", Tt.chapterDigitShifter - 1), /**
* The valid status of the VerseRef.
*/
et(Tt, "ValidStatusType", Si);
class rn extends Error {
}
const mc = er(
  ({
    bookId: t,
    handleSelectBook: e,
    isSelected: n,
    handleHighlightBook: r,
    handleKeyDown: o,
    bookType: a,
    children: i
  }, l) => /* @__PURE__ */ x(
    bi,
    {
      ref: l,
      textValue: t,
      className: N(
        "tw-mx-1 tw-flex-col tw-items-start tw-px-1 tw-font-normal tw-text-foreground/80",
        {
          // Overriding `data-[highlighted]` changes the default gray background that is normally shown on hover
          "tw-bg-amber-50 tw-text-yellow-900 data-[highlighted]:tw-bg-amber-100": n
        }
      ),
      onSelect: (c) => {
        c.preventDefault(), e();
      },
      onKeyDown: (c) => {
        o(c);
      },
      onFocus: r,
      onMouseMove: r,
      children: [
        /* @__PURE__ */ s(
          "span",
          {
            className: N(
              "tw-border-b-0 tw-border-e-0 tw-border-s-2 tw-border-t-0 tw-border-solid tw-px-2",
              {
                "tw-font-bold": n,
                "tw-border-s-red-200": a.toLowerCase() === "ot",
                "tw-border-s-purple-200": a.toLowerCase() === "nt",
                "tw-border-s-indigo-200": a.toLowerCase() === "dc"
              }
            ),
            children: ot.bookIdToEnglishName(t)
          }
        ),
        n && /* @__PURE__ */ s("div", { children: i })
      ]
    },
    t
  )
);
function hc({
  handleSelectChapter: t,
  endChapter: e,
  activeChapter: n,
  highlightedChapter: r,
  handleHighlightedChapter: o
}) {
  const a = Array.from({ length: e }, (l, c) => c + 1), i = Et(
    (l) => {
      o(l);
    },
    [o]
  );
  return /* @__PURE__ */ s("div", { className: N("tw-flex tw-flex-wrap tw-items-start tw-justify-start tw-self-stretch"), children: a.map((l) => /* @__PURE__ */ s(
    "div",
    {
      className: N(
        "tw-box-content tw-flex tw-h-4 tw-w-4 tw-cursor-pointer tw-items-center tw-justify-end tw-rounded-md tw-p-2 tw-text-amber-800",
        {
          "tw-font-semibold tw-text-amber-900": l === n,
          "tw-bg-amber-200": l === r
        }
      ),
      onClick: (c) => {
        c.preventDefault(), c.stopPropagation(), t(l);
      },
      role: "button",
      onKeyDown: (c) => {
        c.key === "Enter" && t(l);
      },
      tabIndex: 0,
      onMouseMove: () => i(l),
      children: l
    },
    l
  )) });
}
function gc({ handleSort: t, handleLocationHistory: e, handleBookmarks: n }) {
  return /* @__PURE__ */ x(Cn, { className: "tw-flex tw-justify-between", children: [
    /* @__PURE__ */ s("p", { className: "tw-inline-block tw-align-middle", children: "Go To" }),
    /* @__PURE__ */ x("div", { className: "tw-flex tw-items-center", children: [
      /* @__PURE__ */ s(
        el,
        {
          onClick: t,
          className: "tw-m-2 tw-h-4 tw-w-4 tw-cursor-pointer tw-gap-2"
        }
      ),
      /* @__PURE__ */ s(
        nl,
        {
          onClick: e,
          className: "tw-m-2 tw-h-4 tw-w-4 tw-cursor-pointer tw-gap-2"
        }
      ),
      /* @__PURE__ */ s(
        rl,
        {
          onClick: n,
          className: "tw-m-2 tw-h-4 tw-w-4 tw-cursor-pointer tw-gap-2"
        }
      )
    ] })
  ] });
}
const fn = ot.allBookIds, bc = {
  OT: "Old Testament",
  NT: "New Testament",
  DC: "Deuterocanon"
}, da = ["OT", "NT", "DC"], vc = 32 + 32 + 32, yc = [
  /^(\w+)$/i,
  // Matches a single word (book name or id)
  /^(\w+)(?:\s(\d+))$/i,
  // Matches a word followed by a chapter number
  /^(\w+)(?:\s(\d+):(\d+))$/i
  // Matches a word followed by a chapter and verse number
], xc = (t) => ({
  OT: fn.filter((n) => ot.isBookOT(n)),
  NT: fn.filter((n) => ot.isBookNT(n)),
  DC: fn.filter((n) => ot.isBookDC(n))
})[t], on = (t) => Rl(ot.bookIdToNumber(t));
function Nc() {
  return fn.map((e) => ot.bookIdToEnglishName(e));
}
function kc(t) {
  return Nc().includes(t);
}
function Ec(t) {
  const e = t.toLowerCase().replace(/^\w/, (n) => n.toUpperCase());
  if (kc(e))
    return fn.find((r) => ot.bookIdToEnglishName(r) === e);
}
function uh({ scrRef: t, handleSubmit: e }) {
  const n = xt(), [r, o] = ut(""), [a, i] = ut(
    ot.bookNumberToId(t.bookNum)
  ), [l, c] = ut(t.chapterNum ?? 0), [d, p] = ut(
    ot.bookNumberToId(t.bookNum)
  ), [f, w] = ut(!1), [g, v] = ut(f), m = be(void 0), h = be(void 0), k = be(void 0), T = Et(
    (A) => xc(A).filter((M) => {
      const H = ot.bookIdToEnglishName(M).toLowerCase(), G = r.replace(/[^a-zA-Z]/g, "").toLowerCase();
      return H.includes(G) || // Match book name
      M.toLowerCase().includes(G);
    }),
    [r]
  ), C = (A) => {
    o(A);
  }, E = be(!1), b = Et((A) => {
    if (E.current) {
      E.current = !1;
      return;
    }
    w(A);
  }, []), _ = Et(
    (A, M, H, G) => {
      if (c(
        ot.bookNumberToId(t.bookNum) !== A ? 1 : t.chapterNum
      ), M || on(A) === -1) {
        e({
          bookNum: ot.bookIdToNumber(A),
          chapterNum: H || 1,
          verseNum: G || 1
        }), w(!1), o("");
        return;
      }
      i(a !== A ? A : ""), w(!M);
    },
    [e, t.bookNum, t.chapterNum, a]
  ), F = (A) => {
    A <= 0 || A > on(a) || _(a, !0, A);
  }, R = Et(() => {
    yc.forEach((A) => {
      const M = r.match(A);
      if (M) {
        const [H, G = void 0, B = void 0] = M.slice(1), Z = Ec(H);
        (ot.isBookIdValid(H) || Z) && _(
          Z ?? H,
          !0,
          G ? parseInt(G, 10) : 1,
          B ? parseInt(B, 10) : 1
        );
      }
    });
  }, [_, r]), $ = Et(
    (A) => {
      f ? (A.key === "ArrowDown" || A.key === "ArrowUp") && (typeof k < "u" && // Ref uses null
      // eslint-disable-next-line no-null/no-null
      k.current !== null ? k.current.focus() : typeof h < "u" && // Ref uses null
      // eslint-disable-next-line no-null/no-null
      h.current !== null && h.current.focus(), A.preventDefault()) : w(!0);
    },
    [f]
  ), L = (A) => {
    const { key: M } = A;
    M === "ArrowRight" || M === "ArrowLeft" || M === "ArrowDown" || M === "ArrowUp" || M === "Enter" || (m.current.dispatchEvent(new KeyboardEvent("keydown", { key: M })), m.current.focus());
  }, D = (A) => {
    const { key: M } = A;
    if (d === a) {
      if (M === "Enter") {
        A.preventDefault(), _(a, !0, l);
        return;
      }
      const H = M === "ArrowRight" && !n || M === "ArrowRight" && n === "ltr" || M === "ArrowLeft" && n === "rtl", G = M === "ArrowLeft" && !n || M === "ArrowLeft" && n === "ltr" || M === "ArrowRight" && n === "rtl";
      let B = 0;
      if (H)
        if (l < on(d))
          B = 1;
        else {
          A.preventDefault();
          return;
        }
      else if (G)
        if (l > 1)
          B = -1;
        else {
          A.preventDefault();
          return;
        }
      else
        M === "ArrowDown" ? B = 6 : M === "ArrowUp" && (B = -6);
      l + B <= 0 || l + B > on(d) ? c(0) : B !== 0 && (c(l + B), A.preventDefault());
    }
  };
  return se(() => {
    a === d ? a === ot.bookNumberToId(t.bookNum) ? c(t.chapterNum) : c(1) : c(0);
  }, [d, t.bookNum, t.chapterNum, a]), sa(() => {
    v(f);
  }, [f]), sa(() => {
    const A = setTimeout(() => {
      if (g && h.current && k.current) {
        const H = k.current.offsetTop - vc;
        h.current.scrollTo({ top: H, behavior: "instant" });
      }
    }, 10);
    return () => {
      clearTimeout(A);
    };
  }, [g]), /* @__PURE__ */ s("div", { className: "pr-twp tw-flex", children: /* @__PURE__ */ x(uo, { modal: !1, open: f, onOpenChange: b, children: [
    /* @__PURE__ */ s(gi, { asChild: !0, children: /* @__PURE__ */ s(
      Zl,
      {
        ref: m,
        value: r,
        handleSearch: C,
        handleKeyDown: $,
        handleOnClick: () => {
          i(ot.bookNumberToId(t.bookNum)), p(ot.bookNumberToId(t.bookNum)), c(t.chapterNum > 0 ? t.chapterNum : 0), w(!0), m.current.focus();
        },
        onFocus: () => {
          E.current = !0;
        },
        handleSubmit: R,
        placeholder: `${ot.bookNumberToEnglishName(t.bookNum)} ${t.chapterNum}:${t.verseNum}`
      }
    ) }),
    /* @__PURE__ */ s(
      or,
      {
        className: "tw-m-1 tw-overflow-y-auto tw-p-0 tw-font-normal tw-text-foreground/80",
        style: { width: "233px", maxHeight: "500px", zIndex: "250" },
        onKeyDown: L,
        align: n === "ltr" ? "start" : "end",
        ref: h,
        children: /* @__PURE__ */ x("div", { className: "rtl:tw-ps-2", children: [
          /* @__PURE__ */ s(
            gc,
            {
              handleSort: () => console.log("sorting"),
              handleLocationHistory: () => console.log("location history"),
              handleBookmarks: () => console.log("bookmarks")
            }
          ),
          da.map(
            (A, M) => T(A).length > 0 && /* @__PURE__ */ x("div", { children: [
              /* @__PURE__ */ s(Cn, { className: "tw-font-semibold tw-text-foreground/80", children: bc[A] }),
              T(A).map((H) => /* @__PURE__ */ s("div", { children: /* @__PURE__ */ s(
                mc,
                {
                  bookId: H,
                  handleSelectBook: () => _(H, !1),
                  isSelected: a === H,
                  handleHighlightBook: () => p(H),
                  handleKeyDown: D,
                  bookType: A,
                  ref: (G) => {
                    a === H && (k.current = G);
                  },
                  children: /* @__PURE__ */ s(
                    hc,
                    {
                      handleSelectChapter: F,
                      endChapter: on(H),
                      activeChapter: t.bookNum === ot.bookIdToNumber(H) ? t.chapterNum : 0,
                      highlightedChapter: l,
                      handleHighlightedChapter: (G) => {
                        c(G);
                      }
                    }
                  )
                }
              ) }, H)),
              da.length - 1 !== M ? /* @__PURE__ */ s(ar, {}) : void 0
            ] }, A)
          )
        ] })
      }
    )
  ] }) });
}
const Sc = qe(
  "pr-twp tw-inline-flex tw-items-center tw-justify-center tw-whitespace-nowrap tw-rounded-md tw-text-sm tw-font-medium tw-ring-offset-background tw-transition-colors focus-visible:tw-outline-none focus-visible:tw-ring-2 focus-visible:tw-ring-ring focus-visible:tw-ring-offset-2 disabled:tw-pointer-events-none disabled:tw-opacity-50",
  {
    variants: {
      variant: {
        default: "tw-bg-primary tw-text-primary-foreground hover:tw-bg-primary/90",
        destructive: "tw-bg-destructive tw-text-destructive-foreground hover:tw-bg-destructive/90",
        outline: "tw-border tw-border-input tw-bg-background hover:tw-bg-accent hover:tw-text-accent-foreground",
        secondary: "tw-bg-secondary tw-text-secondary-foreground hover:tw-bg-secondary/80",
        ghost: "hover:tw-bg-accent hover:tw-text-accent-foreground",
        link: "tw-text-primary tw-underline-offset-4 hover:tw-underline"
      },
      size: {
        default: "tw-h-10 tw-px-4 tw-py-2",
        sm: "tw-h-9 tw-rounded-md tw-px-3",
        lg: "tw-h-11 tw-rounded-md tw-px-8",
        icon: "tw-h-10 tw-w-10"
      }
    },
    defaultVariants: {
      variant: "default",
      size: "default"
    }
  }
), wt = S.forwardRef(
  ({ className: t, variant: e, size: n, asChild: r = !1, ...o }, a) => /* @__PURE__ */ s(r ? We : "button", { className: N(Sc({ variant: e, size: n, className: t })), ref: a, ...o })
);
wt.displayName = "Button";
const Tc = qe(
  "tw-text-sm tw-font-medium tw-leading-none peer-disabled:tw-cursor-not-allowed peer-disabled:tw-opacity-70"
), Mt = S.forwardRef(({ className: t, ...e }, n) => /* @__PURE__ */ s(li.Root, { ref: n, className: N("pr-twp", Tc(), t), ...e }));
Mt.displayName = li.Root.displayName;
const Ti = S.forwardRef(({ className: t, ...e }, n) => {
  const r = xt();
  return /* @__PURE__ */ s(
    bn.Root,
    {
      className: N("pr-twp tw-grid tw-gap-2", t),
      ...e,
      ref: n,
      dir: r
    }
  );
});
Ti.displayName = bn.Root.displayName;
const Wr = S.forwardRef(({ className: t, ...e }, n) => /* @__PURE__ */ s(
  bn.Item,
  {
    ref: n,
    className: N(
      "pr-twp tw-aspect-square tw-h-4 tw-w-4 tw-rounded-full tw-border tw-border-primary tw-text-primary tw-ring-offset-background focus:tw-outline-none focus-visible:tw-ring-2 focus-visible:tw-ring-ring focus-visible:tw-ring-offset-2 disabled:tw-cursor-not-allowed disabled:tw-opacity-50",
      t
    ),
    ...e,
    children: /* @__PURE__ */ s(bn.Indicator, { className: "tw-flex tw-items-center tw-justify-center", children: /* @__PURE__ */ s(ai, { className: "tw-h-2.5 tw-w-2.5 tw-fill-current tw-text-current" }) })
  }
));
Wr.displayName = bn.Item.displayName;
const Ci = vn.Root, Oi = vn.Trigger, go = S.forwardRef(({ className: t, align: e = "center", sideOffset: n = 4, ...r }, o) => {
  const a = xt();
  return /* @__PURE__ */ s(vn.Portal, { children: /* @__PURE__ */ s(
    vn.Content,
    {
      ref: o,
      align: e,
      sideOffset: n,
      className: N(
        "pr-twp tw-z-50 tw-w-72 tw-rounded-md tw-border tw-bg-popover tw-p-4 tw-text-popover-foreground tw-shadow-md tw-outline-none data-[state=open]:tw-animate-in data-[state=closed]:tw-animate-out data-[state=closed]:tw-fade-out-0 data-[state=open]:tw-fade-in-0 data-[state=closed]:tw-zoom-out-95 data-[state=open]:tw-zoom-in-95 data-[side=bottom]:tw-slide-in-from-top-2 data-[side=left]:tw-slide-in-from-right-2 data-[side=right]:tw-slide-in-from-left-2 data-[side=top]:tw-slide-in-from-bottom-2",
        t
      ),
      ...r,
      dir: a
    }
  ) });
});
go.displayName = vn.Content.displayName;
const Cc = Wt.Portal, Ri = S.forwardRef(({ className: t, ...e }, n) => /* @__PURE__ */ s(
  Wt.Overlay,
  {
    ref: n,
    className: N(
      "tw-fixed tw-inset-0 tw-z-50 tw-bg-black/80 data-[state=open]:tw-animate-in data-[state=closed]:tw-animate-out data-[state=closed]:tw-fade-out-0 data-[state=open]:tw-fade-in-0",
      t
    ),
    ...e
  }
));
Ri.displayName = Wt.Overlay.displayName;
const Oc = S.forwardRef(({ className: t, children: e, ...n }, r) => {
  const o = xt();
  return /* @__PURE__ */ x(Cc, { children: [
    /* @__PURE__ */ s(Ri, {}),
    /* @__PURE__ */ x(
      Wt.Content,
      {
        ref: r,
        className: N(
          "pr-twp tw-fixed tw-left-[50%] tw-top-[50%] tw-z-50 tw-grid tw-w-full tw-max-w-lg tw-translate-x-[-50%] tw-translate-y-[-50%] tw-gap-4 tw-border tw-bg-background tw-p-6 tw-shadow-lg tw-duration-200 data-[state=open]:tw-animate-in data-[state=closed]:tw-animate-out data-[state=closed]:tw-fade-out-0 data-[state=open]:tw-fade-in-0 data-[state=closed]:tw-zoom-out-95 data-[state=open]:tw-zoom-in-95 data-[state=closed]:tw-slide-out-to-left-1/2 data-[state=closed]:tw-slide-out-to-top-[48%] data-[state=open]:tw-slide-in-from-left-1/2 data-[state=open]:tw-slide-in-from-top-[48%] sm:tw-rounded-lg",
          t
        ),
        ...n,
        dir: o,
        children: [
          e,
          /* @__PURE__ */ x(
            Wt.Close,
            {
              className: N(
                "tw-absolute tw-top-4 tw-rounded-sm tw-opacity-70 tw-ring-offset-background tw-transition-opacity hover:tw-opacity-100 focus:tw-outline-none focus:tw-ring-2 focus:tw-ring-ring focus:tw-ring-offset-2 disabled:tw-pointer-events-none data-[state=open]:tw-bg-accent data-[state=open]:tw-text-muted-foreground",
                { "tw-right-4": o === "ltr" },
                { "tw-left-4": o === "rtl" }
              ),
              children: [
                /* @__PURE__ */ s(co, { className: "tw-h-4 tw-w-4" }),
                /* @__PURE__ */ s("span", { className: "tw-sr-only", children: "Close" })
              ]
            }
          )
        ]
      }
    )
  ] });
});
Oc.displayName = Wt.Content.displayName;
const Rc = S.forwardRef(({ className: t, ...e }, n) => /* @__PURE__ */ s(
  Wt.Title,
  {
    ref: n,
    className: N("tw-text-lg tw-font-semibold tw-leading-none tw-tracking-tight", t),
    ...e
  }
));
Rc.displayName = Wt.Title.displayName;
const _c = S.forwardRef(({ className: t, ...e }, n) => /* @__PURE__ */ s(
  Wt.Description,
  {
    ref: n,
    className: N("tw-text-sm tw-text-muted-foreground", t),
    ...e
  }
));
_c.displayName = Wt.Description.displayName;
const bo = S.forwardRef(({ className: t, ...e }, n) => /* @__PURE__ */ s(
  _t,
  {
    ref: n,
    className: N(
      "tw-flex tw-h-full tw-w-full tw-flex-col tw-overflow-hidden tw-rounded-md tw-bg-popover tw-text-popover-foreground",
      t
    ),
    ...e
  }
));
bo.displayName = _t.displayName;
const vo = S.forwardRef(({ className: t, ...e }, n) => {
  const r = xt();
  return /* @__PURE__ */ x("div", { className: "tw-flex tw-items-center tw-border-b tw-px-3", dir: r, children: [
    /* @__PURE__ */ s(ii, { className: "tw-me-2 tw-h-4 tw-w-4 tw-shrink-0 tw-opacity-50" }),
    /* @__PURE__ */ s(
      _t.Input,
      {
        ref: n,
        className: N(
          "tw-flex tw-h-11 tw-w-full tw-rounded-md tw-bg-transparent tw-py-3 tw-text-sm tw-outline-none placeholder:tw-text-muted-foreground disabled:tw-cursor-not-allowed disabled:tw-opacity-50",
          t
        ),
        ...e
      }
    )
  ] });
});
vo.displayName = _t.Input.displayName;
const yo = S.forwardRef(({ className: t, ...e }, n) => /* @__PURE__ */ s(
  _t.List,
  {
    ref: n,
    className: N("tw-max-h-[300px] tw-overflow-y-auto tw-overflow-x-hidden", t),
    ...e
  }
));
yo.displayName = _t.List.displayName;
const xo = S.forwardRef((t, e) => /* @__PURE__ */ s(_t.Empty, { ref: e, className: "tw-py-6 tw-text-center tw-text-sm", ...t }));
xo.displayName = _t.Empty.displayName;
const _i = S.forwardRef(({ className: t, ...e }, n) => /* @__PURE__ */ s(
  _t.Group,
  {
    ref: n,
    className: N(
      "tw-overflow-hidden tw-p-1 tw-text-foreground [&_[cmdk-group-heading]]:tw-px-2 [&_[cmdk-group-heading]]:tw-py-1.5 [&_[cmdk-group-heading]]:tw-text-xs [&_[cmdk-group-heading]]:tw-font-medium [&_[cmdk-group-heading]]:tw-text-muted-foreground",
      t
    ),
    ...e
  }
));
_i.displayName = _t.Group.displayName;
const Pc = S.forwardRef(({ className: t, ...e }, n) => /* @__PURE__ */ s(
  _t.Separator,
  {
    ref: n,
    className: N("tw--mx-1 tw-h-px tw-bg-border", t),
    ...e
  }
));
Pc.displayName = _t.Separator.displayName;
const No = S.forwardRef(({ className: t, ...e }, n) => /* @__PURE__ */ s(
  _t.Item,
  {
    ref: n,
    className: N(
      "tw-relative tw-flex tw-cursor-default tw-select-none tw-items-center tw-rounded-sm tw-px-2 tw-py-1.5 tw-text-sm tw-outline-none data-[disabled=true]:tw-pointer-events-none data-[selected=true]:tw-bg-accent data-[selected=true]:tw-text-accent-foreground data-[disabled=true]:tw-opacity-50",
      t
    ),
    ...e
  }
));
No.displayName = _t.Item.displayName;
function $c(t) {
  return typeof t == "string" ? t : typeof t == "number" ? t.toString() : t.label;
}
function qr({
  id: t,
  options: e = [],
  className: n,
  buttonClassName: r,
  popoverContentClassName: o,
  value: a,
  onChange: i = () => {
  },
  getOptionLabel: l = $c,
  icon: c = void 0,
  buttonPlaceholder: d = "",
  textPlaceholder: p = "",
  commandEmptyMessage: f = "No option found",
  buttonVariant: w = "outline",
  alignDropDown: g = "start",
  isDisabled: v = !1,
  ...m
}) {
  const [h, k] = ut(!1);
  return /* @__PURE__ */ x(Ci, { open: h, onOpenChange: k, ...m, children: [
    /* @__PURE__ */ s(Oi, { asChild: !0, children: /* @__PURE__ */ x(
      wt,
      {
        variant: w,
        role: "combobox",
        "aria-expanded": h,
        id: t,
        className: N(
          "tw-flex tw-w-[200px] tw-items-center tw-justify-between tw-overflow-hidden",
          r ?? n
        ),
        disabled: v,
        children: [
          /* @__PURE__ */ x("div", { className: "tw-flex tw-flex-1 tw-items-center tw-overflow-hidden", children: [
            c && /* @__PURE__ */ s("div", { className: "tw-pe-2", children: c }),
            /* @__PURE__ */ s("span", { className: "tw-overflow-hidden tw-text-ellipsis tw-whitespace-nowrap", children: a ? l(a) : d })
          ] }),
          /* @__PURE__ */ s(si, { className: "tw-ms-2 tw-h-4 tw-w-4 tw-shrink-0 tw-opacity-50" })
        ]
      }
    ) }),
    /* @__PURE__ */ s(
      go,
      {
        align: g,
        className: N("tw-w-[200px] tw-p-0", o),
        children: /* @__PURE__ */ x(bo, { children: [
          /* @__PURE__ */ s(vo, { placeholder: p, className: "tw-text-inherit" }),
          /* @__PURE__ */ s(xo, { children: f }),
          /* @__PURE__ */ s(yo, { children: e.map((T) => /* @__PURE__ */ x(
            No,
            {
              value: l(T),
              onSelect: () => {
                i(T), k(!1);
              },
              children: [
                /* @__PURE__ */ s(
                  Sn,
                  {
                    className: N("tw-me-2 tw-h-4 tw-w-4", {
                      "tw-opacity-0": !a || l(a) !== l(T)
                    })
                  }
                ),
                l(T)
              ]
            },
            l(T)
          )) })
        ] })
      }
    )
  ] });
}
function Ac({
  startChapter: t,
  endChapter: e,
  handleSelectStartChapter: n,
  handleSelectEndChapter: r,
  isDisabled: o = !1,
  chapterCount: a
}) {
  const i = Ct(
    () => Array.from({ length: a }, (d, p) => p + 1),
    [a]
  );
  return /* @__PURE__ */ x(ne, { children: [
    /* @__PURE__ */ s(Mt, { htmlFor: "start-chapters-combobox", children: "Chapters" }),
    /* @__PURE__ */ s(
      qr,
      {
        isDisabled: o,
        onChange: (d) => {
          n(d), d > e && r(d);
        },
        buttonClassName: "tw-me-2 tw-ms-2 tw-w-20",
        options: i,
        getOptionLabel: (d) => d.toString(),
        value: t
      },
      "start chapter"
    ),
    /* @__PURE__ */ s(Mt, { htmlFor: "end-chapters-combobox", children: "to" }),
    /* @__PURE__ */ s(
      qr,
      {
        isDisabled: o,
        onChange: (d) => {
          r(d), d < t && n(d);
        },
        buttonClassName: "tw-ms-2 tw-w-20",
        options: i,
        getOptionLabel: (d) => d.toString(),
        value: e
      },
      "end chapter"
    )
  ] });
}
var Ic = /* @__PURE__ */ ((t) => (t.CURRENT_BOOK = "current book", t.CHOOSE_BOOKS = "choose books", t))(Ic || {});
const wh = Object.freeze([
  "%webView_bookSelector_currentBook%",
  "%webView_bookSelector_choose%",
  "%webView_bookSelector_chooseBooks%"
]), Pr = (t, e) => t[e] ?? e;
function fh({
  handleBookSelectionModeChange: t,
  currentBookName: e,
  onSelectBooks: n,
  selectedBookIds: r,
  chapterCount: o,
  endChapter: a,
  handleSelectEndChapter: i,
  startChapter: l,
  handleSelectStartChapter: c,
  localizedStrings: d
}) {
  const p = Pr(d, "%webView_bookSelector_currentBook%"), f = Pr(d, "%webView_bookSelector_choose%"), w = Pr(d, "%webView_bookSelector_chooseBooks%"), [g, v] = ut(
    "current book"
    /* CURRENT_BOOK */
  ), m = (h) => {
    v(h), t(h);
  };
  return /* @__PURE__ */ s(
    Ti,
    {
      className: "pr-twp tw-flex",
      value: g,
      onValueChange: (h) => m(h),
      children: /* @__PURE__ */ x("div", { className: "tw-flex tw-w-full tw-flex-col tw-gap-4", children: [
        /* @__PURE__ */ x("div", { className: "tw-grid tw-grid-cols-[25%,25%,50%]", children: [
          /* @__PURE__ */ x("div", { className: "tw-flex tw-items-center", children: [
            /* @__PURE__ */ s(Wr, {
              value: "current book"
              /* CURRENT_BOOK */
            }),
            /* @__PURE__ */ s(Mt, { className: "tw-ms-1", children: p })
          ] }),
          /* @__PURE__ */ s(Mt, { className: "tw-flex tw-items-center", children: e }),
          /* @__PURE__ */ s("div", { className: "tw-flex tw-items-center tw-justify-end", children: /* @__PURE__ */ s(
            Ac,
            {
              isDisabled: g === "choose books",
              handleSelectStartChapter: c,
              handleSelectEndChapter: i,
              chapterCount: o,
              startChapter: l,
              endChapter: a
            }
          ) })
        ] }),
        /* @__PURE__ */ x("div", { className: "tw-grid tw-grid-cols-[25%,50%,25%]", children: [
          /* @__PURE__ */ x("div", { className: "tw-flex tw-items-center", children: [
            /* @__PURE__ */ s(Wr, {
              value: "choose books"
              /* CHOOSE_BOOKS */
            }),
            /* @__PURE__ */ s(Mt, { className: "tw-ms-1", children: w })
          ] }),
          /* @__PURE__ */ s(Mt, { className: "tw-flex tw-items-center", children: r.map((h) => ot.bookIdToEnglishName(h)).join(", ") }),
          /* @__PURE__ */ s(
            wt,
            {
              disabled: g === "current book",
              onClick: () => n(),
              children: f
            }
          )
        ] })
      ] })
    }
  );
}
function Mc({ table: t }) {
  return /* @__PURE__ */ x(uo, { children: [
    /* @__PURE__ */ s(Ol, { asChild: !0, children: /* @__PURE__ */ x(wt, { variant: "outline", size: "sm", className: "tw-ml-auto tw-hidden tw-h-8 lg:tw-flex", children: [
      /* @__PURE__ */ s(ol, { className: "tw-mr-2 tw-h-4 tw-w-4" }),
      "View"
    ] }) }),
    /* @__PURE__ */ x(or, { align: "end", className: "tw-w-[150px]", children: [
      /* @__PURE__ */ s(Cn, { children: "Toggle columns" }),
      /* @__PURE__ */ s(ar, {}),
      t.getAllColumns().filter((e) => e.getCanHide()).map((e) => /* @__PURE__ */ s(
        wo,
        {
          className: "tw-capitalize",
          checked: e.getIsVisible(),
          onCheckedChange: (n) => e.toggleVisibility(!!n),
          children: e.id
        },
        e.id
      ))
    ] })
  ] });
}
const Ve = bt.Root, Dc = bt.Group, ze = bt.Value, Ne = S.forwardRef(({ className: t, children: e, ...n }, r) => {
  const o = xt();
  return /* @__PURE__ */ x(
    bt.Trigger,
    {
      ref: r,
      className: N(
        "tw-flex tw-h-10 tw-w-full tw-items-center tw-justify-between tw-rounded-md tw-border tw-border-input tw-bg-background tw-px-3 tw-py-2 tw-text-sm tw-ring-offset-background placeholder:tw-text-muted-foreground focus:tw-outline-none focus:tw-ring-2 focus:tw-ring-ring focus:tw-ring-offset-2 disabled:tw-cursor-not-allowed disabled:tw-opacity-50 [&>span]:tw-line-clamp-1",
        t
      ),
      ...n,
      dir: o,
      children: [
        e,
        /* @__PURE__ */ s(bt.Icon, { asChild: !0, children: /* @__PURE__ */ s(nr, { className: "tw-h-4 tw-w-4 tw-opacity-50" }) })
      ]
    }
  );
});
Ne.displayName = bt.Trigger.displayName;
const Pi = S.forwardRef(({ className: t, ...e }, n) => /* @__PURE__ */ s(
  bt.ScrollUpButton,
  {
    ref: n,
    className: N("tw-flex tw-cursor-default tw-items-center tw-justify-center tw-py-1", t),
    ...e,
    children: /* @__PURE__ */ s(al, { className: "tw-h-4 tw-w-4" })
  }
));
Pi.displayName = bt.ScrollUpButton.displayName;
const $i = S.forwardRef(({ className: t, ...e }, n) => /* @__PURE__ */ s(
  bt.ScrollDownButton,
  {
    ref: n,
    className: N("tw-flex tw-cursor-default tw-items-center tw-justify-center tw-py-1", t),
    ...e,
    children: /* @__PURE__ */ s(nr, { className: "tw-h-4 tw-w-4" })
  }
));
$i.displayName = bt.ScrollDownButton.displayName;
const ke = S.forwardRef(({ className: t, children: e, position: n = "popper", ...r }, o) => {
  const a = xt();
  return /* @__PURE__ */ s(bt.Portal, { children: /* @__PURE__ */ x(
    bt.Content,
    {
      ref: o,
      className: N(
        "pr-twp tw-relative tw-z-50 tw-max-h-96 tw-min-w-[8rem] tw-overflow-hidden tw-rounded-md tw-border tw-bg-popover tw-text-popover-foreground tw-shadow-md data-[state=open]:tw-animate-in data-[state=closed]:tw-animate-out data-[state=closed]:tw-fade-out-0 data-[state=open]:tw-fade-in-0 data-[state=closed]:tw-zoom-out-95 data-[state=open]:tw-zoom-in-95 data-[side=bottom]:tw-slide-in-from-top-2 data-[side=left]:tw-slide-in-from-right-2 data-[side=right]:tw-slide-in-from-left-2 data-[side=top]:tw-slide-in-from-bottom-2",
        n === "popper" && "data-[side=bottom]:tw-translate-y-1 data-[side=left]:tw--translate-x-1 data-[side=right]:tw-translate-x-1 data-[side=top]:tw--translate-y-1",
        t
      ),
      position: n,
      ...r,
      children: [
        /* @__PURE__ */ s(Pi, {}),
        /* @__PURE__ */ s(
          bt.Viewport,
          {
            className: N(
              "tw-p-1",
              n === "popper" && "tw-h-[var(--radix-select-trigger-height)] tw-w-full tw-min-w-[var(--radix-select-trigger-width)]"
            ),
            children: /* @__PURE__ */ s("div", { dir: a, children: e })
          }
        ),
        /* @__PURE__ */ s($i, {})
      ]
    }
  ) });
});
ke.displayName = bt.Content.displayName;
const jc = S.forwardRef(({ className: t, ...e }, n) => /* @__PURE__ */ s(
  bt.Label,
  {
    ref: n,
    className: N("tw-py-1.5 tw-pl-8 tw-pr-2 tw-text-sm tw-font-semibold", t),
    ...e
  }
));
jc.displayName = bt.Label.displayName;
const Bt = S.forwardRef(({ className: t, children: e, ...n }, r) => /* @__PURE__ */ x(
  bt.Item,
  {
    ref: r,
    className: N(
      "tw-relative tw-flex tw-w-full tw-cursor-default tw-select-none tw-items-center tw-rounded-sm tw-py-1.5 tw-pe-2 tw-ps-8 tw-text-sm tw-outline-none focus:tw-bg-accent focus:tw-text-accent-foreground data-[disabled]:tw-pointer-events-none data-[disabled]:tw-opacity-50",
      t
    ),
    ...n,
    children: [
      /* @__PURE__ */ s("span", { className: "tw-absolute tw-start-2 tw-flex tw-h-3.5 tw-w-3.5 tw-items-center tw-justify-center", children: /* @__PURE__ */ s(bt.ItemIndicator, { children: /* @__PURE__ */ s(Sn, { className: "tw-h-4 tw-w-4" }) }) }),
      /* @__PURE__ */ s(bt.ItemText, { children: e })
    ]
  }
));
Bt.displayName = bt.Item.displayName;
const Bc = S.forwardRef(({ className: t, ...e }, n) => /* @__PURE__ */ s(
  bt.Separator,
  {
    ref: n,
    className: N("tw--mx-1 tw-my-1 tw-h-px tw-bg-muted", t),
    ...e
  }
));
Bc.displayName = bt.Separator.displayName;
function Vc({ table: t }) {
  return /* @__PURE__ */ s("div", { className: "tw-flex tw-items-center tw-justify-between tw-px-2 tw-pb-3 tw-pt-3", children: /* @__PURE__ */ x("div", { className: "tw-flex tw-items-center tw-space-x-6 lg:tw-space-x-8", children: [
    /* @__PURE__ */ x("div", { className: "tw-flex-1 tw-text-sm tw-text-muted-foreground", children: [
      t.getFilteredSelectedRowModel().rows.length,
      " of",
      " ",
      t.getFilteredRowModel().rows.length,
      " row(s) selected"
    ] }),
    /* @__PURE__ */ x("div", { className: "tw-flex tw-items-center tw-space-x-2", children: [
      /* @__PURE__ */ s("p", { className: "tw-text-nowrap tw-text-sm tw-font-medium", children: "Rows per page" }),
      /* @__PURE__ */ x(
        Ve,
        {
          value: `${t.getState().pagination.pageSize}`,
          onValueChange: (e) => {
            t.setPageSize(Number(e));
          },
          children: [
            /* @__PURE__ */ s(Ne, { className: "tw-h-8 tw-w-[70px]", children: /* @__PURE__ */ s(ze, { placeholder: t.getState().pagination.pageSize }) }),
            /* @__PURE__ */ s(ke, { side: "top", children: [10, 20, 30, 40, 50].map((e) => /* @__PURE__ */ s(Bt, { value: `${e}`, children: e }, e)) })
          ]
        }
      )
    ] }),
    /* @__PURE__ */ x("div", { className: "tw-flex tw-w-[100px] tw-items-center tw-justify-center tw-text-sm tw-font-medium", children: [
      "Page ",
      t.getState().pagination.pageIndex + 1,
      " of ",
      t.getPageCount()
    ] }),
    /* @__PURE__ */ x("div", { className: "tw-flex tw-items-center tw-space-x-2", children: [
      /* @__PURE__ */ x(
        wt,
        {
          variant: "outline",
          size: "icon",
          className: "tw-hidden tw-h-8 tw-w-8 tw-p-0 lg:tw-flex",
          onClick: () => t.setPageIndex(0),
          disabled: !t.getCanPreviousPage(),
          children: [
            /* @__PURE__ */ s("span", { className: "tw-sr-only", children: "Go to first page" }),
            /* @__PURE__ */ s(il, { className: "tw-h-4 tw-w-4" })
          ]
        }
      ),
      /* @__PURE__ */ x(
        wt,
        {
          variant: "outline",
          size: "icon",
          className: "tw-h-8 tw-w-8 tw-p-0",
          onClick: () => t.previousPage(),
          disabled: !t.getCanPreviousPage(),
          children: [
            /* @__PURE__ */ s("span", { className: "tw-sr-only", children: "Go to previous page" }),
            /* @__PURE__ */ s(sl, { className: "tw-h-4 tw-w-4" })
          ]
        }
      ),
      /* @__PURE__ */ x(
        wt,
        {
          variant: "outline",
          size: "icon",
          className: "tw-h-8 tw-w-8 tw-p-0",
          onClick: () => t.nextPage(),
          disabled: !t.getCanNextPage(),
          children: [
            /* @__PURE__ */ s("span", { className: "tw-sr-only", children: "Go to next page" }),
            /* @__PURE__ */ s(ll, { className: "tw-h-4 tw-w-4" })
          ]
        }
      ),
      /* @__PURE__ */ x(
        wt,
        {
          variant: "outline",
          size: "icon",
          className: "tw-hidden tw-h-8 tw-w-8 tw-p-0 lg:tw-flex",
          onClick: () => t.setPageIndex(t.getPageCount() - 1),
          disabled: !t.getCanNextPage(),
          children: [
            /* @__PURE__ */ s("span", { className: "tw-sr-only", children: "Go to last page" }),
            /* @__PURE__ */ s(cl, { className: "tw-h-4 tw-w-4" })
          ]
        }
      )
    ] })
  ] }) });
}
const ir = S.forwardRef(({ className: t, stickyHeader: e, ...n }, r) => /* @__PURE__ */ s("div", { className: N("pr-twp tw-relative tw-w-full", { "tw-overflow-auto": !e }), children: /* @__PURE__ */ s(
  "table",
  {
    ref: r,
    className: N("tw-w-full tw-caption-bottom tw-text-sm", t),
    ...n
  }
) }));
ir.displayName = "Table";
const sr = S.forwardRef(({ className: t, stickyHeader: e, ...n }, r) => /* @__PURE__ */ s(
  "thead",
  {
    ref: r,
    className: N(
      { "tw-sticky tw-top-[-1px] tw-bg-background tw-drop-shadow-sm": e },
      "[&_tr]:tw-border-b",
      t
    ),
    ...n
  }
));
sr.displayName = "TableHeader";
const lr = S.forwardRef(({ className: t, ...e }, n) => /* @__PURE__ */ s("tbody", { ref: n, className: N("[&_tr:last-child]:tw-border-0", t), ...e }));
lr.displayName = "TableBody";
const zc = S.forwardRef(({ className: t, ...e }, n) => /* @__PURE__ */ s(
  "tfoot",
  {
    ref: n,
    className: N("tw-border-t tw-bg-muted/50 tw-font-medium [&>tr]:last:tw-border-b-0", t),
    ...e
  }
));
zc.displayName = "TableFooter";
const ie = S.forwardRef(
  ({ className: t, ...e }, n) => /* @__PURE__ */ s(
    "tr",
    {
      ref: n,
      className: N(
        "tw-border-b tw-transition-colors hover:tw-bg-muted/50 data-[state=selected]:tw-bg-muted",
        t
      ),
      ...e
    }
  )
);
ie.displayName = "TableRow";
const yn = S.forwardRef(({ className: t, ...e }, n) => /* @__PURE__ */ s(
  "th",
  {
    ref: n,
    className: N(
      "tw-h-12 tw-px-4 tw-text-start tw-align-middle tw-font-medium tw-text-muted-foreground [&:has([role=checkbox])]:tw-pe-0",
      t
    ),
    ...e
  }
));
yn.displayName = "TableHead";
const Fe = S.forwardRef(({ className: t, ...e }, n) => /* @__PURE__ */ s(
  "td",
  {
    ref: n,
    className: N("tw-p-4 tw-align-middle [&:has([role=checkbox])]:tw-pe-0", t),
    ...e
  }
));
Fe.displayName = "TableCell";
const Fc = S.forwardRef(({ className: t, ...e }, n) => /* @__PURE__ */ s(
  "caption",
  {
    ref: n,
    className: N("tw-mt-4 tw-text-sm tw-text-muted-foreground", t),
    ...e
  }
));
Fc.displayName = "TableCaption";
function Lc({
  columns: t,
  data: e,
  enablePagination: n = !1,
  showPaginationControls: r = !1,
  showColumnVisibilityControls: o = !1,
  stickyHeader: a = !1,
  onRowClickHandler: i = () => {
  }
}) {
  var h;
  const [l, c] = ut([]), [d, p] = ut([]), [f, w] = ut({}), [g, v] = ut({}), m = ci({
    data: e,
    columns: t,
    getCoreRowModel: di(),
    ...n && { getPaginationRowModel: Al() },
    onSortingChange: c,
    getSortedRowModel: pi(),
    onColumnFiltersChange: p,
    getFilteredRowModel: Il(),
    onColumnVisibilityChange: w,
    onRowSelectionChange: v,
    state: {
      sorting: l,
      columnFilters: d,
      columnVisibility: f,
      rowSelection: g
    }
  });
  return /* @__PURE__ */ x("div", { className: "pr-twp", children: [
    o && /* @__PURE__ */ s(Mc, { table: m }),
    /* @__PURE__ */ x(ir, { stickyHeader: a, children: [
      /* @__PURE__ */ s(sr, { stickyHeader: a, children: m.getHeaderGroups().map((k) => /* @__PURE__ */ s(ie, { children: k.headers.map((T) => /* @__PURE__ */ s(yn, { children: T.isPlaceholder ? void 0 : wn(T.column.columnDef.header, T.getContext()) }, T.id)) }, k.id)) }),
      /* @__PURE__ */ s(lr, { children: (h = m.getRowModel().rows) != null && h.length ? m.getRowModel().rows.map((k) => /* @__PURE__ */ s(
        ie,
        {
          onClick: () => i(k, m),
          "data-state": k.getIsSelected() && "selected",
          children: k.getVisibleCells().map((T) => /* @__PURE__ */ s(Fe, { children: wn(T.column.columnDef.cell, T.getContext()) }, T.id))
        },
        k.id
      )) : /* @__PURE__ */ s(ie, { children: /* @__PURE__ */ s(Fe, { colSpan: t.length, className: "tw-h-24 tw-text-center", children: "No results." }) }) })
    ] }),
    n && /* @__PURE__ */ x("div", { className: "tw-flex tw-items-center tw-justify-end tw-space-x-2 tw-py-4", children: [
      /* @__PURE__ */ s(
        wt,
        {
          variant: "outline",
          size: "sm",
          onClick: () => m.previousPage(),
          disabled: !m.getCanPreviousPage(),
          children: "Previous"
        }
      ),
      /* @__PURE__ */ s(
        wt,
        {
          variant: "outline",
          size: "sm",
          onClick: () => m.nextPage(),
          disabled: !m.getCanNextPage(),
          children: "Next"
        }
      )
    ] }),
    n && r && /* @__PURE__ */ s(Vc, { table: m })
  ] });
}
function Gc({
  occurrenceData: t,
  setScriptureReference: e,
  localizedStrings: n
}) {
  const r = n["%webView_inventory_occurrences_table_header_reference%"], o = n["%webView_inventory_occurrences_table_header_occurrence%"], a = Ct(() => {
    const i = [];
    return t.forEach((l) => {
      i.some((c) => po(c, l)) || i.push(l);
    }), i;
  }, [t]);
  return /* @__PURE__ */ x(ir, { stickyHeader: !0, children: [
    /* @__PURE__ */ s(sr, { stickyHeader: !0, children: /* @__PURE__ */ x(ie, { children: [
      /* @__PURE__ */ s(yn, { children: r }),
      /* @__PURE__ */ s(yn, { children: o })
    ] }) }),
    /* @__PURE__ */ s(lr, { children: a.length > 0 && a.map((i) => /* @__PURE__ */ x(
      ie,
      {
        onClick: () => {
          e(i.reference);
        },
        children: [
          /* @__PURE__ */ s(Fe, { children: `${ot.bookNumberToEnglishName(i.reference.bookNum)} ${i.reference.chapterNum}:${i.reference.verseNum}` }),
          /* @__PURE__ */ s(Fe, { children: i.text })
        ]
      },
      `${i.reference.bookNum} ${i.reference.chapterNum}:${i.reference.verseNum}-${i.text}`
    )) })
  ] });
}
const ko = S.forwardRef(({ className: t, ...e }, n) => /* @__PURE__ */ s(
  Hr.Root,
  {
    ref: n,
    className: N(
      "tw-peer pr-twp tw-h-4 tw-w-4 tw-shrink-0 tw-rounded-sm tw-border tw-border-primary tw-ring-offset-background focus-visible:tw-outline-none focus-visible:tw-ring-2 focus-visible:tw-ring-ring focus-visible:tw-ring-offset-2 disabled:tw-cursor-not-allowed disabled:tw-opacity-50 data-[state=checked]:tw-bg-primary data-[state=checked]:tw-text-primary-foreground",
      t
    ),
    ...e,
    children: /* @__PURE__ */ s(
      Hr.Indicator,
      {
        className: N("tw-flex tw-items-center tw-justify-center tw-text-current"),
        children: /* @__PURE__ */ s(Sn, { className: "tw-h-4 tw-w-4" })
      }
    )
  }
));
ko.displayName = Hr.Root.displayName;
const Uc = (t) => t.split(/(?:\r?\n|\r)|(?=(?:\\(?:v|c|id)))/g), pa = (t) => {
  const e = /^\\[vc]\s+(\d+)/, n = t.match(e);
  if (n)
    return +n[1];
}, Xc = (t) => {
  const e = t.match(/^\\id\s+([A-Za-z]+)/);
  return e ? ot.bookIdToNumber(e[1]) : 0;
}, Hc = (t, e, n) => n.includes(t) ? "unapproved" : e.includes(t) ? "approved" : "unknown", Ai = qe(
  "pr-twp tw-inline-flex tw-items-center tw-justify-center tw-rounded-md tw-text-sm tw-font-medium tw-ring-offset-background tw-transition-colors hover:tw-bg-muted hover:tw-text-muted-foreground focus-visible:tw-outline-none focus-visible:tw-ring-2 focus-visible:tw-ring-ring focus-visible:tw-ring-offset-2 disabled:tw-pointer-events-none disabled:tw-opacity-50 data-[state=on]:tw-bg-accent data-[state=on]:tw-text-accent-foreground",
  {
    variants: {
      variant: {
        default: "tw-bg-transparent",
        outline: "tw-border tw-border-input tw-bg-transparent hover:tw-bg-accent hover:tw-text-accent-foreground"
      },
      size: {
        default: "tw-h-10 tw-px-3",
        sm: "tw-h-9 tw-px-2.5",
        lg: "tw-h-11 tw-px-5"
      }
    },
    defaultVariants: {
      variant: "default",
      size: "default"
    }
  }
), Yc = S.forwardRef(({ className: t, variant: e, size: n, ...r }, o) => /* @__PURE__ */ s(
  ui.Root,
  {
    ref: o,
    className: N(Ai({ variant: e, size: n, className: t })),
    ...r
  }
));
Yc.displayName = ui.Root.displayName;
const Ii = S.createContext({
  size: "default",
  variant: "default"
}), Mi = S.forwardRef(({ className: t, variant: e, size: n, children: r, ...o }, a) => {
  const i = xt();
  return /* @__PURE__ */ s(
    rr.Root,
    {
      ref: a,
      className: N("pr-twp tw-flex tw-items-center tw-justify-center tw-gap-1", t),
      ...o,
      dir: i,
      children: /* @__PURE__ */ s(
        Ii.Provider,
        {
          value: { variant: e, size: n },
          children: r
        }
      )
    }
  );
});
Mi.displayName = rr.Root.displayName;
const Xn = S.forwardRef(({ className: t, children: e, variant: n, size: r, ...o }, a) => {
  const i = S.useContext(Ii);
  return /* @__PURE__ */ s(
    rr.Item,
    {
      ref: a,
      className: N(
        Ai({
          variant: i.variant || n,
          size: i.size || r
        }),
        t
      ),
      ...o,
      children: e
    }
  );
});
Xn.displayName = rr.Item.displayName;
const cr = (t) => t === "asc" ? /* @__PURE__ */ s(wl, { className: "tw-ms-2 tw-h-4 tw-w-4" }) : t === "desc" ? /* @__PURE__ */ s(fl, { className: "tw-ms-2 tw-h-4 tw-w-4" }) : /* @__PURE__ */ s(ml, { className: "tw-ms-2 tw-h-4 tw-w-4" }), mh = (t) => ({
  accessorKey: "item",
  accessorFn: (e) => e.items[0],
  header: ({ column: e }) => /* @__PURE__ */ x(wt, { variant: "ghost", onClick: () => e.toggleSorting(void 0), children: [
    t,
    cr(e.getIsSorted())
  ] })
}), Wc = (t, e) => ({
  accessorKey: `item${e}`,
  accessorFn: (n) => n.items[e],
  header: ({ column: n }) => /* @__PURE__ */ x(wt, { variant: "ghost", onClick: () => n.toggleSorting(void 0), children: [
    t,
    cr(n.getIsSorted())
  ] })
}), hh = (t) => ({
  accessorKey: "count",
  header: ({ column: e }) => /* @__PURE__ */ s("div", { className: "tw-flex tw-justify-end tw-tabular-nums", children: /* @__PURE__ */ x(wt, { variant: "ghost", onClick: () => e.toggleSorting(void 0), children: [
    t,
    cr(e.getIsSorted())
  ] }) }),
  cell: ({ row: e }) => /* @__PURE__ */ s("div", { className: "tw-flex tw-justify-end", children: e.getValue("count") })
}), $r = (t, e, n, r, o, a) => {
  let i = [...n];
  t.forEach((c) => {
    e === "approved" ? i.includes(c) || i.push(c) : i = i.filter((d) => d !== c);
  }), r(i);
  let l = [...o];
  t.forEach((c) => {
    e === "unapproved" ? l.includes(c) || l.push(c) : l = l.filter((d) => d !== c);
  }), a(l);
}, gh = (t, e, n, r, o) => ({
  accessorKey: "status",
  header: ({ column: a }) => /* @__PURE__ */ s("div", { className: "tw-flex tw-justify-center", children: /* @__PURE__ */ x(wt, { variant: "ghost", onClick: () => a.toggleSorting(void 0), children: [
    t,
    cr(a.getIsSorted())
  ] }) }),
  cell: ({ row: a }) => {
    const i = a.getValue("status"), l = a.getValue("item");
    return /* @__PURE__ */ x(Mi, { value: i, variant: "outline", type: "single", children: [
      /* @__PURE__ */ s(
        Xn,
        {
          onClick: () => $r(
            [l],
            "approved",
            e,
            n,
            r,
            o
          ),
          value: "approved",
          children: /* @__PURE__ */ s(dl, {})
        }
      ),
      /* @__PURE__ */ s(
        Xn,
        {
          onClick: () => $r(
            [l],
            "unapproved",
            e,
            n,
            r,
            o
          ),
          value: "unapproved",
          children: /* @__PURE__ */ s(pl, {})
        }
      ),
      /* @__PURE__ */ s(
        Xn,
        {
          onClick: () => $r(
            [l],
            "unknown",
            e,
            n,
            r,
            o
          ),
          value: "unknown",
          children: /* @__PURE__ */ s(ul, {})
        }
      )
    ] });
  }
}), bh = Object.freeze([
  "%webView_inventory_all%",
  "%webView_inventory_approved%",
  "%webView_inventory_unapproved%",
  "%webView_inventory_unknown%",
  "%webView_inventory_scope_currentBook%",
  "%webView_inventory_scope_chapter%",
  "%webView_inventory_scope_verse%",
  "%webView_inventory_filter_text%",
  "%webView_inventory_show_additional_items%",
  "%webView_inventory_occurrences_table_header_reference%",
  "%webView_inventory_occurrences_table_header_occurrence%"
]), qc = (t, e, n) => {
  let r = t;
  return e !== "all" && (r = r.filter(
    (o) => e === "approved" && o.status === "approved" || e === "unapproved" && o.status === "unapproved" || e === "unknown" && o.status === "unknown"
  )), n !== "" && (r = r.filter((o) => o.items[0].includes(n))), r;
}, Kc = (t, e, n, r, o) => {
  if (!t)
    return [];
  const a = [];
  let i = e.bookNum, l = e.chapterNum, c = e.verseNum;
  return Uc(t).forEach((p) => {
    p.startsWith("\\id") && (i = Xc(p), l = 0, c = 0), p.startsWith("\\c") && (l = pa(p), c = 0), p.startsWith("\\v") && (c = pa(p), l === 0 && (l = e.chapterNum));
    let f = o.exec(p) ?? void 0;
    for (; f; ) {
      const w = [];
      f.forEach((h) => w.push(h));
      const g = f.index, v = a.find((h) => po(h.items, w)), m = {
        reference: {
          bookNum: i !== void 0 ? i : -1,
          chapterNum: l !== void 0 ? l : -1,
          verseNum: c !== void 0 ? c : -1
        },
        text: _l(p, Math.max(0, g - 25), Math.min(g + 25, p.length))
      };
      if (v)
        v.count += 1, v.occurrences.push(m);
      else {
        const h = {
          items: w,
          count: 1,
          status: Hc(w[0], n, r),
          occurrences: [m]
        };
        a.push(h);
      }
      f = o.exec(p) ?? void 0;
    }
  }), a;
}, Zt = (t, e) => t[e] ?? e;
function vh({
  scriptureReference: t,
  setScriptureReference: e,
  localizedStrings: n,
  extractItems: r,
  additionalItemsLabels: o,
  approvedItems: a,
  unapprovedItems: i,
  text: l,
  scope: c,
  onScopeChange: d,
  columns: p
}) {
  const f = Zt(n, "%webView_inventory_all%"), w = Zt(n, "%webView_inventory_approved%"), g = Zt(n, "%webView_inventory_unapproved%"), v = Zt(n, "%webView_inventory_unknown%"), m = Zt(n, "%webView_inventory_scope_currentBook%"), h = Zt(n, "%webView_inventory_scope_chapter%"), k = Zt(n, "%webView_inventory_scope_verse%"), T = Zt(n, "%webView_inventory_filter_text%"), C = Zt(
    n,
    "%webView_inventory_show_additional_items%"
  ), [E, b] = ut(!1), [_, F] = ut("all"), [R, $] = ut(""), [L, D] = ut([]), A = Ct(() => l ? r instanceof RegExp ? Kc(
    l,
    t,
    a,
    i,
    r
  ) : r(l, t, a, i) : [], [l, r, t, a, i]), M = Ct(() => {
    if (E)
      return A;
    const y = [];
    return A.forEach((O) => {
      const U = O.items[0], X = y.find(
        (z) => z.items[0] === U
      );
      X ? (X.count += O.count, X.occurrences = X.occurrences.concat(O.occurrences)) : y.push({
        items: [U],
        count: O.count,
        occurrences: O.occurrences,
        status: O.status
      });
    }), y;
  }, [E, A]), H = Ct(() => qc(M, _, R), [M, _, R]), G = Ct(() => {
    var U, X;
    if (!E)
      return p;
    const y = (U = o == null ? void 0 : o.tableHeaders) == null ? void 0 : U.length;
    if (!y)
      return p;
    const O = [];
    for (let z = 0; z < y; z++)
      O.push(
        Wc(
          ((X = o == null ? void 0 : o.tableHeaders) == null ? void 0 : X[z]) || "Additional Item",
          z + 1
        )
      );
    return [...O, ...p];
  }, [o == null ? void 0 : o.tableHeaders, p, E]);
  se(() => {
    D([]);
  }, [H]);
  const B = (y, O) => {
    O.setRowSelection(() => {
      const U = {};
      return U[y.index] = !0, U;
    }), D(y.original.items);
  }, Z = (y) => {
    if (y === "book" || y === "chapter" || y === "verse")
      d(y);
    else
      throw new Error(`Invalid scope value: ${y}`);
  }, at = (y) => {
    if (y === "all" || y === "approved" || y === "unapproved" || y === "unknown")
      F(y);
    else
      throw new Error(`Invalid status filter value: ${y}`);
  }, rt = Ct(() => {
    if (M.length === 0 || L.length === 0)
      return [];
    const y = M.filter((O) => po(
      E ? O.items : [O.items[0]],
      L
    ));
    if (y.length > 1)
      throw new Error("Selected item is not unique");
    return y[0].occurrences;
  }, [L, E, M]);
  return /* @__PURE__ */ x("div", { className: "pr-twp tw-flex tw-h-full tw-flex-col", children: [
    /* @__PURE__ */ x("div", { className: "tw-flex tw-items-stretch", children: [
      /* @__PURE__ */ x(
        Ve,
        {
          onValueChange: (y) => at(y),
          defaultValue: _,
          children: [
            /* @__PURE__ */ s(Ne, { className: "tw-m-1", children: /* @__PURE__ */ s(ze, { placeholder: "Select filter" }) }),
            /* @__PURE__ */ x(ke, { children: [
              /* @__PURE__ */ s(Bt, { value: "all", children: f }),
              /* @__PURE__ */ s(Bt, { value: "approved", children: w }),
              /* @__PURE__ */ s(Bt, { value: "unapproved", children: g }),
              /* @__PURE__ */ s(Bt, { value: "unknown", children: v })
            ] })
          ]
        }
      ),
      /* @__PURE__ */ x(Ve, { onValueChange: (y) => Z(y), defaultValue: c, children: [
        /* @__PURE__ */ s(Ne, { className: "tw-m-1", children: /* @__PURE__ */ s(ze, { placeholder: "Select scope" }) }),
        /* @__PURE__ */ x(ke, { children: [
          /* @__PURE__ */ s(Bt, { value: "book", children: m }),
          /* @__PURE__ */ s(Bt, { value: "chapter", children: h }),
          /* @__PURE__ */ s(Bt, { value: "verse", children: k })
        ] })
      ] }),
      /* @__PURE__ */ s(
        Ke,
        {
          className: "tw-m-1 tw-rounded-md tw-border",
          placeholder: T,
          value: R,
          onChange: (y) => {
            $(y.target.value);
          }
        }
      ),
      o && /* @__PURE__ */ x("div", { className: "tw-m-1 tw-flex tw-items-center tw-rounded-md tw-border", children: [
        /* @__PURE__ */ s(
          ko,
          {
            className: "tw-m-1",
            checked: E,
            onCheckedChange: (y) => {
              D([]), b(y);
            }
          }
        ),
        /* @__PURE__ */ s(Mt, { className: "tw-m-1 tw-flex-shrink-0 tw-whitespace-nowrap", children: (o == null ? void 0 : o.checkboxText) ?? C })
      ] })
    ] }),
    /* @__PURE__ */ s("div", { className: "tw-m-1 tw-flex-1 tw-overflow-auto tw-rounded-md tw-border", children: /* @__PURE__ */ s(
      Lc,
      {
        columns: G,
        data: H,
        onRowClickHandler: B,
        stickyHeader: !0
      }
    ) }),
    rt.length > 0 && /* @__PURE__ */ s("div", { className: "tw-m-1 tw-flex-1 tw-overflow-auto tw-rounded-md tw-border", children: /* @__PURE__ */ s(
      Gc,
      {
        occurrenceData: rt,
        setScriptureReference: e,
        localizedStrings: n
      }
    ) })
  ] });
}
function Jc({
  entries: t,
  getEntriesCount: e = void 0,
  selected: n,
  onChange: r,
  placeholder: o,
  commandEmptyMessage: a = "No entries found",
  customSelectedText: i,
  sortSelected: l = !1,
  icon: c = void 0,
  className: d = void 0
}) {
  const [p, f] = ut(!1), w = Et(
    (m) => {
      var k;
      const h = (k = t.find((T) => T.label === m)) == null ? void 0 : k.value;
      h && r(
        n.includes(h) ? n.filter((T) => T !== h) : [...n, h]
      );
    },
    [t, n, r]
  ), g = () => i || o, v = Ct(() => {
    if (!l)
      return t;
    const m = t.filter((k) => k.starred).sort((k, T) => k.label.localeCompare(T.label)), h = t.filter((k) => !k.starred).sort((k, T) => {
      const C = n.includes(k.value), E = n.includes(T.value);
      return C && !E ? -1 : !C && E ? 1 : k.label.localeCompare(T.label);
    });
    return [...m, ...h];
  }, [t, n, l]);
  return /* @__PURE__ */ s("div", { className: d, children: /* @__PURE__ */ x(Ci, { open: p, onOpenChange: f, children: [
    /* @__PURE__ */ s(Oi, { asChild: !0, children: /* @__PURE__ */ x(
      wt,
      {
        variant: "ghost",
        role: "combobox",
        "aria-expanded": p,
        className: N(
          "tw-w-full tw-justify-between",
          n.length > 0 && n.length < t.length && "tw-border-primary",
          "tw-group"
        ),
        children: [
          /* @__PURE__ */ x("div", { className: "tw-flex tw-items-center tw-gap-2", children: [
            /* @__PURE__ */ s("div", { className: "tw-ml-2 tw-h-4 tw-w-4 tw-shrink-0 tw-opacity-50", children: /* @__PURE__ */ s("span", { className: "tw-flex tw-h-full tw-w-full tw-items-center tw-justify-center", children: c }) }),
            /* @__PURE__ */ s(
              "div",
              {
                className: N({
                  "tw-text-muted-foreground group-hover:tw-text-secondary-foreground": n.length === 0 || n.length === t.length
                }),
                children: /* @__PURE__ */ s("div", { className: "tw-font-normal", children: g() })
              }
            )
          ] }),
          /* @__PURE__ */ s(si, { className: "tw-ml-2 tw-h-4 tw-w-4 tw-shrink-0 tw-opacity-50" })
        ]
      }
    ) }),
    /* @__PURE__ */ s(go, { align: "start", className: "tw-w-full tw-p-0", children: /* @__PURE__ */ x(bo, { children: [
      /* @__PURE__ */ s(vo, { placeholder: `Search ${o.toLowerCase()}...` }),
      /* @__PURE__ */ x(yo, { children: [
        /* @__PURE__ */ s(xo, { children: a }),
        /* @__PURE__ */ s(_i, { children: v.map((m) => {
          const h = e ? e(m) : void 0;
          return /* @__PURE__ */ x(
            No,
            {
              value: m.label,
              onSelect: w,
              className: "tw-flex tw-items-center tw-gap-2",
              children: [
                /* @__PURE__ */ s("div", { className: "w-4", children: /* @__PURE__ */ s(
                  Sn,
                  {
                    className: N(
                      "tw-h-4 tw-w-4",
                      n.includes(m.value) ? "tw-opacity-100" : "tw-opacity-0"
                    )
                  }
                ) }),
                /* @__PURE__ */ s("div", { className: "tw-w-4", children: m.starred && /* @__PURE__ */ s(hl, { className: "tw-h-4 tw-w-4" }) }),
                /* @__PURE__ */ s("div", { className: "tw-flex-grow", children: m.label }),
                e && /* @__PURE__ */ s("div", { className: "tw-w-10 tw-text-end tw-text-muted-foreground", children: h })
              ]
            },
            m.label
          );
        }) })
      ] })
    ] }) })
  ] }) });
}
function Di({
  onSearch: t,
  placeholder: e,
  isFullWidth: n,
  className: r
}) {
  const [o, a] = ut(""), i = (c) => {
    a(c), t(c);
<<<<<<< HEAD
  }, l = xt();
  return /* @__PURE__ */ x("div", { className: "tw-relative", children: [
    /* @__PURE__ */ s(
      ii,
=======
  }, l = kt();
  return /* @__PURE__ */ y("div", { className: N("tw-relative", { "tw-w-full": n }, r), children: [
    /* @__PURE__ */ i(
      ho,
>>>>>>> 6d25df67
      {
        className: N(
          "tw-absolute tw-top-1/2 tw-h-4 tw-w-4 tw--translate-y-1/2 tw-transform tw-opacity-50",
          { "tw-right-3": l === "rtl" },
          { "tw-left-3": l === "ltr" }
        )
      }
    ),
    /* @__PURE__ */ s(
      Ke,
      {
        className: "tw-w-full tw-text-ellipsis tw-pe-9 tw-ps-9",
        placeholder: e,
        value: o,
        onChange: (c) => i(c.target.value)
      }
    ),
    o && /* @__PURE__ */ x(
      wt,
      {
        variant: "ghost",
        size: "icon",
        className: N(
          "tw-absolute tw-top-1/2 tw-h-7 tw--translate-y-1/2 tw-transform hover:tw-bg-transparent",
          { "tw-left-0": l === "rtl" },
          { "tw-right-0": l === "ltr" }
        ),
        onClick: () => {
          s("");
        },
        children: [
<<<<<<< HEAD
          /* @__PURE__ */ s(
            co,
            {
              className: "tw-h-4 tw-w-4",
              onClick: () => {
                i("");
              }
            }
          ),
          /* @__PURE__ */ s("span", { className: "tw-sr-only", children: "Clear" })
=======
          /* @__PURE__ */ i(pi, { className: "tw-h-4 tw-w-4" }),
          /* @__PURE__ */ i("span", { className: "tw-sr-only", children: "Clear" })
>>>>>>> 6d25df67
        ]
      }
    )
  ] });
}
const ji = S.forwardRef(({ className: t, ...e }, n) => {
  const r = xt();
  return /* @__PURE__ */ s(
    Pt.Root,
    {
      orientation: "vertical",
      ref: n,
      className: N("tw-flex tw-gap-1 tw-rounded-md tw-text-muted-foreground", t),
      ...e,
      dir: r
    }
  );
});
ji.displayName = Pt.List.displayName;
const Bi = S.forwardRef(({ className: t, ...e }, n) => /* @__PURE__ */ s(
  Pt.List,
  {
    ref: n,
    className: N(
      "tw-flex-fit tw-mlk-items-center tw-w-[124px] tw-justify-center tw-rounded-md tw-bg-muted tw-p-1 tw-text-muted-foreground",
      t
    ),
    ...e
  }
));
Bi.displayName = Pt.List.displayName;
const Zc = S.forwardRef(({ className: t, ...e }, n) => /* @__PURE__ */ s(
  Pt.Trigger,
  {
    ref: n,
    ...e,
    className: N(
      "overflow-clip tw-inline-flex tw-w-[116px] tw-cursor-pointer tw-items-center tw-justify-center tw-break-words tw-rounded-sm tw-border-0 tw-bg-muted tw-px-3 tw-py-1.5 tw-text-sm tw-font-medium tw-text-inherit tw-ring-offset-background tw-transition-all hover:tw-text-foreground focus-visible:tw-outline-none focus-visible:tw-ring-2 focus-visible:tw-ring-ring focus-visible:tw-ring-offset-2 disabled:tw-pointer-events-none disabled:tw-opacity-50 data-[state=active]:tw-bg-background data-[state=active]:tw-text-foreground data-[state=active]:tw-shadow-sm",
      t
    )
  }
)), Vi = S.forwardRef(({ className: t, ...e }, n) => /* @__PURE__ */ s(
  Pt.Content,
  {
    ref: n,
    className: N(
      // Removed tw-mt-2 because Sebastian said so
      "tw-ms-5 tw-flex-grow tw-text-foreground tw-ring-offset-background focus-visible:tw-outline-none focus-visible:tw-ring-2 focus-visible:tw-ring-ring focus-visible:tw-ring-offset-2",
      t
    ),
    ...e
  }
));
Vi.displayName = Pt.Content.displayName;
function yh({
  tabList: t,
  onSearch: e,
  searchPlaceholder: n,
  headerTitle: r,
  searchClassName: o
}) {
  return /* @__PURE__ */ x("div", { className: "pr-twp", children: [
    /* @__PURE__ */ x("div", { className: "tw-sticky tw-top-0 tw-space-y-2 tw-pb-2", children: [
      r ? /* @__PURE__ */ s("h1", { children: r }) : "",
      /* @__PURE__ */ s(
        Di,
        {
          className: o,
          onSearch: e,
          placeholder: n
        }
      )
    ] }),
    /* @__PURE__ */ x(ji, { children: [
      /* @__PURE__ */ s(Bi, { children: t.map((a) => /* @__PURE__ */ s(Zc, { value: a.value, children: a.value }, a.key)) }),
      t.map((a) => /* @__PURE__ */ s(Vi, { value: a.value, children: a.content }, a.key))
    ] })
  ] });
}
const Eo = S.forwardRef(({ className: t, orientation: e = "horizontal", decorative: n = !0, ...r }, o) => /* @__PURE__ */ s(
  wi.Root,
  {
    ref: o,
    decorative: n,
    orientation: e,
    className: N(
      "pr-twp tw-shrink-0 tw-bg-border",
      e === "horizontal" ? "tw-h-[1px] tw-w-full" : "tw-h-full tw-w-[1px]",
      t
    ),
    ...r
  }
));
Eo.displayName = wi.Root.displayName;
function ua({ className: t, ...e }) {
  return /* @__PURE__ */ s(
    "div",
    {
      className: N("pr-twp tw-animate-pulse tw-rounded-md tw-bg-muted", t),
      ...e
    }
  );
}
const Qc = Tn.Provider, td = Tn.Root, ed = Tn.Trigger, zi = S.forwardRef(({ className: t, sideOffset: e = 4, ...n }, r) => /* @__PURE__ */ s(
  Tn.Content,
  {
    ref: r,
    sideOffset: e,
    className: N(
      "pr-twp tw-z-50 tw-overflow-hidden tw-rounded-md tw-border tw-bg-popover tw-px-3 tw-py-1.5 tw-text-sm tw-text-popover-foreground tw-shadow-md tw-animate-in tw-fade-in-0 tw-zoom-in-95 data-[state=closed]:tw-animate-out data-[state=closed]:tw-fade-out-0 data-[state=closed]:tw-zoom-out-95 data-[side=bottom]:tw-slide-in-from-top-2 data-[side=left]:tw-slide-in-from-right-2 data-[side=right]:tw-slide-in-from-left-2 data-[side=top]:tw-slide-in-from-bottom-2",
      t
    ),
    ...n
  }
));
zi.displayName = Tn.Content.displayName;
const nd = "16rem", rd = "3rem", Fi = S.createContext(void 0);
function dr() {
  const t = S.useContext(Fi);
  if (!t)
    throw new Error("useSidebar must be used within a SidebarProvider.");
  return t;
}
const Li = S.forwardRef(
  ({
    defaultOpen: t = !0,
    open: e,
    onOpenChange: n,
    className: r,
    style: o,
    children: a,
    side: i = "primary",
    ...l
  }, c) => {
    const [d, p] = S.useState(t), f = e ?? d, w = S.useCallback(
      (C) => {
        const E = typeof C == "function" ? C(f) : C;
        n ? n(E) : p(E);
      },
      [n, f]
    ), g = S.useCallback(() => w((C) => !C), [w]), v = f ? "expanded" : "collapsed", k = xt() === "ltr" ? i : i === "primary" ? "secondary" : "primary", T = S.useMemo(
      () => ({
        state: v,
        open: f,
        setOpen: w,
        toggleSidebar: g,
        side: k
      }),
      [v, f, w, g, k]
    );
    return /* @__PURE__ */ s(Fi.Provider, { value: T, children: /* @__PURE__ */ s(Qc, { delayDuration: 0, children: /* @__PURE__ */ s(
      "div",
      {
        style: (
          // eslint-disable-next-line no-type-assertion/no-type-assertion
          {
            "--sidebar-width": nd,
            "--sidebar-width-icon": rd,
            ...o
          }
        ),
        className: N(
          // Removed tw-min-h-svh
          "tw-group/sidebar-wrapper pr-twp tw-flex tw-w-full has-[[data-variant=inset]]:tw-bg-sidebar",
          r
        ),
        ref: c,
        ...l,
        children: a
      }
    ) }) });
  }
);
Li.displayName = "SidebarProvider";
const Gi = S.forwardRef(({ variant: t = "sidebar", collapsible: e = "offcanvas", className: n, children: r, ...o }, a) => {
  const i = dr();
  return e === "none" ? /* @__PURE__ */ s(
    "div",
    {
      className: N(
        "tw-flex tw-h-full tw-w-[--sidebar-width] tw-flex-col tw-bg-sidebar tw-text-sidebar-foreground",
        n
      ),
      ref: a,
      ...o,
      children: r
    }
  ) : /* @__PURE__ */ x(
    "div",
    {
      ref: a,
      className: "tw-group tw-peer tw-hidden tw-text-sidebar-foreground md:tw-block",
      "data-state": i.state,
      "data-collapsible": i.state === "collapsed" ? e : "",
      "data-variant": t,
      "data-side": i.side,
      children: [
        /* @__PURE__ */ s(
          "div",
          {
            className: N(
              "tw-relative tw-h-svh tw-w-[--sidebar-width] tw-bg-transparent tw-transition-[width] tw-duration-200 tw-ease-linear",
              "group-data-[collapsible=offcanvas]:tw-w-0",
              "group-data-[side=secondary]:tw-rotate-180",
              t === "floating" || t === "inset" ? "group-data-[collapsible=icon]:tw-w-[calc(var(--sidebar-width-icon)_+_theme(spacing.4))]" : "group-data-[collapsible=icon]:tw-w-[--sidebar-width-icon]"
            )
          }
        ),
        /* @__PURE__ */ s(
          "div",
          {
            className: N(
              // CUSTOM: Switched tw-fixed to tw-absolute here to scope the sidebar inside of it's container
              "tw-absolute tw-inset-y-0 tw-z-10 tw-hidden tw-h-svh tw-w-[--sidebar-width] tw-transition-[left,right,width] tw-duration-200 tw-ease-linear md:tw-flex",
              i.side === "primary" ? "tw-left-0 group-data-[collapsible=offcanvas]:tw-left-[calc(var(--sidebar-width)*-1)]" : "tw-right-0 group-data-[collapsible=offcanvas]:tw-right-[calc(var(--sidebar-width)*-1)]",
              // Adjust the padding for floating and inset variants.
              t === "floating" || t === "inset" ? "tw-p-2 group-data-[collapsible=icon]:tw-w-[calc(var(--sidebar-width-icon)_+_theme(spacing.4)_+2px)]" : "group-data-[collapsible=icon]:tw-w-[--sidebar-width-icon] group-data-[side=primary]:tw-border-r group-data-[side=secondary]:tw-border-l",
              n
            ),
            ...o,
            children: /* @__PURE__ */ s(
              "div",
              {
                "data-sidebar": "sidebar",
                className: "tw-flex tw-h-full tw-w-full tw-flex-col tw-bg-sidebar group-data-[variant=floating]:tw-rounded-lg group-data-[variant=floating]:tw-border group-data-[variant=floating]:tw-border-sidebar-border group-data-[variant=floating]:tw-shadow",
                children: r
              }
            )
          }
        )
      ]
    }
  );
});
Gi.displayName = "Sidebar";
const od = S.forwardRef(({ className: t, onClick: e, ...n }, r) => {
  const o = dr();
  return /* @__PURE__ */ x(
    wt,
    {
      ref: r,
      "data-sidebar": "trigger",
      variant: "ghost",
      size: "icon",
      className: N("tw-h-7 tw-w-7", t),
      onClick: (a) => {
        e == null || e(a), o.toggleSidebar();
      },
      ...n,
      children: [
        o.side === "primary" ? /* @__PURE__ */ s(gl, {}) : /* @__PURE__ */ s(bl, {}),
        /* @__PURE__ */ s("span", { className: "tw-sr-only", children: "Toggle Sidebar" })
      ]
    }
  );
});
od.displayName = "SidebarTrigger";
const ad = S.forwardRef(
  ({ className: t, ...e }, n) => {
    const { toggleSidebar: r } = dr();
    return /* @__PURE__ */ s(
      "button",
      {
        type: "button",
        ref: n,
        "data-sidebar": "rail",
        "aria-label": "Toggle Sidebar",
        tabIndex: -1,
        onClick: r,
        title: "Toggle Sidebar",
        className: N(
          "tw-absolute tw-inset-y-0 tw-z-20 tw-hidden tw-w-4 tw--translate-x-1/2 tw-transition-all tw-ease-linear after:tw-absolute after:tw-inset-y-0 after:tw-left-1/2 after:tw-w-[2px] hover:after:tw-bg-sidebar-border group-data-[side=primary]:tw--right-4 group-data-[side=secondary]:tw-left-0 sm:tw-flex",
          "[[data-side=secondary]_&]:tw-cursor-e-resize [[data-side=secondary]_&]:tw-cursor-w-resize",
          "[[data-side=primary][data-state=collapsed]_&]:tw-cursor-e-resize [[data-side=secondary][data-state=collapsed]_&]:tw-cursor-w-resize",
          "group-data-[collapsible=offcanvas]:tw-translate-x-0 group-data-[collapsible=offcanvas]:after:tw-left-full group-data-[collapsible=offcanvas]:hover:tw-bg-sidebar",
          "[[data-side=primary][data-collapsible=offcanvas]_&]:tw--right-2",
          "[[data-side=secondary][data-collapsible=offcanvas]_&]:tw--left-2",
          t
        ),
        ...e
      }
    );
  }
);
ad.displayName = "SidebarRail";
const Ui = S.forwardRef(
  ({ className: t, ...e }, n) => /* @__PURE__ */ s(
    "main",
    {
      ref: n,
      className: N(
        // CUSTOM: Removed tw-min-h-svh
        "tw-relative tw-flex tw-flex-1 tw-flex-col tw-bg-background",
        "peer-data-[variant=inset]:tw-min-h-[calc(100svh-theme(spacing.4))] md:peer-data-[variant=inset]:tw-m-2 md:peer-data-[state=collapsed]:peer-data-[variant=inset]:tw-ml-2 md:peer-data-[variant=inset]:tw-ml-0 md:peer-data-[variant=inset]:tw-rounded-xl md:peer-data-[variant=inset]:tw-shadow",
        t
      ),
      ...e
    }
  )
);
Ui.displayName = "SidebarInset";
const id = S.forwardRef(({ className: t, ...e }, n) => /* @__PURE__ */ s(
  Ke,
  {
    ref: n,
    "data-sidebar": "input",
    className: N(
      "tw-h-8 tw-w-full tw-bg-background tw-shadow-none focus-visible:tw-ring-2 focus-visible:tw-ring-sidebar-ring",
      t
    ),
    ...e
  }
));
id.displayName = "SidebarInput";
const sd = S.forwardRef(
  ({ className: t, ...e }, n) => /* @__PURE__ */ s(
    "div",
    {
      ref: n,
      "data-sidebar": "header",
      className: N("tw-flex tw-flex-col tw-gap-2 tw-p-2", t),
      ...e
    }
  )
);
sd.displayName = "SidebarHeader";
const ld = S.forwardRef(
  ({ className: t, ...e }, n) => /* @__PURE__ */ s(
    "div",
    {
      ref: n,
      "data-sidebar": "footer",
      className: N("tw-flex tw-flex-col tw-gap-2 tw-p-2", t),
      ...e
    }
  )
);
ld.displayName = "SidebarFooter";
const cd = S.forwardRef(({ className: t, ...e }, n) => /* @__PURE__ */ s(
  Eo,
  {
    ref: n,
    "data-sidebar": "separator",
    className: N("tw-mx-2 tw-w-auto tw-bg-sidebar-border", t),
    ...e
  }
));
cd.displayName = "SidebarSeparator";
const Xi = S.forwardRef(
  ({ className: t, ...e }, n) => /* @__PURE__ */ s(
    "div",
    {
      ref: n,
      "data-sidebar": "content",
      className: N(
        "tw-flex tw-min-h-0 tw-flex-1 tw-flex-col tw-gap-2 tw-overflow-auto group-data-[collapsible=icon]:tw-overflow-hidden",
        t
      ),
      ...e
    }
  )
);
Xi.displayName = "SidebarContent";
const Kr = S.forwardRef(
  ({ className: t, ...e }, n) => /* @__PURE__ */ s(
    "div",
    {
      ref: n,
      "data-sidebar": "group",
      className: N("tw-relative tw-flex tw-w-full tw-min-w-0 tw-flex-col tw-p-2", t),
      ...e
    }
  )
);
Kr.displayName = "SidebarGroup";
const Jr = S.forwardRef(({ className: t, asChild: e = !1, ...n }, r) => /* @__PURE__ */ s(
  e ? We : "div",
  {
    ref: r,
    "data-sidebar": "group-label",
    className: N(
      "tw-flex tw-h-8 tw-shrink-0 tw-items-center tw-rounded-md tw-px-2 tw-text-xs tw-font-medium tw-text-sidebar-foreground/70 tw-outline-none tw-ring-sidebar-ring tw-transition-[margin,opa] tw-duration-200 tw-ease-linear focus-visible:tw-ring-2 [&>svg]:tw-size-4 [&>svg]:tw-shrink-0",
      "group-data-[collapsible=icon]:tw--mt-8 group-data-[collapsible=icon]:tw-opacity-0",
      t
    ),
    ...n
  }
));
Jr.displayName = "SidebarGroupLabel";
const dd = S.forwardRef(({ className: t, asChild: e = !1, ...n }, r) => /* @__PURE__ */ s(
  e ? We : "button",
  {
    ref: r,
    "data-sidebar": "group-action",
    className: N(
      "tw-absolute tw-right-3 tw-top-3.5 tw-flex tw-aspect-square tw-w-5 tw-items-center tw-justify-center tw-rounded-md tw-p-0 tw-text-sidebar-foreground tw-outline-none tw-ring-sidebar-ring tw-transition-transform hover:tw-bg-sidebar-accent hover:tw-text-sidebar-accent-foreground focus-visible:tw-ring-2 [&>svg]:tw-size-4 [&>svg]:tw-shrink-0",
      // Increases the hit area of the button on mobile.
      "after:tw-absolute after:tw--inset-2 after:md:tw-hidden",
      "group-data-[collapsible=icon]:tw-hidden",
      t
    ),
    ...n
  }
));
dd.displayName = "SidebarGroupAction";
const Zr = S.forwardRef(
  ({ className: t, ...e }, n) => /* @__PURE__ */ s(
    "div",
    {
      ref: n,
      "data-sidebar": "group-content",
      className: N("tw-w-full tw-text-sm", t),
      ...e
    }
  )
);
Zr.displayName = "SidebarGroupContent";
const Hi = S.forwardRef(
  ({ className: t, ...e }, n) => /* @__PURE__ */ s(
    "ul",
    {
      ref: n,
      "data-sidebar": "menu",
      className: N("tw-flex tw-w-full tw-min-w-0 tw-flex-col tw-gap-1", t),
      ...e
    }
  )
);
Hi.displayName = "SidebarMenu";
const Yi = S.forwardRef(
  ({ className: t, ...e }, n) => /* @__PURE__ */ s(
    "li",
    {
      ref: n,
      "data-sidebar": "menu-item",
      className: N("tw-group/menu-item tw-relative", t),
      ...e
    }
  )
);
Yi.displayName = "SidebarMenuItem";
const pd = qe(
  // CUSTOM: Removed data-[active=true]:tw-bg-sidebar-accent
  "tw-peer/menu-button tw-flex tw-w-full tw-items-center tw-gap-2 tw-overflow-hidden tw-rounded-md tw-p-2 tw-text-left tw-text-sm tw-outline-none tw-ring-sidebar-ring tw-transition-[width,height,padding] hover:tw-bg-sidebar-accent hover:tw-text-sidebar-accent-foreground focus-visible:tw-ring-2 active:tw-bg-sidebar-accent active:tw-text-sidebar-accent-foreground disabled:tw-pointer-events-none disabled:tw-opacity-50 tw-group-has-[[data-sidebar=menu-action]]/menu-item:pr-8 aria-disabled:tw-pointer-events-none aria-disabled:tw-opacity-50 data-[active=true]:tw-font-medium data-[active=true]:tw-text-sidebar-accent-foreground data-[state=open]:hover:tw-bg-sidebar-accent data-[state=open]:hover:tw-text-sidebar-accent-foreground group-data-[collapsible=icon]:tw-!size-8 group-data-[collapsible=icon]:tw-!p-2 [&>span:last-child]:tw-truncate [&>svg]:tw-size-4 [&>svg]:tw-shrink-0",
  {
    variants: {
      variant: {
        default: "hover:tw-bg-sidebar-accent hover:tw-text-sidebar-accent-foreground",
        outline: "tw-bg-background tw-shadow-[0_0_0_1px_hsl(var(--sidebar-border))] hover:tw-bg-sidebar-accent hover:tw-text-sidebar-accent-foreground hover:tw-shadow-[0_0_0_1px_hsl(var(--sidebar-accent))]"
      },
      size: {
        default: "tw-h-8 tw-text-sm",
        sm: "tw-h-7 tw-text-xs",
        lg: "tw-h-12 tw-text-sm group-data-[collapsible=icon]:tw-!p-0"
      }
    },
    defaultVariants: {
      variant: "default",
      size: "default"
    }
  }
), Wi = S.forwardRef(
  ({
    asChild: t = !1,
    isActive: e = !1,
    variant: n = "default",
    size: r = "default",
    tooltip: o,
    className: a,
    ...i
  }, l) => {
    const c = t ? We : "button", { state: d } = dr(), p = /* @__PURE__ */ s(
      c,
      {
        ref: l,
        "data-sidebar": "menu-button",
        "data-size": r,
        "data-active": e,
        className: N(pd({ variant: n, size: r }), a),
        ...i
      }
    );
    return o ? (typeof o == "string" && (o = {
      children: o
    }), /* @__PURE__ */ x(td, { children: [
      /* @__PURE__ */ s(ed, { asChild: !0, children: p }),
      /* @__PURE__ */ s(zi, { side: "right", align: "center", hidden: d !== "collapsed", ...o })
    ] })) : p;
  }
);
Wi.displayName = "SidebarMenuButton";
const ud = S.forwardRef(({ className: t, asChild: e = !1, showOnHover: n = !1, ...r }, o) => /* @__PURE__ */ s(
  e ? We : "button",
  {
    ref: o,
    "data-sidebar": "menu-action",
    className: N(
      "tw-peer-hover/menu-button:text-sidebar-accent-foreground tw-absolute tw-right-1 tw-top-1.5 tw-flex tw-aspect-square tw-w-5 tw-items-center tw-justify-center tw-rounded-md tw-p-0 tw-text-sidebar-foreground tw-outline-none tw-ring-sidebar-ring tw-transition-transform hover:tw-bg-sidebar-accent hover:tw-text-sidebar-accent-foreground focus-visible:tw-ring-2 [&>svg]:tw-size-4 [&>svg]:tw-shrink-0",
      // Increases the hit area of the button on mobile.
      "after:tw-absolute after:tw--inset-2 after:md:tw-hidden",
      "tw-peer-data-[size=sm]/menu-button:top-1",
      "tw-peer-data-[size=default]/menu-button:top-1.5",
      "tw-peer-data-[size=lg]/menu-button:top-2.5",
      "group-data-[collapsible=icon]:tw-hidden",
      n && "tw-group-focus-within/menu-item:opacity-100 tw-group-hover/menu-item:opacity-100 tw-peer-data-[active=true]/menu-button:text-sidebar-accent-foreground data-[state=open]:tw-opacity-100 md:tw-opacity-0",
      t
    ),
    ...r
  }
));
ud.displayName = "SidebarMenuAction";
const wd = S.forwardRef(
  ({ className: t, ...e }, n) => /* @__PURE__ */ s(
    "div",
    {
      ref: n,
      "data-sidebar": "menu-badge",
      className: N(
        "tw-pointer-events-none tw-absolute tw-right-1 tw-flex tw-h-5 tw-min-w-5 tw-select-none tw-items-center tw-justify-center tw-rounded-md tw-px-1 tw-text-xs tw-font-medium tw-tabular-nums tw-text-sidebar-foreground",
        "tw-peer-hover/menu-button:text-sidebar-accent-foreground tw-peer-data-[active=true]/menu-button:text-sidebar-accent-foreground",
        "tw-peer-data-[size=sm]/menu-button:top-1",
        "tw-peer-data-[size=default]/menu-button:top-1.5",
        "tw-peer-data-[size=lg]/menu-button:top-2.5",
        "group-data-[collapsible=icon]:tw-hidden",
        t
      ),
      ...e
    }
  )
);
wd.displayName = "SidebarMenuBadge";
const fd = S.forwardRef(({ className: t, showIcon: e = !1, ...n }, r) => {
  const o = S.useMemo(() => `${Math.floor(Math.random() * 40) + 50}%`, []);
  return /* @__PURE__ */ x(
    "div",
    {
      ref: r,
      "data-sidebar": "menu-skeleton",
      className: N("tw-flex tw-h-8 tw-items-center tw-gap-2 tw-rounded-md tw-px-2", t),
      ...n,
      children: [
        e && /* @__PURE__ */ s(ua, { className: "tw-size-4 tw-rounded-md", "data-sidebar": "menu-skeleton-icon" }),
        /* @__PURE__ */ s(
          ua,
          {
            className: "tw-h-4 tw-max-w-[--skeleton-width] tw-flex-1",
            "data-sidebar": "menu-skeleton-text",
            style: (
              // eslint-disable-next-line no-type-assertion/no-type-assertion
              {
                "--skeleton-width": o
              }
            )
          }
        )
      ]
    }
  );
});
fd.displayName = "SidebarMenuSkeleton";
const md = S.forwardRef(
  ({ className: t, ...e }, n) => /* @__PURE__ */ s(
    "ul",
    {
      ref: n,
      "data-sidebar": "menu-sub",
      className: N(
        "tw-mx-3.5 tw-flex tw-min-w-0 tw-translate-x-px tw-flex-col tw-gap-1 tw-border-l tw-border-sidebar-border tw-px-2.5 tw-py-0.5",
        "group-data-[collapsible=icon]:tw-hidden",
        t
      ),
      ...e
    }
  )
);
md.displayName = "SidebarMenuSub";
const hd = S.forwardRef(
  ({ ...t }, e) => /* @__PURE__ */ s("li", { ref: e, ...t })
);
hd.displayName = "SidebarMenuSubItem";
const gd = S.forwardRef(({ asChild: t = !1, size: e = "md", isActive: n, className: r, ...o }, a) => /* @__PURE__ */ s(
  t ? We : "a",
  {
    ref: a,
    "data-sidebar": "menu-sub-button",
    "data-size": e,
    "data-active": n,
    className: N(
      "tw-flex tw-h-7 tw-min-w-0 tw--translate-x-px tw-items-center tw-gap-2 tw-overflow-hidden tw-rounded-md tw-px-2 tw-text-sidebar-foreground tw-outline-none tw-ring-sidebar-ring hover:tw-bg-sidebar-accent hover:tw-text-sidebar-accent-foreground focus-visible:tw-ring-2 active:tw-bg-sidebar-accent active:tw-text-sidebar-accent-foreground disabled:tw-pointer-events-none disabled:tw-opacity-50 aria-disabled:tw-pointer-events-none aria-disabled:tw-opacity-50 [&>span:last-child]:tw-truncate [&>svg]:tw-size-4 [&>svg]:tw-shrink-0 [&>svg]:tw-text-sidebar-accent-foreground",
      "data-[active=true]:tw-bg-sidebar-accent data-[active=true]:tw-text-sidebar-accent-foreground",
      e === "sm" && "tw-text-xs",
      e === "md" && "tw-text-sm",
      "group-data-[collapsible=icon]:tw-hidden",
      r
    ),
    ...o
  }
));
gd.displayName = "SidebarMenuSubButton";
function bd({
  id: t,
  extensionLabels: e,
  projectInfo: n,
  handleSelectSidebarItem: r,
  selectedSidebarItem: o,
  extensionsSidebarGroupLabel: a,
  projectsSidebarGroupLabel: i,
  buttonPlaceholderText: l
}) {
  const c = Et(
    (f, w) => {
      r(f, w);
    },
    [r]
  ), d = Et(
    (f) => {
      const w = n.find((g) => g.projectId === f);
      return w ? w.projectName : f;
    },
    [n]
  ), p = Et(
    (f) => !o.projectId && f === o.label,
    [o]
  );
  return /* @__PURE__ */ s(
    Gi,
    {
      id: t,
      collapsible: "none",
      variant: "inset",
      className: "tw-w-96 tw-gap-2 tw-overflow-y-auto tw-rounded tw-bg-slate-100",
      children: /* @__PURE__ */ x(Xi, { children: [
        /* @__PURE__ */ x(Kr, { children: [
          /* @__PURE__ */ s(Jr, { className: "tw-text-sm tw-text-gray-400", children: a }),
          /* @__PURE__ */ s(Zr, { children: /* @__PURE__ */ s(Hi, { children: e.map((f) => /* @__PURE__ */ s(Yi, { children: /* @__PURE__ */ s(
            Wi,
            {
              className: N(
                "tw-rounded tw-py-2 tw-text-sm tw-text-gray-500 hover:tw-bg-white hover:tw-text-gray-900 hover:tw-shadow-sm active:tw-bg-white",
                { "tw-bg-white tw-text-gray-900 tw-shadow-sm": p(f) }
              ),
              onClick: () => c(f),
              isActive: p(f),
              children: /* @__PURE__ */ s("span", { className: "tw-pl-3", children: f })
            }
          ) }, f)) }) })
        ] }),
        /* @__PURE__ */ x(Kr, { children: [
          /* @__PURE__ */ s(Jr, { className: "tw-text-sm tw-text-gray-400", children: i }),
          /* @__PURE__ */ s(Zr, { className: "tw-pl-3", children: /* @__PURE__ */ s(
            qr,
            {
              popoverContentClassName: "tw-z-[1000]",
              options: n.flatMap((f) => f.projectId),
              getOptionLabel: (f) => d(f),
              buttonPlaceholder: l,
              onChange: (f) => {
                const w = d(f);
                c(w, f);
              },
              value: (o == null ? void 0 : o.projectId) ?? void 0
            }
          ) })
        ] })
      ] })
    }
  );
}
function xh({
  id: t,
  extensionLabels: e,
  projectInfo: n,
  children: r,
  handleSelectSidebarItem: o,
  selectedSidebarItem: a,
  onSearch: i,
  extensionsSidebarGroupLabel: l,
  projectsSidebarGroupLabel: c,
  buttonPlaceholderText: d
}) {
  return /* @__PURE__ */ x("div", { className: "tw-box-border tw-flex tw-h-full tw-flex-col tw-p-3", children: [
    /* @__PURE__ */ s("div", { className: "tw-box-border tw-flex tw-items-center tw-justify-center tw-py-4", children: /* @__PURE__ */ s(
      Di,
      {
        className: "tw-w-9/12",
        onSearch: i,
        placeholder: "Search app settings, extension settings, and project settings"
      }
    ) }),
    /* @__PURE__ */ x(Li, { id: t, className: "tw-h-full tw-flex-1 tw-gap-4 tw-overflow-auto", children: [
      /* @__PURE__ */ s(
        bd,
        {
          extensionLabels: e,
          projectInfo: n,
          handleSelectSidebarItem: o,
          selectedSidebarItem: a,
          extensionsSidebarGroupLabel: l,
          projectsSidebarGroupLabel: c,
          buttonPlaceholderText: d
        }
      ),
      /* @__PURE__ */ s(Ui, { className: "tw-overflow-y-auto", children: r })
    ] })
  ] });
}
const oe = "scrBook", vd = "scrRef", fe = "source", yd = "details", xd = "Scripture Reference", Nd = "Scripture Book", qi = "Type", kd = "Details";
function Ed(t, e) {
  const n = e ?? !1;
  return [
    {
      accessorFn: (r) => `${ot.bookNumberToId(r.start.bookNum)} ${r.start.chapterNum}:${r.start.verseNum}`,
      id: oe,
      header: (t == null ? void 0 : t.scriptureReferenceColumnName) ?? xd,
      cell: (r) => {
        const o = r.row.original;
        return r.row.getIsGrouped() ? ot.bookNumberToEnglishName(o.start.bookNum) : r.row.groupingColumnId === oe ? Rr(o.start) : void 0;
      },
      getGroupingValue: (r) => r.start.bookNum,
      sortingFn: (r, o) => Xr(r.original.start, o.original.start),
      enableGrouping: !0
    },
    {
      accessorFn: (r) => Rr(r.start),
      id: vd,
      header: void 0,
      cell: (r) => {
        const o = r.row.original;
        return r.row.getIsGrouped() ? void 0 : Rr(o.start);
      },
      sortingFn: (r, o) => Xr(r.original.start, o.original.start),
      enableGrouping: !1
    },
    {
      accessorFn: (r) => r.source.displayName,
      id: fe,
      header: n ? (t == null ? void 0 : t.typeColumnName) ?? qi : void 0,
      cell: (r) => n || r.row.getIsGrouped() ? r.getValue() : void 0,
      getGroupingValue: (r) => r.source.id,
      sortingFn: (r, o) => r.original.source.displayName.localeCompare(o.original.source.displayName),
      enableGrouping: !0
    },
    {
      accessorFn: (r) => r.detail,
      id: yd,
      header: (t == null ? void 0 : t.detailsColumnName) ?? kd,
      cell: (r) => r.getValue(),
      enableGrouping: !1
    }
  ];
}
const Sd = (t) => {
  if (!("offset" in t.start))
    throw new Error("No offset available in range start");
  if (t.end && !("offset" in t.end))
    throw new Error("No offset available in range end");
  const { offset: e } = t.start;
  let n = 0;
  return t.end && ({ offset: n } = t.end), !t.end || Xr(t.start, t.end) === 0 ? `${_r(t.start)}+${e}` : `${_r(t.start)}+${e}-${_r(t.end)}+${n}`;
}, wa = (t) => `${Sd({ start: t.start, end: t.end })} ${t.source.displayName} ${t.detail}`;
function Nh({
  sources: t,
  showColumnHeaders: e = !1,
  showSourceColumn: n = !1,
  scriptureReferenceColumnName: r,
  scriptureBookGroupName: o,
  typeColumnName: a,
  detailsColumnName: i,
  onRowSelected: l
}) {
  const [c, d] = ut([]), [p, f] = ut([{ id: oe, desc: !1 }]), [w, g] = ut({}), v = Ct(
    () => t.flatMap((R) => R.data.map(($) => ({
      ...$,
      source: R.source
    }))),
    [t]
  ), m = Ct(
    () => Ed(
      {
        scriptureReferenceColumnName: r,
        typeColumnName: a,
        detailsColumnName: i
      },
      n
    ),
    [r, a, i, n]
  );
  se(() => {
    c.includes(fe) ? f([
      { id: fe, desc: !1 },
      { id: oe, desc: !1 }
    ]) : f([{ id: oe, desc: !1 }]);
  }, [c]);
  const h = ci({
    data: v,
    columns: m,
    state: {
      grouping: c,
      sorting: p,
      rowSelection: w
    },
    onGroupingChange: d,
    onSortingChange: f,
    onRowSelectionChange: g,
    getExpandedRowModel: Ml(),
    getGroupedRowModel: Dl(),
    getCoreRowModel: di(),
    getSortedRowModel: pi(),
    getRowId: wa,
    autoResetExpanded: !1,
    enableMultiRowSelection: !1,
    enableSubRowSelection: !1
  });
  se(() => {
    if (l) {
      const R = h.getSelectedRowModel().rowsById, $ = Object.keys(R);
      if ($.length === 1) {
        const L = v.find((D) => wa(D) === $[0]) || void 0;
        L && l(L);
      }
    }
  }, [w, v, l, h]);
  const k = o ?? Nd, T = a ?? qi, C = [
    { label: "No Grouping", value: [] },
    { label: `Group by ${k}`, value: [oe] },
    { label: `Group by ${T}`, value: [fe] },
    {
      label: `Group by ${k} and ${T}`,
      value: [oe, fe]
    },
    {
      label: `Group by ${T} and ${k}`,
      value: [fe, oe]
    }
  ], E = (R) => {
    d(JSON.parse(R));
  }, b = (R, $) => {
    !R.getIsGrouped() && !R.getIsSelected() && R.getToggleSelectedHandler()($);
  }, _ = (R, $) => R.getIsGrouped() ? "" : N("banded-row", $ % 2 === 0 ? "even" : "odd"), F = (R, $, L) => {
    if (!((R == null ? void 0 : R.length) === 0 || $.depth < L.column.getGroupedIndex())) {
      if ($.getIsGrouped())
        switch ($.depth) {
          case 1:
            return "tw-ps-4";
          default:
            return;
        }
      switch ($.depth) {
        case 1:
          return "tw-ps-8";
        case 2:
          return "tw-ps-12";
        default:
          return;
      }
    }
  };
  return /* @__PURE__ */ x("div", { className: "pr-twp tw-flex tw-h-full tw-w-full tw-flex-col", children: [
    !e && /* @__PURE__ */ x(
      Ve,
      {
        value: JSON.stringify(c),
        onValueChange: (R) => {
          E(R);
        },
        children: [
          /* @__PURE__ */ s(Ne, { className: "tw-mb-1 tw-mt-2", children: /* @__PURE__ */ s(ze, {}) }),
          /* @__PURE__ */ s(ke, { position: "item-aligned", children: /* @__PURE__ */ s(Dc, { children: C.map((R) => /* @__PURE__ */ s(Bt, { value: JSON.stringify(R.value), children: R.label }, R.label)) }) })
        ]
      }
    ),
    /* @__PURE__ */ x(ir, { className: "tw-relative tw-flex tw-flex-col tw-overflow-y-auto tw-p-0", children: [
      e && /* @__PURE__ */ s(sr, { children: h.getHeaderGroups().map((R) => /* @__PURE__ */ s(ie, { children: R.headers.filter(($) => $.column.columnDef.header).map(($) => (
        /* For sticky column headers to work, we probably need to change the default definition of the shadcn Table component. See https://github.com/shadcn-ui/ui/issues/1151 */
        /* @__PURE__ */ s(yn, { colSpan: $.colSpan, className: "top-0 tw-sticky", children: $.isPlaceholder ? void 0 : /* @__PURE__ */ x("div", { children: [
          $.column.getCanGroup() ? /* @__PURE__ */ s(
            wt,
            {
              variant: "ghost",
              title: `Toggle grouping by ${$.column.columnDef.header}`,
              onClick: $.column.getToggleGroupingHandler(),
              type: "button",
              children: $.column.getIsGrouped() ? "🛑" : "👊 "
            }
          ) : void 0,
          " ",
          wn($.column.columnDef.header, $.getContext())
        ] }) }, $.id)
      )) }, R.id)) }),
      /* @__PURE__ */ s(lr, { children: h.getRowModel().rows.map((R, $) => {
        const L = xt();
        return /* @__PURE__ */ s(
          ie,
          {
            "data-state": R.getIsSelected() ? "selected" : "",
            className: N(_(R, $)),
            onClick: (D) => b(R, D),
            children: R.getVisibleCells().map((D) => {
              if (!(D.getIsPlaceholder() || D.column.columnDef.enableGrouping && !D.getIsGrouped() && (D.column.columnDef.id !== fe || !n)))
                return /* @__PURE__ */ s(
                  Fe,
                  {
                    className: N(
                      D.column.columnDef.id,
                      "tw-p-[1px]",
                      F(c, R, D)
                    ),
                    children: (() => D.getIsGrouped() ? /* @__PURE__ */ x(
                      wt,
                      {
                        variant: "link",
                        onClick: R.getToggleExpandedHandler(),
                        type: "button",
                        children: [
                          R.getIsExpanded() && /* @__PURE__ */ s(nr, {}),
                          !R.getIsExpanded() && (L === "ltr" ? /* @__PURE__ */ s(oi, {}) : /* @__PURE__ */ s(vl, {})),
                          " ",
                          wn(D.column.columnDef.cell, D.getContext()),
                          " (",
                          R.subRows.length,
                          ")"
                        ]
                      }
                    ) : wn(D.column.columnDef.cell, D.getContext()))()
                  },
                  D.id
                );
            })
          },
          R.id
        );
      }) })
    ] })
  ] });
}
const Ar = {
  [pt("undefined")]: "Ø",
  [pt(0)]: "A",
  [pt(1)]: "B",
  [pt(2)]: "C",
  [pt(3)]: "D",
  [pt(4)]: "E",
  [pt(5)]: "F",
  [pt(6)]: "G",
  [pt(7)]: "H",
  [pt(8)]: "I",
  [pt(9)]: "J",
  [pt(10)]: "K",
  [pt(11)]: "L",
  [pt(12)]: "M",
  [pt(13)]: "N",
  [pt(14)]: "O",
  [pt(15)]: "P",
  [pt(16)]: "Q",
  [pt(17)]: "R",
  [pt(18)]: "S",
  [pt(19)]: "T",
  [pt(20)]: "U",
  [pt(21)]: "V",
  [pt(22)]: "W",
  [pt(23)]: "X",
  [pt(24)]: "Y",
  [pt(25)]: "Z"
};
function kh({
  availableScrollGroupIds: t,
  scrollGroupId: e,
  onChangeScrollGroupId: n,
  localizedStrings: r = {}
}) {
  const o = {
    ...Ar,
    ...Object.fromEntries(
      Object.entries(r).map(
        ([i, l]) => [
          i,
          i === l && i in Ar ? Ar[i] : l
        ]
      )
    )
  }, a = xt();
  return /* @__PURE__ */ x(
    Ve,
    {
      value: `${e}`,
      onValueChange: (i) => n(
        i === "undefined" ? void 0 : parseInt(i, 10)
      ),
      children: [
        /* @__PURE__ */ s(Ne, { className: "pr-twp tw-w-auto", children: /* @__PURE__ */ s(
          ze,
          {
            placeholder: o[pt(e)] ?? e
          }
        ) }),
        /* @__PURE__ */ s(
          ke,
          {
            align: a === "rtl" ? "end" : "start",
            style: { zIndex: 250 },
            children: t.map((i) => /* @__PURE__ */ s(Bt, { value: `${i}`, children: o[pt(i)] }, `${i}`))
          }
        )
      ]
    }
  );
}
function Eh({ children: t }) {
  return /* @__PURE__ */ s("div", { className: "pr-twp tw-grid", children: t });
}
function Sh({
  primary: t,
  secondary: e,
  children: n,
  isLoading: r = !1,
  loadingMessage: o
}) {
  return /* @__PURE__ */ x("div", { className: "tw-flex tw-items-center tw-justify-between tw-space-x-4 tw-py-2", children: [
    /* @__PURE__ */ x("div", { children: [
      /* @__PURE__ */ s("p", { className: "tw-text-sm tw-font-medium tw-leading-none", children: t }),
      /* @__PURE__ */ s("p", { className: "tw-whitespace-normal tw-break-words tw-text-sm tw-text-muted-foreground", children: e })
    ] }),
    r ? /* @__PURE__ */ s("p", { className: "tw-text-sm tw-text-muted-foreground", children: o }) : /* @__PURE__ */ s("div", { children: n })
  ] });
}
function Th({
  primary: t,
  secondary: e,
  includeSeparator: n = !1
}) {
  return /* @__PURE__ */ x("div", { className: "tw-space-y-4 tw-py-2", children: [
    /* @__PURE__ */ x("div", { children: [
      /* @__PURE__ */ s("h3", { className: "tw-text-lg tw-font-medium", children: t }),
      /* @__PURE__ */ s("p", { className: "tw-text-sm tw-text-muted-foreground", children: e })
    ] }),
    n ? /* @__PURE__ */ s(Eo, {}) : ""
  ] });
}
function Ch({
  id: t,
  className: e,
  listItems: n,
  selectedListItems: r,
  handleSelectListItem: o,
  createLabel: a
}) {
  return /* @__PURE__ */ s("div", { id: t, className: e, children: n.map((i) => /* @__PURE__ */ x("div", { className: "tw-m-2 tw-flex tw-items-center", children: [
    /* @__PURE__ */ s(
      ko,
      {
        className: "tw-me-2 tw-align-middle",
        checked: r.includes(i),
        onCheckedChange: (l) => o(i, l)
      }
    ),
    /* @__PURE__ */ s(Mt, { children: a ? a(i) : i })
  ] }, i)) });
}
function Td(t) {
  return t && t.__esModule && Object.prototype.hasOwnProperty.call(t, "default") ? t.default : t;
}
function Cd(t) {
  if (t.__esModule)
    return t;
  var e = t.default;
  if (typeof e == "function") {
    var n = function r() {
      return this instanceof r ? Reflect.construct(e, arguments, this.constructor) : e.apply(this, arguments);
    };
    n.prototype = e.prototype;
  } else
    n = {};
  return Object.defineProperty(n, "__esModule", { value: !0 }), Object.keys(t).forEach(function(r) {
    var o = Object.getOwnPropertyDescriptor(t, r);
    Object.defineProperty(n, r, o.get ? o : {
      enumerable: !0,
      get: function() {
        return t[r];
      }
    });
  }), n;
}
var So = {}, Ki = { exports: {} };
(function(t) {
  function e(n) {
    return n && n.__esModule ? n : {
      default: n
    };
  }
  t.exports = e, t.exports.__esModule = !0, t.exports.default = t.exports;
})(Ki);
var Od = Ki.exports, Ir = {};
function To(t, e) {
  return process.env.NODE_ENV === "production" ? () => null : function(...r) {
    return t(...r) || e(...r);
  };
}
function P() {
  return P = Object.assign ? Object.assign.bind() : function(t) {
    for (var e = 1; e < arguments.length; e++) {
      var n = arguments[e];
      for (var r in n)
        Object.prototype.hasOwnProperty.call(n, r) && (t[r] = n[r]);
    }
    return t;
  }, P.apply(this, arguments);
}
function ge(t) {
  if (typeof t != "object" || t === null)
    return !1;
  const e = Object.getPrototypeOf(t);
  return (e === null || e === Object.prototype || Object.getPrototypeOf(e) === null) && !(Symbol.toStringTag in t) && !(Symbol.iterator in t);
}
function Ji(t) {
  if (!ge(t))
    return t;
  const e = {};
  return Object.keys(t).forEach((n) => {
    e[n] = Ji(t[n]);
  }), e;
}
function Qt(t, e, n = {
  clone: !0
}) {
  const r = n.clone ? P({}, t) : t;
  return ge(t) && ge(e) && Object.keys(e).forEach((o) => {
    o !== "__proto__" && (ge(e[o]) && o in t && ge(t[o]) ? r[o] = Qt(t[o], e[o], n) : n.clone ? r[o] = ge(e[o]) ? Ji(e[o]) : e[o] : r[o] = e[o]);
  }), r;
}
var Qr = { exports: {} }, zn = { exports: {} }, it = {};
/** @license React v16.13.1
 * react-is.production.min.js
 *
 * Copyright (c) Facebook, Inc. and its affiliates.
 *
 * This source code is licensed under the MIT license found in the
 * LICENSE file in the root directory of this source tree.
 */
var fa;
function Rd() {
  if (fa)
    return it;
  fa = 1;
  var t = typeof Symbol == "function" && Symbol.for, e = t ? Symbol.for("react.element") : 60103, n = t ? Symbol.for("react.portal") : 60106, r = t ? Symbol.for("react.fragment") : 60107, o = t ? Symbol.for("react.strict_mode") : 60108, a = t ? Symbol.for("react.profiler") : 60114, i = t ? Symbol.for("react.provider") : 60109, l = t ? Symbol.for("react.context") : 60110, c = t ? Symbol.for("react.async_mode") : 60111, d = t ? Symbol.for("react.concurrent_mode") : 60111, p = t ? Symbol.for("react.forward_ref") : 60112, f = t ? Symbol.for("react.suspense") : 60113, w = t ? Symbol.for("react.suspense_list") : 60120, g = t ? Symbol.for("react.memo") : 60115, v = t ? Symbol.for("react.lazy") : 60116, m = t ? Symbol.for("react.block") : 60121, h = t ? Symbol.for("react.fundamental") : 60117, k = t ? Symbol.for("react.responder") : 60118, T = t ? Symbol.for("react.scope") : 60119;
  function C(b) {
    if (typeof b == "object" && b !== null) {
      var _ = b.$$typeof;
      switch (_) {
        case e:
          switch (b = b.type, b) {
            case c:
            case d:
            case r:
            case a:
            case o:
            case f:
              return b;
            default:
              switch (b = b && b.$$typeof, b) {
                case l:
                case p:
                case v:
                case g:
                case i:
                  return b;
                default:
                  return _;
              }
          }
        case n:
          return _;
      }
    }
  }
  function E(b) {
    return C(b) === d;
  }
  return it.AsyncMode = c, it.ConcurrentMode = d, it.ContextConsumer = l, it.ContextProvider = i, it.Element = e, it.ForwardRef = p, it.Fragment = r, it.Lazy = v, it.Memo = g, it.Portal = n, it.Profiler = a, it.StrictMode = o, it.Suspense = f, it.isAsyncMode = function(b) {
    return E(b) || C(b) === c;
  }, it.isConcurrentMode = E, it.isContextConsumer = function(b) {
    return C(b) === l;
  }, it.isContextProvider = function(b) {
    return C(b) === i;
  }, it.isElement = function(b) {
    return typeof b == "object" && b !== null && b.$$typeof === e;
  }, it.isForwardRef = function(b) {
    return C(b) === p;
  }, it.isFragment = function(b) {
    return C(b) === r;
  }, it.isLazy = function(b) {
    return C(b) === v;
  }, it.isMemo = function(b) {
    return C(b) === g;
  }, it.isPortal = function(b) {
    return C(b) === n;
  }, it.isProfiler = function(b) {
    return C(b) === a;
  }, it.isStrictMode = function(b) {
    return C(b) === o;
  }, it.isSuspense = function(b) {
    return C(b) === f;
  }, it.isValidElementType = function(b) {
    return typeof b == "string" || typeof b == "function" || b === r || b === d || b === a || b === o || b === f || b === w || typeof b == "object" && b !== null && (b.$$typeof === v || b.$$typeof === g || b.$$typeof === i || b.$$typeof === l || b.$$typeof === p || b.$$typeof === h || b.$$typeof === k || b.$$typeof === T || b.$$typeof === m);
  }, it.typeOf = C, it;
}
var st = {};
/** @license React v16.13.1
 * react-is.development.js
 *
 * Copyright (c) Facebook, Inc. and its affiliates.
 *
 * This source code is licensed under the MIT license found in the
 * LICENSE file in the root directory of this source tree.
 */
var ma;
function _d() {
  return ma || (ma = 1, process.env.NODE_ENV !== "production" && function() {
    var t = typeof Symbol == "function" && Symbol.for, e = t ? Symbol.for("react.element") : 60103, n = t ? Symbol.for("react.portal") : 60106, r = t ? Symbol.for("react.fragment") : 60107, o = t ? Symbol.for("react.strict_mode") : 60108, a = t ? Symbol.for("react.profiler") : 60114, i = t ? Symbol.for("react.provider") : 60109, l = t ? Symbol.for("react.context") : 60110, c = t ? Symbol.for("react.async_mode") : 60111, d = t ? Symbol.for("react.concurrent_mode") : 60111, p = t ? Symbol.for("react.forward_ref") : 60112, f = t ? Symbol.for("react.suspense") : 60113, w = t ? Symbol.for("react.suspense_list") : 60120, g = t ? Symbol.for("react.memo") : 60115, v = t ? Symbol.for("react.lazy") : 60116, m = t ? Symbol.for("react.block") : 60121, h = t ? Symbol.for("react.fundamental") : 60117, k = t ? Symbol.for("react.responder") : 60118, T = t ? Symbol.for("react.scope") : 60119;
    function C(I) {
      return typeof I == "string" || typeof I == "function" || // Note: its typeof might be other than 'symbol' or 'number' if it's a polyfill.
      I === r || I === d || I === a || I === o || I === f || I === w || typeof I == "object" && I !== null && (I.$$typeof === v || I.$$typeof === g || I.$$typeof === i || I.$$typeof === l || I.$$typeof === p || I.$$typeof === h || I.$$typeof === k || I.$$typeof === T || I.$$typeof === m);
    }
    function E(I) {
      if (typeof I == "object" && I !== null) {
        var Nt = I.$$typeof;
        switch (Nt) {
          case e:
            var V = I.type;
            switch (V) {
              case c:
              case d:
              case r:
              case a:
              case o:
              case f:
                return V;
              default:
                var yt = V && V.$$typeof;
                switch (yt) {
                  case l:
                  case p:
                  case v:
                  case g:
                  case i:
                    return yt;
                  default:
                    return Nt;
                }
            }
          case n:
            return Nt;
        }
      }
    }
    var b = c, _ = d, F = l, R = i, $ = e, L = p, D = r, A = v, M = g, H = n, G = a, B = o, Z = f, at = !1;
    function rt(I) {
      return at || (at = !0, console.warn("The ReactIs.isAsyncMode() alias has been deprecated, and will be removed in React 17+. Update your code to use ReactIs.isConcurrentMode() instead. It has the exact same API.")), y(I) || E(I) === c;
    }
    function y(I) {
      return E(I) === d;
    }
    function O(I) {
      return E(I) === l;
    }
    function U(I) {
      return E(I) === i;
    }
    function X(I) {
      return typeof I == "object" && I !== null && I.$$typeof === e;
    }
    function z(I) {
      return E(I) === p;
    }
    function K(I) {
      return E(I) === r;
    }
    function W(I) {
      return E(I) === v;
    }
    function q(I) {
      return E(I) === g;
    }
    function Y(I) {
      return E(I) === n;
    }
    function J(I) {
      return E(I) === a;
    }
    function Q(I) {
      return E(I) === o;
    }
    function dt(I) {
      return E(I) === f;
    }
    st.AsyncMode = b, st.ConcurrentMode = _, st.ContextConsumer = F, st.ContextProvider = R, st.Element = $, st.ForwardRef = L, st.Fragment = D, st.Lazy = A, st.Memo = M, st.Portal = H, st.Profiler = G, st.StrictMode = B, st.Suspense = Z, st.isAsyncMode = rt, st.isConcurrentMode = y, st.isContextConsumer = O, st.isContextProvider = U, st.isElement = X, st.isForwardRef = z, st.isFragment = K, st.isLazy = W, st.isMemo = q, st.isPortal = Y, st.isProfiler = J, st.isStrictMode = Q, st.isSuspense = dt, st.isValidElementType = C, st.typeOf = E;
  }()), st;
}
var ha;
function Zi() {
  return ha || (ha = 1, process.env.NODE_ENV === "production" ? zn.exports = Rd() : zn.exports = _d()), zn.exports;
}
/*
object-assign
(c) Sindre Sorhus
@license MIT
*/
var Mr, ga;
function Pd() {
  if (ga)
    return Mr;
  ga = 1;
  var t = Object.getOwnPropertySymbols, e = Object.prototype.hasOwnProperty, n = Object.prototype.propertyIsEnumerable;
  function r(a) {
    if (a == null)
      throw new TypeError("Object.assign cannot be called with null or undefined");
    return Object(a);
  }
  function o() {
    try {
      if (!Object.assign)
        return !1;
      var a = new String("abc");
      if (a[5] = "de", Object.getOwnPropertyNames(a)[0] === "5")
        return !1;
      for (var i = {}, l = 0; l < 10; l++)
        i["_" + String.fromCharCode(l)] = l;
      var c = Object.getOwnPropertyNames(i).map(function(p) {
        return i[p];
      });
      if (c.join("") !== "0123456789")
        return !1;
      var d = {};
      return "abcdefghijklmnopqrst".split("").forEach(function(p) {
        d[p] = p;
      }), Object.keys(Object.assign({}, d)).join("") === "abcdefghijklmnopqrst";
    } catch {
      return !1;
    }
  }
  return Mr = o() ? Object.assign : function(a, i) {
    for (var l, c = r(a), d, p = 1; p < arguments.length; p++) {
      l = Object(arguments[p]);
      for (var f in l)
        e.call(l, f) && (c[f] = l[f]);
      if (t) {
        d = t(l);
        for (var w = 0; w < d.length; w++)
          n.call(l, d[w]) && (c[d[w]] = l[d[w]]);
      }
    }
    return c;
  }, Mr;
}
var Dr, ba;
function Co() {
  if (ba)
    return Dr;
  ba = 1;
  var t = "SECRET_DO_NOT_PASS_THIS_OR_YOU_WILL_BE_FIRED";
  return Dr = t, Dr;
}
var jr, va;
function Qi() {
  return va || (va = 1, jr = Function.call.bind(Object.prototype.hasOwnProperty)), jr;
}
var Br, ya;
function $d() {
  if (ya)
    return Br;
  ya = 1;
  var t = function() {
  };
  if (process.env.NODE_ENV !== "production") {
    var e = Co(), n = {}, r = Qi();
    t = function(a) {
      var i = "Warning: " + a;
      typeof console < "u" && console.error(i);
      try {
        throw new Error(i);
      } catch {
      }
    };
  }
  function o(a, i, l, c, d) {
    if (process.env.NODE_ENV !== "production") {
      for (var p in a)
        if (r(a, p)) {
          var f;
          try {
            if (typeof a[p] != "function") {
              var w = Error(
                (c || "React class") + ": " + l + " type `" + p + "` is invalid; it must be a function, usually from the `prop-types` package, but received `" + typeof a[p] + "`.This often happens because of typos such as `PropTypes.function` instead of `PropTypes.func`."
              );
              throw w.name = "Invariant Violation", w;
            }
            f = a[p](i, p, c, l, null, e);
          } catch (v) {
            f = v;
          }
          if (f && !(f instanceof Error) && t(
            (c || "React class") + ": type specification of " + l + " `" + p + "` is invalid; the type checker function must return `null` or an `Error` but returned a " + typeof f + ". You may have forgotten to pass an argument to the type checker creator (arrayOf, instanceOf, objectOf, oneOf, oneOfType, and shape all require an argument)."
          ), f instanceof Error && !(f.message in n)) {
            n[f.message] = !0;
            var g = d ? d() : "";
            t(
              "Failed " + l + " type: " + f.message + (g ?? "")
            );
          }
        }
    }
  }
  return o.resetWarningCache = function() {
    process.env.NODE_ENV !== "production" && (n = {});
  }, Br = o, Br;
}
var Vr, xa;
function Ad() {
  if (xa)
    return Vr;
  xa = 1;
  var t = Zi(), e = Pd(), n = Co(), r = Qi(), o = $d(), a = function() {
  };
  process.env.NODE_ENV !== "production" && (a = function(l) {
    var c = "Warning: " + l;
    typeof console < "u" && console.error(c);
    try {
      throw new Error(c);
    } catch {
    }
  });
  function i() {
    return null;
  }
  return Vr = function(l, c) {
    var d = typeof Symbol == "function" && Symbol.iterator, p = "@@iterator";
    function f(y) {
      var O = y && (d && y[d] || y[p]);
      if (typeof O == "function")
        return O;
    }
    var w = "<<anonymous>>", g = {
      array: k("array"),
      bigint: k("bigint"),
      bool: k("boolean"),
      func: k("function"),
      number: k("number"),
      object: k("object"),
      string: k("string"),
      symbol: k("symbol"),
      any: T(),
      arrayOf: C,
      element: E(),
      elementType: b(),
      instanceOf: _,
      node: L(),
      objectOf: R,
      oneOf: F,
      oneOfType: $,
      shape: A,
      exact: M
    };
    function v(y, O) {
      return y === O ? y !== 0 || 1 / y === 1 / O : y !== y && O !== O;
    }
    function m(y, O) {
      this.message = y, this.data = O && typeof O == "object" ? O : {}, this.stack = "";
    }
    m.prototype = Error.prototype;
    function h(y) {
      if (process.env.NODE_ENV !== "production")
        var O = {}, U = 0;
      function X(K, W, q, Y, J, Q, dt) {
        if (Y = Y || w, Q = Q || q, dt !== n) {
          if (c) {
            var I = new Error(
              "Calling PropTypes validators directly is not supported by the `prop-types` package. Use `PropTypes.checkPropTypes()` to call them. Read more at http://fb.me/use-check-prop-types"
            );
            throw I.name = "Invariant Violation", I;
          } else if (process.env.NODE_ENV !== "production" && typeof console < "u") {
            var Nt = Y + ":" + q;
            !O[Nt] && // Avoid spamming the console because they are often not actionable except for lib authors
            U < 3 && (a(
              "You are manually calling a React.PropTypes validation function for the `" + Q + "` prop on `" + Y + "`. This is deprecated and will throw in the standalone `prop-types` package. You may be seeing this warning due to a third-party PropTypes library. See https://fb.me/react-warning-dont-call-proptypes for details."
            ), O[Nt] = !0, U++);
          }
        }
        return W[q] == null ? K ? W[q] === null ? new m("The " + J + " `" + Q + "` is marked as required " + ("in `" + Y + "`, but its value is `null`.")) : new m("The " + J + " `" + Q + "` is marked as required in " + ("`" + Y + "`, but its value is `undefined`.")) : null : y(W, q, Y, J, Q);
      }
      var z = X.bind(null, !1);
      return z.isRequired = X.bind(null, !0), z;
    }
    function k(y) {
      function O(U, X, z, K, W, q) {
        var Y = U[X], J = B(Y);
        if (J !== y) {
          var Q = Z(Y);
          return new m(
            "Invalid " + K + " `" + W + "` of type " + ("`" + Q + "` supplied to `" + z + "`, expected ") + ("`" + y + "`."),
            { expectedType: y }
          );
        }
        return null;
      }
      return h(O);
    }
    function T() {
      return h(i);
    }
    function C(y) {
      function O(U, X, z, K, W) {
        if (typeof y != "function")
          return new m("Property `" + W + "` of component `" + z + "` has invalid PropType notation inside arrayOf.");
        var q = U[X];
        if (!Array.isArray(q)) {
          var Y = B(q);
          return new m("Invalid " + K + " `" + W + "` of type " + ("`" + Y + "` supplied to `" + z + "`, expected an array."));
        }
        for (var J = 0; J < q.length; J++) {
          var Q = y(q, J, z, K, W + "[" + J + "]", n);
          if (Q instanceof Error)
            return Q;
        }
        return null;
      }
      return h(O);
    }
    function E() {
      function y(O, U, X, z, K) {
        var W = O[U];
        if (!l(W)) {
          var q = B(W);
          return new m("Invalid " + z + " `" + K + "` of type " + ("`" + q + "` supplied to `" + X + "`, expected a single ReactElement."));
        }
        return null;
      }
      return h(y);
    }
    function b() {
      function y(O, U, X, z, K) {
        var W = O[U];
        if (!t.isValidElementType(W)) {
          var q = B(W);
          return new m("Invalid " + z + " `" + K + "` of type " + ("`" + q + "` supplied to `" + X + "`, expected a single ReactElement type."));
        }
        return null;
      }
      return h(y);
    }
    function _(y) {
      function O(U, X, z, K, W) {
        if (!(U[X] instanceof y)) {
          var q = y.name || w, Y = rt(U[X]);
          return new m("Invalid " + K + " `" + W + "` of type " + ("`" + Y + "` supplied to `" + z + "`, expected ") + ("instance of `" + q + "`."));
        }
        return null;
      }
      return h(O);
    }
    function F(y) {
      if (!Array.isArray(y))
        return process.env.NODE_ENV !== "production" && (arguments.length > 1 ? a(
          "Invalid arguments supplied to oneOf, expected an array, got " + arguments.length + " arguments. A common mistake is to write oneOf(x, y, z) instead of oneOf([x, y, z])."
        ) : a("Invalid argument supplied to oneOf, expected an array.")), i;
      function O(U, X, z, K, W) {
        for (var q = U[X], Y = 0; Y < y.length; Y++)
          if (v(q, y[Y]))
            return null;
        var J = JSON.stringify(y, function(dt, I) {
          var Nt = Z(I);
          return Nt === "symbol" ? String(I) : I;
        });
        return new m("Invalid " + K + " `" + W + "` of value `" + String(q) + "` " + ("supplied to `" + z + "`, expected one of " + J + "."));
      }
      return h(O);
    }
    function R(y) {
      function O(U, X, z, K, W) {
        if (typeof y != "function")
          return new m("Property `" + W + "` of component `" + z + "` has invalid PropType notation inside objectOf.");
        var q = U[X], Y = B(q);
        if (Y !== "object")
          return new m("Invalid " + K + " `" + W + "` of type " + ("`" + Y + "` supplied to `" + z + "`, expected an object."));
        for (var J in q)
          if (r(q, J)) {
            var Q = y(q, J, z, K, W + "." + J, n);
            if (Q instanceof Error)
              return Q;
          }
        return null;
      }
      return h(O);
    }
    function $(y) {
      if (!Array.isArray(y))
        return process.env.NODE_ENV !== "production" && a("Invalid argument supplied to oneOfType, expected an instance of array."), i;
      for (var O = 0; O < y.length; O++) {
        var U = y[O];
        if (typeof U != "function")
          return a(
            "Invalid argument supplied to oneOfType. Expected an array of check functions, but received " + at(U) + " at index " + O + "."
          ), i;
      }
      function X(z, K, W, q, Y) {
        for (var J = [], Q = 0; Q < y.length; Q++) {
          var dt = y[Q], I = dt(z, K, W, q, Y, n);
          if (I == null)
            return null;
          I.data && r(I.data, "expectedType") && J.push(I.data.expectedType);
        }
        var Nt = J.length > 0 ? ", expected one of type [" + J.join(", ") + "]" : "";
        return new m("Invalid " + q + " `" + Y + "` supplied to " + ("`" + W + "`" + Nt + "."));
      }
      return h(X);
    }
    function L() {
      function y(O, U, X, z, K) {
        return H(O[U]) ? null : new m("Invalid " + z + " `" + K + "` supplied to " + ("`" + X + "`, expected a ReactNode."));
      }
      return h(y);
    }
    function D(y, O, U, X, z) {
      return new m(
        (y || "React class") + ": " + O + " type `" + U + "." + X + "` is invalid; it must be a function, usually from the `prop-types` package, but received `" + z + "`."
      );
    }
    function A(y) {
      function O(U, X, z, K, W) {
        var q = U[X], Y = B(q);
        if (Y !== "object")
          return new m("Invalid " + K + " `" + W + "` of type `" + Y + "` " + ("supplied to `" + z + "`, expected `object`."));
        for (var J in y) {
          var Q = y[J];
          if (typeof Q != "function")
            return D(z, K, W, J, Z(Q));
          var dt = Q(q, J, z, K, W + "." + J, n);
          if (dt)
            return dt;
        }
        return null;
      }
      return h(O);
    }
    function M(y) {
      function O(U, X, z, K, W) {
        var q = U[X], Y = B(q);
        if (Y !== "object")
          return new m("Invalid " + K + " `" + W + "` of type `" + Y + "` " + ("supplied to `" + z + "`, expected `object`."));
        var J = e({}, U[X], y);
        for (var Q in J) {
          var dt = y[Q];
          if (r(y, Q) && typeof dt != "function")
            return D(z, K, W, Q, Z(dt));
          if (!dt)
            return new m(
              "Invalid " + K + " `" + W + "` key `" + Q + "` supplied to `" + z + "`.\nBad object: " + JSON.stringify(U[X], null, "  ") + `
Valid keys: ` + JSON.stringify(Object.keys(y), null, "  ")
            );
          var I = dt(q, Q, z, K, W + "." + Q, n);
          if (I)
            return I;
        }
        return null;
      }
      return h(O);
    }
    function H(y) {
      switch (typeof y) {
        case "number":
        case "string":
        case "undefined":
          return !0;
        case "boolean":
          return !y;
        case "object":
          if (Array.isArray(y))
            return y.every(H);
          if (y === null || l(y))
            return !0;
          var O = f(y);
          if (O) {
            var U = O.call(y), X;
            if (O !== y.entries) {
              for (; !(X = U.next()).done; )
                if (!H(X.value))
                  return !1;
            } else
              for (; !(X = U.next()).done; ) {
                var z = X.value;
                if (z && !H(z[1]))
                  return !1;
              }
          } else
            return !1;
          return !0;
        default:
          return !1;
      }
    }
    function G(y, O) {
      return y === "symbol" ? !0 : O ? O["@@toStringTag"] === "Symbol" || typeof Symbol == "function" && O instanceof Symbol : !1;
    }
    function B(y) {
      var O = typeof y;
      return Array.isArray(y) ? "array" : y instanceof RegExp ? "object" : G(O, y) ? "symbol" : O;
    }
    function Z(y) {
      if (typeof y > "u" || y === null)
        return "" + y;
      var O = B(y);
      if (O === "object") {
        if (y instanceof Date)
          return "date";
        if (y instanceof RegExp)
          return "regexp";
      }
      return O;
    }
    function at(y) {
      var O = Z(y);
      switch (O) {
        case "array":
        case "object":
          return "an " + O;
        case "boolean":
        case "date":
        case "regexp":
          return "a " + O;
        default:
          return O;
      }
    }
    function rt(y) {
      return !y.constructor || !y.constructor.name ? w : y.constructor.name;
    }
    return g.checkPropTypes = o, g.resetWarningCache = o.resetWarningCache, g.PropTypes = g, g;
  }, Vr;
}
var zr, Na;
function Id() {
  if (Na)
    return zr;
  Na = 1;
  var t = Co();
  function e() {
  }
  function n() {
  }
  return n.resetWarningCache = e, zr = function() {
    function r(i, l, c, d, p, f) {
      if (f !== t) {
        var w = new Error(
          "Calling PropTypes validators directly is not supported by the `prop-types` package. Use PropTypes.checkPropTypes() to call them. Read more at http://fb.me/use-check-prop-types"
        );
        throw w.name = "Invariant Violation", w;
      }
    }
    r.isRequired = r;
    function o() {
      return r;
    }
    var a = {
      array: r,
      bigint: r,
      bool: r,
      func: r,
      number: r,
      object: r,
      string: r,
      symbol: r,
      any: r,
      arrayOf: o,
      element: r,
      elementType: r,
      instanceOf: o,
      node: r,
      objectOf: o,
      oneOf: o,
      oneOfType: o,
      shape: o,
      exact: o,
      checkPropTypes: n,
      resetWarningCache: e
    };
    return a.PropTypes = a, a;
  }, zr;
}
if (process.env.NODE_ENV !== "production") {
  var Md = Zi(), Dd = !0;
  Qr.exports = Ad()(Md.isElement, Dd);
} else
  Qr.exports = Id()();
var jd = Qr.exports;
const u = /* @__PURE__ */ Td(jd);
function Bd(t) {
  const {
    prototype: e = {}
  } = t;
  return !!e.isReactComponent;
}
function ts(t, e, n, r, o) {
  const a = t[e], i = o || e;
  if (a == null || // When server-side rendering React doesn't warn either.
  // This is not an accurate check for SSR.
  // This is only in place for Emotion compat.
  // TODO: Revisit once https://github.com/facebook/react/issues/20047 is resolved.
  typeof window > "u")
    return null;
  let l;
  const c = a.type;
  return typeof c == "function" && !Bd(c) && (l = "Did you accidentally use a plain function component for an element instead?"), l !== void 0 ? new Error(`Invalid ${r} \`${i}\` supplied to \`${n}\`. Expected an element that can hold a ref. ${l} For more information see https://mui.com/r/caveat-with-refs-guide`) : null;
}
const es = To(u.element, ts);
es.isRequired = To(u.element.isRequired, ts);
const ns = es, Vd = "exact-prop: ​";
function zd(t) {
  return process.env.NODE_ENV === "production" ? t : P({}, t, {
    [Vd]: (e) => {
      const n = Object.keys(e).filter((r) => !t.hasOwnProperty(r));
      return n.length > 0 ? new Error(`The following props are not supported: ${n.map((r) => `\`${r}\``).join(", ")}. Please remove them.`) : null;
    }
  });
}
function Le(t) {
  let e = "https://mui.com/production-error/?code=" + t;
  for (let n = 1; n < arguments.length; n += 1)
    e += "&args[]=" + encodeURIComponent(arguments[n]);
  return "Minified MUI error #" + t + "; visit " + e + " for the full message.";
}
var to = { exports: {} }, lt = {};
/**
 * @license React
 * react-is.production.min.js
 *
 * Copyright (c) Facebook, Inc. and its affiliates.
 *
 * This source code is licensed under the MIT license found in the
 * LICENSE file in the root directory of this source tree.
 */
var ka;
function Fd() {
  if (ka)
    return lt;
  ka = 1;
  var t = Symbol.for("react.element"), e = Symbol.for("react.portal"), n = Symbol.for("react.fragment"), r = Symbol.for("react.strict_mode"), o = Symbol.for("react.profiler"), a = Symbol.for("react.provider"), i = Symbol.for("react.context"), l = Symbol.for("react.server_context"), c = Symbol.for("react.forward_ref"), d = Symbol.for("react.suspense"), p = Symbol.for("react.suspense_list"), f = Symbol.for("react.memo"), w = Symbol.for("react.lazy"), g = Symbol.for("react.offscreen"), v;
  v = Symbol.for("react.module.reference");
  function m(h) {
    if (typeof h == "object" && h !== null) {
      var k = h.$$typeof;
      switch (k) {
        case t:
          switch (h = h.type, h) {
            case n:
            case o:
            case r:
            case d:
            case p:
              return h;
            default:
              switch (h = h && h.$$typeof, h) {
                case l:
                case i:
                case c:
                case w:
                case f:
                case a:
                  return h;
                default:
                  return k;
              }
          }
        case e:
          return k;
      }
    }
  }
  return lt.ContextConsumer = i, lt.ContextProvider = a, lt.Element = t, lt.ForwardRef = c, lt.Fragment = n, lt.Lazy = w, lt.Memo = f, lt.Portal = e, lt.Profiler = o, lt.StrictMode = r, lt.Suspense = d, lt.SuspenseList = p, lt.isAsyncMode = function() {
    return !1;
  }, lt.isConcurrentMode = function() {
    return !1;
  }, lt.isContextConsumer = function(h) {
    return m(h) === i;
  }, lt.isContextProvider = function(h) {
    return m(h) === a;
  }, lt.isElement = function(h) {
    return typeof h == "object" && h !== null && h.$$typeof === t;
  }, lt.isForwardRef = function(h) {
    return m(h) === c;
  }, lt.isFragment = function(h) {
    return m(h) === n;
  }, lt.isLazy = function(h) {
    return m(h) === w;
  }, lt.isMemo = function(h) {
    return m(h) === f;
  }, lt.isPortal = function(h) {
    return m(h) === e;
  }, lt.isProfiler = function(h) {
    return m(h) === o;
  }, lt.isStrictMode = function(h) {
    return m(h) === r;
  }, lt.isSuspense = function(h) {
    return m(h) === d;
  }, lt.isSuspenseList = function(h) {
    return m(h) === p;
  }, lt.isValidElementType = function(h) {
    return typeof h == "string" || typeof h == "function" || h === n || h === o || h === r || h === d || h === p || h === g || typeof h == "object" && h !== null && (h.$$typeof === w || h.$$typeof === f || h.$$typeof === a || h.$$typeof === i || h.$$typeof === c || h.$$typeof === v || h.getModuleId !== void 0);
  }, lt.typeOf = m, lt;
}
var ct = {};
/**
 * @license React
 * react-is.development.js
 *
 * Copyright (c) Facebook, Inc. and its affiliates.
 *
 * This source code is licensed under the MIT license found in the
 * LICENSE file in the root directory of this source tree.
 */
var Ea;
function Ld() {
  return Ea || (Ea = 1, process.env.NODE_ENV !== "production" && function() {
    var t = Symbol.for("react.element"), e = Symbol.for("react.portal"), n = Symbol.for("react.fragment"), r = Symbol.for("react.strict_mode"), o = Symbol.for("react.profiler"), a = Symbol.for("react.provider"), i = Symbol.for("react.context"), l = Symbol.for("react.server_context"), c = Symbol.for("react.forward_ref"), d = Symbol.for("react.suspense"), p = Symbol.for("react.suspense_list"), f = Symbol.for("react.memo"), w = Symbol.for("react.lazy"), g = Symbol.for("react.offscreen"), v = !1, m = !1, h = !1, k = !1, T = !1, C;
    C = Symbol.for("react.module.reference");
    function E(V) {
      return !!(typeof V == "string" || typeof V == "function" || V === n || V === o || T || V === r || V === d || V === p || k || V === g || v || m || h || typeof V == "object" && V !== null && (V.$$typeof === w || V.$$typeof === f || V.$$typeof === a || V.$$typeof === i || V.$$typeof === c || // This needs to include all possible module reference object
      // types supported by any Flight configuration anywhere since
      // we don't know which Flight build this will end up being used
      // with.
      V.$$typeof === C || V.getModuleId !== void 0));
    }
    function b(V) {
      if (typeof V == "object" && V !== null) {
        var yt = V.$$typeof;
        switch (yt) {
          case t:
            var Ut = V.type;
            switch (Ut) {
              case n:
              case o:
              case r:
              case d:
              case p:
                return Ut;
              default:
                var de = Ut && Ut.$$typeof;
                switch (de) {
                  case l:
                  case i:
                  case c:
                  case w:
                  case f:
                  case a:
                    return de;
                  default:
                    return yt;
                }
            }
          case e:
            return yt;
        }
      }
    }
    var _ = i, F = a, R = t, $ = c, L = n, D = w, A = f, M = e, H = o, G = r, B = d, Z = p, at = !1, rt = !1;
    function y(V) {
      return at || (at = !0, console.warn("The ReactIs.isAsyncMode() alias has been deprecated, and will be removed in React 18+.")), !1;
    }
    function O(V) {
      return rt || (rt = !0, console.warn("The ReactIs.isConcurrentMode() alias has been deprecated, and will be removed in React 18+.")), !1;
    }
    function U(V) {
      return b(V) === i;
    }
    function X(V) {
      return b(V) === a;
    }
    function z(V) {
      return typeof V == "object" && V !== null && V.$$typeof === t;
    }
    function K(V) {
      return b(V) === c;
    }
    function W(V) {
      return b(V) === n;
    }
    function q(V) {
      return b(V) === w;
    }
    function Y(V) {
      return b(V) === f;
    }
    function J(V) {
      return b(V) === e;
    }
    function Q(V) {
      return b(V) === o;
    }
    function dt(V) {
      return b(V) === r;
    }
    function I(V) {
      return b(V) === d;
    }
    function Nt(V) {
      return b(V) === p;
    }
    ct.ContextConsumer = _, ct.ContextProvider = F, ct.Element = R, ct.ForwardRef = $, ct.Fragment = L, ct.Lazy = D, ct.Memo = A, ct.Portal = M, ct.Profiler = H, ct.StrictMode = G, ct.Suspense = B, ct.SuspenseList = Z, ct.isAsyncMode = y, ct.isConcurrentMode = O, ct.isContextConsumer = U, ct.isContextProvider = X, ct.isElement = z, ct.isForwardRef = K, ct.isFragment = W, ct.isLazy = q, ct.isMemo = Y, ct.isPortal = J, ct.isProfiler = Q, ct.isStrictMode = dt, ct.isSuspense = I, ct.isSuspenseList = Nt, ct.isValidElementType = E, ct.typeOf = b;
  }()), ct;
}
process.env.NODE_ENV === "production" ? to.exports = Fd() : to.exports = Ld();
var Sa = to.exports;
const Gd = /^\s*function(?:\s|\s*\/\*.*\*\/\s*)+([^(\s/]*)\s*/;
function Ud(t) {
  const e = `${t}`.match(Gd);
  return e && e[1] || "";
}
function rs(t, e = "") {
  return t.displayName || t.name || Ud(t) || e;
}
function Ta(t, e, n) {
  const r = rs(e);
  return t.displayName || (r !== "" ? `${n}(${r})` : n);
}
function Xd(t) {
  if (t != null) {
    if (typeof t == "string")
      return t;
    if (typeof t == "function")
      return rs(t, "Component");
    if (typeof t == "object")
      switch (t.$$typeof) {
        case Sa.ForwardRef:
          return Ta(t, t.render, "ForwardRef");
        case Sa.Memo:
          return Ta(t, t.type, "memo");
        default:
          return;
      }
  }
}
function xn(t, e, n, r, o) {
  if (process.env.NODE_ENV === "production")
    return null;
  const a = t[e], i = o || e;
  return a == null ? null : a && a.nodeType !== 1 ? new Error(`Invalid ${r} \`${i}\` supplied to \`${n}\`. Expected an HTMLElement.`) : null;
}
const Hd = u.oneOfType([u.func, u.object]), os = Hd;
function qt(t) {
  if (typeof t != "string")
    throw new Error(process.env.NODE_ENV !== "production" ? "MUI: `capitalize(string)` expects a string argument." : Le(7));
  return t.charAt(0).toUpperCase() + t.slice(1);
}
function Yd(...t) {
  return t.reduce((e, n) => n == null ? e : function(...o) {
    e.apply(this, o), n.apply(this, o);
  }, () => {
  });
}
function Wd(t, e = 166) {
  let n;
  function r(...o) {
    const a = () => {
      t.apply(this, o);
    };
    clearTimeout(n), n = setTimeout(a, e);
  }
  return r.clear = () => {
    clearTimeout(n);
  }, r;
}
function qd(t, e) {
  return process.env.NODE_ENV === "production" ? () => null : (n, r, o, a, i) => {
    const l = o || "<<anonymous>>", c = i || r;
    return typeof n[r] < "u" ? new Error(`The ${a} \`${c}\` of \`${l}\` is deprecated. ${e}`) : null;
  };
}
function Kd(t, e) {
  var n, r;
  return /* @__PURE__ */ j.isValidElement(t) && e.indexOf(
    // For server components `muiName` is avaialble in element.type._payload.value.muiName
    // relevant info - https://github.com/facebook/react/blob/2807d781a08db8e9873687fccc25c0f12b4fb3d4/packages/react/src/ReactLazy.js#L45
    // eslint-disable-next-line no-underscore-dangle
    (n = t.type.muiName) != null ? n : (r = t.type) == null || (r = r._payload) == null || (r = r.value) == null ? void 0 : r.muiName
  ) !== -1;
}
function qn(t) {
  return t && t.ownerDocument || document;
}
function Jd(t) {
  return qn(t).defaultView || window;
}
function Zd(t, e) {
  if (process.env.NODE_ENV === "production")
    return () => null;
  const n = e ? P({}, e.propTypes) : null;
  return (o) => (a, i, l, c, d, ...p) => {
    const f = d || i, w = n == null ? void 0 : n[f];
    if (w) {
      const g = w(a, i, l, c, d, ...p);
      if (g)
        return g;
    }
    return typeof a[i] < "u" && !a[o] ? new Error(`The prop \`${f}\` of \`${t}\` can only be used together with the \`${o}\` prop.`) : null;
  };
}
function Kn(t, e) {
  typeof t == "function" ? t(e) : t && (t.current = e);
}
const Qd = typeof window < "u" ? j.useLayoutEffect : j.useEffect, Ge = Qd;
let Ca = 0;
function tp(t) {
  const [e, n] = j.useState(t), r = t || e;
  return j.useEffect(() => {
    e == null && (Ca += 1, n(`mui-${Ca}`));
  }, [e]), r;
}
const Oa = j["useId".toString()];
function as(t) {
  if (Oa !== void 0) {
    const e = Oa();
    return t ?? e;
  }
  return tp(t);
}
function ep(t, e, n, r, o) {
  if (process.env.NODE_ENV === "production")
    return null;
  const a = o || e;
  return typeof t[e] < "u" ? new Error(`The prop \`${a}\` is not supported. Please remove it.`) : null;
}
function is({
  controlled: t,
  default: e,
  name: n,
  state: r = "value"
}) {
  const {
    current: o
  } = j.useRef(t !== void 0), [a, i] = j.useState(e), l = o ? t : a;
  if (process.env.NODE_ENV !== "production") {
    j.useEffect(() => {
      o !== (t !== void 0) && console.error([`MUI: A component is changing the ${o ? "" : "un"}controlled ${r} state of ${n} to be ${o ? "un" : ""}controlled.`, "Elements should not switch from uncontrolled to controlled (or vice versa).", `Decide between using a controlled or uncontrolled ${n} element for the lifetime of the component.`, "The nature of the state is determined during the first render. It's considered controlled if the value is not `undefined`.", "More info: https://fb.me/react-controlled-components"].join(`
`));
    }, [r, n, t]);
    const {
      current: d
    } = j.useRef(e);
    j.useEffect(() => {
      !o && d !== e && console.error([`MUI: A component is changing the default ${r} state of an uncontrolled ${n} after being initialized. To suppress this warning opt to use a controlled ${n}.`].join(`
`));
    }, [JSON.stringify(e)]);
  }
  const c = j.useCallback((d) => {
    o || i(d);
  }, []);
  return [l, c];
}
function eo(t) {
  const e = j.useRef(t);
  return Ge(() => {
    e.current = t;
  }), j.useRef((...n) => (
    // @ts-expect-error hide `this`
    (0, e.current)(...n)
  )).current;
}
function Ee(...t) {
  return j.useMemo(() => t.every((e) => e == null) ? null : (e) => {
    t.forEach((n) => {
      Kn(n, e);
    });
  }, t);
}
const Ra = {};
function np(t, e) {
  const n = j.useRef(Ra);
  return n.current === Ra && (n.current = t(e)), n;
}
const rp = [];
function op(t) {
  j.useEffect(t, rp);
}
class On {
  constructor() {
    this.currentId = null, this.clear = () => {
      this.currentId !== null && (clearTimeout(this.currentId), this.currentId = null);
    }, this.disposeEffect = () => this.clear;
  }
  static create() {
    return new On();
  }
  /**
   * Executes `fn` after `delay`, clearing any previously scheduled call.
   */
  start(e, n) {
    this.clear(), this.currentId = setTimeout(() => {
      this.currentId = null, n();
    }, e);
  }
}
function dn() {
  const t = np(On.create).current;
  return op(t.disposeEffect), t;
}
let pr = !0, no = !1;
const ap = new On(), ip = {
  text: !0,
  search: !0,
  url: !0,
  tel: !0,
  email: !0,
  password: !0,
  number: !0,
  date: !0,
  month: !0,
  week: !0,
  time: !0,
  datetime: !0,
  "datetime-local": !0
};
function sp(t) {
  const {
    type: e,
    tagName: n
  } = t;
  return !!(n === "INPUT" && ip[e] && !t.readOnly || n === "TEXTAREA" && !t.readOnly || t.isContentEditable);
}
function lp(t) {
  t.metaKey || t.altKey || t.ctrlKey || (pr = !0);
}
function Fr() {
  pr = !1;
}
function cp() {
  this.visibilityState === "hidden" && no && (pr = !0);
}
function dp(t) {
  t.addEventListener("keydown", lp, !0), t.addEventListener("mousedown", Fr, !0), t.addEventListener("pointerdown", Fr, !0), t.addEventListener("touchstart", Fr, !0), t.addEventListener("visibilitychange", cp, !0);
}
function pp(t) {
  const {
    target: e
  } = t;
  try {
    return e.matches(":focus-visible");
  } catch {
  }
  return pr || sp(e);
}
function ss() {
  const t = j.useCallback((o) => {
    o != null && dp(o.ownerDocument);
  }, []), e = j.useRef(!1);
  function n() {
    return e.current ? (no = !0, ap.start(100, () => {
      no = !1;
    }), e.current = !1, !0) : !1;
  }
  function r(o) {
    return pp(o) ? (e.current = !0, !0) : !1;
  }
  return {
    isFocusVisibleRef: e,
    onFocus: r,
    onBlur: n,
    ref: t
  };
}
function ls(t, e) {
  const n = P({}, e);
  return Object.keys(t).forEach((r) => {
    if (r.toString().match(/^(components|slots)$/))
      n[r] = P({}, t[r], n[r]);
    else if (r.toString().match(/^(componentsProps|slotProps)$/)) {
      const o = t[r] || {}, a = e[r];
      n[r] = {}, !a || !Object.keys(a) ? n[r] = o : !o || !Object.keys(o) ? n[r] = a : (n[r] = P({}, a), Object.keys(o).forEach((i) => {
        n[r][i] = ls(o[i], a[i]);
      }));
    } else
      n[r] === void 0 && (n[r] = t[r]);
  }), n;
}
function Oo(t, e, n = void 0) {
  const r = {};
  return Object.keys(t).forEach(
    // `Object.keys(slots)` can't be wider than `T` because we infer `T` from `slots`.
    // @ts-expect-error https://github.com/microsoft/TypeScript/pull/12253#issuecomment-263132208
    (o) => {
      r[o] = t[o].reduce((a, i) => {
        if (i) {
          const l = e(i);
          l !== "" && a.push(l), n && n[i] && a.push(n[i]);
        }
        return a;
      }, []).join(" ");
    }
  ), r;
}
const _a = (t) => t, up = () => {
  let t = _a;
  return {
    configure(e) {
      t = e;
    },
    generate(e) {
      return t(e);
    },
    reset() {
      t = _a;
    }
  };
}, wp = up(), cs = wp, ds = {
  active: "active",
  checked: "checked",
  completed: "completed",
  disabled: "disabled",
  error: "error",
  expanded: "expanded",
  focused: "focused",
  focusVisible: "focusVisible",
  open: "open",
  readOnly: "readOnly",
  required: "required",
  selected: "selected"
};
function ur(t, e, n = "Mui") {
  const r = ds[e];
  return r ? `${n}-${r}` : `${cs.generate(t)}-${e}`;
}
function ps(t, e, n = "Mui") {
  const r = {};
  return e.forEach((o) => {
    r[o] = ur(t, o, n);
  }), r;
}
function fp(t, e = Number.MIN_SAFE_INTEGER, n = Number.MAX_SAFE_INTEGER) {
  return Math.max(e, Math.min(t, n));
}
function kt(t, e) {
  if (t == null)
    return {};
  var n = {}, r = Object.keys(t), o, a;
  for (a = 0; a < r.length; a++)
    o = r[a], !(e.indexOf(o) >= 0) && (n[o] = t[o]);
  return n;
}
const mp = ["values", "unit", "step"], hp = (t) => {
  const e = Object.keys(t).map((n) => ({
    key: n,
    val: t[n]
  })) || [];
  return e.sort((n, r) => n.val - r.val), e.reduce((n, r) => P({}, n, {
    [r.key]: r.val
  }), {});
};
function gp(t) {
  const {
    // The breakpoint **start** at this value.
    // For instance with the first breakpoint xs: [xs, sm).
    values: e = {
      xs: 0,
      // phone
      sm: 600,
      // tablet
      md: 900,
      // small laptop
      lg: 1200,
      // desktop
      xl: 1536
      // large screen
    },
    unit: n = "px",
    step: r = 5
  } = t, o = kt(t, mp), a = hp(e), i = Object.keys(a);
  function l(w) {
    return `@media (min-width:${typeof e[w] == "number" ? e[w] : w}${n})`;
  }
  function c(w) {
    return `@media (max-width:${(typeof e[w] == "number" ? e[w] : w) - r / 100}${n})`;
  }
  function d(w, g) {
    const v = i.indexOf(g);
    return `@media (min-width:${typeof e[w] == "number" ? e[w] : w}${n}) and (max-width:${(v !== -1 && typeof e[i[v]] == "number" ? e[i[v]] : g) - r / 100}${n})`;
  }
  function p(w) {
    return i.indexOf(w) + 1 < i.length ? d(w, i[i.indexOf(w) + 1]) : l(w);
  }
  function f(w) {
    const g = i.indexOf(w);
    return g === 0 ? l(i[1]) : g === i.length - 1 ? c(i[g]) : d(w, i[i.indexOf(w) + 1]).replace("@media", "@media not all and");
  }
  return P({
    keys: i,
    values: a,
    up: l,
    down: c,
    between: d,
    only: p,
    not: f,
    unit: n
  }, o);
}
const bp = {
  borderRadius: 4
}, vp = bp, yp = process.env.NODE_ENV !== "production" ? u.oneOfType([u.number, u.string, u.object, u.array]) : {}, le = yp;
function mn(t, e) {
  return e ? Qt(t, e, {
    clone: !1
    // No need to clone deep, it's way faster.
  }) : t;
}
const Ro = {
  xs: 0,
  // phone
  sm: 600,
  // tablet
  md: 900,
  // small laptop
  lg: 1200,
  // desktop
  xl: 1536
  // large screen
}, Pa = {
  // Sorted ASC by size. That's important.
  // It can't be configured as it's used statically for propTypes.
  keys: ["xs", "sm", "md", "lg", "xl"],
  up: (t) => `@media (min-width:${Ro[t]}px)`
};
function te(t, e, n) {
  const r = t.theme || {};
  if (Array.isArray(e)) {
    const a = r.breakpoints || Pa;
    return e.reduce((i, l, c) => (i[a.up(a.keys[c])] = n(e[c]), i), {});
  }
  if (typeof e == "object") {
    const a = r.breakpoints || Pa;
    return Object.keys(e).reduce((i, l) => {
      if (Object.keys(a.values || Ro).indexOf(l) !== -1) {
        const c = a.up(l);
        i[c] = n(e[l], l);
      } else {
        const c = l;
        i[c] = e[c];
      }
      return i;
    }, {});
  }
  return n(e);
}
function xp(t = {}) {
  var e;
  return ((e = t.keys) == null ? void 0 : e.reduce((r, o) => {
    const a = t.up(o);
    return r[a] = {}, r;
  }, {})) || {};
}
function Np(t, e) {
  return t.reduce((n, r) => {
    const o = n[r];
    return (!o || Object.keys(o).length === 0) && delete n[r], n;
  }, e);
}
function wr(t, e, n = !0) {
  if (!e || typeof e != "string")
    return null;
  if (t && t.vars && n) {
    const r = `vars.${e}`.split(".").reduce((o, a) => o && o[a] ? o[a] : null, t);
    if (r != null)
      return r;
  }
  return e.split(".").reduce((r, o) => r && r[o] != null ? r[o] : null, t);
}
function Jn(t, e, n, r = n) {
  let o;
  return typeof t == "function" ? o = t(n) : Array.isArray(t) ? o = t[n] || r : o = wr(t, n) || r, e && (o = e(o, r, t)), o;
}
function vt(t) {
  const {
    prop: e,
    cssProperty: n = t.prop,
    themeKey: r,
    transform: o
  } = t, a = (i) => {
    if (i[e] == null)
      return null;
    const l = i[e], c = i.theme, d = wr(c, r) || {};
    return te(i, l, (f) => {
      let w = Jn(d, o, f);
      return f === w && typeof f == "string" && (w = Jn(d, o, `${e}${f === "default" ? "" : qt(f)}`, f)), n === !1 ? w : {
        [n]: w
      };
    });
  };
  return a.propTypes = process.env.NODE_ENV !== "production" ? {
    [e]: le
  } : {}, a.filterProps = [e], a;
}
function kp(t) {
  const e = {};
  return (n) => (e[n] === void 0 && (e[n] = t(n)), e[n]);
}
const Ep = {
  m: "margin",
  p: "padding"
}, Sp = {
  t: "Top",
  r: "Right",
  b: "Bottom",
  l: "Left",
  x: ["Left", "Right"],
  y: ["Top", "Bottom"]
}, $a = {
  marginX: "mx",
  marginY: "my",
  paddingX: "px",
  paddingY: "py"
}, Tp = kp((t) => {
  if (t.length > 2)
    if ($a[t])
      t = $a[t];
    else
      return [t];
  const [e, n] = t.split(""), r = Ep[e], o = Sp[n] || "";
  return Array.isArray(o) ? o.map((a) => r + a) : [r + o];
}), fr = ["m", "mt", "mr", "mb", "ml", "mx", "my", "margin", "marginTop", "marginRight", "marginBottom", "marginLeft", "marginX", "marginY", "marginInline", "marginInlineStart", "marginInlineEnd", "marginBlock", "marginBlockStart", "marginBlockEnd"], mr = ["p", "pt", "pr", "pb", "pl", "px", "py", "padding", "paddingTop", "paddingRight", "paddingBottom", "paddingLeft", "paddingX", "paddingY", "paddingInline", "paddingInlineStart", "paddingInlineEnd", "paddingBlock", "paddingBlockStart", "paddingBlockEnd"], Cp = [...fr, ...mr];
function Rn(t, e, n, r) {
  var o;
  const a = (o = wr(t, e, !1)) != null ? o : n;
  return typeof a == "number" ? (i) => typeof i == "string" ? i : (process.env.NODE_ENV !== "production" && typeof i != "number" && console.error(`MUI: Expected ${r} argument to be a number or a string, got ${i}.`), a * i) : Array.isArray(a) ? (i) => typeof i == "string" ? i : (process.env.NODE_ENV !== "production" && (Number.isInteger(i) ? i > a.length - 1 && console.error([`MUI: The value provided (${i}) overflows.`, `The supported values are: ${JSON.stringify(a)}.`, `${i} > ${a.length - 1}, you need to add the missing values.`].join(`
`)) : console.error([`MUI: The \`theme.${e}\` array type cannot be combined with non integer values.You should either use an integer value that can be used as index, or define the \`theme.${e}\` as a number.`].join(`
`))), a[i]) : typeof a == "function" ? a : (process.env.NODE_ENV !== "production" && console.error([`MUI: The \`theme.${e}\` value (${a}) is invalid.`, "It should be a number, an array or a function."].join(`
`)), () => {
  });
}
function us(t) {
  return Rn(t, "spacing", 8, "spacing");
}
function _n(t, e) {
  if (typeof e == "string" || e == null)
    return e;
  const n = Math.abs(e), r = t(n);
  return e >= 0 ? r : typeof r == "number" ? -r : `-${r}`;
}
function Op(t, e) {
  return (n) => t.reduce((r, o) => (r[o] = _n(e, n), r), {});
}
function Rp(t, e, n, r) {
  if (e.indexOf(n) === -1)
    return null;
  const o = Tp(n), a = Op(o, r), i = t[n];
  return te(t, i, a);
}
function ws(t, e) {
  const n = us(t.theme);
  return Object.keys(t).map((r) => Rp(t, e, r, n)).reduce(mn, {});
}
function ht(t) {
  return ws(t, fr);
}
ht.propTypes = process.env.NODE_ENV !== "production" ? fr.reduce((t, e) => (t[e] = le, t), {}) : {};
ht.filterProps = fr;
function gt(t) {
  return ws(t, mr);
}
gt.propTypes = process.env.NODE_ENV !== "production" ? mr.reduce((t, e) => (t[e] = le, t), {}) : {};
gt.filterProps = mr;
process.env.NODE_ENV !== "production" && Cp.reduce((t, e) => (t[e] = le, t), {});
function _p(t = 8) {
  if (t.mui)
    return t;
  const e = us({
    spacing: t
  }), n = (...r) => (process.env.NODE_ENV !== "production" && (r.length <= 4 || console.error(`MUI: Too many arguments provided, expected between 0 and 4, got ${r.length}`)), (r.length === 0 ? [1] : r).map((a) => {
    const i = e(a);
    return typeof i == "number" ? `${i}px` : i;
  }).join(" "));
  return n.mui = !0, n;
}
function hr(...t) {
  const e = t.reduce((r, o) => (o.filterProps.forEach((a) => {
    r[a] = o;
  }), r), {}), n = (r) => Object.keys(r).reduce((o, a) => e[a] ? mn(o, e[a](r)) : o, {});
  return n.propTypes = process.env.NODE_ENV !== "production" ? t.reduce((r, o) => Object.assign(r, o.propTypes), {}) : {}, n.filterProps = t.reduce((r, o) => r.concat(o.filterProps), []), n;
}
function Vt(t) {
  return typeof t != "number" ? t : `${t}px solid`;
}
function Gt(t, e) {
  return vt({
    prop: t,
    themeKey: "borders",
    transform: e
  });
}
const Pp = Gt("border", Vt), $p = Gt("borderTop", Vt), Ap = Gt("borderRight", Vt), Ip = Gt("borderBottom", Vt), Mp = Gt("borderLeft", Vt), Dp = Gt("borderColor"), jp = Gt("borderTopColor"), Bp = Gt("borderRightColor"), Vp = Gt("borderBottomColor"), zp = Gt("borderLeftColor"), Fp = Gt("outline", Vt), Lp = Gt("outlineColor"), gr = (t) => {
  if (t.borderRadius !== void 0 && t.borderRadius !== null) {
    const e = Rn(t.theme, "shape.borderRadius", 4, "borderRadius"), n = (r) => ({
      borderRadius: _n(e, r)
    });
    return te(t, t.borderRadius, n);
  }
  return null;
};
gr.propTypes = process.env.NODE_ENV !== "production" ? {
  borderRadius: le
} : {};
gr.filterProps = ["borderRadius"];
hr(Pp, $p, Ap, Ip, Mp, Dp, jp, Bp, Vp, zp, gr, Fp, Lp);
const br = (t) => {
  if (t.gap !== void 0 && t.gap !== null) {
    const e = Rn(t.theme, "spacing", 8, "gap"), n = (r) => ({
      gap: _n(e, r)
    });
    return te(t, t.gap, n);
  }
  return null;
};
br.propTypes = process.env.NODE_ENV !== "production" ? {
  gap: le
} : {};
br.filterProps = ["gap"];
const vr = (t) => {
  if (t.columnGap !== void 0 && t.columnGap !== null) {
    const e = Rn(t.theme, "spacing", 8, "columnGap"), n = (r) => ({
      columnGap: _n(e, r)
    });
    return te(t, t.columnGap, n);
  }
  return null;
};
vr.propTypes = process.env.NODE_ENV !== "production" ? {
  columnGap: le
} : {};
vr.filterProps = ["columnGap"];
const yr = (t) => {
  if (t.rowGap !== void 0 && t.rowGap !== null) {
    const e = Rn(t.theme, "spacing", 8, "rowGap"), n = (r) => ({
      rowGap: _n(e, r)
    });
    return te(t, t.rowGap, n);
  }
  return null;
};
yr.propTypes = process.env.NODE_ENV !== "production" ? {
  rowGap: le
} : {};
yr.filterProps = ["rowGap"];
const Gp = vt({
  prop: "gridColumn"
}), Up = vt({
  prop: "gridRow"
}), Xp = vt({
  prop: "gridAutoFlow"
}), Hp = vt({
  prop: "gridAutoColumns"
}), Yp = vt({
  prop: "gridAutoRows"
}), Wp = vt({
  prop: "gridTemplateColumns"
}), qp = vt({
  prop: "gridTemplateRows"
}), Kp = vt({
  prop: "gridTemplateAreas"
}), Jp = vt({
  prop: "gridArea"
});
hr(br, vr, yr, Gp, Up, Xp, Hp, Yp, Wp, qp, Kp, Jp);
function Be(t, e) {
  return e === "grey" ? e : t;
}
const Zp = vt({
  prop: "color",
  themeKey: "palette",
  transform: Be
}), Qp = vt({
  prop: "bgcolor",
  cssProperty: "backgroundColor",
  themeKey: "palette",
  transform: Be
}), tu = vt({
  prop: "backgroundColor",
  themeKey: "palette",
  transform: Be
});
hr(Zp, Qp, tu);
function It(t) {
  return t <= 1 && t !== 0 ? `${t * 100}%` : t;
}
const eu = vt({
  prop: "width",
  transform: It
}), _o = (t) => {
  if (t.maxWidth !== void 0 && t.maxWidth !== null) {
    const e = (n) => {
      var r, o;
      const a = ((r = t.theme) == null || (r = r.breakpoints) == null || (r = r.values) == null ? void 0 : r[n]) || Ro[n];
      return a ? ((o = t.theme) == null || (o = o.breakpoints) == null ? void 0 : o.unit) !== "px" ? {
        maxWidth: `${a}${t.theme.breakpoints.unit}`
      } : {
        maxWidth: a
      } : {
        maxWidth: It(n)
      };
    };
    return te(t, t.maxWidth, e);
  }
  return null;
};
_o.filterProps = ["maxWidth"];
const nu = vt({
  prop: "minWidth",
  transform: It
}), ru = vt({
  prop: "height",
  transform: It
}), ou = vt({
  prop: "maxHeight",
  transform: It
}), au = vt({
  prop: "minHeight",
  transform: It
});
vt({
  prop: "size",
  cssProperty: "width",
  transform: It
});
vt({
  prop: "size",
  cssProperty: "height",
  transform: It
});
const iu = vt({
  prop: "boxSizing"
});
hr(eu, _o, nu, ru, ou, au, iu);
const su = {
  // borders
  border: {
    themeKey: "borders",
    transform: Vt
  },
  borderTop: {
    themeKey: "borders",
    transform: Vt
  },
  borderRight: {
    themeKey: "borders",
    transform: Vt
  },
  borderBottom: {
    themeKey: "borders",
    transform: Vt
  },
  borderLeft: {
    themeKey: "borders",
    transform: Vt
  },
  borderColor: {
    themeKey: "palette"
  },
  borderTopColor: {
    themeKey: "palette"
  },
  borderRightColor: {
    themeKey: "palette"
  },
  borderBottomColor: {
    themeKey: "palette"
  },
  borderLeftColor: {
    themeKey: "palette"
  },
  outline: {
    themeKey: "borders",
    transform: Vt
  },
  outlineColor: {
    themeKey: "palette"
  },
  borderRadius: {
    themeKey: "shape.borderRadius",
    style: gr
  },
  // palette
  color: {
    themeKey: "palette",
    transform: Be
  },
  bgcolor: {
    themeKey: "palette",
    cssProperty: "backgroundColor",
    transform: Be
  },
  backgroundColor: {
    themeKey: "palette",
    transform: Be
  },
  // spacing
  p: {
    style: gt
  },
  pt: {
    style: gt
  },
  pr: {
    style: gt
  },
  pb: {
    style: gt
  },
  pl: {
    style: gt
  },
  px: {
    style: gt
  },
  py: {
    style: gt
  },
  padding: {
    style: gt
  },
  paddingTop: {
    style: gt
  },
  paddingRight: {
    style: gt
  },
  paddingBottom: {
    style: gt
  },
  paddingLeft: {
    style: gt
  },
  paddingX: {
    style: gt
  },
  paddingY: {
    style: gt
  },
  paddingInline: {
    style: gt
  },
  paddingInlineStart: {
    style: gt
  },
  paddingInlineEnd: {
    style: gt
  },
  paddingBlock: {
    style: gt
  },
  paddingBlockStart: {
    style: gt
  },
  paddingBlockEnd: {
    style: gt
  },
  m: {
    style: ht
  },
  mt: {
    style: ht
  },
  mr: {
    style: ht
  },
  mb: {
    style: ht
  },
  ml: {
    style: ht
  },
  mx: {
    style: ht
  },
  my: {
    style: ht
  },
  margin: {
    style: ht
  },
  marginTop: {
    style: ht
  },
  marginRight: {
    style: ht
  },
  marginBottom: {
    style: ht
  },
  marginLeft: {
    style: ht
  },
  marginX: {
    style: ht
  },
  marginY: {
    style: ht
  },
  marginInline: {
    style: ht
  },
  marginInlineStart: {
    style: ht
  },
  marginInlineEnd: {
    style: ht
  },
  marginBlock: {
    style: ht
  },
  marginBlockStart: {
    style: ht
  },
  marginBlockEnd: {
    style: ht
  },
  // display
  displayPrint: {
    cssProperty: !1,
    transform: (t) => ({
      "@media print": {
        display: t
      }
    })
  },
  display: {},
  overflow: {},
  textOverflow: {},
  visibility: {},
  whiteSpace: {},
  // flexbox
  flexBasis: {},
  flexDirection: {},
  flexWrap: {},
  justifyContent: {},
  alignItems: {},
  alignContent: {},
  order: {},
  flex: {},
  flexGrow: {},
  flexShrink: {},
  alignSelf: {},
  justifyItems: {},
  justifySelf: {},
  // grid
  gap: {
    style: br
  },
  rowGap: {
    style: yr
  },
  columnGap: {
    style: vr
  },
  gridColumn: {},
  gridRow: {},
  gridAutoFlow: {},
  gridAutoColumns: {},
  gridAutoRows: {},
  gridTemplateColumns: {},
  gridTemplateRows: {},
  gridTemplateAreas: {},
  gridArea: {},
  // positions
  position: {},
  zIndex: {
    themeKey: "zIndex"
  },
  top: {},
  right: {},
  bottom: {},
  left: {},
  // shadows
  boxShadow: {
    themeKey: "shadows"
  },
  // sizing
  width: {
    transform: It
  },
  maxWidth: {
    style: _o
  },
  minWidth: {
    transform: It
  },
  height: {
    transform: It
  },
  maxHeight: {
    transform: It
  },
  minHeight: {
    transform: It
  },
  boxSizing: {},
  // typography
  fontFamily: {
    themeKey: "typography"
  },
  fontSize: {
    themeKey: "typography"
  },
  fontStyle: {
    themeKey: "typography"
  },
  fontWeight: {
    themeKey: "typography"
  },
  letterSpacing: {},
  textTransform: {},
  lineHeight: {},
  textAlign: {},
  typography: {
    cssProperty: !1,
    themeKey: "typography"
  }
}, Po = su;
function lu(...t) {
  const e = t.reduce((r, o) => r.concat(Object.keys(o)), []), n = new Set(e);
  return t.every((r) => n.size === Object.keys(r).length);
}
function cu(t, e) {
  return typeof t == "function" ? t(e) : t;
}
function du() {
  function t(n, r, o, a) {
    const i = {
      [n]: r,
      theme: o
    }, l = a[n];
    if (!l)
      return {
        [n]: r
      };
    const {
      cssProperty: c = n,
      themeKey: d,
      transform: p,
      style: f
    } = l;
    if (r == null)
      return null;
    if (d === "typography" && r === "inherit")
      return {
        [n]: r
      };
    const w = wr(o, d) || {};
    return f ? f(i) : te(i, r, (v) => {
      let m = Jn(w, p, v);
      return v === m && typeof v == "string" && (m = Jn(w, p, `${n}${v === "default" ? "" : qt(v)}`, v)), c === !1 ? m : {
        [c]: m
      };
    });
  }
  function e(n) {
    var r;
    const {
      sx: o,
      theme: a = {}
    } = n || {};
    if (!o)
      return null;
    const i = (r = a.unstable_sxConfig) != null ? r : Po;
    function l(c) {
      let d = c;
      if (typeof c == "function")
        d = c(a);
      else if (typeof c != "object")
        return c;
      if (!d)
        return null;
      const p = xp(a.breakpoints), f = Object.keys(p);
      let w = p;
      return Object.keys(d).forEach((g) => {
        const v = cu(d[g], a);
        if (v != null)
          if (typeof v == "object")
            if (i[g])
              w = mn(w, t(g, v, a, i));
            else {
              const m = te({
                theme: a
              }, v, (h) => ({
                [g]: h
              }));
              lu(m, v) ? w[g] = e({
                sx: v,
                theme: a
              }) : w = mn(w, m);
            }
          else
            w = mn(w, t(g, v, a, i));
      }), Np(f, w);
    }
    return Array.isArray(o) ? o.map(l) : l(o);
  }
  return e;
}
const fs = du();
fs.filterProps = ["sx"];
const $o = fs;
function pu(t, e) {
  const n = this;
  return n.vars && typeof n.getColorSchemeSelector == "function" ? {
    [n.getColorSchemeSelector(t).replace(/(\[[^\]]+\])/, "*:where($1)")]: e
  } : n.palette.mode === t ? e : {};
}
const uu = ["breakpoints", "palette", "spacing", "shape"];
function Ao(t = {}, ...e) {
  const {
    breakpoints: n = {},
    palette: r = {},
    spacing: o,
    shape: a = {}
  } = t, i = kt(t, uu), l = gp(n), c = _p(o);
  let d = Qt({
    breakpoints: l,
    direction: "ltr",
    components: {},
    // Inject component definitions.
    palette: P({
      mode: "light"
    }, r),
    spacing: c,
    shape: P({}, vp, a)
  }, i);
  return d.applyStyles = pu, d = e.reduce((p, f) => Qt(p, f), d), d.unstable_sxConfig = P({}, Po, i == null ? void 0 : i.unstable_sxConfig), d.unstable_sx = function(f) {
    return $o({
      sx: f,
      theme: this
    });
  }, d;
}
function wu(t) {
  return Object.keys(t).length === 0;
}
function ms(t = null) {
  const e = j.useContext(Bl);
  return !e || wu(e) ? t : e;
}
const fu = Ao();
function hs(t = fu) {
  return ms(t);
}
const mu = ["ownerState"], hu = ["variants"], gu = ["name", "slot", "skipVariantsResolver", "skipSx", "overridesResolver"];
function bu(t) {
  return Object.keys(t).length === 0;
}
function vu(t) {
  return typeof t == "string" && // 96 is one less than the char code
  // for "a" so this is checking that
  // it's a lowercase character
  t.charCodeAt(0) > 96;
}
function Hn(t) {
  return t !== "ownerState" && t !== "theme" && t !== "sx" && t !== "as";
}
const yu = Ao(), Aa = (t) => t && t.charAt(0).toLowerCase() + t.slice(1);
function Fn({
  defaultTheme: t,
  theme: e,
  themeId: n
}) {
  return bu(e) ? t : e[n] || e;
}
function xu(t) {
  return t ? (e, n) => n[t] : null;
}
function Yn(t, e) {
  let {
    ownerState: n
  } = e, r = kt(e, mu);
  const o = typeof t == "function" ? t(P({
    ownerState: n
  }, r)) : t;
  if (Array.isArray(o))
    return o.flatMap((a) => Yn(a, P({
      ownerState: n
    }, r)));
  if (o && typeof o == "object" && Array.isArray(o.variants)) {
    const {
      variants: a = []
    } = o;
    let l = kt(o, hu);
    return a.forEach((c) => {
      let d = !0;
      typeof c.props == "function" ? d = c.props(P({
        ownerState: n
      }, r, n)) : Object.keys(c.props).forEach((p) => {
        (n == null ? void 0 : n[p]) !== c.props[p] && r[p] !== c.props[p] && (d = !1);
      }), d && (Array.isArray(l) || (l = [l]), l.push(typeof c.style == "function" ? c.style(P({
        ownerState: n
      }, r, n)) : c.style));
    }), l;
  }
  return o;
}
function Nu(t = {}) {
  const {
    themeId: e,
    defaultTheme: n = yu,
    rootShouldForwardProp: r = Hn,
    slotShouldForwardProp: o = Hn
  } = t, a = (i) => $o(P({}, i, {
    theme: Fn(P({}, i, {
      defaultTheme: n,
      themeId: e
    }))
  }));
  return a.__mui_systemSx = !0, (i, l = {}) => {
    Vl(i, (b) => b.filter((_) => !(_ != null && _.__mui_systemSx)));
    const {
      name: c,
      slot: d,
      skipVariantsResolver: p,
      skipSx: f,
      // TODO v6: remove `lowercaseFirstLetter()` in the next major release
      // For more details: https://github.com/mui/material-ui/pull/37908
      overridesResolver: w = xu(Aa(d))
    } = l, g = kt(l, gu), v = p !== void 0 ? p : (
      // TODO v6: remove `Root` in the next major release
      // For more details: https://github.com/mui/material-ui/pull/37908
      d && d !== "Root" && d !== "root" || !1
    ), m = f || !1;
    let h;
    process.env.NODE_ENV !== "production" && c && (h = `${c}-${Aa(d || "Root")}`);
    let k = Hn;
    d === "Root" || d === "root" ? k = r : d ? k = o : vu(i) && (k = void 0);
    const T = jl(i, P({
      shouldForwardProp: k,
      label: h
    }, g)), C = (b) => typeof b == "function" && b.__emotion_real !== b || ge(b) ? (_) => Yn(b, P({}, _, {
      theme: Fn({
        theme: _.theme,
        defaultTheme: n,
        themeId: e
      })
    })) : b, E = (b, ..._) => {
      let F = C(b);
      const R = _ ? _.map(C) : [];
      c && w && R.push((D) => {
        const A = Fn(P({}, D, {
          defaultTheme: n,
          themeId: e
        }));
        if (!A.components || !A.components[c] || !A.components[c].styleOverrides)
          return null;
        const M = A.components[c].styleOverrides, H = {};
        return Object.entries(M).forEach(([G, B]) => {
          H[G] = Yn(B, P({}, D, {
            theme: A
          }));
        }), w(D, H);
      }), c && !v && R.push((D) => {
        var A;
        const M = Fn(P({}, D, {
          defaultTheme: n,
          themeId: e
        })), H = M == null || (A = M.components) == null || (A = A[c]) == null ? void 0 : A.variants;
        return Yn({
          variants: H
        }, P({}, D, {
          theme: M
        }));
      }), m || R.push(a);
      const $ = R.length - _.length;
      if (Array.isArray(b) && $ > 0) {
        const D = new Array($).fill("");
        F = [...b, ...D], F.raw = [...b.raw, ...D];
      }
      const L = T(F, ...R);
      if (process.env.NODE_ENV !== "production") {
        let D;
        c && (D = `${c}${qt(d || "")}`), D === void 0 && (D = `Styled(${Xd(i)})`), L.displayName = D;
      }
      return i.muiName && (L.muiName = i.muiName), L;
    };
    return T.withConfig && (E.withConfig = T.withConfig), E;
  };
}
function ku(t) {
  const {
    theme: e,
    name: n,
    props: r
  } = t;
  return !e || !e.components || !e.components[n] || !e.components[n].defaultProps ? r : ls(e.components[n].defaultProps, r);
}
function Eu({
  props: t,
  name: e,
  defaultTheme: n,
  themeId: r
}) {
  let o = hs(n);
  return r && (o = o[r] || o), ku({
    theme: o,
    name: e,
    props: t
  });
}
function Io(t, e = 0, n = 1) {
  return process.env.NODE_ENV !== "production" && (t < e || t > n) && console.error(`MUI: The value provided ${t} is out of range [${e}, ${n}].`), fp(t, e, n);
}
function Su(t) {
  t = t.slice(1);
  const e = new RegExp(`.{1,${t.length >= 6 ? 2 : 1}}`, "g");
  let n = t.match(e);
  return n && n[0].length === 1 && (n = n.map((r) => r + r)), n ? `rgb${n.length === 4 ? "a" : ""}(${n.map((r, o) => o < 3 ? parseInt(r, 16) : Math.round(parseInt(r, 16) / 255 * 1e3) / 1e3).join(", ")})` : "";
}
function Se(t) {
  if (t.type)
    return t;
  if (t.charAt(0) === "#")
    return Se(Su(t));
  const e = t.indexOf("("), n = t.substring(0, e);
  if (["rgb", "rgba", "hsl", "hsla", "color"].indexOf(n) === -1)
    throw new Error(process.env.NODE_ENV !== "production" ? `MUI: Unsupported \`${t}\` color.
The following formats are supported: #nnn, #nnnnnn, rgb(), rgba(), hsl(), hsla(), color().` : Le(9, t));
  let r = t.substring(e + 1, t.length - 1), o;
  if (n === "color") {
    if (r = r.split(" "), o = r.shift(), r.length === 4 && r[3].charAt(0) === "/" && (r[3] = r[3].slice(1)), ["srgb", "display-p3", "a98-rgb", "prophoto-rgb", "rec-2020"].indexOf(o) === -1)
      throw new Error(process.env.NODE_ENV !== "production" ? `MUI: unsupported \`${o}\` color space.
The following color spaces are supported: srgb, display-p3, a98-rgb, prophoto-rgb, rec-2020.` : Le(10, o));
  } else
    r = r.split(",");
  return r = r.map((a) => parseFloat(a)), {
    type: n,
    values: r,
    colorSpace: o
  };
}
function xr(t) {
  const {
    type: e,
    colorSpace: n
  } = t;
  let {
    values: r
  } = t;
  return e.indexOf("rgb") !== -1 ? r = r.map((o, a) => a < 3 ? parseInt(o, 10) : o) : e.indexOf("hsl") !== -1 && (r[1] = `${r[1]}%`, r[2] = `${r[2]}%`), e.indexOf("color") !== -1 ? r = `${n} ${r.join(" ")}` : r = `${r.join(", ")}`, `${e}(${r})`;
}
function Tu(t) {
  t = Se(t);
  const {
    values: e
  } = t, n = e[0], r = e[1] / 100, o = e[2] / 100, a = r * Math.min(o, 1 - o), i = (d, p = (d + n / 30) % 12) => o - a * Math.max(Math.min(p - 3, 9 - p, 1), -1);
  let l = "rgb";
  const c = [Math.round(i(0) * 255), Math.round(i(8) * 255), Math.round(i(4) * 255)];
  return t.type === "hsla" && (l += "a", c.push(e[3])), xr({
    type: l,
    values: c
  });
}
function Ia(t) {
  t = Se(t);
  let e = t.type === "hsl" || t.type === "hsla" ? Se(Tu(t)).values : t.values;
  return e = e.map((n) => (t.type !== "color" && (n /= 255), n <= 0.03928 ? n / 12.92 : ((n + 0.055) / 1.055) ** 2.4)), Number((0.2126 * e[0] + 0.7152 * e[1] + 0.0722 * e[2]).toFixed(3));
}
function Ma(t, e) {
  const n = Ia(t), r = Ia(e);
  return (Math.max(n, r) + 0.05) / (Math.min(n, r) + 0.05);
}
function gs(t, e) {
  return t = Se(t), e = Io(e), (t.type === "rgb" || t.type === "hsl") && (t.type += "a"), t.type === "color" ? t.values[3] = `/${e}` : t.values[3] = e, xr(t);
}
function Cu(t, e) {
  if (t = Se(t), e = Io(e), t.type.indexOf("hsl") !== -1)
    t.values[2] *= 1 - e;
  else if (t.type.indexOf("rgb") !== -1 || t.type.indexOf("color") !== -1)
    for (let n = 0; n < 3; n += 1)
      t.values[n] *= 1 - e;
  return xr(t);
}
function Ou(t, e) {
  if (t = Se(t), e = Io(e), t.type.indexOf("hsl") !== -1)
    t.values[2] += (100 - t.values[2]) * e;
  else if (t.type.indexOf("rgb") !== -1)
    for (let n = 0; n < 3; n += 1)
      t.values[n] += (255 - t.values[n]) * e;
  else if (t.type.indexOf("color") !== -1)
    for (let n = 0; n < 3; n += 1)
      t.values[n] += (1 - t.values[n]) * e;
  return xr(t);
}
function Ru(t, e) {
  return P({
    toolbar: {
      minHeight: 56,
      [t.up("xs")]: {
        "@media (orientation: landscape)": {
          minHeight: 48
        }
      },
      [t.up("sm")]: {
        minHeight: 64
      }
    }
  }, e);
}
const _u = {
  black: "#000",
  white: "#fff"
}, Nn = _u, Pu = {
  50: "#fafafa",
  100: "#f5f5f5",
  200: "#eeeeee",
  300: "#e0e0e0",
  400: "#bdbdbd",
  500: "#9e9e9e",
  600: "#757575",
  700: "#616161",
  800: "#424242",
  900: "#212121",
  A100: "#f5f5f5",
  A200: "#eeeeee",
  A400: "#bdbdbd",
  A700: "#616161"
}, $u = Pu, Au = {
  50: "#f3e5f5",
  100: "#e1bee7",
  200: "#ce93d8",
  300: "#ba68c8",
  400: "#ab47bc",
  500: "#9c27b0",
  600: "#8e24aa",
  700: "#7b1fa2",
  800: "#6a1b9a",
  900: "#4a148c",
  A100: "#ea80fc",
  A200: "#e040fb",
  A400: "#d500f9",
  A700: "#aa00ff"
}, Pe = Au, Iu = {
  50: "#ffebee",
  100: "#ffcdd2",
  200: "#ef9a9a",
  300: "#e57373",
  400: "#ef5350",
  500: "#f44336",
  600: "#e53935",
  700: "#d32f2f",
  800: "#c62828",
  900: "#b71c1c",
  A100: "#ff8a80",
  A200: "#ff5252",
  A400: "#ff1744",
  A700: "#d50000"
}, $e = Iu, Mu = {
  50: "#fff3e0",
  100: "#ffe0b2",
  200: "#ffcc80",
  300: "#ffb74d",
  400: "#ffa726",
  500: "#ff9800",
  600: "#fb8c00",
  700: "#f57c00",
  800: "#ef6c00",
  900: "#e65100",
  A100: "#ffd180",
  A200: "#ffab40",
  A400: "#ff9100",
  A700: "#ff6d00"
}, an = Mu, Du = {
  50: "#e3f2fd",
  100: "#bbdefb",
  200: "#90caf9",
  300: "#64b5f6",
  400: "#42a5f5",
  500: "#2196f3",
  600: "#1e88e5",
  700: "#1976d2",
  800: "#1565c0",
  900: "#0d47a1",
  A100: "#82b1ff",
  A200: "#448aff",
  A400: "#2979ff",
  A700: "#2962ff"
}, Ae = Du, ju = {
  50: "#e1f5fe",
  100: "#b3e5fc",
  200: "#81d4fa",
  300: "#4fc3f7",
  400: "#29b6f6",
  500: "#03a9f4",
  600: "#039be5",
  700: "#0288d1",
  800: "#0277bd",
  900: "#01579b",
  A100: "#80d8ff",
  A200: "#40c4ff",
  A400: "#00b0ff",
  A700: "#0091ea"
}, Ie = ju, Bu = {
  50: "#e8f5e9",
  100: "#c8e6c9",
  200: "#a5d6a7",
  300: "#81c784",
  400: "#66bb6a",
  500: "#4caf50",
  600: "#43a047",
  700: "#388e3c",
  800: "#2e7d32",
  900: "#1b5e20",
  A100: "#b9f6ca",
  A200: "#69f0ae",
  A400: "#00e676",
  A700: "#00c853"
}, Me = Bu, Vu = ["mode", "contrastThreshold", "tonalOffset"], Da = {
  // The colors used to style the text.
  text: {
    // The most important text.
    primary: "rgba(0, 0, 0, 0.87)",
    // Secondary text.
    secondary: "rgba(0, 0, 0, 0.6)",
    // Disabled text have even lower visual prominence.
    disabled: "rgba(0, 0, 0, 0.38)"
  },
  // The color used to divide different elements.
  divider: "rgba(0, 0, 0, 0.12)",
  // The background colors used to style the surfaces.
  // Consistency between these values is important.
  background: {
    paper: Nn.white,
    default: Nn.white
  },
  // The colors used to style the action elements.
  action: {
    // The color of an active action like an icon button.
    active: "rgba(0, 0, 0, 0.54)",
    // The color of an hovered action.
    hover: "rgba(0, 0, 0, 0.04)",
    hoverOpacity: 0.04,
    // The color of a selected action.
    selected: "rgba(0, 0, 0, 0.08)",
    selectedOpacity: 0.08,
    // The color of a disabled action.
    disabled: "rgba(0, 0, 0, 0.26)",
    // The background color of a disabled action.
    disabledBackground: "rgba(0, 0, 0, 0.12)",
    disabledOpacity: 0.38,
    focus: "rgba(0, 0, 0, 0.12)",
    focusOpacity: 0.12,
    activatedOpacity: 0.12
  }
}, Lr = {
  text: {
    primary: Nn.white,
    secondary: "rgba(255, 255, 255, 0.7)",
    disabled: "rgba(255, 255, 255, 0.5)",
    icon: "rgba(255, 255, 255, 0.5)"
  },
  divider: "rgba(255, 255, 255, 0.12)",
  background: {
    paper: "#121212",
    default: "#121212"
  },
  action: {
    active: Nn.white,
    hover: "rgba(255, 255, 255, 0.08)",
    hoverOpacity: 0.08,
    selected: "rgba(255, 255, 255, 0.16)",
    selectedOpacity: 0.16,
    disabled: "rgba(255, 255, 255, 0.3)",
    disabledBackground: "rgba(255, 255, 255, 0.12)",
    disabledOpacity: 0.38,
    focus: "rgba(255, 255, 255, 0.12)",
    focusOpacity: 0.12,
    activatedOpacity: 0.24
  }
};
function ja(t, e, n, r) {
  const o = r.light || r, a = r.dark || r * 1.5;
  t[e] || (t.hasOwnProperty(n) ? t[e] = t[n] : e === "light" ? t.light = Ou(t.main, o) : e === "dark" && (t.dark = Cu(t.main, a)));
}
function zu(t = "light") {
  return t === "dark" ? {
    main: Ae[200],
    light: Ae[50],
    dark: Ae[400]
  } : {
    main: Ae[700],
    light: Ae[400],
    dark: Ae[800]
  };
}
function Fu(t = "light") {
  return t === "dark" ? {
    main: Pe[200],
    light: Pe[50],
    dark: Pe[400]
  } : {
    main: Pe[500],
    light: Pe[300],
    dark: Pe[700]
  };
}
function Lu(t = "light") {
  return t === "dark" ? {
    main: $e[500],
    light: $e[300],
    dark: $e[700]
  } : {
    main: $e[700],
    light: $e[400],
    dark: $e[800]
  };
}
function Gu(t = "light") {
  return t === "dark" ? {
    main: Ie[400],
    light: Ie[300],
    dark: Ie[700]
  } : {
    main: Ie[700],
    light: Ie[500],
    dark: Ie[900]
  };
}
function Uu(t = "light") {
  return t === "dark" ? {
    main: Me[400],
    light: Me[300],
    dark: Me[700]
  } : {
    main: Me[800],
    light: Me[500],
    dark: Me[900]
  };
}
function Xu(t = "light") {
  return t === "dark" ? {
    main: an[400],
    light: an[300],
    dark: an[700]
  } : {
    main: "#ed6c02",
    // closest to orange[800] that pass 3:1.
    light: an[500],
    dark: an[900]
  };
}
function Hu(t) {
  const {
    mode: e = "light",
    contrastThreshold: n = 3,
    tonalOffset: r = 0.2
  } = t, o = kt(t, Vu), a = t.primary || zu(e), i = t.secondary || Fu(e), l = t.error || Lu(e), c = t.info || Gu(e), d = t.success || Uu(e), p = t.warning || Xu(e);
  function f(m) {
    const h = Ma(m, Lr.text.primary) >= n ? Lr.text.primary : Da.text.primary;
    if (process.env.NODE_ENV !== "production") {
      const k = Ma(m, h);
      k < 3 && console.error([`MUI: The contrast ratio of ${k}:1 for ${h} on ${m}`, "falls below the WCAG recommended absolute minimum contrast ratio of 3:1.", "https://www.w3.org/TR/2008/REC-WCAG20-20081211/#visual-audio-contrast-contrast"].join(`
`));
    }
    return h;
  }
  const w = ({
    color: m,
    name: h,
    mainShade: k = 500,
    lightShade: T = 300,
    darkShade: C = 700
  }) => {
    if (m = P({}, m), !m.main && m[k] && (m.main = m[k]), !m.hasOwnProperty("main"))
      throw new Error(process.env.NODE_ENV !== "production" ? `MUI: The color${h ? ` (${h})` : ""} provided to augmentColor(color) is invalid.
The color object needs to have a \`main\` property or a \`${k}\` property.` : Le(11, h ? ` (${h})` : "", k));
    if (typeof m.main != "string")
      throw new Error(process.env.NODE_ENV !== "production" ? `MUI: The color${h ? ` (${h})` : ""} provided to augmentColor(color) is invalid.
\`color.main\` should be a string, but \`${JSON.stringify(m.main)}\` was provided instead.

Did you intend to use one of the following approaches?

import { green } from "@mui/material/colors";

const theme1 = createTheme({ palette: {
  primary: green,
} });

const theme2 = createTheme({ palette: {
  primary: { main: green[500] },
} });` : Le(12, h ? ` (${h})` : "", JSON.stringify(m.main)));
    return ja(m, "light", T, r), ja(m, "dark", C, r), m.contrastText || (m.contrastText = f(m.main)), m;
  }, g = {
    dark: Lr,
    light: Da
  };
  return process.env.NODE_ENV !== "production" && (g[e] || console.error(`MUI: The palette mode \`${e}\` is not supported.`)), Qt(P({
    // A collection of common colors.
    common: P({}, Nn),
    // prevent mutable object.
    // The palette mode, can be light or dark.
    mode: e,
    // The colors used to represent primary interface elements for a user.
    primary: w({
      color: a,
      name: "primary"
    }),
    // The colors used to represent secondary interface elements for a user.
    secondary: w({
      color: i,
      name: "secondary",
      mainShade: "A400",
      lightShade: "A200",
      darkShade: "A700"
    }),
    // The colors used to represent interface elements that the user should be made aware of.
    error: w({
      color: l,
      name: "error"
    }),
    // The colors used to represent potentially dangerous actions or important messages.
    warning: w({
      color: p,
      name: "warning"
    }),
    // The colors used to present information to the user that is neutral and not necessarily important.
    info: w({
      color: c,
      name: "info"
    }),
    // The colors used to indicate the successful completion of an action that user triggered.
    success: w({
      color: d,
      name: "success"
    }),
    // The grey colors.
    grey: $u,
    // Used by `getContrastText()` to maximize the contrast between
    // the background and the text.
    contrastThreshold: n,
    // Takes a background color and returns the text color that maximizes the contrast.
    getContrastText: f,
    // Generate a rich color object.
    augmentColor: w,
    // Used by the functions below to shift a color's luminance by approximately
    // two indexes within its tonal palette.
    // E.g., shift from Red 500 to Red 300 or Red 700.
    tonalOffset: r
  }, g[e]), o);
}
const Yu = ["fontFamily", "fontSize", "fontWeightLight", "fontWeightRegular", "fontWeightMedium", "fontWeightBold", "htmlFontSize", "allVariants", "pxToRem"];
function Wu(t) {
  return Math.round(t * 1e5) / 1e5;
}
const Ba = {
  textTransform: "uppercase"
}, Va = '"Roboto", "Helvetica", "Arial", sans-serif';
function qu(t, e) {
  const n = typeof e == "function" ? e(t) : e, {
    fontFamily: r = Va,
    // The default font size of the Material Specification.
    fontSize: o = 14,
    // px
    fontWeightLight: a = 300,
    fontWeightRegular: i = 400,
    fontWeightMedium: l = 500,
    fontWeightBold: c = 700,
    // Tell MUI what's the font-size on the html element.
    // 16px is the default font-size used by browsers.
    htmlFontSize: d = 16,
    // Apply the CSS properties to all the variants.
    allVariants: p,
    pxToRem: f
  } = n, w = kt(n, Yu);
  process.env.NODE_ENV !== "production" && (typeof o != "number" && console.error("MUI: `fontSize` is required to be a number."), typeof d != "number" && console.error("MUI: `htmlFontSize` is required to be a number."));
  const g = o / 14, v = f || ((k) => `${k / d * g}rem`), m = (k, T, C, E, b) => P({
    fontFamily: r,
    fontWeight: k,
    fontSize: v(T),
    // Unitless following https://meyerweb.com/eric/thoughts/2006/02/08/unitless-line-heights/
    lineHeight: C
  }, r === Va ? {
    letterSpacing: `${Wu(E / T)}em`
  } : {}, b, p), h = {
    h1: m(a, 96, 1.167, -1.5),
    h2: m(a, 60, 1.2, -0.5),
    h3: m(i, 48, 1.167, 0),
    h4: m(i, 34, 1.235, 0.25),
    h5: m(i, 24, 1.334, 0),
    h6: m(l, 20, 1.6, 0.15),
    subtitle1: m(i, 16, 1.75, 0.15),
    subtitle2: m(l, 14, 1.57, 0.1),
    body1: m(i, 16, 1.5, 0.15),
    body2: m(i, 14, 1.43, 0.15),
    button: m(l, 14, 1.75, 0.4, Ba),
    caption: m(i, 12, 1.66, 0.4),
    overline: m(i, 12, 2.66, 1, Ba),
    // TODO v6: Remove handling of 'inherit' variant from the theme as it is already handled in Material UI's Typography component. Also, remember to remove the associated types.
    inherit: {
      fontFamily: "inherit",
      fontWeight: "inherit",
      fontSize: "inherit",
      lineHeight: "inherit",
      letterSpacing: "inherit"
    }
  };
  return Qt(P({
    htmlFontSize: d,
    pxToRem: v,
    fontFamily: r,
    fontSize: o,
    fontWeightLight: a,
    fontWeightRegular: i,
    fontWeightMedium: l,
    fontWeightBold: c
  }, h), w, {
    clone: !1
    // No need to clone deep
  });
}
const Ku = 0.2, Ju = 0.14, Zu = 0.12;
function mt(...t) {
  return [`${t[0]}px ${t[1]}px ${t[2]}px ${t[3]}px rgba(0,0,0,${Ku})`, `${t[4]}px ${t[5]}px ${t[6]}px ${t[7]}px rgba(0,0,0,${Ju})`, `${t[8]}px ${t[9]}px ${t[10]}px ${t[11]}px rgba(0,0,0,${Zu})`].join(",");
}
const Qu = ["none", mt(0, 2, 1, -1, 0, 1, 1, 0, 0, 1, 3, 0), mt(0, 3, 1, -2, 0, 2, 2, 0, 0, 1, 5, 0), mt(0, 3, 3, -2, 0, 3, 4, 0, 0, 1, 8, 0), mt(0, 2, 4, -1, 0, 4, 5, 0, 0, 1, 10, 0), mt(0, 3, 5, -1, 0, 5, 8, 0, 0, 1, 14, 0), mt(0, 3, 5, -1, 0, 6, 10, 0, 0, 1, 18, 0), mt(0, 4, 5, -2, 0, 7, 10, 1, 0, 2, 16, 1), mt(0, 5, 5, -3, 0, 8, 10, 1, 0, 3, 14, 2), mt(0, 5, 6, -3, 0, 9, 12, 1, 0, 3, 16, 2), mt(0, 6, 6, -3, 0, 10, 14, 1, 0, 4, 18, 3), mt(0, 6, 7, -4, 0, 11, 15, 1, 0, 4, 20, 3), mt(0, 7, 8, -4, 0, 12, 17, 2, 0, 5, 22, 4), mt(0, 7, 8, -4, 0, 13, 19, 2, 0, 5, 24, 4), mt(0, 7, 9, -4, 0, 14, 21, 2, 0, 5, 26, 4), mt(0, 8, 9, -5, 0, 15, 22, 2, 0, 6, 28, 5), mt(0, 8, 10, -5, 0, 16, 24, 2, 0, 6, 30, 5), mt(0, 8, 11, -5, 0, 17, 26, 2, 0, 6, 32, 5), mt(0, 9, 11, -5, 0, 18, 28, 2, 0, 7, 34, 6), mt(0, 9, 12, -6, 0, 19, 29, 2, 0, 7, 36, 6), mt(0, 10, 13, -6, 0, 20, 31, 3, 0, 8, 38, 7), mt(0, 10, 13, -6, 0, 21, 33, 3, 0, 8, 40, 7), mt(0, 10, 14, -6, 0, 22, 35, 3, 0, 8, 42, 7), mt(0, 11, 14, -7, 0, 23, 36, 3, 0, 9, 44, 8), mt(0, 11, 15, -7, 0, 24, 38, 3, 0, 9, 46, 8)], tw = Qu, ew = ["duration", "easing", "delay"], nw = {
  // This is the most common easing curve.
  easeInOut: "cubic-bezier(0.4, 0, 0.2, 1)",
  // Objects enter the screen at full velocity from off-screen and
  // slowly decelerate to a resting point.
  easeOut: "cubic-bezier(0.0, 0, 0.2, 1)",
  // Objects leave the screen at full velocity. They do not decelerate when off-screen.
  easeIn: "cubic-bezier(0.4, 0, 1, 1)",
  // The sharp curve is used by objects that may return to the screen at any time.
  sharp: "cubic-bezier(0.4, 0, 0.6, 1)"
}, rw = {
  shortest: 150,
  shorter: 200,
  short: 250,
  // most basic recommended timing
  standard: 300,
  // this is to be used in complex animations
  complex: 375,
  // recommended when something is entering screen
  enteringScreen: 225,
  // recommended when something is leaving screen
  leavingScreen: 195
};
function za(t) {
  return `${Math.round(t)}ms`;
}
function ow(t) {
  if (!t)
    return 0;
  const e = t / 36;
  return Math.round((4 + 15 * e ** 0.25 + e / 5) * 10);
}
function aw(t) {
  const e = P({}, nw, t.easing), n = P({}, rw, t.duration);
  return P({
    getAutoHeightDuration: ow,
    create: (o = ["all"], a = {}) => {
      const {
        duration: i = n.standard,
        easing: l = e.easeInOut,
        delay: c = 0
      } = a, d = kt(a, ew);
      if (process.env.NODE_ENV !== "production") {
        const p = (w) => typeof w == "string", f = (w) => !isNaN(parseFloat(w));
        !p(o) && !Array.isArray(o) && console.error('MUI: Argument "props" must be a string or Array.'), !f(i) && !p(i) && console.error(`MUI: Argument "duration" must be a number or a string but found ${i}.`), p(l) || console.error('MUI: Argument "easing" must be a string.'), !f(c) && !p(c) && console.error('MUI: Argument "delay" must be a number or a string.'), typeof a != "object" && console.error(["MUI: Secong argument of transition.create must be an object.", "Arguments should be either `create('prop1', options)` or `create(['prop1', 'prop2'], options)`"].join(`
`)), Object.keys(d).length !== 0 && console.error(`MUI: Unrecognized argument(s) [${Object.keys(d).join(",")}].`);
      }
      return (Array.isArray(o) ? o : [o]).map((p) => `${p} ${typeof i == "string" ? i : za(i)} ${l} ${typeof c == "string" ? c : za(c)}`).join(",");
    }
  }, t, {
    easing: e,
    duration: n
  });
}
const iw = {
  mobileStepper: 1e3,
  fab: 1050,
  speedDial: 1050,
  appBar: 1100,
  drawer: 1200,
  modal: 1300,
  snackbar: 1400,
  tooltip: 1500
}, sw = iw, lw = ["breakpoints", "mixins", "spacing", "palette", "transitions", "typography", "shape"];
function cw(t = {}, ...e) {
  const {
    mixins: n = {},
    palette: r = {},
    transitions: o = {},
    typography: a = {}
  } = t, i = kt(t, lw);
  if (t.vars)
    throw new Error(process.env.NODE_ENV !== "production" ? "MUI: `vars` is a private field used for CSS variables support.\nPlease use another name." : Le(18));
  const l = Hu(r), c = Ao(t);
  let d = Qt(c, {
    mixins: Ru(c.breakpoints, n),
    palette: l,
    // Don't use [...shadows] until you've verified its transpiled code is not invoking the iterator protocol.
    shadows: tw.slice(),
    typography: qu(l, a),
    transitions: aw(o),
    zIndex: P({}, sw)
  });
  if (d = Qt(d, i), d = e.reduce((p, f) => Qt(p, f), d), process.env.NODE_ENV !== "production") {
    const p = ["active", "checked", "completed", "disabled", "error", "expanded", "focused", "focusVisible", "required", "selected"], f = (w, g) => {
      let v;
      for (v in w) {
        const m = w[v];
        if (p.indexOf(v) !== -1 && Object.keys(m).length > 0) {
          if (process.env.NODE_ENV !== "production") {
            const h = ur("", v);
            console.error([`MUI: The \`${g}\` component increases the CSS specificity of the \`${v}\` internal state.`, "You can not override it like this: ", JSON.stringify(w, null, 2), "", `Instead, you need to use the '&.${h}' syntax:`, JSON.stringify({
              root: {
                [`&.${h}`]: m
              }
            }, null, 2), "", "https://mui.com/r/state-classes-guide"].join(`
`));
          }
          w[v] = {};
        }
      }
    };
    Object.keys(d.components).forEach((w) => {
      const g = d.components[w].styleOverrides;
      g && w.indexOf("Mui") === 0 && f(g, w);
    });
  }
  return d.unstable_sxConfig = P({}, Po, i == null ? void 0 : i.unstable_sxConfig), d.unstable_sx = function(f) {
    return $o({
      sx: f,
      theme: this
    });
  }, d;
}
const dw = cw(), Mo = dw, Do = "$$material";
function jo({
  props: t,
  name: e
}) {
  return Eu({
    props: t,
    name: e,
    defaultTheme: Mo,
    themeId: Do
  });
}
const pw = (t) => Hn(t) && t !== "classes", uw = Nu({
  themeId: Do,
  defaultTheme: Mo,
  rootShouldForwardProp: pw
}), Pn = uw;
function ww(t) {
  return ur("MuiSvgIcon", t);
}
ps("MuiSvgIcon", ["root", "colorPrimary", "colorSecondary", "colorAction", "colorError", "colorDisabled", "fontSizeInherit", "fontSizeSmall", "fontSizeMedium", "fontSizeLarge"]);
const fw = ["children", "className", "color", "component", "fontSize", "htmlColor", "inheritViewBox", "titleAccess", "viewBox"], mw = (t) => {
  const {
    color: e,
    fontSize: n,
    classes: r
  } = t, o = {
    root: ["root", e !== "inherit" && `color${qt(e)}`, `fontSize${qt(n)}`]
  };
  return Oo(o, ww, r);
}, hw = Pn("svg", {
  name: "MuiSvgIcon",
  slot: "Root",
  overridesResolver: (t, e) => {
    const {
      ownerState: n
    } = t;
    return [e.root, n.color !== "inherit" && e[`color${qt(n.color)}`], e[`fontSize${qt(n.fontSize)}`]];
  }
})(({
  theme: t,
  ownerState: e
}) => {
  var n, r, o, a, i, l, c, d, p, f, w, g, v;
  return {
    userSelect: "none",
    width: "1em",
    height: "1em",
    display: "inline-block",
    // the <svg> will define the property that has `currentColor`
    // e.g. heroicons uses fill="none" and stroke="currentColor"
    fill: e.hasSvgAsChild ? void 0 : "currentColor",
    flexShrink: 0,
    transition: (n = t.transitions) == null || (r = n.create) == null ? void 0 : r.call(n, "fill", {
      duration: (o = t.transitions) == null || (o = o.duration) == null ? void 0 : o.shorter
    }),
    fontSize: {
      inherit: "inherit",
      small: ((a = t.typography) == null || (i = a.pxToRem) == null ? void 0 : i.call(a, 20)) || "1.25rem",
      medium: ((l = t.typography) == null || (c = l.pxToRem) == null ? void 0 : c.call(l, 24)) || "1.5rem",
      large: ((d = t.typography) == null || (p = d.pxToRem) == null ? void 0 : p.call(d, 35)) || "2.1875rem"
    }[e.fontSize],
    // TODO v5 deprecate, v6 remove for sx
    color: (f = (w = (t.vars || t).palette) == null || (w = w[e.color]) == null ? void 0 : w.main) != null ? f : {
      action: (g = (t.vars || t).palette) == null || (g = g.action) == null ? void 0 : g.active,
      disabled: (v = (t.vars || t).palette) == null || (v = v.action) == null ? void 0 : v.disabled,
      inherit: void 0
    }[e.color]
  };
}), Bo = /* @__PURE__ */ j.forwardRef(function(e, n) {
  const r = jo({
    props: e,
    name: "MuiSvgIcon"
  }), {
    children: o,
    className: a,
    color: i = "inherit",
    component: l = "svg",
    fontSize: c = "medium",
    htmlColor: d,
    inheritViewBox: p = !1,
    titleAccess: f,
    viewBox: w = "0 0 24 24"
  } = r, g = kt(r, fw), v = /* @__PURE__ */ j.isValidElement(o) && o.type === "svg", m = P({}, r, {
    color: i,
    component: l,
    fontSize: c,
    instanceFontSize: e.fontSize,
    inheritViewBox: p,
    viewBox: w,
    hasSvgAsChild: v
  }), h = {};
  p || (h.viewBox = w);
  const k = mw(m);
  return /* @__PURE__ */ x(hw, P({
    as: l,
    className: ve(k.root, a),
    focusable: "false",
    color: d,
    "aria-hidden": f ? void 0 : !0,
    role: f ? "img" : void 0,
    ref: n
  }, h, g, v && o.props, {
    ownerState: m,
    children: [v ? o.props.children : o, f ? /* @__PURE__ */ s("title", {
      children: f
    }) : null]
  }));
});
process.env.NODE_ENV !== "production" && (Bo.propTypes = {
  // ┌────────────────────────────── Warning ──────────────────────────────┐
  // │ These PropTypes are generated from the TypeScript type definitions. │
  // │    To update them, edit the d.ts file and run `pnpm proptypes`.     │
  // └─────────────────────────────────────────────────────────────────────┘
  /**
   * Node passed into the SVG element.
   */
  children: u.node,
  /**
   * Override or extend the styles applied to the component.
   */
  classes: u.object,
  /**
   * @ignore
   */
  className: u.string,
  /**
   * The color of the component.
   * It supports both default and custom theme colors, which can be added as shown in the
   * [palette customization guide](https://mui.com/material-ui/customization/palette/#custom-colors).
   * You can use the `htmlColor` prop to apply a color attribute to the SVG element.
   * @default 'inherit'
   */
  color: u.oneOfType([u.oneOf(["inherit", "action", "disabled", "primary", "secondary", "error", "info", "success", "warning"]), u.string]),
  /**
   * The component used for the root node.
   * Either a string to use a HTML element or a component.
   */
  component: u.elementType,
  /**
   * The fontSize applied to the icon. Defaults to 24px, but can be configure to inherit font size.
   * @default 'medium'
   */
  fontSize: u.oneOfType([u.oneOf(["inherit", "large", "medium", "small"]), u.string]),
  /**
   * Applies a color attribute to the SVG element.
   */
  htmlColor: u.string,
  /**
   * If `true`, the root node will inherit the custom `component`'s viewBox and the `viewBox`
   * prop will be ignored.
   * Useful when you want to reference a custom `component` and have `SvgIcon` pass that
   * `component`'s viewBox to the root node.
   * @default false
   */
  inheritViewBox: u.bool,
  /**
   * The shape-rendering attribute. The behavior of the different options is described on the
   * [MDN Web Docs](https://developer.mozilla.org/en-US/docs/Web/SVG/Attribute/shape-rendering).
   * If you are having issues with blurry icons you should investigate this prop.
   */
  shapeRendering: u.string,
  /**
   * The system prop that allows defining system overrides as well as additional CSS styles.
   */
  sx: u.oneOfType([u.arrayOf(u.oneOfType([u.func, u.object, u.bool])), u.func, u.object]),
  /**
   * Provides a human-readable title for the element that contains it.
   * https://www.w3.org/TR/SVG-access/#Equivalent
   */
  titleAccess: u.string,
  /**
   * Allows you to redefine what the coordinates without units mean inside an SVG element.
   * For example, if the SVG element is 500 (width) by 200 (height),
   * and you pass viewBox="0 0 50 20",
   * this means that the coordinates inside the SVG will go from the top left corner (0,0)
   * to bottom right (50,20) and each unit will be worth 10px.
   * @default '0 0 24 24'
   */
  viewBox: u.string
});
Bo.muiName = "SvgIcon";
const Fa = Bo;
function bs(t, e) {
  function n(r, o) {
    return /* @__PURE__ */ s(Fa, P({
      "data-testid": `${e}Icon`,
      ref: o
    }, r, {
      children: t
    }));
  }
  return process.env.NODE_ENV !== "production" && (n.displayName = `${e}Icon`), n.muiName = Fa.muiName, /* @__PURE__ */ j.memo(/* @__PURE__ */ j.forwardRef(n));
}
const gw = {
  configure: (t) => {
    process.env.NODE_ENV !== "production" && console.warn(["MUI: `ClassNameGenerator` import from `@mui/material/utils` is outdated and might cause unexpected issues.", "", "You should use `import { unstable_ClassNameGenerator } from '@mui/material/className'` instead", "", "The detail of the issue: https://github.com/mui/material-ui/issues/30011#issuecomment-1024993401", "", "The updated documentation: https://mui.com/guides/classname-generator/"].join(`
`)), cs.configure(t);
  }
}, bw = /* @__PURE__ */ Object.freeze(/* @__PURE__ */ Object.defineProperty({
  __proto__: null,
  capitalize: qt,
  createChainedFunction: Yd,
  createSvgIcon: bs,
  debounce: Wd,
  deprecatedPropType: qd,
  isMuiElement: Kd,
  ownerDocument: qn,
  ownerWindow: Jd,
  requirePropFactory: Zd,
  setRef: Kn,
  unstable_ClassNameGenerator: gw,
  unstable_useEnhancedEffect: Ge,
  unstable_useId: as,
  unsupportedProp: ep,
  useControlled: is,
  useEventCallback: eo,
  useForkRef: Ee,
  useIsFocusVisible: ss
}, Symbol.toStringTag, { value: "Module" })), vw = /* @__PURE__ */ Cd(bw);
var La;
function yw() {
  return La || (La = 1, function(t) {
    "use client";
    Object.defineProperty(t, "__esModule", {
      value: !0
    }), Object.defineProperty(t, "default", {
      enumerable: !0,
      get: function() {
        return e.createSvgIcon;
      }
    });
    var e = vw;
  }(Ir)), Ir;
}
var xw = Od;
Object.defineProperty(So, "__esModule", {
  value: !0
});
var vs = So.default = void 0, Nw = xw(yw()), kw = Qs;
vs = So.default = (0, Nw.default)(/* @__PURE__ */ (0, kw.jsx)("path", {
  d: "m10 17 5-5-5-5z"
}), "ArrowRight");
function Ew(t) {
  return typeof t == "string";
}
function pn(t, e, n) {
  return t === void 0 || Ew(t) ? e : P({}, e, {
    ownerState: P({}, e.ownerState, n)
  });
}
const Sw = {
  disableDefaultClasses: !1
}, Tw = /* @__PURE__ */ j.createContext(Sw);
function Cw(t) {
  const {
    disableDefaultClasses: e
  } = j.useContext(Tw);
  return (n) => e ? "" : t(n);
}
function Ow(t, e = []) {
  if (t === void 0)
    return {};
  const n = {};
  return Object.keys(t).filter((r) => r.match(/^on[A-Z]/) && typeof t[r] == "function" && !e.includes(r)).forEach((r) => {
    n[r] = t[r];
  }), n;
}
function Rw(t, e, n) {
  return typeof t == "function" ? t(e, n) : t;
}
function Ga(t) {
  if (t === void 0)
    return {};
  const e = {};
  return Object.keys(t).filter((n) => !(n.match(/^on[A-Z]/) && typeof t[n] == "function")).forEach((n) => {
    e[n] = t[n];
  }), e;
}
function _w(t) {
  const {
    getSlotProps: e,
    additionalProps: n,
    externalSlotProps: r,
    externalForwardedProps: o,
    className: a
  } = t;
  if (!e) {
    const g = ve(n == null ? void 0 : n.className, a, o == null ? void 0 : o.className, r == null ? void 0 : r.className), v = P({}, n == null ? void 0 : n.style, o == null ? void 0 : o.style, r == null ? void 0 : r.style), m = P({}, n, o, r);
    return g.length > 0 && (m.className = g), Object.keys(v).length > 0 && (m.style = v), {
      props: m,
      internalRef: void 0
    };
  }
  const i = Ow(P({}, o, r)), l = Ga(r), c = Ga(o), d = e(i), p = ve(d == null ? void 0 : d.className, n == null ? void 0 : n.className, a, o == null ? void 0 : o.className, r == null ? void 0 : r.className), f = P({}, d == null ? void 0 : d.style, n == null ? void 0 : n.style, o == null ? void 0 : o.style, r == null ? void 0 : r.style), w = P({}, d, n, c, l);
  return p.length > 0 && (w.className = p), Object.keys(f).length > 0 && (w.style = f), {
    props: w,
    internalRef: d.ref
  };
}
const Pw = ["elementType", "externalSlotProps", "ownerState", "skipResolvingSlotProps"];
function $w(t) {
  var e;
  const {
    elementType: n,
    externalSlotProps: r,
    ownerState: o,
    skipResolvingSlotProps: a = !1
  } = t, i = kt(t, Pw), l = a ? {} : Rw(r, o), {
    props: c,
    internalRef: d
  } = _w(P({}, i, {
    externalSlotProps: l
  })), p = Ee(d, l == null ? void 0 : l.ref, (e = t.additionalProps) == null ? void 0 : e.ref);
  return pn(n, P({}, c, {
    ref: p
  }), o);
}
const ys = "base";
function Aw(t) {
  return `${ys}--${t}`;
}
function Iw(t, e) {
  return `${ys}-${t}-${e}`;
}
function xs(t, e) {
  const n = ds[e];
  return n ? Aw(n) : Iw(t, e);
}
function Mw(t, e) {
  const n = {};
  return e.forEach((r) => {
    n[r] = xs(t, r);
  }), n;
}
function Dw(t) {
  return typeof t == "function" ? t() : t;
}
const Zn = /* @__PURE__ */ j.forwardRef(function(e, n) {
  const {
    children: r,
    container: o,
    disablePortal: a = !1
  } = e, [i, l] = j.useState(null), c = Ee(/* @__PURE__ */ j.isValidElement(r) ? r.ref : null, n);
  if (Ge(() => {
    a || l(Dw(o) || document.body);
  }, [o, a]), Ge(() => {
    if (i && !a)
      return Kn(n, i), () => {
        Kn(n, null);
      };
  }, [n, i, a]), a) {
    if (/* @__PURE__ */ j.isValidElement(r)) {
      const d = {
        ref: c
      };
      return /* @__PURE__ */ j.cloneElement(r, d);
    }
    return /* @__PURE__ */ s(j.Fragment, {
      children: r
    });
  }
  return /* @__PURE__ */ s(j.Fragment, {
    children: i && /* @__PURE__ */ Yl.createPortal(r, i)
  });
});
process.env.NODE_ENV !== "production" && (Zn.propTypes = {
  // ┌────────────────────────────── Warning ──────────────────────────────┐
  // │ These PropTypes are generated from the TypeScript type definitions. │
  // │ To update them, edit the TypeScript types and run `pnpm proptypes`. │
  // └─────────────────────────────────────────────────────────────────────┘
  /**
   * The children to render into the `container`.
   */
  children: u.node,
  /**
   * An HTML element or function that returns one.
   * The `container` will have the portal children appended to it.
   *
   * You can also provide a callback, which is called in a React layout effect.
   * This lets you set the container from a ref, and also makes server-side rendering possible.
   *
   * By default, it uses the body of the top-level document object,
   * so it's simply `document.body` most of the time.
   */
  container: u.oneOfType([xn, u.func]),
  /**
   * The `children` will be under the DOM hierarchy of the parent component.
   * @default false
   */
  disablePortal: u.bool
});
process.env.NODE_ENV !== "production" && (Zn["propTypes"] = zd(Zn.propTypes));
var Ot = "top", Ft = "bottom", Lt = "right", Rt = "left", Vo = "auto", $n = [Ot, Ft, Lt, Rt], Ue = "start", kn = "end", jw = "clippingParents", Ns = "viewport", sn = "popper", Bw = "reference", Ua = /* @__PURE__ */ $n.reduce(function(t, e) {
  return t.concat([e + "-" + Ue, e + "-" + kn]);
}, []), ks = /* @__PURE__ */ [].concat($n, [Vo]).reduce(function(t, e) {
  return t.concat([e, e + "-" + Ue, e + "-" + kn]);
}, []), Vw = "beforeRead", zw = "read", Fw = "afterRead", Lw = "beforeMain", Gw = "main", Uw = "afterMain", Xw = "beforeWrite", Hw = "write", Yw = "afterWrite", Ww = [Vw, zw, Fw, Lw, Gw, Uw, Xw, Hw, Yw];
function Kt(t) {
  return t ? (t.nodeName || "").toLowerCase() : null;
}
function Dt(t) {
  if (t == null)
    return window;
  if (t.toString() !== "[object Window]") {
    var e = t.ownerDocument;
    return e && e.defaultView || window;
  }
  return t;
}
function Te(t) {
  var e = Dt(t).Element;
  return t instanceof e || t instanceof Element;
}
function zt(t) {
  var e = Dt(t).HTMLElement;
  return t instanceof e || t instanceof HTMLElement;
}
function zo(t) {
  if (typeof ShadowRoot > "u")
    return !1;
  var e = Dt(t).ShadowRoot;
  return t instanceof e || t instanceof ShadowRoot;
}
function qw(t) {
  var e = t.state;
  Object.keys(e.elements).forEach(function(n) {
    var r = e.styles[n] || {}, o = e.attributes[n] || {}, a = e.elements[n];
    !zt(a) || !Kt(a) || (Object.assign(a.style, r), Object.keys(o).forEach(function(i) {
      var l = o[i];
      l === !1 ? a.removeAttribute(i) : a.setAttribute(i, l === !0 ? "" : l);
    }));
  });
}
function Kw(t) {
  var e = t.state, n = {
    popper: {
      position: e.options.strategy,
      left: "0",
      top: "0",
      margin: "0"
    },
    arrow: {
      position: "absolute"
    },
    reference: {}
  };
  return Object.assign(e.elements.popper.style, n.popper), e.styles = n, e.elements.arrow && Object.assign(e.elements.arrow.style, n.arrow), function() {
    Object.keys(e.elements).forEach(function(r) {
      var o = e.elements[r], a = e.attributes[r] || {}, i = Object.keys(e.styles.hasOwnProperty(r) ? e.styles[r] : n[r]), l = i.reduce(function(c, d) {
        return c[d] = "", c;
      }, {});
      !zt(o) || !Kt(o) || (Object.assign(o.style, l), Object.keys(a).forEach(function(c) {
        o.removeAttribute(c);
      }));
    });
  };
}
const Jw = {
  name: "applyStyles",
  enabled: !0,
  phase: "write",
  fn: qw,
  effect: Kw,
  requires: ["computeStyles"]
};
function Yt(t) {
  return t.split("-")[0];
}
var ye = Math.max, Qn = Math.min, Xe = Math.round;
function ro() {
  var t = navigator.userAgentData;
  return t != null && t.brands && Array.isArray(t.brands) ? t.brands.map(function(e) {
    return e.brand + "/" + e.version;
  }).join(" ") : navigator.userAgent;
}
function Es() {
  return !/^((?!chrome|android).)*safari/i.test(ro());
}
function He(t, e, n) {
  e === void 0 && (e = !1), n === void 0 && (n = !1);
  var r = t.getBoundingClientRect(), o = 1, a = 1;
  e && zt(t) && (o = t.offsetWidth > 0 && Xe(r.width) / t.offsetWidth || 1, a = t.offsetHeight > 0 && Xe(r.height) / t.offsetHeight || 1);
  var i = Te(t) ? Dt(t) : window, l = i.visualViewport, c = !Es() && n, d = (r.left + (c && l ? l.offsetLeft : 0)) / o, p = (r.top + (c && l ? l.offsetTop : 0)) / a, f = r.width / o, w = r.height / a;
  return {
    width: f,
    height: w,
    top: p,
    right: d + f,
    bottom: p + w,
    left: d,
    x: d,
    y: p
  };
}
function Fo(t) {
  var e = He(t), n = t.offsetWidth, r = t.offsetHeight;
  return Math.abs(e.width - n) <= 1 && (n = e.width), Math.abs(e.height - r) <= 1 && (r = e.height), {
    x: t.offsetLeft,
    y: t.offsetTop,
    width: n,
    height: r
  };
}
function Ss(t, e) {
  var n = e.getRootNode && e.getRootNode();
  if (t.contains(e))
    return !0;
  if (n && zo(n)) {
    var r = e;
    do {
      if (r && t.isSameNode(r))
        return !0;
      r = r.parentNode || r.host;
    } while (r);
  }
  return !1;
}
function ee(t) {
  return Dt(t).getComputedStyle(t);
}
function Zw(t) {
  return ["table", "td", "th"].indexOf(Kt(t)) >= 0;
}
function ce(t) {
  return ((Te(t) ? t.ownerDocument : (
    // $FlowFixMe[prop-missing]
    t.document
  )) || window.document).documentElement;
}
function Nr(t) {
  return Kt(t) === "html" ? t : (
    // this is a quicker (but less type safe) way to save quite some bytes from the bundle
    // $FlowFixMe[incompatible-return]
    // $FlowFixMe[prop-missing]
    t.assignedSlot || // step into the shadow DOM of the parent of a slotted node
    t.parentNode || // DOM Element detected
    (zo(t) ? t.host : null) || // ShadowRoot detected
    // $FlowFixMe[incompatible-call]: HTMLElement is a Node
    ce(t)
  );
}
function Xa(t) {
  return !zt(t) || // https://github.com/popperjs/popper-core/issues/837
  ee(t).position === "fixed" ? null : t.offsetParent;
}
function Qw(t) {
  var e = /firefox/i.test(ro()), n = /Trident/i.test(ro());
  if (n && zt(t)) {
    var r = ee(t);
    if (r.position === "fixed")
      return null;
  }
  var o = Nr(t);
  for (zo(o) && (o = o.host); zt(o) && ["html", "body"].indexOf(Kt(o)) < 0; ) {
    var a = ee(o);
    if (a.transform !== "none" || a.perspective !== "none" || a.contain === "paint" || ["transform", "perspective"].indexOf(a.willChange) !== -1 || e && a.willChange === "filter" || e && a.filter && a.filter !== "none")
      return o;
    o = o.parentNode;
  }
  return null;
}
function An(t) {
  for (var e = Dt(t), n = Xa(t); n && Zw(n) && ee(n).position === "static"; )
    n = Xa(n);
  return n && (Kt(n) === "html" || Kt(n) === "body" && ee(n).position === "static") ? e : n || Qw(t) || e;
}
function Lo(t) {
  return ["top", "bottom"].indexOf(t) >= 0 ? "x" : "y";
}
function hn(t, e, n) {
  return ye(t, Qn(e, n));
}
function tf(t, e, n) {
  var r = hn(t, e, n);
  return r > n ? n : r;
}
function Ts() {
  return {
    top: 0,
    right: 0,
    bottom: 0,
    left: 0
  };
}
function Cs(t) {
  return Object.assign({}, Ts(), t);
}
function Os(t, e) {
  return e.reduce(function(n, r) {
    return n[r] = t, n;
  }, {});
}
var ef = function(e, n) {
  return e = typeof e == "function" ? e(Object.assign({}, n.rects, {
    placement: n.placement
  })) : e, Cs(typeof e != "number" ? e : Os(e, $n));
};
function nf(t) {
  var e, n = t.state, r = t.name, o = t.options, a = n.elements.arrow, i = n.modifiersData.popperOffsets, l = Yt(n.placement), c = Lo(l), d = [Rt, Lt].indexOf(l) >= 0, p = d ? "height" : "width";
  if (!(!a || !i)) {
    var f = ef(o.padding, n), w = Fo(a), g = c === "y" ? Ot : Rt, v = c === "y" ? Ft : Lt, m = n.rects.reference[p] + n.rects.reference[c] - i[c] - n.rects.popper[p], h = i[c] - n.rects.reference[c], k = An(a), T = k ? c === "y" ? k.clientHeight || 0 : k.clientWidth || 0 : 0, C = m / 2 - h / 2, E = f[g], b = T - w[p] - f[v], _ = T / 2 - w[p] / 2 + C, F = hn(E, _, b), R = c;
    n.modifiersData[r] = (e = {}, e[R] = F, e.centerOffset = F - _, e);
  }
}
function rf(t) {
  var e = t.state, n = t.options, r = n.element, o = r === void 0 ? "[data-popper-arrow]" : r;
  o != null && (typeof o == "string" && (o = e.elements.popper.querySelector(o), !o) || Ss(e.elements.popper, o) && (e.elements.arrow = o));
}
const of = {
  name: "arrow",
  enabled: !0,
  phase: "main",
  fn: nf,
  effect: rf,
  requires: ["popperOffsets"],
  requiresIfExists: ["preventOverflow"]
};
function Ye(t) {
  return t.split("-")[1];
}
var af = {
  top: "auto",
  right: "auto",
  bottom: "auto",
  left: "auto"
};
function sf(t, e) {
  var n = t.x, r = t.y, o = e.devicePixelRatio || 1;
  return {
    x: Xe(n * o) / o || 0,
    y: Xe(r * o) / o || 0
  };
}
function Ha(t) {
  var e, n = t.popper, r = t.popperRect, o = t.placement, a = t.variation, i = t.offsets, l = t.position, c = t.gpuAcceleration, d = t.adaptive, p = t.roundOffsets, f = t.isFixed, w = i.x, g = w === void 0 ? 0 : w, v = i.y, m = v === void 0 ? 0 : v, h = typeof p == "function" ? p({
    x: g,
    y: m
  }) : {
    x: g,
    y: m
  };
  g = h.x, m = h.y;
  var k = i.hasOwnProperty("x"), T = i.hasOwnProperty("y"), C = Rt, E = Ot, b = window;
  if (d) {
    var _ = An(n), F = "clientHeight", R = "clientWidth";
    if (_ === Dt(n) && (_ = ce(n), ee(_).position !== "static" && l === "absolute" && (F = "scrollHeight", R = "scrollWidth")), _ = _, o === Ot || (o === Rt || o === Lt) && a === kn) {
      E = Ft;
      var $ = f && _ === b && b.visualViewport ? b.visualViewport.height : (
        // $FlowFixMe[prop-missing]
        _[F]
      );
      m -= $ - r.height, m *= c ? 1 : -1;
    }
    if (o === Rt || (o === Ot || o === Ft) && a === kn) {
      C = Lt;
      var L = f && _ === b && b.visualViewport ? b.visualViewport.width : (
        // $FlowFixMe[prop-missing]
        _[R]
      );
      g -= L - r.width, g *= c ? 1 : -1;
    }
  }
  var D = Object.assign({
    position: l
  }, d && af), A = p === !0 ? sf({
    x: g,
    y: m
  }, Dt(n)) : {
    x: g,
    y: m
  };
  if (g = A.x, m = A.y, c) {
    var M;
    return Object.assign({}, D, (M = {}, M[E] = T ? "0" : "", M[C] = k ? "0" : "", M.transform = (b.devicePixelRatio || 1) <= 1 ? "translate(" + g + "px, " + m + "px)" : "translate3d(" + g + "px, " + m + "px, 0)", M));
  }
  return Object.assign({}, D, (e = {}, e[E] = T ? m + "px" : "", e[C] = k ? g + "px" : "", e.transform = "", e));
}
function lf(t) {
  var e = t.state, n = t.options, r = n.gpuAcceleration, o = r === void 0 ? !0 : r, a = n.adaptive, i = a === void 0 ? !0 : a, l = n.roundOffsets, c = l === void 0 ? !0 : l, d = {
    placement: Yt(e.placement),
    variation: Ye(e.placement),
    popper: e.elements.popper,
    popperRect: e.rects.popper,
    gpuAcceleration: o,
    isFixed: e.options.strategy === "fixed"
  };
  e.modifiersData.popperOffsets != null && (e.styles.popper = Object.assign({}, e.styles.popper, Ha(Object.assign({}, d, {
    offsets: e.modifiersData.popperOffsets,
    position: e.options.strategy,
    adaptive: i,
    roundOffsets: c
  })))), e.modifiersData.arrow != null && (e.styles.arrow = Object.assign({}, e.styles.arrow, Ha(Object.assign({}, d, {
    offsets: e.modifiersData.arrow,
    position: "absolute",
    adaptive: !1,
    roundOffsets: c
  })))), e.attributes.popper = Object.assign({}, e.attributes.popper, {
    "data-popper-placement": e.placement
  });
}
const cf = {
  name: "computeStyles",
  enabled: !0,
  phase: "beforeWrite",
  fn: lf,
  data: {}
};
var Ln = {
  passive: !0
};
function df(t) {
  var e = t.state, n = t.instance, r = t.options, o = r.scroll, a = o === void 0 ? !0 : o, i = r.resize, l = i === void 0 ? !0 : i, c = Dt(e.elements.popper), d = [].concat(e.scrollParents.reference, e.scrollParents.popper);
  return a && d.forEach(function(p) {
    p.addEventListener("scroll", n.update, Ln);
  }), l && c.addEventListener("resize", n.update, Ln), function() {
    a && d.forEach(function(p) {
      p.removeEventListener("scroll", n.update, Ln);
    }), l && c.removeEventListener("resize", n.update, Ln);
  };
}
const pf = {
  name: "eventListeners",
  enabled: !0,
  phase: "write",
  fn: function() {
  },
  effect: df,
  data: {}
};
var uf = {
  left: "right",
  right: "left",
  bottom: "top",
  top: "bottom"
};
function Wn(t) {
  return t.replace(/left|right|bottom|top/g, function(e) {
    return uf[e];
  });
}
var wf = {
  start: "end",
  end: "start"
};
function Ya(t) {
  return t.replace(/start|end/g, function(e) {
    return wf[e];
  });
}
function Go(t) {
  var e = Dt(t), n = e.pageXOffset, r = e.pageYOffset;
  return {
    scrollLeft: n,
    scrollTop: r
  };
}
function Uo(t) {
  return He(ce(t)).left + Go(t).scrollLeft;
}
function ff(t, e) {
  var n = Dt(t), r = ce(t), o = n.visualViewport, a = r.clientWidth, i = r.clientHeight, l = 0, c = 0;
  if (o) {
    a = o.width, i = o.height;
    var d = Es();
    (d || !d && e === "fixed") && (l = o.offsetLeft, c = o.offsetTop);
  }
  return {
    width: a,
    height: i,
    x: l + Uo(t),
    y: c
  };
}
function mf(t) {
  var e, n = ce(t), r = Go(t), o = (e = t.ownerDocument) == null ? void 0 : e.body, a = ye(n.scrollWidth, n.clientWidth, o ? o.scrollWidth : 0, o ? o.clientWidth : 0), i = ye(n.scrollHeight, n.clientHeight, o ? o.scrollHeight : 0, o ? o.clientHeight : 0), l = -r.scrollLeft + Uo(t), c = -r.scrollTop;
  return ee(o || n).direction === "rtl" && (l += ye(n.clientWidth, o ? o.clientWidth : 0) - a), {
    width: a,
    height: i,
    x: l,
    y: c
  };
}
function Xo(t) {
  var e = ee(t), n = e.overflow, r = e.overflowX, o = e.overflowY;
  return /auto|scroll|overlay|hidden/.test(n + o + r);
}
function Rs(t) {
  return ["html", "body", "#document"].indexOf(Kt(t)) >= 0 ? t.ownerDocument.body : zt(t) && Xo(t) ? t : Rs(Nr(t));
}
function gn(t, e) {
  var n;
  e === void 0 && (e = []);
  var r = Rs(t), o = r === ((n = t.ownerDocument) == null ? void 0 : n.body), a = Dt(r), i = o ? [a].concat(a.visualViewport || [], Xo(r) ? r : []) : r, l = e.concat(i);
  return o ? l : (
    // $FlowFixMe[incompatible-call]: isBody tells us target will be an HTMLElement here
    l.concat(gn(Nr(i)))
  );
}
function oo(t) {
  return Object.assign({}, t, {
    left: t.x,
    top: t.y,
    right: t.x + t.width,
    bottom: t.y + t.height
  });
}
function hf(t, e) {
  var n = He(t, !1, e === "fixed");
  return n.top = n.top + t.clientTop, n.left = n.left + t.clientLeft, n.bottom = n.top + t.clientHeight, n.right = n.left + t.clientWidth, n.width = t.clientWidth, n.height = t.clientHeight, n.x = n.left, n.y = n.top, n;
}
function Wa(t, e, n) {
  return e === Ns ? oo(ff(t, n)) : Te(e) ? hf(e, n) : oo(mf(ce(t)));
}
function gf(t) {
  var e = gn(Nr(t)), n = ["absolute", "fixed"].indexOf(ee(t).position) >= 0, r = n && zt(t) ? An(t) : t;
  return Te(r) ? e.filter(function(o) {
    return Te(o) && Ss(o, r) && Kt(o) !== "body";
  }) : [];
}
function bf(t, e, n, r) {
  var o = e === "clippingParents" ? gf(t) : [].concat(e), a = [].concat(o, [n]), i = a[0], l = a.reduce(function(c, d) {
    var p = Wa(t, d, r);
    return c.top = ye(p.top, c.top), c.right = Qn(p.right, c.right), c.bottom = Qn(p.bottom, c.bottom), c.left = ye(p.left, c.left), c;
  }, Wa(t, i, r));
  return l.width = l.right - l.left, l.height = l.bottom - l.top, l.x = l.left, l.y = l.top, l;
}
function _s(t) {
  var e = t.reference, n = t.element, r = t.placement, o = r ? Yt(r) : null, a = r ? Ye(r) : null, i = e.x + e.width / 2 - n.width / 2, l = e.y + e.height / 2 - n.height / 2, c;
  switch (o) {
    case Ot:
      c = {
        x: i,
        y: e.y - n.height
      };
      break;
    case Ft:
      c = {
        x: i,
        y: e.y + e.height
      };
      break;
    case Lt:
      c = {
        x: e.x + e.width,
        y: l
      };
      break;
    case Rt:
      c = {
        x: e.x - n.width,
        y: l
      };
      break;
    default:
      c = {
        x: e.x,
        y: e.y
      };
  }
  var d = o ? Lo(o) : null;
  if (d != null) {
    var p = d === "y" ? "height" : "width";
    switch (a) {
      case Ue:
        c[d] = c[d] - (e[p] / 2 - n[p] / 2);
        break;
      case kn:
        c[d] = c[d] + (e[p] / 2 - n[p] / 2);
        break;
    }
  }
  return c;
}
function En(t, e) {
  e === void 0 && (e = {});
  var n = e, r = n.placement, o = r === void 0 ? t.placement : r, a = n.strategy, i = a === void 0 ? t.strategy : a, l = n.boundary, c = l === void 0 ? jw : l, d = n.rootBoundary, p = d === void 0 ? Ns : d, f = n.elementContext, w = f === void 0 ? sn : f, g = n.altBoundary, v = g === void 0 ? !1 : g, m = n.padding, h = m === void 0 ? 0 : m, k = Cs(typeof h != "number" ? h : Os(h, $n)), T = w === sn ? Bw : sn, C = t.rects.popper, E = t.elements[v ? T : w], b = bf(Te(E) ? E : E.contextElement || ce(t.elements.popper), c, p, i), _ = He(t.elements.reference), F = _s({
    reference: _,
    element: C,
    strategy: "absolute",
    placement: o
  }), R = oo(Object.assign({}, C, F)), $ = w === sn ? R : _, L = {
    top: b.top - $.top + k.top,
    bottom: $.bottom - b.bottom + k.bottom,
    left: b.left - $.left + k.left,
    right: $.right - b.right + k.right
  }, D = t.modifiersData.offset;
  if (w === sn && D) {
    var A = D[o];
    Object.keys(L).forEach(function(M) {
      var H = [Lt, Ft].indexOf(M) >= 0 ? 1 : -1, G = [Ot, Ft].indexOf(M) >= 0 ? "y" : "x";
      L[M] += A[G] * H;
    });
  }
  return L;
}
function vf(t, e) {
  e === void 0 && (e = {});
  var n = e, r = n.placement, o = n.boundary, a = n.rootBoundary, i = n.padding, l = n.flipVariations, c = n.allowedAutoPlacements, d = c === void 0 ? ks : c, p = Ye(r), f = p ? l ? Ua : Ua.filter(function(v) {
    return Ye(v) === p;
  }) : $n, w = f.filter(function(v) {
    return d.indexOf(v) >= 0;
  });
  w.length === 0 && (w = f);
  var g = w.reduce(function(v, m) {
    return v[m] = En(t, {
      placement: m,
      boundary: o,
      rootBoundary: a,
      padding: i
    })[Yt(m)], v;
  }, {});
  return Object.keys(g).sort(function(v, m) {
    return g[v] - g[m];
  });
}
function yf(t) {
  if (Yt(t) === Vo)
    return [];
  var e = Wn(t);
  return [Ya(t), e, Ya(e)];
}
function xf(t) {
  var e = t.state, n = t.options, r = t.name;
  if (!e.modifiersData[r]._skip) {
    for (var o = n.mainAxis, a = o === void 0 ? !0 : o, i = n.altAxis, l = i === void 0 ? !0 : i, c = n.fallbackPlacements, d = n.padding, p = n.boundary, f = n.rootBoundary, w = n.altBoundary, g = n.flipVariations, v = g === void 0 ? !0 : g, m = n.allowedAutoPlacements, h = e.options.placement, k = Yt(h), T = k === h, C = c || (T || !v ? [Wn(h)] : yf(h)), E = [h].concat(C).reduce(function(z, K) {
      return z.concat(Yt(K) === Vo ? vf(e, {
        placement: K,
        boundary: p,
        rootBoundary: f,
        padding: d,
        flipVariations: v,
        allowedAutoPlacements: m
      }) : K);
    }, []), b = e.rects.reference, _ = e.rects.popper, F = /* @__PURE__ */ new Map(), R = !0, $ = E[0], L = 0; L < E.length; L++) {
      var D = E[L], A = Yt(D), M = Ye(D) === Ue, H = [Ot, Ft].indexOf(A) >= 0, G = H ? "width" : "height", B = En(e, {
        placement: D,
        boundary: p,
        rootBoundary: f,
        altBoundary: w,
        padding: d
      }), Z = H ? M ? Lt : Rt : M ? Ft : Ot;
      b[G] > _[G] && (Z = Wn(Z));
      var at = Wn(Z), rt = [];
      if (a && rt.push(B[A] <= 0), l && rt.push(B[Z] <= 0, B[at] <= 0), rt.every(function(z) {
        return z;
      })) {
        $ = D, R = !1;
        break;
      }
      F.set(D, rt);
    }
    if (R)
      for (var y = v ? 3 : 1, O = function(K) {
        var W = E.find(function(q) {
          var Y = F.get(q);
          if (Y)
            return Y.slice(0, K).every(function(J) {
              return J;
            });
        });
        if (W)
          return $ = W, "break";
      }, U = y; U > 0; U--) {
        var X = O(U);
        if (X === "break")
          break;
      }
    e.placement !== $ && (e.modifiersData[r]._skip = !0, e.placement = $, e.reset = !0);
  }
}
const Nf = {
  name: "flip",
  enabled: !0,
  phase: "main",
  fn: xf,
  requiresIfExists: ["offset"],
  data: {
    _skip: !1
  }
};
function qa(t, e, n) {
  return n === void 0 && (n = {
    x: 0,
    y: 0
  }), {
    top: t.top - e.height - n.y,
    right: t.right - e.width + n.x,
    bottom: t.bottom - e.height + n.y,
    left: t.left - e.width - n.x
  };
}
function Ka(t) {
  return [Ot, Lt, Ft, Rt].some(function(e) {
    return t[e] >= 0;
  });
}
function kf(t) {
  var e = t.state, n = t.name, r = e.rects.reference, o = e.rects.popper, a = e.modifiersData.preventOverflow, i = En(e, {
    elementContext: "reference"
  }), l = En(e, {
    altBoundary: !0
  }), c = qa(i, r), d = qa(l, o, a), p = Ka(c), f = Ka(d);
  e.modifiersData[n] = {
    referenceClippingOffsets: c,
    popperEscapeOffsets: d,
    isReferenceHidden: p,
    hasPopperEscaped: f
  }, e.attributes.popper = Object.assign({}, e.attributes.popper, {
    "data-popper-reference-hidden": p,
    "data-popper-escaped": f
  });
}
const Ef = {
  name: "hide",
  enabled: !0,
  phase: "main",
  requiresIfExists: ["preventOverflow"],
  fn: kf
};
function Sf(t, e, n) {
  var r = Yt(t), o = [Rt, Ot].indexOf(r) >= 0 ? -1 : 1, a = typeof n == "function" ? n(Object.assign({}, e, {
    placement: t
  })) : n, i = a[0], l = a[1];
  return i = i || 0, l = (l || 0) * o, [Rt, Lt].indexOf(r) >= 0 ? {
    x: l,
    y: i
  } : {
    x: i,
    y: l
  };
}
function Tf(t) {
  var e = t.state, n = t.options, r = t.name, o = n.offset, a = o === void 0 ? [0, 0] : o, i = ks.reduce(function(p, f) {
    return p[f] = Sf(f, e.rects, a), p;
  }, {}), l = i[e.placement], c = l.x, d = l.y;
  e.modifiersData.popperOffsets != null && (e.modifiersData.popperOffsets.x += c, e.modifiersData.popperOffsets.y += d), e.modifiersData[r] = i;
}
const Cf = {
  name: "offset",
  enabled: !0,
  phase: "main",
  requires: ["popperOffsets"],
  fn: Tf
};
function Of(t) {
  var e = t.state, n = t.name;
  e.modifiersData[n] = _s({
    reference: e.rects.reference,
    element: e.rects.popper,
    strategy: "absolute",
    placement: e.placement
  });
}
const Rf = {
  name: "popperOffsets",
  enabled: !0,
  phase: "read",
  fn: Of,
  data: {}
};
function _f(t) {
  return t === "x" ? "y" : "x";
}
function Pf(t) {
  var e = t.state, n = t.options, r = t.name, o = n.mainAxis, a = o === void 0 ? !0 : o, i = n.altAxis, l = i === void 0 ? !1 : i, c = n.boundary, d = n.rootBoundary, p = n.altBoundary, f = n.padding, w = n.tether, g = w === void 0 ? !0 : w, v = n.tetherOffset, m = v === void 0 ? 0 : v, h = En(e, {
    boundary: c,
    rootBoundary: d,
    padding: f,
    altBoundary: p
  }), k = Yt(e.placement), T = Ye(e.placement), C = !T, E = Lo(k), b = _f(E), _ = e.modifiersData.popperOffsets, F = e.rects.reference, R = e.rects.popper, $ = typeof m == "function" ? m(Object.assign({}, e.rects, {
    placement: e.placement
  })) : m, L = typeof $ == "number" ? {
    mainAxis: $,
    altAxis: $
  } : Object.assign({
    mainAxis: 0,
    altAxis: 0
  }, $), D = e.modifiersData.offset ? e.modifiersData.offset[e.placement] : null, A = {
    x: 0,
    y: 0
  };
  if (_) {
    if (a) {
      var M, H = E === "y" ? Ot : Rt, G = E === "y" ? Ft : Lt, B = E === "y" ? "height" : "width", Z = _[E], at = Z + h[H], rt = Z - h[G], y = g ? -R[B] / 2 : 0, O = T === Ue ? F[B] : R[B], U = T === Ue ? -R[B] : -F[B], X = e.elements.arrow, z = g && X ? Fo(X) : {
        width: 0,
        height: 0
      }, K = e.modifiersData["arrow#persistent"] ? e.modifiersData["arrow#persistent"].padding : Ts(), W = K[H], q = K[G], Y = hn(0, F[B], z[B]), J = C ? F[B] / 2 - y - Y - W - L.mainAxis : O - Y - W - L.mainAxis, Q = C ? -F[B] / 2 + y + Y + q + L.mainAxis : U + Y + q + L.mainAxis, dt = e.elements.arrow && An(e.elements.arrow), I = dt ? E === "y" ? dt.clientTop || 0 : dt.clientLeft || 0 : 0, Nt = (M = D == null ? void 0 : D[E]) != null ? M : 0, V = Z + J - Nt - I, yt = Z + Q - Nt, Ut = hn(g ? Qn(at, V) : at, Z, g ? ye(rt, yt) : rt);
      _[E] = Ut, A[E] = Ut - Z;
    }
    if (l) {
      var de, St = E === "x" ? Ot : Rt, Mn = E === "x" ? Ft : Lt, Xt = _[b], Ce = b === "y" ? "height" : "width", pe = Xt + h[St], Oe = Xt - h[Mn], Re = [Ot, Rt].indexOf(k) !== -1, _e = (de = D == null ? void 0 : D[b]) != null ? de : 0, ue = Re ? pe : Xt - F[Ce] - R[Ce] - _e + L.altAxis, Ze = Re ? Xt + F[Ce] + R[Ce] - _e - L.altAxis : Oe, Dn = g && Re ? tf(ue, Xt, Ze) : hn(g ? ue : pe, Xt, g ? Ze : Oe);
      _[b] = Dn, A[b] = Dn - Xt;
    }
    e.modifiersData[r] = A;
  }
}
const $f = {
  name: "preventOverflow",
  enabled: !0,
  phase: "main",
  fn: Pf,
  requiresIfExists: ["offset"]
};
function Af(t) {
  return {
    scrollLeft: t.scrollLeft,
    scrollTop: t.scrollTop
  };
}
function If(t) {
  return t === Dt(t) || !zt(t) ? Go(t) : Af(t);
}
function Mf(t) {
  var e = t.getBoundingClientRect(), n = Xe(e.width) / t.offsetWidth || 1, r = Xe(e.height) / t.offsetHeight || 1;
  return n !== 1 || r !== 1;
}
function Df(t, e, n) {
  n === void 0 && (n = !1);
  var r = zt(e), o = zt(e) && Mf(e), a = ce(e), i = He(t, o, n), l = {
    scrollLeft: 0,
    scrollTop: 0
  }, c = {
    x: 0,
    y: 0
  };
  return (r || !r && !n) && ((Kt(e) !== "body" || // https://github.com/popperjs/popper-core/issues/1078
  Xo(a)) && (l = If(e)), zt(e) ? (c = He(e, !0), c.x += e.clientLeft, c.y += e.clientTop) : a && (c.x = Uo(a))), {
    x: i.left + l.scrollLeft - c.x,
    y: i.top + l.scrollTop - c.y,
    width: i.width,
    height: i.height
  };
}
function jf(t) {
  var e = /* @__PURE__ */ new Map(), n = /* @__PURE__ */ new Set(), r = [];
  t.forEach(function(a) {
    e.set(a.name, a);
  });
  function o(a) {
    n.add(a.name);
    var i = [].concat(a.requires || [], a.requiresIfExists || []);
    i.forEach(function(l) {
      if (!n.has(l)) {
        var c = e.get(l);
        c && o(c);
      }
    }), r.push(a);
  }
  return t.forEach(function(a) {
    n.has(a.name) || o(a);
  }), r;
}
function Bf(t) {
  var e = jf(t);
  return Ww.reduce(function(n, r) {
    return n.concat(e.filter(function(o) {
      return o.phase === r;
    }));
  }, []);
}
function Vf(t) {
  var e;
  return function() {
    return e || (e = new Promise(function(n) {
      Promise.resolve().then(function() {
        e = void 0, n(t());
      });
    })), e;
  };
}
function zf(t) {
  var e = t.reduce(function(n, r) {
    var o = n[r.name];
    return n[r.name] = o ? Object.assign({}, o, r, {
      options: Object.assign({}, o.options, r.options),
      data: Object.assign({}, o.data, r.data)
    }) : r, n;
  }, {});
  return Object.keys(e).map(function(n) {
    return e[n];
  });
}
var Ja = {
  placement: "bottom",
  modifiers: [],
  strategy: "absolute"
};
function Za() {
  for (var t = arguments.length, e = new Array(t), n = 0; n < t; n++)
    e[n] = arguments[n];
  return !e.some(function(r) {
    return !(r && typeof r.getBoundingClientRect == "function");
  });
}
function Ff(t) {
  t === void 0 && (t = {});
  var e = t, n = e.defaultModifiers, r = n === void 0 ? [] : n, o = e.defaultOptions, a = o === void 0 ? Ja : o;
  return function(l, c, d) {
    d === void 0 && (d = a);
    var p = {
      placement: "bottom",
      orderedModifiers: [],
      options: Object.assign({}, Ja, a),
      modifiersData: {},
      elements: {
        reference: l,
        popper: c
      },
      attributes: {},
      styles: {}
    }, f = [], w = !1, g = {
      state: p,
      setOptions: function(k) {
        var T = typeof k == "function" ? k(p.options) : k;
        m(), p.options = Object.assign({}, a, p.options, T), p.scrollParents = {
          reference: Te(l) ? gn(l) : l.contextElement ? gn(l.contextElement) : [],
          popper: gn(c)
        };
        var C = Bf(zf([].concat(r, p.options.modifiers)));
        return p.orderedModifiers = C.filter(function(E) {
          return E.enabled;
        }), v(), g.update();
      },
      // Sync update – it will always be executed, even if not necessary. This
      // is useful for low frequency updates where sync behavior simplifies the
      // logic.
      // For high frequency updates (e.g. `resize` and `scroll` events), always
      // prefer the async Popper#update method
      forceUpdate: function() {
        if (!w) {
          var k = p.elements, T = k.reference, C = k.popper;
          if (Za(T, C)) {
            p.rects = {
              reference: Df(T, An(C), p.options.strategy === "fixed"),
              popper: Fo(C)
            }, p.reset = !1, p.placement = p.options.placement, p.orderedModifiers.forEach(function(L) {
              return p.modifiersData[L.name] = Object.assign({}, L.data);
            });
            for (var E = 0; E < p.orderedModifiers.length; E++) {
              if (p.reset === !0) {
                p.reset = !1, E = -1;
                continue;
              }
              var b = p.orderedModifiers[E], _ = b.fn, F = b.options, R = F === void 0 ? {} : F, $ = b.name;
              typeof _ == "function" && (p = _({
                state: p,
                options: R,
                name: $,
                instance: g
              }) || p);
            }
          }
        }
      },
      // Async and optimistically optimized update – it will not be executed if
      // not necessary (debounced to run at most once-per-tick)
      update: Vf(function() {
        return new Promise(function(h) {
          g.forceUpdate(), h(p);
        });
      }),
      destroy: function() {
        m(), w = !0;
      }
    };
    if (!Za(l, c))
      return g;
    g.setOptions(d).then(function(h) {
      !w && d.onFirstUpdate && d.onFirstUpdate(h);
    });
    function v() {
      p.orderedModifiers.forEach(function(h) {
        var k = h.name, T = h.options, C = T === void 0 ? {} : T, E = h.effect;
        if (typeof E == "function") {
          var b = E({
            state: p,
            name: k,
            instance: g,
            options: C
          }), _ = function() {
          };
          f.push(b || _);
        }
      });
    }
    function m() {
      f.forEach(function(h) {
        return h();
      }), f = [];
    }
    return g;
  };
}
var Lf = [pf, Rf, cf, Jw, Cf, Nf, $f, of, Ef], Gf = /* @__PURE__ */ Ff({
  defaultModifiers: Lf
});
const Ps = "Popper";
function Uf(t) {
  return xs(Ps, t);
}
Mw(Ps, ["root"]);
const Xf = ["anchorEl", "children", "direction", "disablePortal", "modifiers", "open", "placement", "popperOptions", "popperRef", "slotProps", "slots", "TransitionProps", "ownerState"], Hf = ["anchorEl", "children", "container", "direction", "disablePortal", "keepMounted", "modifiers", "open", "placement", "popperOptions", "popperRef", "style", "transition", "slotProps", "slots"];
function Yf(t, e) {
  if (e === "ltr")
    return t;
  switch (t) {
    case "bottom-end":
      return "bottom-start";
    case "bottom-start":
      return "bottom-end";
    case "top-end":
      return "top-start";
    case "top-start":
      return "top-end";
    default:
      return t;
  }
}
function tr(t) {
  return typeof t == "function" ? t() : t;
}
function kr(t) {
  return t.nodeType !== void 0;
}
function Wf(t) {
  return !kr(t);
}
const qf = () => Oo({
  root: ["root"]
}, Cw(Uf)), Kf = {}, Jf = /* @__PURE__ */ j.forwardRef(function(e, n) {
  var r;
  const {
    anchorEl: o,
    children: a,
    direction: i,
    disablePortal: l,
    modifiers: c,
    open: d,
    placement: p,
    popperOptions: f,
    popperRef: w,
    slotProps: g = {},
    slots: v = {},
    TransitionProps: m
    // @ts-ignore internal logic
    // prevent from spreading to DOM, it can come from the parent component e.g. Select.
  } = e, h = kt(e, Xf), k = j.useRef(null), T = Ee(k, n), C = j.useRef(null), E = Ee(C, w), b = j.useRef(E);
  Ge(() => {
    b.current = E;
  }, [E]), j.useImperativeHandle(w, () => C.current, []);
  const _ = Yf(p, i), [F, R] = j.useState(_), [$, L] = j.useState(tr(o));
  j.useEffect(() => {
    C.current && C.current.forceUpdate();
  }), j.useEffect(() => {
    o && L(tr(o));
  }, [o]), Ge(() => {
    if (!$ || !d)
      return;
    const G = (at) => {
      R(at.placement);
    };
    if (process.env.NODE_ENV !== "production" && $ && kr($) && $.nodeType === 1) {
      const at = $.getBoundingClientRect();
      process.env.NODE_ENV !== "test" && at.top === 0 && at.left === 0 && at.right === 0 && at.bottom === 0 && console.warn(["MUI: The `anchorEl` prop provided to the component is invalid.", "The anchor element should be part of the document layout.", "Make sure the element is present in the document or that it's not display none."].join(`
`));
    }
    let B = [{
      name: "preventOverflow",
      options: {
        altBoundary: l
      }
    }, {
      name: "flip",
      options: {
        altBoundary: l
      }
    }, {
      name: "onUpdate",
      enabled: !0,
      phase: "afterWrite",
      fn: ({
        state: at
      }) => {
        G(at);
      }
    }];
    c != null && (B = B.concat(c)), f && f.modifiers != null && (B = B.concat(f.modifiers));
    const Z = Gf($, k.current, P({
      placement: _
    }, f, {
      modifiers: B
    }));
    return b.current(Z), () => {
      Z.destroy(), b.current(null);
    };
  }, [$, l, c, d, f, _]);
  const D = {
    placement: F
  };
  m !== null && (D.TransitionProps = m);
  const A = qf(), M = (r = v.root) != null ? r : "div", H = $w({
    elementType: M,
    externalSlotProps: g.root,
    externalForwardedProps: h,
    additionalProps: {
      role: "tooltip",
      ref: T
    },
    ownerState: e,
    className: A.root
  });
  return /* @__PURE__ */ s(M, P({}, H, {
    children: typeof a == "function" ? a(D) : a
  }));
}), $s = /* @__PURE__ */ j.forwardRef(function(e, n) {
  const {
    anchorEl: r,
    children: o,
    container: a,
    direction: i = "ltr",
    disablePortal: l = !1,
    keepMounted: c = !1,
    modifiers: d,
    open: p,
    placement: f = "bottom",
    popperOptions: w = Kf,
    popperRef: g,
    style: v,
    transition: m = !1,
    slotProps: h = {},
    slots: k = {}
  } = e, T = kt(e, Hf), [C, E] = j.useState(!0), b = () => {
    E(!1);
  }, _ = () => {
    E(!0);
  };
  if (!c && !p && (!m || C))
    return null;
  let F;
  if (a)
    F = a;
  else if (r) {
    const L = tr(r);
    F = L && kr(L) ? qn(L).body : qn(null).body;
  }
  const R = !p && c && (!m || C) ? "none" : void 0, $ = m ? {
    in: p,
    onEnter: b,
    onExited: _
  } : void 0;
  return /* @__PURE__ */ s(Zn, {
    disablePortal: l,
    container: F,
    children: /* @__PURE__ */ s(Jf, P({
      anchorEl: r,
      direction: i,
      disablePortal: l,
      modifiers: d,
      ref: n,
      open: m ? !C : p,
      placement: f,
      popperOptions: w,
      popperRef: g,
      slotProps: h,
      slots: k
    }, T, {
      style: P({
        // Prevents scroll issue, waiting for Popper.js to add this style once initiated.
        position: "fixed",
        // Fix Popper.js display issue
        top: 0,
        left: 0,
        display: R
      }, v),
      TransitionProps: $,
      children: o
    }))
  });
});
process.env.NODE_ENV !== "production" && ($s.propTypes = {
  // ┌────────────────────────────── Warning ──────────────────────────────┐
  // │ These PropTypes are generated from the TypeScript type definitions. │
  // │ To update them, edit the TypeScript types and run `pnpm proptypes`. │
  // └─────────────────────────────────────────────────────────────────────┘
  /**
   * An HTML element, [virtualElement](https://popper.js.org/docs/v2/virtual-elements/),
   * or a function that returns either.
   * It's used to set the position of the popper.
   * The return value will passed as the reference object of the Popper instance.
   */
  anchorEl: To(u.oneOfType([xn, u.object, u.func]), (t) => {
    if (t.open) {
      const e = tr(t.anchorEl);
      if (e && kr(e) && e.nodeType === 1) {
        const n = e.getBoundingClientRect();
        if (process.env.NODE_ENV !== "test" && n.top === 0 && n.left === 0 && n.right === 0 && n.bottom === 0)
          return new Error(["MUI: The `anchorEl` prop provided to the component is invalid.", "The anchor element should be part of the document layout.", "Make sure the element is present in the document or that it's not display none."].join(`
`));
      } else if (!e || typeof e.getBoundingClientRect != "function" || Wf(e) && e.contextElement != null && e.contextElement.nodeType !== 1)
        return new Error(["MUI: The `anchorEl` prop provided to the component is invalid.", "It should be an HTML element instance or a virtualElement ", "(https://popper.js.org/docs/v2/virtual-elements/)."].join(`
`));
    }
    return null;
  }),
  /**
   * Popper render function or node.
   */
  children: u.oneOfType([u.node, u.func]),
  /**
   * An HTML element or function that returns one.
   * The `container` will have the portal children appended to it.
   *
   * You can also provide a callback, which is called in a React layout effect.
   * This lets you set the container from a ref, and also makes server-side rendering possible.
   *
   * By default, it uses the body of the top-level document object,
   * so it's simply `document.body` most of the time.
   */
  container: u.oneOfType([xn, u.func]),
  /**
   * Direction of the text.
   * @default 'ltr'
   */
  direction: u.oneOf(["ltr", "rtl"]),
  /**
   * The `children` will be under the DOM hierarchy of the parent component.
   * @default false
   */
  disablePortal: u.bool,
  /**
   * Always keep the children in the DOM.
   * This prop can be useful in SEO situation or
   * when you want to maximize the responsiveness of the Popper.
   * @default false
   */
  keepMounted: u.bool,
  /**
   * Popper.js is based on a "plugin-like" architecture,
   * most of its features are fully encapsulated "modifiers".
   *
   * A modifier is a function that is called each time Popper.js needs to
   * compute the position of the popper.
   * For this reason, modifiers should be very performant to avoid bottlenecks.
   * To learn how to create a modifier, [read the modifiers documentation](https://popper.js.org/docs/v2/modifiers/).
   */
  modifiers: u.arrayOf(u.shape({
    data: u.object,
    effect: u.func,
    enabled: u.bool,
    fn: u.func,
    name: u.any,
    options: u.object,
    phase: u.oneOf(["afterMain", "afterRead", "afterWrite", "beforeMain", "beforeRead", "beforeWrite", "main", "read", "write"]),
    requires: u.arrayOf(u.string),
    requiresIfExists: u.arrayOf(u.string)
  })),
  /**
   * If `true`, the component is shown.
   */
  open: u.bool.isRequired,
  /**
   * Popper placement.
   * @default 'bottom'
   */
  placement: u.oneOf(["auto-end", "auto-start", "auto", "bottom-end", "bottom-start", "bottom", "left-end", "left-start", "left", "right-end", "right-start", "right", "top-end", "top-start", "top"]),
  /**
   * Options provided to the [`Popper.js`](https://popper.js.org/docs/v2/constructors/#options) instance.
   * @default {}
   */
  popperOptions: u.shape({
    modifiers: u.array,
    onFirstUpdate: u.func,
    placement: u.oneOf(["auto-end", "auto-start", "auto", "bottom-end", "bottom-start", "bottom", "left-end", "left-start", "left", "right-end", "right-start", "right", "top-end", "top-start", "top"]),
    strategy: u.oneOf(["absolute", "fixed"])
  }),
  /**
   * A ref that points to the used popper instance.
   */
  popperRef: os,
  /**
   * The props used for each slot inside the Popper.
   * @default {}
   */
  slotProps: u.shape({
    root: u.oneOfType([u.func, u.object])
  }),
  /**
   * The components used for each slot inside the Popper.
   * Either a string to use a HTML element or a component.
   * @default {}
   */
  slots: u.shape({
    root: u.elementType
  }),
  /**
   * Help supporting a react-transition-group/Transition component.
   * @default false
   */
  transition: u.bool
});
function As() {
  const t = hs(Mo);
  return process.env.NODE_ENV !== "production" && j.useDebugValue(t), t[Do] || t;
}
function ao(t, e) {
  return ao = Object.setPrototypeOf ? Object.setPrototypeOf.bind() : function(r, o) {
    return r.__proto__ = o, r;
  }, ao(t, e);
}
function Zf(t, e) {
  t.prototype = Object.create(e.prototype), t.prototype.constructor = t, ao(t, e);
}
const Qa = {
  disabled: !1
};
var Qf = process.env.NODE_ENV !== "production" ? u.oneOfType([u.number, u.shape({
  enter: u.number,
  exit: u.number,
  appear: u.number
}).isRequired]) : null;
process.env.NODE_ENV !== "production" && u.oneOfType([u.string, u.shape({
  enter: u.string,
  exit: u.string,
  active: u.string
}), u.shape({
  enter: u.string,
  enterDone: u.string,
  enterActive: u.string,
  exit: u.string,
  exitDone: u.string,
  exitActive: u.string
})]);
const Is = S.createContext(null);
var tm = function(e) {
  return e.scrollTop;
}, un = "unmounted", me = "exited", he = "entering", je = "entered", io = "exiting", re = /* @__PURE__ */ function(t) {
  Zf(e, t);
  function e(r, o) {
    var a;
    a = t.call(this, r, o) || this;
    var i = o, l = i && !i.isMounting ? r.enter : r.appear, c;
    return a.appearStatus = null, r.in ? l ? (c = me, a.appearStatus = he) : c = je : r.unmountOnExit || r.mountOnEnter ? c = un : c = me, a.state = {
      status: c
    }, a.nextCallback = null, a;
  }
  e.getDerivedStateFromProps = function(o, a) {
    var i = o.in;
    return i && a.status === un ? {
      status: me
    } : null;
  };
  var n = e.prototype;
  return n.componentDidMount = function() {
    this.updateStatus(!0, this.appearStatus);
  }, n.componentDidUpdate = function(o) {
    var a = null;
    if (o !== this.props) {
      var i = this.state.status;
      this.props.in ? i !== he && i !== je && (a = he) : (i === he || i === je) && (a = io);
    }
    this.updateStatus(!1, a);
  }, n.componentWillUnmount = function() {
    this.cancelNextCallback();
  }, n.getTimeouts = function() {
    var o = this.props.timeout, a, i, l;
    return a = i = l = o, o != null && typeof o != "number" && (a = o.exit, i = o.enter, l = o.appear !== void 0 ? o.appear : i), {
      exit: a,
      enter: i,
      appear: l
    };
  }, n.updateStatus = function(o, a) {
    if (o === void 0 && (o = !1), a !== null)
      if (this.cancelNextCallback(), a === he) {
        if (this.props.unmountOnExit || this.props.mountOnEnter) {
          var i = this.props.nodeRef ? this.props.nodeRef.current : Vn.findDOMNode(this);
          i && tm(i);
        }
        this.performEnter(o);
      } else
        this.performExit();
    else
      this.props.unmountOnExit && this.state.status === me && this.setState({
        status: un
      });
  }, n.performEnter = function(o) {
    var a = this, i = this.props.enter, l = this.context ? this.context.isMounting : o, c = this.props.nodeRef ? [l] : [Vn.findDOMNode(this), l], d = c[0], p = c[1], f = this.getTimeouts(), w = l ? f.appear : f.enter;
    if (!o && !i || Qa.disabled) {
      this.safeSetState({
        status: je
      }, function() {
        a.props.onEntered(d);
      });
      return;
    }
    this.props.onEnter(d, p), this.safeSetState({
      status: he
    }, function() {
      a.props.onEntering(d, p), a.onTransitionEnd(w, function() {
        a.safeSetState({
          status: je
        }, function() {
          a.props.onEntered(d, p);
        });
      });
    });
  }, n.performExit = function() {
    var o = this, a = this.props.exit, i = this.getTimeouts(), l = this.props.nodeRef ? void 0 : Vn.findDOMNode(this);
    if (!a || Qa.disabled) {
      this.safeSetState({
        status: me
      }, function() {
        o.props.onExited(l);
      });
      return;
    }
    this.props.onExit(l), this.safeSetState({
      status: io
    }, function() {
      o.props.onExiting(l), o.onTransitionEnd(i.exit, function() {
        o.safeSetState({
          status: me
        }, function() {
          o.props.onExited(l);
        });
      });
    });
  }, n.cancelNextCallback = function() {
    this.nextCallback !== null && (this.nextCallback.cancel(), this.nextCallback = null);
  }, n.safeSetState = function(o, a) {
    a = this.setNextCallback(a), this.setState(o, a);
  }, n.setNextCallback = function(o) {
    var a = this, i = !0;
    return this.nextCallback = function(l) {
      i && (i = !1, a.nextCallback = null, o(l));
    }, this.nextCallback.cancel = function() {
      i = !1;
    }, this.nextCallback;
  }, n.onTransitionEnd = function(o, a) {
    this.setNextCallback(a);
    var i = this.props.nodeRef ? this.props.nodeRef.current : Vn.findDOMNode(this), l = o == null && !this.props.addEndListener;
    if (!i || l) {
      setTimeout(this.nextCallback, 0);
      return;
    }
    if (this.props.addEndListener) {
      var c = this.props.nodeRef ? [this.nextCallback] : [i, this.nextCallback], d = c[0], p = c[1];
      this.props.addEndListener(d, p);
    }
    o != null && setTimeout(this.nextCallback, o);
  }, n.render = function() {
    var o = this.state.status;
    if (o === un)
      return null;
    var a = this.props, i = a.children;
    a.in, a.mountOnEnter, a.unmountOnExit, a.appear, a.enter, a.exit, a.timeout, a.addEndListener, a.onEnter, a.onEntering, a.onEntered, a.onExit, a.onExiting, a.onExited, a.nodeRef;
    var l = kt(a, ["children", "in", "mountOnEnter", "unmountOnExit", "appear", "enter", "exit", "timeout", "addEndListener", "onEnter", "onEntering", "onEntered", "onExit", "onExiting", "onExited", "nodeRef"]);
    return (
      // allows for nested Transitions
      /* @__PURE__ */ S.createElement(Is.Provider, {
        value: null
      }, typeof i == "function" ? i(o, l) : S.cloneElement(S.Children.only(i), l))
    );
  }, e;
}(S.Component);
re.contextType = Is;
re.propTypes = process.env.NODE_ENV !== "production" ? {
  /**
   * A React reference to DOM element that need to transition:
   * https://stackoverflow.com/a/51127130/4671932
   *
   *   - When `nodeRef` prop is used, `node` is not passed to callback functions
   *      (e.g. `onEnter`) because user already has direct access to the node.
   *   - When changing `key` prop of `Transition` in a `TransitionGroup` a new
   *     `nodeRef` need to be provided to `Transition` with changed `key` prop
   *     (see
   *     [test/CSSTransition-test.js](https://github.com/reactjs/react-transition-group/blob/13435f897b3ab71f6e19d724f145596f5910581c/test/CSSTransition-test.js#L362-L437)).
   */
  nodeRef: u.shape({
    current: typeof Element > "u" ? u.any : function(t, e, n, r, o, a) {
      var i = t[e];
      return u.instanceOf(i && "ownerDocument" in i ? i.ownerDocument.defaultView.Element : Element)(t, e, n, r, o, a);
    }
  }),
  /**
   * A `function` child can be used instead of a React element. This function is
   * called with the current transition status (`'entering'`, `'entered'`,
   * `'exiting'`, `'exited'`), which can be used to apply context
   * specific props to a component.
   *
   * ```jsx
   * <Transition in={this.state.in} timeout={150}>
   *   {state => (
   *     <MyComponent className={`fade fade-${state}`} />
   *   )}
   * </Transition>
   * ```
   */
  children: u.oneOfType([u.func.isRequired, u.element.isRequired]).isRequired,
  /**
   * Show the component; triggers the enter or exit states
   */
  in: u.bool,
  /**
   * By default the child component is mounted immediately along with
   * the parent `Transition` component. If you want to "lazy mount" the component on the
   * first `in={true}` you can set `mountOnEnter`. After the first enter transition the component will stay
   * mounted, even on "exited", unless you also specify `unmountOnExit`.
   */
  mountOnEnter: u.bool,
  /**
   * By default the child component stays mounted after it reaches the `'exited'` state.
   * Set `unmountOnExit` if you'd prefer to unmount the component after it finishes exiting.
   */
  unmountOnExit: u.bool,
  /**
   * By default the child component does not perform the enter transition when
   * it first mounts, regardless of the value of `in`. If you want this
   * behavior, set both `appear` and `in` to `true`.
   *
   * > **Note**: there are no special appear states like `appearing`/`appeared`, this prop
   * > only adds an additional enter transition. However, in the
   * > `<CSSTransition>` component that first enter transition does result in
   * > additional `.appear-*` classes, that way you can choose to style it
   * > differently.
   */
  appear: u.bool,
  /**
   * Enable or disable enter transitions.
   */
  enter: u.bool,
  /**
   * Enable or disable exit transitions.
   */
  exit: u.bool,
  /**
   * The duration of the transition, in milliseconds.
   * Required unless `addEndListener` is provided.
   *
   * You may specify a single timeout for all transitions:
   *
   * ```jsx
   * timeout={500}
   * ```
   *
   * or individually:
   *
   * ```jsx
   * timeout={{
   *  appear: 500,
   *  enter: 300,
   *  exit: 500,
   * }}
   * ```
   *
   * - `appear` defaults to the value of `enter`
   * - `enter` defaults to `0`
   * - `exit` defaults to `0`
   *
   * @type {number | { enter?: number, exit?: number, appear?: number }}
   */
  timeout: function(e) {
    var n = Qf;
    e.addEndListener || (n = n.isRequired);
    for (var r = arguments.length, o = new Array(r > 1 ? r - 1 : 0), a = 1; a < r; a++)
      o[a - 1] = arguments[a];
    return n.apply(void 0, [e].concat(o));
  },
  /**
   * Add a custom transition end trigger. Called with the transitioning
   * DOM node and a `done` callback. Allows for more fine grained transition end
   * logic. Timeouts are still used as a fallback if provided.
   *
   * **Note**: when `nodeRef` prop is passed, `node` is not passed.
   *
   * ```jsx
   * addEndListener={(node, done) => {
   *   // use the css transitionend event to mark the finish of a transition
   *   node.addEventListener('transitionend', done, false);
   * }}
   * ```
   */
  addEndListener: u.func,
  /**
   * Callback fired before the "entering" status is applied. An extra parameter
   * `isAppearing` is supplied to indicate if the enter stage is occurring on the initial mount
   *
   * **Note**: when `nodeRef` prop is passed, `node` is not passed.
   *
   * @type Function(node: HtmlElement, isAppearing: bool) -> void
   */
  onEnter: u.func,
  /**
   * Callback fired after the "entering" status is applied. An extra parameter
   * `isAppearing` is supplied to indicate if the enter stage is occurring on the initial mount
   *
   * **Note**: when `nodeRef` prop is passed, `node` is not passed.
   *
   * @type Function(node: HtmlElement, isAppearing: bool)
   */
  onEntering: u.func,
  /**
   * Callback fired after the "entered" status is applied. An extra parameter
   * `isAppearing` is supplied to indicate if the enter stage is occurring on the initial mount
   *
   * **Note**: when `nodeRef` prop is passed, `node` is not passed.
   *
   * @type Function(node: HtmlElement, isAppearing: bool) -> void
   */
  onEntered: u.func,
  /**
   * Callback fired before the "exiting" status is applied.
   *
   * **Note**: when `nodeRef` prop is passed, `node` is not passed.
   *
   * @type Function(node: HtmlElement) -> void
   */
  onExit: u.func,
  /**
   * Callback fired after the "exiting" status is applied.
   *
   * **Note**: when `nodeRef` prop is passed, `node` is not passed.
   *
   * @type Function(node: HtmlElement) -> void
   */
  onExiting: u.func,
  /**
   * Callback fired after the "exited" status is applied.
   *
   * **Note**: when `nodeRef` prop is passed, `node` is not passed
   *
   * @type Function(node: HtmlElement) -> void
   */
  onExited: u.func
} : {};
function De() {
}
re.defaultProps = {
  in: !1,
  mountOnEnter: !1,
  unmountOnExit: !1,
  appear: !1,
  enter: !0,
  exit: !0,
  onEnter: De,
  onEntering: De,
  onEntered: De,
  onExit: De,
  onExiting: De,
  onExited: De
};
re.UNMOUNTED = un;
re.EXITED = me;
re.ENTERING = he;
re.ENTERED = je;
re.EXITING = io;
const em = re, nm = (t) => t.scrollTop;
function ti(t, e) {
  var n, r;
  const {
    timeout: o,
    easing: a,
    style: i = {}
  } = t;
  return {
    duration: (n = i.transitionDuration) != null ? n : typeof o == "number" ? o : o[e.mode] || 0,
    easing: (r = i.transitionTimingFunction) != null ? r : typeof a == "object" ? a[e.mode] : a,
    delay: i.transitionDelay
  };
}
const rm = ["addEndListener", "appear", "children", "easing", "in", "onEnter", "onEntered", "onEntering", "onExit", "onExited", "onExiting", "style", "timeout", "TransitionComponent"];
function so(t) {
  return `scale(${t}, ${t ** 2})`;
}
const om = {
  entering: {
    opacity: 1,
    transform: so(1)
  },
  entered: {
    opacity: 1,
    transform: "none"
  }
}, Gr = typeof navigator < "u" && /^((?!chrome|android).)*(safari|mobile)/i.test(navigator.userAgent) && /(os |version\/)15(.|_)4/i.test(navigator.userAgent), Ho = /* @__PURE__ */ j.forwardRef(function(e, n) {
  const {
    addEndListener: r,
    appear: o = !0,
    children: a,
    easing: i,
    in: l,
    onEnter: c,
    onEntered: d,
    onEntering: p,
    onExit: f,
    onExited: w,
    onExiting: g,
    style: v,
    timeout: m = "auto",
    // eslint-disable-next-line react/prop-types
    TransitionComponent: h = em
  } = e, k = kt(e, rm), T = dn(), C = j.useRef(), E = As(), b = j.useRef(null), _ = Ee(b, a.ref, n), F = (G) => (B) => {
    if (G) {
      const Z = b.current;
      B === void 0 ? G(Z) : G(Z, B);
    }
  }, R = F(p), $ = F((G, B) => {
    nm(G);
    const {
      duration: Z,
      delay: at,
      easing: rt
    } = ti({
      style: v,
      timeout: m,
      easing: i
    }, {
      mode: "enter"
    });
    let y;
    m === "auto" ? (y = E.transitions.getAutoHeightDuration(G.clientHeight), C.current = y) : y = Z, G.style.transition = [E.transitions.create("opacity", {
      duration: y,
      delay: at
    }), E.transitions.create("transform", {
      duration: Gr ? y : y * 0.666,
      delay: at,
      easing: rt
    })].join(","), c && c(G, B);
  }), L = F(d), D = F(g), A = F((G) => {
    const {
      duration: B,
      delay: Z,
      easing: at
    } = ti({
      style: v,
      timeout: m,
      easing: i
    }, {
      mode: "exit"
    });
    let rt;
    m === "auto" ? (rt = E.transitions.getAutoHeightDuration(G.clientHeight), C.current = rt) : rt = B, G.style.transition = [E.transitions.create("opacity", {
      duration: rt,
      delay: Z
    }), E.transitions.create("transform", {
      duration: Gr ? rt : rt * 0.666,
      delay: Gr ? Z : Z || rt * 0.333,
      easing: at
    })].join(","), G.style.opacity = 0, G.style.transform = so(0.75), f && f(G);
  }), M = F(w);
  return /* @__PURE__ */ s(h, P({
    appear: o,
    in: l,
    nodeRef: b,
    onEnter: $,
    onEntered: L,
    onEntering: R,
    onExit: A,
    onExited: M,
    onExiting: D,
    addEndListener: (G) => {
      m === "auto" && T.start(C.current || 0, G), r && r(b.current, G);
    },
    timeout: m === "auto" ? null : m
  }, k, {
    children: (G, B) => /* @__PURE__ */ j.cloneElement(a, P({
      style: P({
        opacity: 0,
        transform: so(0.75),
        visibility: G === "exited" && !l ? "hidden" : void 0
      }, om[G], v, a.props.style),
      ref: _
    }, B))
  }));
});
process.env.NODE_ENV !== "production" && (Ho.propTypes = {
  // ┌────────────────────────────── Warning ──────────────────────────────┐
  // │ These PropTypes are generated from the TypeScript type definitions. │
  // │    To update them, edit the d.ts file and run `pnpm proptypes`.     │
  // └─────────────────────────────────────────────────────────────────────┘
  /**
   * Add a custom transition end trigger. Called with the transitioning DOM
   * node and a done callback. Allows for more fine grained transition end
   * logic. Note: Timeouts are still used as a fallback if provided.
   */
  addEndListener: u.func,
  /**
   * Perform the enter transition when it first mounts if `in` is also `true`.
   * Set this to `false` to disable this behavior.
   * @default true
   */
  appear: u.bool,
  /**
   * A single child content element.
   */
  children: ns.isRequired,
  /**
   * The transition timing function.
   * You may specify a single easing or a object containing enter and exit values.
   */
  easing: u.oneOfType([u.shape({
    enter: u.string,
    exit: u.string
  }), u.string]),
  /**
   * If `true`, the component will transition in.
   */
  in: u.bool,
  /**
   * @ignore
   */
  onEnter: u.func,
  /**
   * @ignore
   */
  onEntered: u.func,
  /**
   * @ignore
   */
  onEntering: u.func,
  /**
   * @ignore
   */
  onExit: u.func,
  /**
   * @ignore
   */
  onExited: u.func,
  /**
   * @ignore
   */
  onExiting: u.func,
  /**
   * @ignore
   */
  style: u.object,
  /**
   * The duration for the transition, in milliseconds.
   * You may specify a single timeout for all transitions, or individually with an object.
   *
   * Set to 'auto' to automatically calculate transition time based on height.
   * @default 'auto'
   */
  timeout: u.oneOfType([u.oneOf(["auto"]), u.number, u.shape({
    appear: u.number,
    enter: u.number,
    exit: u.number
  })])
});
Ho.muiSupportAuto = !0;
const ei = Ho, am = ["anchorEl", "component", "components", "componentsProps", "container", "disablePortal", "keepMounted", "modifiers", "open", "placement", "popperOptions", "popperRef", "transition", "slots", "slotProps"], im = Pn($s, {
  name: "MuiPopper",
  slot: "Root",
  overridesResolver: (t, e) => e.root
})({}), Ms = /* @__PURE__ */ j.forwardRef(function(e, n) {
  var r;
  const o = ms(), a = jo({
    props: e,
    name: "MuiPopper"
  }), {
    anchorEl: i,
    component: l,
    components: c,
    componentsProps: d,
    container: p,
    disablePortal: f,
    keepMounted: w,
    modifiers: g,
    open: v,
    placement: m,
    popperOptions: h,
    popperRef: k,
    transition: T,
    slots: C,
    slotProps: E
  } = a, b = kt(a, am), _ = (r = C == null ? void 0 : C.root) != null ? r : c == null ? void 0 : c.Root, F = P({
    anchorEl: i,
    container: p,
    disablePortal: f,
    keepMounted: w,
    modifiers: g,
    open: v,
    placement: m,
    popperOptions: h,
    popperRef: k,
    transition: T
  }, b);
  return /* @__PURE__ */ s(im, P({
    as: l,
    direction: o == null ? void 0 : o.direction,
    slots: {
      root: _
    },
    slotProps: E ?? d
  }, F, {
    ref: n
  }));
});
process.env.NODE_ENV !== "production" && (Ms.propTypes = {
  // ┌────────────────────────────── Warning ──────────────────────────────┐
  // │ These PropTypes are generated from the TypeScript type definitions. │
  // │ To update them, edit the TypeScript types and run `pnpm proptypes`. │
  // └─────────────────────────────────────────────────────────────────────┘
  /**
   * An HTML element, [virtualElement](https://popper.js.org/docs/v2/virtual-elements/),
   * or a function that returns either.
   * It's used to set the position of the popper.
   * The return value will passed as the reference object of the Popper instance.
   */
  anchorEl: u.oneOfType([xn, u.object, u.func]),
  /**
   * Popper render function or node.
   */
  children: u.oneOfType([u.node, u.func]),
  /**
   * The component used for the root node.
   * Either a string to use a HTML element or a component.
   */
  component: u.elementType,
  /**
   * The components used for each slot inside the Popper.
   * Either a string to use a HTML element or a component.
   * @default {}
   */
  components: u.shape({
    Root: u.elementType
  }),
  /**
   * The props used for each slot inside the Popper.
   * @default {}
   */
  componentsProps: u.shape({
    root: u.oneOfType([u.func, u.object])
  }),
  /**
   * An HTML element or function that returns one.
   * The `container` will have the portal children appended to it.
   *
   * You can also provide a callback, which is called in a React layout effect.
   * This lets you set the container from a ref, and also makes server-side rendering possible.
   *
   * By default, it uses the body of the top-level document object,
   * so it's simply `document.body` most of the time.
   */
  container: u.oneOfType([xn, u.func]),
  /**
   * The `children` will be under the DOM hierarchy of the parent component.
   * @default false
   */
  disablePortal: u.bool,
  /**
   * Always keep the children in the DOM.
   * This prop can be useful in SEO situation or
   * when you want to maximize the responsiveness of the Popper.
   * @default false
   */
  keepMounted: u.bool,
  /**
   * Popper.js is based on a "plugin-like" architecture,
   * most of its features are fully encapsulated "modifiers".
   *
   * A modifier is a function that is called each time Popper.js needs to
   * compute the position of the popper.
   * For this reason, modifiers should be very performant to avoid bottlenecks.
   * To learn how to create a modifier, [read the modifiers documentation](https://popper.js.org/docs/v2/modifiers/).
   */
  modifiers: u.arrayOf(u.shape({
    data: u.object,
    effect: u.func,
    enabled: u.bool,
    fn: u.func,
    name: u.any,
    options: u.object,
    phase: u.oneOf(["afterMain", "afterRead", "afterWrite", "beforeMain", "beforeRead", "beforeWrite", "main", "read", "write"]),
    requires: u.arrayOf(u.string),
    requiresIfExists: u.arrayOf(u.string)
  })),
  /**
   * If `true`, the component is shown.
   */
  open: u.bool.isRequired,
  /**
   * Popper placement.
   * @default 'bottom'
   */
  placement: u.oneOf(["auto-end", "auto-start", "auto", "bottom-end", "bottom-start", "bottom", "left-end", "left-start", "left", "right-end", "right-start", "right", "top-end", "top-start", "top"]),
  /**
   * Options provided to the [`Popper.js`](https://popper.js.org/docs/v2/constructors/#options) instance.
   * @default {}
   */
  popperOptions: u.shape({
    modifiers: u.array,
    onFirstUpdate: u.func,
    placement: u.oneOf(["auto-end", "auto-start", "auto", "bottom-end", "bottom-start", "bottom", "left-end", "left-start", "left", "right-end", "right-start", "right", "top-end", "top-start", "top"]),
    strategy: u.oneOf(["absolute", "fixed"])
  }),
  /**
   * A ref that points to the used popper instance.
   */
  popperRef: os,
  /**
   * The props used for each slot inside the Popper.
   * @default {}
   */
  slotProps: u.shape({
    root: u.oneOfType([u.func, u.object])
  }),
  /**
   * The components used for each slot inside the Popper.
   * Either a string to use a HTML element or a component.
   * @default {}
   */
  slots: u.shape({
    root: u.elementType
  }),
  /**
   * The system prop that allows defining system overrides as well as additional CSS styles.
   */
  sx: u.oneOfType([u.arrayOf(u.oneOfType([u.func, u.object, u.bool])), u.func, u.object]),
  /**
   * Help supporting a react-transition-group/Transition component.
   * @default false
   */
  transition: u.bool
});
const Ds = Ms;
function sm(t) {
  return ur("MuiTooltip", t);
}
const lm = ps("MuiTooltip", ["popper", "popperInteractive", "popperArrow", "popperClose", "tooltip", "tooltipArrow", "touch", "tooltipPlacementLeft", "tooltipPlacementRight", "tooltipPlacementTop", "tooltipPlacementBottom", "arrow"]), ae = lm, cm = ["arrow", "children", "classes", "components", "componentsProps", "describeChild", "disableFocusListener", "disableHoverListener", "disableInteractive", "disableTouchListener", "enterDelay", "enterNextDelay", "enterTouchDelay", "followCursor", "id", "leaveDelay", "leaveTouchDelay", "onClose", "onOpen", "open", "placement", "PopperComponent", "PopperProps", "slotProps", "slots", "title", "TransitionComponent", "TransitionProps"];
function dm(t) {
  return Math.round(t * 1e5) / 1e5;
}
const pm = (t) => {
  const {
    classes: e,
    disableInteractive: n,
    arrow: r,
    touch: o,
    placement: a
  } = t, i = {
    popper: ["popper", !n && "popperInteractive", r && "popperArrow"],
    tooltip: ["tooltip", r && "tooltipArrow", o && "touch", `tooltipPlacement${qt(a.split("-")[0])}`],
    arrow: ["arrow"]
  };
  return Oo(i, sm, e);
}, um = Pn(Ds, {
  name: "MuiTooltip",
  slot: "Popper",
  overridesResolver: (t, e) => {
    const {
      ownerState: n
    } = t;
    return [e.popper, !n.disableInteractive && e.popperInteractive, n.arrow && e.popperArrow, !n.open && e.popperClose];
  }
})(({
  theme: t,
  ownerState: e,
  open: n
}) => P({
  zIndex: (t.vars || t).zIndex.tooltip,
  pointerEvents: "none"
}, !e.disableInteractive && {
  pointerEvents: "auto"
}, !n && {
  pointerEvents: "none"
}, e.arrow && {
  [`&[data-popper-placement*="bottom"] .${ae.arrow}`]: {
    top: 0,
    marginTop: "-0.71em",
    "&::before": {
      transformOrigin: "0 100%"
    }
  },
  [`&[data-popper-placement*="top"] .${ae.arrow}`]: {
    bottom: 0,
    marginBottom: "-0.71em",
    "&::before": {
      transformOrigin: "100% 0"
    }
  },
  [`&[data-popper-placement*="right"] .${ae.arrow}`]: P({}, e.isRtl ? {
    right: 0,
    marginRight: "-0.71em"
  } : {
    left: 0,
    marginLeft: "-0.71em"
  }, {
    height: "1em",
    width: "0.71em",
    "&::before": {
      transformOrigin: "100% 100%"
    }
  }),
  [`&[data-popper-placement*="left"] .${ae.arrow}`]: P({}, e.isRtl ? {
    left: 0,
    marginLeft: "-0.71em"
  } : {
    right: 0,
    marginRight: "-0.71em"
  }, {
    height: "1em",
    width: "0.71em",
    "&::before": {
      transformOrigin: "0 0"
    }
  })
})), wm = Pn("div", {
  name: "MuiTooltip",
  slot: "Tooltip",
  overridesResolver: (t, e) => {
    const {
      ownerState: n
    } = t;
    return [e.tooltip, n.touch && e.touch, n.arrow && e.tooltipArrow, e[`tooltipPlacement${qt(n.placement.split("-")[0])}`]];
  }
})(({
  theme: t,
  ownerState: e
}) => P({
  backgroundColor: t.vars ? t.vars.palette.Tooltip.bg : gs(t.palette.grey[700], 0.92),
  borderRadius: (t.vars || t).shape.borderRadius,
  color: (t.vars || t).palette.common.white,
  fontFamily: t.typography.fontFamily,
  padding: "4px 8px",
  fontSize: t.typography.pxToRem(11),
  maxWidth: 300,
  margin: 2,
  wordWrap: "break-word",
  fontWeight: t.typography.fontWeightMedium
}, e.arrow && {
  position: "relative",
  margin: 0
}, e.touch && {
  padding: "8px 16px",
  fontSize: t.typography.pxToRem(14),
  lineHeight: `${dm(16 / 14)}em`,
  fontWeight: t.typography.fontWeightRegular
}, {
  [`.${ae.popper}[data-popper-placement*="left"] &`]: P({
    transformOrigin: "right center"
  }, e.isRtl ? P({
    marginLeft: "14px"
  }, e.touch && {
    marginLeft: "24px"
  }) : P({
    marginRight: "14px"
  }, e.touch && {
    marginRight: "24px"
  })),
  [`.${ae.popper}[data-popper-placement*="right"] &`]: P({
    transformOrigin: "left center"
  }, e.isRtl ? P({
    marginRight: "14px"
  }, e.touch && {
    marginRight: "24px"
  }) : P({
    marginLeft: "14px"
  }, e.touch && {
    marginLeft: "24px"
  })),
  [`.${ae.popper}[data-popper-placement*="top"] &`]: P({
    transformOrigin: "center bottom",
    marginBottom: "14px"
  }, e.touch && {
    marginBottom: "24px"
  }),
  [`.${ae.popper}[data-popper-placement*="bottom"] &`]: P({
    transformOrigin: "center top",
    marginTop: "14px"
  }, e.touch && {
    marginTop: "24px"
  })
})), fm = Pn("span", {
  name: "MuiTooltip",
  slot: "Arrow",
  overridesResolver: (t, e) => e.arrow
})(({
  theme: t
}) => ({
  overflow: "hidden",
  position: "absolute",
  width: "1em",
  height: "0.71em",
  boxSizing: "border-box",
  color: t.vars ? t.vars.palette.Tooltip.bg : gs(t.palette.grey[700], 0.9),
  "&::before": {
    content: '""',
    margin: "auto",
    display: "block",
    width: "100%",
    height: "100%",
    backgroundColor: "currentColor",
    transform: "rotate(45deg)"
  }
}));
let Gn = !1;
const ni = new On();
let ln = {
  x: 0,
  y: 0
};
function Un(t, e) {
  return (n) => {
    e && e(n), t(n);
  };
}
const js = /* @__PURE__ */ j.forwardRef(function(e, n) {
  var r, o, a, i, l, c, d, p, f, w, g, v, m, h, k, T, C, E, b;
  const _ = jo({
    props: e,
    name: "MuiTooltip"
  }), {
    arrow: F = !1,
    children: R,
    components: $ = {},
    componentsProps: L = {},
    describeChild: D = !1,
    disableFocusListener: A = !1,
    disableHoverListener: M = !1,
    disableInteractive: H = !1,
    disableTouchListener: G = !1,
    enterDelay: B = 100,
    enterNextDelay: Z = 0,
    enterTouchDelay: at = 700,
    followCursor: rt = !1,
    id: y,
    leaveDelay: O = 0,
    leaveTouchDelay: U = 1500,
    onClose: X,
    onOpen: z,
    open: K,
    placement: W = "bottom",
    PopperComponent: q,
    PopperProps: Y = {},
    slotProps: J = {},
    slots: Q = {},
    title: dt,
    TransitionComponent: I = ei,
    TransitionProps: Nt
  } = _, V = kt(_, cm), yt = /* @__PURE__ */ j.isValidElement(R) ? R : /* @__PURE__ */ s("span", {
    children: R
  }), Ut = As(), de = Ut.direction === "rtl", [St, Mn] = j.useState(), [Xt, Ce] = j.useState(null), pe = j.useRef(!1), Oe = H || rt, Re = dn(), _e = dn(), ue = dn(), Ze = dn(), [Dn, Yo] = is({
    controlled: K,
    default: !1,
    name: "Tooltip",
    state: "open"
  });
  let Jt = Dn;
  if (process.env.NODE_ENV !== "production") {
    const {
      current: tt
    } = j.useRef(K !== void 0);
    j.useEffect(() => {
      St && St.disabled && !tt && dt !== "" && St.tagName.toLowerCase() === "button" && console.error(["MUI: You are providing a disabled `button` child to the Tooltip component.", "A disabled element does not fire events.", "Tooltip needs to listen to the child element's events to display the title.", "", "Add a simple wrapper element, such as a `span`."].join(`
`));
    }, [dt, St, tt]);
  }
  const Er = as(y), Qe = j.useRef(), jn = eo(() => {
    Qe.current !== void 0 && (document.body.style.WebkitUserSelect = Qe.current, Qe.current = void 0), Ze.clear();
  });
  j.useEffect(() => jn, [jn]);
  const Wo = (tt) => {
    ni.clear(), Gn = !0, Yo(!0), z && !Jt && z(tt);
  }, Bn = eo(
    /**
     * @param {React.SyntheticEvent | Event} event
     */
    (tt) => {
      ni.start(800 + O, () => {
        Gn = !1;
      }), Yo(!1), X && Jt && X(tt), Re.start(Ut.transitions.duration.shortest, () => {
        pe.current = !1;
      });
    }
  ), Sr = (tt) => {
    pe.current && tt.type !== "touchstart" || (St && St.removeAttribute("title"), _e.clear(), ue.clear(), B || Gn && Z ? _e.start(Gn ? Z : B, () => {
      Wo(tt);
    }) : Wo(tt));
  }, qo = (tt) => {
    _e.clear(), ue.start(O, () => {
      Bn(tt);
    });
  }, {
    isFocusVisibleRef: Ko,
    onBlur: Fs,
    onFocus: Ls,
    ref: Gs
  } = ss(), [, Jo] = j.useState(!1), Zo = (tt) => {
    Fs(tt), Ko.current === !1 && (Jo(!1), qo(tt));
  }, Qo = (tt) => {
    St || Mn(tt.currentTarget), Ls(tt), Ko.current === !0 && (Jo(!0), Sr(tt));
  }, ta = (tt) => {
    pe.current = !0;
    const $t = yt.props;
    $t.onTouchStart && $t.onTouchStart(tt);
  }, ea = Sr, na = qo, Us = (tt) => {
    ta(tt), ue.clear(), Re.clear(), jn(), Qe.current = document.body.style.WebkitUserSelect, document.body.style.WebkitUserSelect = "none", Ze.start(at, () => {
      document.body.style.WebkitUserSelect = Qe.current, Sr(tt);
    });
  }, Xs = (tt) => {
    yt.props.onTouchEnd && yt.props.onTouchEnd(tt), jn(), ue.start(U, () => {
      Bn(tt);
    });
  };
  j.useEffect(() => {
    if (!Jt)
      return;
    function tt($t) {
      ($t.key === "Escape" || $t.key === "Esc") && Bn($t);
    }
    return document.addEventListener("keydown", tt), () => {
      document.removeEventListener("keydown", tt);
    };
  }, [Bn, Jt]);
  const Hs = Ee(yt.ref, Gs, Mn, n);
  !dt && dt !== 0 && (Jt = !1);
  const Tr = j.useRef(), Ys = (tt) => {
    const $t = yt.props;
    $t.onMouseMove && $t.onMouseMove(tt), ln = {
      x: tt.clientX,
      y: tt.clientY
    }, Tr.current && Tr.current.update();
  }, tn = {}, Cr = typeof dt == "string";
  D ? (tn.title = !Jt && Cr && !M ? dt : null, tn["aria-describedby"] = Jt ? Er : null) : (tn["aria-label"] = Cr ? dt : null, tn["aria-labelledby"] = Jt && !Cr ? Er : null);
  const jt = P({}, tn, V, yt.props, {
    className: ve(V.className, yt.props.className),
    onTouchStart: ta,
    ref: Hs
  }, rt ? {
    onMouseMove: Ys
  } : {});
  process.env.NODE_ENV !== "production" && (jt["data-mui-internal-clone-element"] = !0, j.useEffect(() => {
    St && !St.getAttribute("data-mui-internal-clone-element") && console.error(["MUI: The `children` component of the Tooltip is not forwarding its props correctly.", "Please make sure that props are spread on the same element that the ref is applied to."].join(`
`));
  }, [St]));
  const en = {};
  G || (jt.onTouchStart = Us, jt.onTouchEnd = Xs), M || (jt.onMouseOver = Un(ea, jt.onMouseOver), jt.onMouseLeave = Un(na, jt.onMouseLeave), Oe || (en.onMouseOver = ea, en.onMouseLeave = na)), A || (jt.onFocus = Un(Qo, jt.onFocus), jt.onBlur = Un(Zo, jt.onBlur), Oe || (en.onFocus = Qo, en.onBlur = Zo)), process.env.NODE_ENV !== "production" && yt.props.title && console.error(["MUI: You have provided a `title` prop to the child of <Tooltip />.", `Remove this title prop \`${yt.props.title}\` or the Tooltip component.`].join(`
`));
  const Ws = j.useMemo(() => {
    var tt;
    let $t = [{
      name: "arrow",
      enabled: !!Xt,
      options: {
        element: Xt,
        padding: 4
      }
    }];
    return (tt = Y.popperOptions) != null && tt.modifiers && ($t = $t.concat(Y.popperOptions.modifiers)), P({}, Y.popperOptions, {
      modifiers: $t
    });
  }, [Xt, Y]), nn = P({}, _, {
    isRtl: de,
    arrow: F,
    disableInteractive: Oe,
    placement: W,
    PopperComponentProp: q,
    touch: pe.current
  }), Or = pm(nn), ra = (r = (o = Q.popper) != null ? o : $.Popper) != null ? r : um, oa = (a = (i = (l = Q.transition) != null ? l : $.Transition) != null ? i : I) != null ? a : ei, aa = (c = (d = Q.tooltip) != null ? d : $.Tooltip) != null ? c : wm, ia = (p = (f = Q.arrow) != null ? f : $.Arrow) != null ? p : fm, qs = pn(ra, P({}, Y, (w = J.popper) != null ? w : L.popper, {
    className: ve(Or.popper, Y == null ? void 0 : Y.className, (g = (v = J.popper) != null ? v : L.popper) == null ? void 0 : g.className)
  }), nn), Ks = pn(oa, P({}, Nt, (m = J.transition) != null ? m : L.transition), nn), Js = pn(aa, P({}, (h = J.tooltip) != null ? h : L.tooltip, {
    className: ve(Or.tooltip, (k = (T = J.tooltip) != null ? T : L.tooltip) == null ? void 0 : k.className)
  }), nn), Zs = pn(ia, P({}, (C = J.arrow) != null ? C : L.arrow, {
    className: ve(Or.arrow, (E = (b = J.arrow) != null ? b : L.arrow) == null ? void 0 : E.className)
  }), nn);
  return /* @__PURE__ */ x(j.Fragment, {
    children: [/* @__PURE__ */ j.cloneElement(yt, jt), /* @__PURE__ */ s(ra, P({
      as: q ?? Ds,
      placement: W,
      anchorEl: rt ? {
        getBoundingClientRect: () => ({
          top: ln.y,
          left: ln.x,
          right: ln.x,
          bottom: ln.y,
          width: 0,
          height: 0
        })
      } : St,
      popperRef: Tr,
      open: St ? Jt : !1,
      id: Er,
      transition: !0
    }, en, qs, {
      popperOptions: Ws,
      children: ({
        TransitionProps: tt
      }) => /* @__PURE__ */ s(oa, P({
        timeout: Ut.transitions.duration.shorter
      }, tt, Ks, {
        children: /* @__PURE__ */ x(aa, P({}, Js, {
          children: [dt, F ? /* @__PURE__ */ s(ia, P({}, Zs, {
            ref: Ce
          })) : null]
        }))
      }))
    }))]
  });
});
process.env.NODE_ENV !== "production" && (js.propTypes = {
  // ┌────────────────────────────── Warning ──────────────────────────────┐
  // │ These PropTypes are generated from the TypeScript type definitions. │
  // │    To update them, edit the d.ts file and run `pnpm proptypes`.     │
  // └─────────────────────────────────────────────────────────────────────┘
  /**
   * If `true`, adds an arrow to the tooltip.
   * @default false
   */
  arrow: u.bool,
  /**
   * Tooltip reference element.
   */
  children: ns.isRequired,
  /**
   * Override or extend the styles applied to the component.
   */
  classes: u.object,
  /**
   * @ignore
   */
  className: u.string,
  /**
   * The components used for each slot inside.
   *
   * This prop is an alias for the `slots` prop.
   * It's recommended to use the `slots` prop instead.
   *
   * @default {}
   */
  components: u.shape({
    Arrow: u.elementType,
    Popper: u.elementType,
    Tooltip: u.elementType,
    Transition: u.elementType
  }),
  /**
   * The extra props for the slot components.
   * You can override the existing props or add new ones.
   *
   * This prop is an alias for the `slotProps` prop.
   * It's recommended to use the `slotProps` prop instead, as `componentsProps` will be deprecated in the future.
   *
   * @default {}
   */
  componentsProps: u.shape({
    arrow: u.object,
    popper: u.object,
    tooltip: u.object,
    transition: u.object
  }),
  /**
   * Set to `true` if the `title` acts as an accessible description.
   * By default the `title` acts as an accessible label for the child.
   * @default false
   */
  describeChild: u.bool,
  /**
   * Do not respond to focus-visible events.
   * @default false
   */
  disableFocusListener: u.bool,
  /**
   * Do not respond to hover events.
   * @default false
   */
  disableHoverListener: u.bool,
  /**
   * Makes a tooltip not interactive, i.e. it will close when the user
   * hovers over the tooltip before the `leaveDelay` is expired.
   * @default false
   */
  disableInteractive: u.bool,
  /**
   * Do not respond to long press touch events.
   * @default false
   */
  disableTouchListener: u.bool,
  /**
   * The number of milliseconds to wait before showing the tooltip.
   * This prop won't impact the enter touch delay (`enterTouchDelay`).
   * @default 100
   */
  enterDelay: u.number,
  /**
   * The number of milliseconds to wait before showing the tooltip when one was already recently opened.
   * @default 0
   */
  enterNextDelay: u.number,
  /**
   * The number of milliseconds a user must touch the element before showing the tooltip.
   * @default 700
   */
  enterTouchDelay: u.number,
  /**
   * If `true`, the tooltip follow the cursor over the wrapped element.
   * @default false
   */
  followCursor: u.bool,
  /**
   * This prop is used to help implement the accessibility logic.
   * If you don't provide this prop. It falls back to a randomly generated id.
   */
  id: u.string,
  /**
   * The number of milliseconds to wait before hiding the tooltip.
   * This prop won't impact the leave touch delay (`leaveTouchDelay`).
   * @default 0
   */
  leaveDelay: u.number,
  /**
   * The number of milliseconds after the user stops touching an element before hiding the tooltip.
   * @default 1500
   */
  leaveTouchDelay: u.number,
  /**
   * Callback fired when the component requests to be closed.
   *
   * @param {React.SyntheticEvent} event The event source of the callback.
   */
  onClose: u.func,
  /**
   * Callback fired when the component requests to be open.
   *
   * @param {React.SyntheticEvent} event The event source of the callback.
   */
  onOpen: u.func,
  /**
   * If `true`, the component is shown.
   */
  open: u.bool,
  /**
   * Tooltip placement.
   * @default 'bottom'
   */
  placement: u.oneOf(["bottom-end", "bottom-start", "bottom", "left-end", "left-start", "left", "right-end", "right-start", "right", "top-end", "top-start", "top"]),
  /**
   * The component used for the popper.
   * @default Popper
   */
  PopperComponent: u.elementType,
  /**
   * Props applied to the [`Popper`](/material-ui/api/popper/) element.
   * @default {}
   */
  PopperProps: u.object,
  /**
   * The extra props for the slot components.
   * You can override the existing props or add new ones.
   *
   * This prop is an alias for the `componentsProps` prop, which will be deprecated in the future.
   *
   * @default {}
   */
  slotProps: u.shape({
    arrow: u.object,
    popper: u.object,
    tooltip: u.object,
    transition: u.object
  }),
  /**
   * The components used for each slot inside.
   *
   * This prop is an alias for the `components` prop, which will be deprecated in the future.
   *
   * @default {}
   */
  slots: u.shape({
    arrow: u.elementType,
    popper: u.elementType,
    tooltip: u.elementType,
    transition: u.elementType
  }),
  /**
   * The system prop that allows defining system overrides as well as additional CSS styles.
   */
  sx: u.oneOfType([u.arrayOf(u.oneOfType([u.func, u.object, u.bool])), u.func, u.object]),
  /**
   * Tooltip title. Zero-length titles string, undefined, null and false are never displayed.
   */
  title: u.node,
  /**
   * The component used for the transition.
   * [Follow this guide](/material-ui/transitions/#transitioncomponent-prop) to learn more about the requirements for this component.
   * @default Grow
   */
  TransitionComponent: u.elementType,
  /**
   * Props applied to the transition element.
   * By default, the element is based on this [`Transition`](http://reactcommunity.org/react-transition-group/transition/) component.
   */
  TransitionProps: u.object
});
const mm = js;
function ri(t, e, n) {
  return t ? /* @__PURE__ */ s(fi, { className: `papi-menu-icon-${n ? "leading" : "trailing"}`, children: /* @__PURE__ */ s("img", { src: t, alt: `${n ? "Leading" : "Trailing"} icon for ${e}` }) }) : void 0;
}
function Bs(t) {
  const {
    onClick: e,
    label: n,
    tooltip: r,
    allowForLeadingIcons: o = !0,
    iconPathBefore: a = void 0,
    iconPathAfter: i = void 0,
    hasAutoFocus: l = !1,
    className: c,
    isDisabled: d = !1,
    isDense: p = !0,
    isSubMenuParent: f = !1,
    hasDisabledGutters: w = !1,
    hasDivider: g = !1,
    focusVisibleClassName: v,
    id: m,
    children: h
  } = t, k = /* @__PURE__ */ s(
    zl,
    {
      sx: { lineHeight: 0.8 },
      autoFocus: l,
      className: c,
      disabled: d,
      dense: p,
      disableGutters: w,
      divider: g,
      focusVisibleClassName: v,
      onClick: e,
      id: m,
      children: n ? /* @__PURE__ */ x(ne, { children: [
        ri(a, n, !0),
        /* @__PURE__ */ s(Fl, { primary: n, inset: !a && o }),
        f ? /* @__PURE__ */ s(fi, { className: "papi-menu-icon-trailing", children: /* @__PURE__ */ s(vs, {}) }) : ri(i, n, !1)
      ] }) : h
    }
  );
  return r ? /* @__PURE__ */ s(mm, { title: r, placement: "right", children: /* @__PURE__ */ s("div", { children: k }) }) : k;
}
function Vs(t) {
  return Object.entries(t.groups).map(([n, r]) => ({ id: n, group: r }));
}
function hm(t) {
  const [e, n] = ut(void 0), { parentMenuItem: r, parentItemProps: o, menuDefinition: a } = t, i = (d) => {
    n(d.currentTarget);
  }, l = () => {
    n(void 0);
  }, c = () => {
    let d = Vs(a).filter((p) => "menuItem" in p.group);
    if (!(r != null && r.id))
      throw new Error("A valid parent menu item is required for submenus.");
    return d = d.filter(
      (p) => "menuItem" in p.group && p.group.menuItem === r.id
    ), /* @__PURE__ */ s(zs, { ...t, includedGroups: d });
  };
  return /* @__PURE__ */ x(ne, { children: [
    /* @__PURE__ */ s(Bs, { onClick: i, ...o, isSubMenuParent: !0 }),
    /* @__PURE__ */ s(
      Ll,
      {
        anchorEl: e,
        open: !!e,
        onClose: l,
        anchorOrigin: {
          vertical: "top",
          horizontal: "right"
        },
        transformOrigin: {
          vertical: "top",
          horizontal: "left"
        },
        children: c()
      },
      r.id
    )
  ] });
}
const gm = (t, e) => e.filter((o) => o.group === t).sort((o, a) => (o.order || 0) - (a.order || 0));
function zs(t) {
  const { menuDefinition: e, onClick: n, commandHandler: r, includedGroups: o } = t, { items: a, allowForLeadingIcons: i } = Ct(() => {
    const p = o && o.length > 0 ? o : (
      // We're apparently laying out a single-column menu (presumably a context menu). In this
      // case, all groups should be included except ones that belong to a submenu.
      Vs(e).filter((v) => !("menuItem" in v.group))
    ), f = Object.values(p).sort(
      (v, m) => (v.group.order || 0) - (m.group.order || 0)
    ), w = [];
    f.forEach((v) => {
      gm(v.id, e.items).forEach(
        (m) => w.push({ item: m, isLastItemInGroup: !1 })
      ), w.length > 0 && (w[w.length - 1].isLastItemInGroup = !0);
    }), w.length > 0 && (w[w.length - 1].isLastItemInGroup = !1);
    const g = w.some(
      (v) => "iconPathBefore" in v.item && v.item.iconPathBefore
    );
    return { items: w, allowForLeadingIcons: g };
  }, [o, e]), l = ({ item: p, isLastItemInGroup: f }) => ({
    className: "papi-menu-item",
    label: p.label,
    tooltip: p.tooltip,
    iconPathBefore: "iconPathBefore" in p ? p.iconPathBefore : void 0,
    iconPathAfter: "iconPathAfter" in p ? p.iconPathAfter : void 0,
    hasDivider: f,
    // Set hasDivider to true for the last item in a group
    allowForLeadingIcons: i
  }), [c] = a;
  if (!c)
    return /* @__PURE__ */ s("div", {});
  const d = c.item.group;
  return /* @__PURE__ */ s("div", { role: "menu", "aria-label": d, children: a.map((p, f) => {
    const { item: w } = p, g = l(p);
    if ("command" in w) {
      const v = w.group + f;
      return /* @__PURE__ */ s(
        Bs,
        {
          onClick: (m) => {
            n == null || n(m), r(w);
          },
          ...g
        },
        v
      );
    }
    return /* @__PURE__ */ s(
      hm,
      {
        parentMenuItem: w,
        parentItemProps: g,
        ...t
      },
      d + w.id
    );
  }) }, d);
}
function bm(t) {
  const { menuDefinition: e, columnId: n } = t;
  let a = Object.entries(e.groups).map(([i, l]) => ({ id: i, group: l })).filter((i) => "column" in i.group);
  return n && "columns" in e && // Without this type assertion, TS doesn't know what columns is.
  // eslint-disable-next-line no-type-assertion/no-type-assertion
  e.columns[n] && (a = a.filter(
    (i) => "column" in i.group && i.group.column === n
  )), /* @__PURE__ */ s(zs, { ...t, includedGroups: a });
}
function vm({
  commandHandler: t,
  menuDefinition: e,
  id: n,
  metadata: r,
  onClick: o,
  className: a
}) {
  return /* @__PURE__ */ x(
    mi,
    {
      id: n,
      item: !0,
      xs: "auto",
      role: "menu",
      "aria-label": n,
      className: `papi-menu-column ${a ?? ""}`,
      children: [
        /* @__PURE__ */ s("h3", { "aria-label": r.label, className: `papi-menu-column-header ${a ?? ""}`, children: r.label }),
        /* @__PURE__ */ s(Gl, { id: n, dense: !0, className: a ?? "", children: /* @__PURE__ */ s(
          bm,
          {
            commandHandler: t,
            menuDefinition: e,
            columnId: n,
            onClick: o
          }
        ) })
      ]
    }
  );
}
function ym({
  commandHandler: t,
  className: e,
  multiColumnMenu: n,
  id: r
}) {
  const { columns: o } = n, a = Ct(() => {
    const i = /* @__PURE__ */ new Map();
    return Object.getOwnPropertyNames(o).forEach((l) => {
      if (l === "isExtensible")
        return;
      const c = l, d = o[c];
      typeof d == "object" && typeof d.order == "number" && !Number.isNaN(d.order) ? i.set(d.order, { id: c, metadata: d }) : console.warn(
        `Property ${l} (${typeof d}) on menu ${r} is not a valid column and is being ignored. This might indicate data corruption`
      );
    }), Array.from(i.values()).sort((l, c) => (l.metadata.order || 0) - (c.metadata.order || 0));
  }, [o, r]);
  return /* @__PURE__ */ s(
    mi,
    {
      container: !0,
      spacing: 0,
      className: `papi-multi-column-menu ${e ?? ""}`,
      columns: a.length,
      role: "menu",
      "aria-label": "GridMenu",
      id: r,
      children: a.map((i, l) => /* @__PURE__ */ s(
        vm,
        {
          commandHandler: t,
          menuDefinition: n,
          ...i,
          className: e
        },
        l
      ))
    }
  );
}
function xm(t) {
  return {
    preserveValue: !0,
    ...t
  };
}
const lo = (t, e, n = {}) => {
  const r = be(e);
  r.current = e;
  const o = be(n);
  o.current = xm(o.current);
  const [a, i] = ut(() => r.current), [l, c] = ut(!0);
  return se(() => {
    let d = !0;
    return c(!!t), (async () => {
      if (t) {
        const p = await t();
        d && (i(() => p), c(!1));
      }
    })(), () => {
      d = !1, o.current.preserveValue || i(() => r.current);
    };
  }, [t]), [a, l];
}, Nm = bs(/* @__PURE__ */ s("path", {
  d: "M3 18h18v-2H3zm0-5h18v-2H3zm0-7v2h18V6z"
}), "Menu");
function km({
  menuProvider: t,
  normalMenu: e,
  fullMenu: n,
  commandHandler: r,
  containerRef: o,
  className: a,
  ariaLabelPrefix: i,
  children: l
}) {
  const [c, d] = ut(!1), [p, f] = ut(!1), w = Et(() => {
    c && d(!1), f(!1);
  }, [c]), g = Et((E) => {
    E.stopPropagation(), d((b) => {
      const _ = !b;
      return _ && E.shiftKey ? f(!0) : _ || f(!1), _;
    });
  }, []), v = Et(
    (E) => (w(), r(E)),
    [r, w]
  ), [m, h] = ut({ top: 1, left: 1 });
  se(() => {
    if (c) {
      const E = o == null ? void 0 : o.current;
      if (E) {
        const b = E.getBoundingClientRect(), _ = window.scrollY, F = window.scrollX, R = b.top + _ + E.clientHeight, $ = b.left + F;
        h({ top: R, left: $ });
      }
    }
  }, [c, o]);
  const [k] = lo(
    Et(async () => (t == null ? void 0 : t(!1)) ?? e, [t, e, c]),
    e
  ), [T] = lo(
    Et(async () => (t == null ? void 0 : t(!0)) ?? n ?? k, [t, n, k, c]),
    n ?? k
  ), C = p && T ? T : k;
  return /* @__PURE__ */ x(ne, { children: [
    /* @__PURE__ */ s(
      hi,
      {
        sx: {
          paddingTop: 0,
          paddingBottom: 0
        },
        edge: "start",
        className: `papi-menuButton ${a ?? ""}`,
        color: "inherit",
        "aria-label": `${i ?? ""} menu button`,
        onClick: g,
        children: l ?? /* @__PURE__ */ s(Nm, {})
      }
    ),
    /* @__PURE__ */ s(
      Ul,
      {
        className: `papi-menu-drawer ${a ?? ""}`,
        anchor: "left",
        variant: "temporary",
        open: c,
        onClose: w,
        PaperProps: {
          className: "papi-menu-drawer-paper",
          style: {
            top: m.top,
            left: m.left
          }
        },
        children: C ? /* @__PURE__ */ s(
          ym,
          {
            className: a,
            id: `${i ?? ""} main menu`,
            commandHandler: v,
            multiColumnMenu: C
          }
        ) : void 0
      }
    )
  ] });
}
function Oh({
  id: t,
  label: e,
  isDisabled: n = !1,
  tooltip: r,
  isTooltipSuppressed: o = !1,
  adjustMarginToAlignToEdge: a = !1,
  size: i = "medium",
  className: l,
  onClick: c,
  children: d
}) {
  return /* @__PURE__ */ s(
    hi,
    {
      id: t,
      disabled: n,
      edge: a,
      size: i,
      "aria-label": e,
      title: o ? void 0 : r ?? e,
      className: `papi-icon-button ${l ?? ""}`,
      onClick: c,
      children: d
    }
  );
}
const In = er(({ className: t, ...e }, n) => /* @__PURE__ */ s(yl, { size: 35, className: N("tw-animate-spin", t), ...e, ref: n }));
In.displayName = "Spinner";
function Rh({
  id: t,
  isDisabled: e = !1,
  hasError: n = !1,
  isFullWidth: r = !1,
  helperText: o,
  label: a,
  placeholder: i,
  isRequired: l = !1,
  className: c,
  defaultValue: d,
  value: p,
  onChange: f,
  onFocus: w,
  onBlur: g
}) {
  return /* @__PURE__ */ x("div", { className: N("tw-inline-grid tw-items-center tw-gap-1.5", { "tw-w-full": r }), children: [
    /* @__PURE__ */ s(
      Mt,
      {
        htmlFor: t,
        className: N({
          "tw-text-red-600": n,
          "tw-hidden": !a
        }),
        children: `${a}${l ? "*" : ""}`
      }
    ),
    /* @__PURE__ */ s(
      Ke,
      {
        id: t,
        disabled: e,
        placeholder: i,
        required: l,
        className: N(c, { "tw-border-red-600": n }),
        defaultValue: d,
        value: p,
        onChange: f,
        onFocus: w,
        onBlur: g
      }
    ),
    /* @__PURE__ */ s("p", { className: N({ "tw-hidden": !o }), children: o })
  ] });
}
function _h({
  menuProvider: t,
  commandHandler: e,
  className: n,
  id: r,
  children: o
}) {
  const a = be(void 0);
  return /* @__PURE__ */ s("div", { ref: a, style: { position: "relative" }, children: /* @__PURE__ */ s(Xl, { position: "static", id: r, children: /* @__PURE__ */ x(
    Hl,
    {
      className: N("tw-bg-muted tw-text-muted-foreground", n),
      variant: "dense",
      children: [
        t ? /* @__PURE__ */ s(
          km,
          {
            commandHandler: e,
            containerRef: a,
            menuProvider: t
          }
        ) : void 0,
        o ? /* @__PURE__ */ s("div", { className: "papi-toolbar-children", children: o }) : void 0
      ]
    }
  ) }) });
}
const Em = qe(
  "tw-relative tw-w-full tw-rounded-lg tw-border tw-p-4 [&>svg~*]:tw-pl-7 [&>svg+div]:tw-translate-y-[-3px] [&>svg]:tw-absolute [&>svg]:tw-left-4 [&>svg]:tw-top-4 [&>svg]:tw-text-foreground",
  {
    variants: {
      variant: {
        default: "tw-bg-background tw-text-foreground",
        destructive: "tw-border-destructive/50 tw-text-destructive dark:tw-border-destructive [&>svg]:tw-text-destructive"
      }
    },
    defaultVariants: {
      variant: "default"
    }
  }
), Sm = S.forwardRef(({ className: t, variant: e, ...n }, r) => /* @__PURE__ */ s("div", { ref: r, role: "alert", className: N(Em({ variant: e }), t), ...n }));
Sm.displayName = "Alert";
const Tm = S.forwardRef(
  ({ className: t, ...e }, n) => /* @__PURE__ */ x(
    "h5",
    {
      ref: n,
      className: N("tw-mb-1 tw-font-medium tw-leading-none tw-tracking-tight", t),
      ...e,
      children: [
        e.children,
        " "
      ]
    }
  )
);
Tm.displayName = "AlertTitle";
const Cm = S.forwardRef(({ className: t, ...e }, n) => /* @__PURE__ */ s("div", { ref: n, className: N("tw-text-sm [&_p]:tw-leading-relaxed", t), ...e }));
Cm.displayName = "AlertDescription";
const Om = qe(
  "tw-inline-flex tw-items-center tw-rounded-full tw-border tw-px-2.5 tw-py-0.5 tw-text-xs tw-font-semibold tw-transition-colors focus:tw-outline-none focus:tw-ring-2 focus:tw-ring-ring focus:tw-ring-offset-2",
  {
    variants: {
      variant: {
        default: "tw-border-transparent tw-bg-primary tw-text-primary-foreground hover:tw-bg-primary/80",
        secondary: "tw-border-transparent tw-bg-secondary tw-text-secondary-foreground hover:tw-bg-secondary/80",
        muted: "tw-border-transparent tw-bg-muted tw-text-muted-foreground hover:tw-bg-muted/80",
        destructive: "tw-border-transparent tw-bg-destructive tw-text-destructive-foreground hover:tw-bg-destructive/80",
        outline: "tw-text-foreground"
      }
    },
    defaultVariants: {
      variant: "default"
    }
  }
);
function Rm({ className: t, variant: e, ...n }) {
  return /* @__PURE__ */ s("div", { className: N("pr-twp", Om({ variant: e }), t), ...n });
}
const _m = S.forwardRef(
  ({ className: t, ...e }, n) => /* @__PURE__ */ s(
    "div",
    {
      ref: n,
      className: N(
        "pr-twp tw-rounded-lg tw-border tw-bg-card tw-text-card-foreground tw-shadow-sm",
        t
      ),
      ...e
    }
  )
);
_m.displayName = "Card";
const Pm = S.forwardRef(
  ({ className: t, ...e }, n) => /* @__PURE__ */ s(
    "div",
    {
      ref: n,
      className: N("pr-twp tw-flex tw-flex-col tw-space-y-1.5 tw-p-6", t),
      ...e
    }
  )
);
Pm.displayName = "CardHeader";
const $m = S.forwardRef(
  ({ className: t, ...e }, n) => /* @__PURE__ */ s(
    "h3",
    {
      ref: n,
      className: N(
        "pr-twp tw-text-2xl tw-font-semibold tw-leading-none tw-tracking-tight",
        t
      ),
      ...e,
      children: e.children
    }
  )
);
$m.displayName = "CardTitle";
const Am = S.forwardRef(({ className: t, ...e }, n) => /* @__PURE__ */ s("p", { ref: n, className: N("pr-twp tw-text-sm tw-text-muted-foreground", t), ...e }));
Am.displayName = "CardDescription";
const Im = S.forwardRef(
  ({ className: t, ...e }, n) => /* @__PURE__ */ s("div", { ref: n, className: N("pr-twp tw-p-6 tw-pt-0", t), ...e })
);
Im.displayName = "CardContent";
const Mm = S.forwardRef(
  ({ className: t, ...e }, n) => /* @__PURE__ */ s(
    "div",
    {
      ref: n,
      className: N("pr-twp tw-flex tw-items-center tw-p-6 tw-pt-0", t),
      ...e
    }
  )
);
Mm.displayName = "CardFooter";
function Ph({ ...t }) {
  return /* @__PURE__ */ s(
    Wl,
    {
      className: "tw-toaster tw-group",
      toastOptions: {
        classNames: {
          toast: "group toast group-[.toaster]:bg-background group-[.toaster]:text-foreground group-[.toaster]:border-border group-[.toaster]:shadow-lg",
          description: "group-[.toast]:text-muted-foreground",
          actionButton: "group-[.toast]:bg-primary group-[.toast]:text-primary-foreground",
          cancelButton: "group-[.toast]:bg-muted group-[.toast]:text-muted-foreground"
        }
      },
      ...t
    }
  );
}
const Dm = S.forwardRef(({ className: t, ...e }, n) => {
  const r = xt();
  return /* @__PURE__ */ x(
    cn.Root,
    {
      ref: n,
      className: N(
        "pr-twp tw-relative tw-flex tw-w-full tw-touch-none tw-select-none tw-items-center",
        t
      ),
      ...e,
      dir: r,
      children: [
        /* @__PURE__ */ s(cn.Track, { className: "tw-relative tw-h-2 tw-w-full tw-grow tw-overflow-hidden tw-rounded-full tw-bg-secondary", children: /* @__PURE__ */ s(cn.Range, { className: "tw-absolute tw-h-full tw-bg-primary" }) }),
        /* @__PURE__ */ s(cn.Thumb, { className: "tw-block tw-h-5 tw-w-5 tw-rounded-full tw-border-2 tw-border-primary tw-bg-background tw-ring-offset-background tw-transition-colors focus-visible:tw-outline-none focus-visible:tw-ring-2 focus-visible:tw-ring-ring focus-visible:tw-ring-offset-2 disabled:tw-pointer-events-none disabled:tw-opacity-50" })
      ]
    }
  );
});
Dm.displayName = cn.Root.displayName;
const jm = S.forwardRef(({ className: t, ...e }, n) => {
  const r = xt();
  return /* @__PURE__ */ s(
    Yr.Root,
    {
      className: N(
        "tw-peer pr-twp tw-inline-flex tw-h-6 tw-w-11 tw-shrink-0 tw-cursor-pointer tw-items-center tw-rounded-full tw-border-2 tw-border-transparent tw-transition-colors focus-visible:tw-outline-none focus-visible:tw-ring-2 focus-visible:tw-ring-ring focus-visible:tw-ring-offset-2 focus-visible:tw-ring-offset-background disabled:tw-cursor-not-allowed disabled:tw-opacity-50 data-[state=checked]:tw-bg-primary data-[state=unchecked]:tw-bg-input",
        t
      ),
      ...e,
      ref: n,
      children: /* @__PURE__ */ s(
        Yr.Thumb,
        {
          className: N(
            "pr-twp tw-pointer-events-none tw-block tw-h-5 tw-w-5 tw-rounded-full tw-bg-background tw-shadow-lg tw-ring-0 tw-transition-transform",
            {
              "data-[state=checked]:tw-translate-x-5 data-[state=unchecked]:tw-translate-x-0": r === "ltr"
            },
            {
              "data-[state=checked]:tw-translate-x-[-20px] data-[state=unchecked]:tw-translate-x-0": r === "rtl"
            }
          )
        }
      )
    }
  );
});
jm.displayName = Yr.Root.displayName;
const $h = Pt.Root, Bm = S.forwardRef(({ className: t, ...e }, n) => {
  const r = xt();
  return /* @__PURE__ */ s(
    Pt.List,
    {
      ref: n,
      className: N(
        "tw-inline-flex tw-h-10 tw-items-center tw-justify-center tw-rounded-md tw-bg-muted tw-p-1 tw-text-muted-foreground",
        t
      ),
      ...e,
      dir: r
    }
  );
});
Bm.displayName = Pt.List.displayName;
const Vm = S.forwardRef(({ className: t, ...e }, n) => /* @__PURE__ */ s(
  Pt.Trigger,
  {
    ref: n,
    className: N(
      "tw-inline-flex tw-items-center tw-justify-center tw-whitespace-nowrap tw-rounded-sm tw-px-3 tw-py-1.5 tw-text-sm tw-font-medium tw-ring-offset-background tw-transition-all hover:tw-text-foreground focus-visible:tw-outline-none focus-visible:tw-ring-2 focus-visible:tw-ring-ring focus-visible:tw-ring-offset-2 disabled:tw-pointer-events-none disabled:tw-opacity-50 data-[state=active]:tw-bg-background data-[state=active]:tw-text-foreground data-[state=active]:tw-shadow-sm",
      t
    ),
    ...e
  }
));
Vm.displayName = Pt.Trigger.displayName;
const zm = S.forwardRef(({ className: t, ...e }, n) => /* @__PURE__ */ s(
  Pt.Content,
  {
    ref: n,
    className: N(
      "tw-mt-2 tw-ring-offset-background focus-visible:tw-outline-none focus-visible:tw-ring-2 focus-visible:tw-ring-ring focus-visible:tw-ring-offset-2",
      t
    ),
    ...e
  }
));
zm.displayName = Pt.Content.displayName;
function Ah({
  isInstalling: t,
  handleClick: e,
  buttonText: n,
  className: r,
  ...o
}) {
  return /* @__PURE__ */ s(
    wt,
    {
      className: N(
        "tw-h-8 tw-rounded-md tw-text-white tw-transition tw-duration-300 tw-ease-in-out hover:tw-bg-blue-700",
        {
          "tw-cursor-not-allowed tw-bg-blue-700": t,
          "tw-bg-blue-600": !t,
          "tw-bg-white tw-text-blue-600 hover:tw-text-white": !n,
          "tw-w-20": n
        },
        r
      ),
      onClick: e,
      ...o,
      children: t ? /* @__PURE__ */ s(In, { size: 15 }) : /* @__PURE__ */ x(ne, { children: [
        /* @__PURE__ */ s(xl, { size: 25, className: N("tw-h-4 tw-w-4", { "tw-mr-1": n }) }),
        n
      ] })
    }
  );
}
function Ih({
  isEnabling: t,
  handleClick: e,
  className: n,
  ...r
}) {
  return /* @__PURE__ */ s(
    wt,
    {
      className: N(
        "tw-h-8 tw-rounded-md tw-bg-blue-600 tw-px-4 tw-text-white tw-transition tw-duration-300 tw-ease-in-out hover:tw-bg-blue-700",
        {
          "tw-cursor-not-allowed tw-bg-blue-700": t
        },
        n
      ),
      onClick: e,
      ...r,
      children: t ? /* @__PURE__ */ x(ne, { children: [
        /* @__PURE__ */ s(In, { size: 15, className: "tw-mr-1 tw-text-white" }),
        "Enabling..."
      ] }) : "Enable"
    }
  );
}
function Mh({
  isDisabling: t,
  handleClick: e,
  className: n,
  ...r
}) {
  return /* @__PURE__ */ s(
    wt,
    {
      className: N(
        "tw-h-8 tw-rounded-md tw-bg-gray-300 tw-text-black tw-transition tw-duration-300 tw-ease-in-out hover:tw-bg-gray-400",
        {
          "tw-cursor-not-allowed tw-bg-gray-400": t
        },
        n
      ),
      onClick: e,
      ...r,
      children: t ? /* @__PURE__ */ x(ne, { children: [
        /* @__PURE__ */ s(In, { size: 15, className: "tw-mr-1 tw-text-black" }),
        "Disabling..."
      ] }) : "Disable"
    }
  );
}
function Dh({
  isUpdating: t,
  handleClick: e,
  className: n,
  ...r
}) {
  return /* @__PURE__ */ s(
    wt,
    {
      className: N(
        "tw-h-8 tw-rounded-md tw-bg-blue-600 tw-px-4 tw-text-white tw-transition tw-duration-300 tw-ease-in-out hover:tw-bg-blue-700 hover:tw-text-white",
        {
          "tw-cursor-not-allowed tw-bg-blue-700": t
        },
        n
      ),
      onClick: e,
      ...r,
      children: t ? /* @__PURE__ */ x(ne, { children: [
        /* @__PURE__ */ s(In, { size: 15, className: "tw-mr-1 tw-text-white" }),
        "Updating..."
      ] }) : "Update"
    }
  );
}
function jh({
  id: t,
  markdown: e,
  className: n,
  anchorTarget: r
}) {
  const o = Ct(
    () => ({
      overrides: {
        a: {
          props: {
            target: r
          }
        }
      }
    }),
    [r]
  );
  return /* @__PURE__ */ s("div", { id: t, className: N("pr-twp tw-prose", n), children: /* @__PURE__ */ s(ql, { options: o, children: e }) });
}
const Fm = er((t, e) => /* @__PURE__ */ x(
  wt,
  {
    ref: e,
    className: "tw-rounded-md tw-border tw-border-dashed tw-border-gray-400 tw-bg-white tw-px-4 tw-py-2 tw-text-black tw-transition tw-duration-300 tw-ease-in-out hover:tw-border-blue-600 hover:tw-bg-white hover:tw-text-blue-600",
    ...t,
    children: [
      /* @__PURE__ */ s(Nl, { size: 16, className: "tw-mr-2 tw-h-4 tw-w-4 tw-text-gray-700 hover:tw-text-blue-600" }),
      "Filter",
      /* @__PURE__ */ s(
        nr,
        {
          size: 16,
          className: "tw-ml-2 tw-h-4 tw-w-4 tw-text-gray-700 hover:tw-text-blue-600"
        }
      )
    ]
  }
));
var Lm = /* @__PURE__ */ ((t) => (t[t.Check = 0] = "Check", t[t.Radio = 1] = "Radio", t))(Lm || {});
function Bh({ id: t, groups: e }) {
  return /* @__PURE__ */ s("div", { id: t, children: /* @__PURE__ */ x(uo, { children: [
    /* @__PURE__ */ s(gi, { asChild: !0, children: /* @__PURE__ */ s(Fm, {}) }),
    /* @__PURE__ */ s(or, { children: e.map((n) => /* @__PURE__ */ x("div", { children: [
      /* @__PURE__ */ s(Cn, { children: n.label }),
      /* @__PURE__ */ s(Ql, { children: n.items.map((r) => /* @__PURE__ */ s("div", { children: r.itemType === 0 ? /* @__PURE__ */ s(wo, { onClick: r.onClick, children: r.label }) : /* @__PURE__ */ s(vi, { onClick: r.onClick, value: r.label, children: r.label }) }, r.label)) }),
      /* @__PURE__ */ s(ar, {})
    ] }, n.label)) })
  ] }) });
}
function Vh({ id: t, message: e }) {
  return /* @__PURE__ */ s("div", { id: t, className: "tw-mb-20 tw-mt-20 tw-flex tw-items-center tw-justify-center", children: /* @__PURE__ */ s("div", { className: "tw-w-3/4 tw-rounded-lg tw-bg-gray-100 tw-p-8 tw-text-center", children: /* @__PURE__ */ s("p", { className: "tw-text-lg tw-text-gray-800", children: e }) }) });
}
function zh({
  id: t,
  category: e,
  downloads: n,
  languages: r,
  moreInfoUrl: o
}) {
  const a = new Pl("en", {
    notation: "compact",
    compactDisplay: "short"
  }).format(Object.values(n).reduce((l, c) => l + c, 0)), i = () => {
    window.scrollTo(0, document.body.scrollHeight);
  };
  return /* @__PURE__ */ x(
    "div",
    {
      id: t,
      className: "tw-flex tw-flex-wrap tw-items-start tw-space-x-4 tw-border-b tw-border-t tw-bg-white tw-pb-4 tw-pt-4",
      children: [
        /* @__PURE__ */ x("div", { className: "tw-flex tw-flex-col tw-items-center", children: [
          /* @__PURE__ */ s("div", { className: "tw-flex tw-items-center tw-rounded-md tw-bg-gray-100 tw-px-2 tw-py-1", children: /* @__PURE__ */ s("span", { className: "tw-text-xs tw-font-semibold tw-text-gray-700", children: e }) }),
          /* @__PURE__ */ s("span", { className: "tw-text-xs tw-text-gray-500", children: "CATEGORY" })
        ] }),
        /* @__PURE__ */ s("div", { className: "tw-mx-2 tw-h-10 tw-border-l tw-border-gray-300" }),
        /* @__PURE__ */ x("div", { className: "tw-flex tw-flex-col tw-items-center", children: [
          /* @__PURE__ */ x("div", { className: "tw-flex tw-items-center tw-rounded-md tw-bg-gray-100 tw-px-2 tw-py-1", children: [
            /* @__PURE__ */ s(kl, { className: "tw-mr-1 tw-h-4 tw-w-4" }),
            /* @__PURE__ */ s("span", { className: "tw-text-xs tw-font-semibold tw-text-gray-700", children: a })
          ] }),
          /* @__PURE__ */ s("span", { className: "tw-text-xs tw-text-gray-500", children: "USERS" })
        ] }),
        /* @__PURE__ */ s("div", { className: "tw-mx-2 tw-h-10 tw-border-l tw-border-gray-300" }),
        /* @__PURE__ */ x("div", { className: "tw-flex tw-flex-col tw-items-center", children: [
          /* @__PURE__ */ s("div", { className: "tw-flex tw-items-center", children: r.slice(0, 3).map((l) => /* @__PURE__ */ s(
            "span",
            {
              className: "tw-ml-1 tw-rounded-md tw-bg-gray-100 tw-px-2 tw-py-1 tw-text-xs tw-font-semibold tw-text-gray-700",
              children: l.toUpperCase()
            },
            l
          )) }),
          r.length > 3 && /* @__PURE__ */ x(
            "button",
            {
              type: "button",
              onClick: () => i(),
              className: "tw-text-xs tw-text-gray-500 tw-underline",
              children: [
                "+",
                r.length - 3,
                " more languages"
              ]
            }
          )
        ] }),
        /* @__PURE__ */ s("div", { className: "tw-mx-2 tw-h-10 tw-border-l tw-border-gray-300" }),
        /* @__PURE__ */ x("div", { className: "tw-ml-auto tw-flex tw-flex-col tw-space-y-2", children: [
          /* @__PURE__ */ x(
            "a",
            {
              href: o,
              target: "_blank",
              rel: "noreferrer",
              className: "tw-flex tw-items-center tw-text-xs tw-font-semibold tw-text-gray-500 tw-underline",
              children: [
                "Website",
                /* @__PURE__ */ s(El, { className: "tw-ml-1 tw-inline tw-h-4 tw-w-4" })
              ]
            }
          ),
          /* @__PURE__ */ x(
            "a",
            {
              href: "https://example.com",
              target: "_blank",
              rel: "noreferrer",
              className: "tw-flex tw-items-center tw-text-xs tw-font-semibold tw-text-gray-500 tw-underline",
              children: [
                "Support",
                /* @__PURE__ */ s(Sl, { className: "tw-ml-1 tw-inline tw-h-4 tw-w-4" })
              ]
            }
          )
        ] })
      ]
    }
  );
}
function Gm({ id: t, versionHistory: e }) {
  const [n, r] = ut(!1), o = /* @__PURE__ */ new Date();
  function a(l) {
    const c = new Date(l), d = new Date(o.getTime() - c.getTime()), p = d.getUTCFullYear() - 1970, f = d.getUTCMonth(), w = d.getUTCDate() - 1;
    let g = "";
    return p > 0 ? g = `${p.toString()} year${p === 1 ? "" : "s"} ago` : f > 0 ? g = `${f.toString()} month${f === 1 ? "" : "s"} ago` : w === 0 ? g = "today" : g = `${w.toString()} day${w === 1 ? "" : "s"} ago`, g;
  }
  const i = Object.entries(e).sort((l, c) => c[0].localeCompare(l[0]));
  return /* @__PURE__ */ x("div", { id: t, children: [
    /* @__PURE__ */ s("h3", { className: "tw-text-md tw-font-semibold", children: "What`s New" }),
    /* @__PURE__ */ s("ul", { className: "tw-list-disc tw-pl-5 tw-pr-4 tw-text-xs tw-text-gray-600", children: (n ? i : i.slice(0, 5)).map((l) => /* @__PURE__ */ x("div", { className: "tw-mt-3 tw-flex tw-justify-between", children: [
      /* @__PURE__ */ s("div", { className: "tw-text-gray-600", children: /* @__PURE__ */ s("li", { className: "tw-prose tw-text-xs", children: /* @__PURE__ */ s("span", { children: l[1].description }) }) }),
      /* @__PURE__ */ x("div", { className: "tw-justify-end tw-text-right", children: [
        /* @__PURE__ */ x("div", { children: [
          "Version ",
          l[0]
        ] }),
        /* @__PURE__ */ s("div", { children: a(l[1].date) })
      ] })
    ] }, l[0])) }),
    i.length > 5 && /* @__PURE__ */ s(
      "button",
      {
        type: "button",
        onClick: () => r(!n),
        className: "tw-text-xs tw-text-gray-500 tw-underline",
        children: n ? "Show Less Version History" : "Show All Version History"
      }
    )
  ] });
}
function Fh({
  id: t,
  publisherDisplayName: e,
  fileSize: n,
  locales: r,
  versionHistory: o
}) {
  const a = Ct(() => $l(n), [n]), l = ((c) => {
    const d = new Intl.DisplayNames(navigator.language, { type: "language" });
    return c.map((p) => d.of(p));
  })(r);
  return /* @__PURE__ */ s("div", { id: t, className: "tw-border-t tw-pb-4 tw-pt-4", children: /* @__PURE__ */ x("div", { className: "tw-md:flex-row tw-md:space-x-8 tw-flex tw-flex-col tw-space-x-0", children: [
    /* @__PURE__ */ s(Gm, { versionHistory: o }),
    /* @__PURE__ */ s("div", { className: "tw-md:border-t-0 tw-md:border-l tw-md-h-auto tw-md-ml-8 tw-mt-4 tw-border-t tw-border-gray-300" }),
    /* @__PURE__ */ x("div", { className: "tw-md:mt-0 tw-mt-4 tw-flex-1 tw-space-y-3", children: [
      /* @__PURE__ */ s("h2", { className: "tw-text-md tw-font-semibold", children: "Information" }),
      /* @__PURE__ */ x("div", { className: "tw-flex tw-items-start tw-justify-between tw-pr-4 tw-text-xs tw-text-gray-600", children: [
        /* @__PURE__ */ x("p", { className: "tw-flex tw-flex-col tw-justify-start", children: [
          /* @__PURE__ */ s("span", { className: "tw-mb-2", children: "Publisher" }),
          /* @__PURE__ */ s("span", { className: "tw-font-semibold", children: e }),
          /* @__PURE__ */ s("span", { className: "tw-mb-2 tw-mt-4", children: "Size" }),
          /* @__PURE__ */ s("span", { className: "tw-font-semibold", children: a })
        ] }),
        /* @__PURE__ */ s("div", { className: "tw-flex tw-w-3/4 tw-items-center tw-justify-between tw-text-xs tw-text-gray-600", children: /* @__PURE__ */ x("p", { className: "tw-flex tw-flex-col tw-justify-start", children: [
          /* @__PURE__ */ s("span", { className: "tw-mb-2", children: "Languages" }),
          /* @__PURE__ */ s("span", { className: "tw-font-semibold", children: l.join(", ") })
        ] }) })
      ] })
    ] })
  ] }) });
}
function Lh({
  entries: t,
  getEntriesCount: e,
  selected: n,
  onChange: r,
  placeholder: o,
  commandEmptyMessage: a,
  customSelectedText: i,
  sortSelected: l,
  icon: c,
  className: d,
  badgesPlaceholder: p
}) {
  return /* @__PURE__ */ x("div", { className: "tw-flex tw-items-center tw-gap-2", children: [
    /* @__PURE__ */ s(
      Jc,
      {
        entries: t,
        getEntriesCount: e,
        selected: n,
        onChange: r,
        placeholder: o,
        commandEmptyMessage: a,
        customSelectedText: i,
        sortSelected: l,
        icon: c,
        className: d
      }
    ),
    n.length > 0 ? /* @__PURE__ */ s("div", { className: "tw-flex tw-flex-wrap tw-items-center tw-gap-2", children: n.map((f) => {
      var w;
      return /* @__PURE__ */ x(Rm, { variant: "muted", className: "tw-flex tw-items-center tw-gap-1", children: [
        /* @__PURE__ */ s(
          wt,
          {
            variant: "ghost",
            size: "icon",
            className: "tw-h-4 tw-w-4 tw-p-0 hover:tw-bg-transparent",
            onClick: () => r(n.filter((g) => g !== f)),
            children: /* @__PURE__ */ s(co, { className: "tw-h-3 tw-w-3" })
          }
        ),
        (w = t.find((g) => g.value === f)) == null ? void 0 : w.label
      ] }, f);
    }) }) : /* @__PURE__ */ s(Mt, { children: p })
  ] });
}
const Um = (t, e) => t[e] ?? e;
function Gh({
  knownUiLanguages: t,
  primaryLanguage: e = "en",
  fallbackLanguages: n = [],
  onLanguagesChange: r,
  onPrimaryLanguageChange: o,
  onFallbackLanguagesChange: a,
  localizedStrings: i,
  className: l
}) {
  const c = Um(
    i,
    "%settings_uiLanguageSelector_selectFallbackLanguages%"
  ), [d, p] = ut(!1), f = (g) => {
    o && o(g), r && r([g, ...n.filter((v) => v !== g)]), a && n.find((v) => v === g) && a([...n.filter((v) => v !== g)]), p(!1);
  }, w = (g, v) => {
    var h, k, T, C, E, b;
    const m = v !== g ? ((k = (h = t[g]) == null ? void 0 : h.uiNames) == null ? void 0 : k[v]) ?? ((C = (T = t[g]) == null ? void 0 : T.uiNames) == null ? void 0 : C.en) : void 0;
    return m ? `${(E = t[g]) == null ? void 0 : E.autonym} (${m})` : (b = t[g]) == null ? void 0 : b.autonym;
  };
  return /* @__PURE__ */ x("div", { className: N("pr-twp tw-max-w-sm", l), children: [
    /* @__PURE__ */ x(
      Ve,
      {
        name: "uiLanguage",
        value: e,
        onValueChange: f,
        open: d,
        onOpenChange: (g) => p(g),
        children: [
          /* @__PURE__ */ s(Ne, { children: /* @__PURE__ */ s(ze, {}) }),
          /* @__PURE__ */ s(
            ke,
            {
              className: "tw-z-[250]",
              children: Object.keys(t).map((g) => /* @__PURE__ */ s(Bt, { value: g, children: w(g, e) }, g))
            }
          )
        ]
      }
    ),
    e !== "en" && /* @__PURE__ */ x(ne, { children: [
      /* @__PURE__ */ s(Mt, { className: "tw-ms-3", children: c }),
      /* @__PURE__ */ s("div", { className: "tw-ms-3", children: /* @__PURE__ */ x(Mt, { children: [
        "Currently:",
        " ",
        (n == null ? void 0 : n.length) > 0 ? `${n.map((g) => w(g, e)).join(", ")}` : `default (${t.en.autonym})`
      ] }) })
    ] })
  ] });
}
const Uh = (t, e) => {
  se(() => {
    if (!t)
      return () => {
      };
    const n = t(e);
    return () => {
      n();
    };
  }, [t, e]);
}, Ur = () => !1, Xh = (t, e) => {
  const [n] = lo(
    Et(async () => {
      if (!t)
        return Ur;
      const r = await Promise.resolve(t(e));
      return async () => r();
    }, [e, t]),
    Ur,
    // We want the unsubscriber to return to default value immediately upon changing subscription
    // So the useEffect below will unsubscribe asap
    { preserveValue: !1 }
  );
  se(() => () => {
    n !== Ur && n();
  }, [n]);
};
function Xm(t, e = "top") {
  if (!t || typeof document > "u")
    return;
  const n = document.head || document.querySelector("head"), r = n.querySelector(":first-child"), o = document.createElement("style");
  o.appendChild(document.createTextNode(t)), e === "top" && r ? n.insertBefore(o, r) : n.appendChild(o);
}
Xm(`*, ::before, ::after {
  --tw-border-spacing-x: 0;
  --tw-border-spacing-y: 0;
  --tw-translate-x: 0;
  --tw-translate-y: 0;
  --tw-rotate: 0;
  --tw-skew-x: 0;
  --tw-skew-y: 0;
  --tw-scale-x: 1;
  --tw-scale-y: 1;
  --tw-pan-x:  ;
  --tw-pan-y:  ;
  --tw-pinch-zoom:  ;
  --tw-scroll-snap-strictness: proximity;
  --tw-gradient-from-position:  ;
  --tw-gradient-via-position:  ;
  --tw-gradient-to-position:  ;
  --tw-ordinal:  ;
  --tw-slashed-zero:  ;
  --tw-numeric-figure:  ;
  --tw-numeric-spacing:  ;
  --tw-numeric-fraction:  ;
  --tw-ring-inset:  ;
  --tw-ring-offset-width: 0px;
  --tw-ring-offset-color: #fff;
  --tw-ring-color: rgb(59 130 246 / 0.5);
  --tw-ring-offset-shadow: 0 0 #0000;
  --tw-ring-shadow: 0 0 #0000;
  --tw-shadow: 0 0 #0000;
  --tw-shadow-colored: 0 0 #0000;
  --tw-blur:  ;
  --tw-brightness:  ;
  --tw-contrast:  ;
  --tw-grayscale:  ;
  --tw-hue-rotate:  ;
  --tw-invert:  ;
  --tw-saturate:  ;
  --tw-sepia:  ;
  --tw-drop-shadow:  ;
  --tw-backdrop-blur:  ;
  --tw-backdrop-brightness:  ;
  --tw-backdrop-contrast:  ;
  --tw-backdrop-grayscale:  ;
  --tw-backdrop-hue-rotate:  ;
  --tw-backdrop-invert:  ;
  --tw-backdrop-opacity:  ;
  --tw-backdrop-saturate:  ;
  --tw-backdrop-sepia:  ;
  --tw-contain-size:  ;
  --tw-contain-layout:  ;
  --tw-contain-paint:  ;
  --tw-contain-style:  ;
}

::backdrop {
  --tw-border-spacing-x: 0;
  --tw-border-spacing-y: 0;
  --tw-translate-x: 0;
  --tw-translate-y: 0;
  --tw-rotate: 0;
  --tw-skew-x: 0;
  --tw-skew-y: 0;
  --tw-scale-x: 1;
  --tw-scale-y: 1;
  --tw-pan-x:  ;
  --tw-pan-y:  ;
  --tw-pinch-zoom:  ;
  --tw-scroll-snap-strictness: proximity;
  --tw-gradient-from-position:  ;
  --tw-gradient-via-position:  ;
  --tw-gradient-to-position:  ;
  --tw-ordinal:  ;
  --tw-slashed-zero:  ;
  --tw-numeric-figure:  ;
  --tw-numeric-spacing:  ;
  --tw-numeric-fraction:  ;
  --tw-ring-inset:  ;
  --tw-ring-offset-width: 0px;
  --tw-ring-offset-color: #fff;
  --tw-ring-color: rgb(59 130 246 / 0.5);
  --tw-ring-offset-shadow: 0 0 #0000;
  --tw-ring-shadow: 0 0 #0000;
  --tw-shadow: 0 0 #0000;
  --tw-shadow-colored: 0 0 #0000;
  --tw-blur:  ;
  --tw-brightness:  ;
  --tw-contrast:  ;
  --tw-grayscale:  ;
  --tw-hue-rotate:  ;
  --tw-invert:  ;
  --tw-saturate:  ;
  --tw-sepia:  ;
  --tw-drop-shadow:  ;
  --tw-backdrop-blur:  ;
  --tw-backdrop-brightness:  ;
  --tw-backdrop-contrast:  ;
  --tw-backdrop-grayscale:  ;
  --tw-backdrop-hue-rotate:  ;
  --tw-backdrop-invert:  ;
  --tw-backdrop-opacity:  ;
  --tw-backdrop-saturate:  ;
  --tw-backdrop-sepia:  ;
  --tw-contain-size:  ;
  --tw-contain-layout:  ;
  --tw-contain-paint:  ;
  --tw-contain-style:  ;
}/*
1. Prevent padding and border from affecting element width. (https://github.com/mozdevs/cssremedy/issues/4)
2. Allow adding a border to an element by just adding a border-width. (https://github.com/tailwindcss/tailwindcss/pull/116)
*/

*:where(.pr-twp,.pr-twp *),
::before:where(.pr-twp,.pr-twp *),
::after:where(.pr-twp,.pr-twp *) {
  box-sizing: border-box; /* 1 */
  border-width: 0; /* 2 */
  border-style: solid; /* 2 */
  border-color: #e5e7eb; /* 2 */
}

::before:where(.pr-twp,.pr-twp *),
::after:where(.pr-twp,.pr-twp *) {
  --tw-content: '';
}

/*
1. Use a consistent sensible line-height in all browsers.
2. Prevent adjustments of font size after orientation changes in iOS.
3. Use a more readable tab size.
4. Use the user's configured \`sans\` font-family by default.
5. Use the user's configured \`sans\` font-feature-settings by default.
6. Use the user's configured \`sans\` font-variation-settings by default.
7. Disable tap highlights on iOS
*/

html:where(.pr-twp,.pr-twp *),
:host:where(.pr-twp,.pr-twp *) {
  line-height: 1.5; /* 1 */
  -webkit-text-size-adjust: 100%; /* 2 */ /* 3 */
  tab-size: 4; /* 3 */
  font-family: ui-sans-serif, system-ui, sans-serif, "Apple Color Emoji", "Segoe UI Emoji", "Segoe UI Symbol", "Noto Color Emoji"; /* 4 */
  font-feature-settings: normal; /* 5 */
  font-variation-settings: normal; /* 6 */
  -webkit-tap-highlight-color: transparent; /* 7 */
}

/*
1. Remove the margin in all browsers.
2. Inherit line-height from \`html\` so users can set them as a class directly on the \`html\` element.
*/

body:where(.pr-twp,.pr-twp *) {
  margin: 0; /* 1 */
  line-height: inherit; /* 2 */
}

/*
1. Add the correct height in Firefox.
2. Correct the inheritance of border color in Firefox. (https://bugzilla.mozilla.org/show_bug.cgi?id=190655)
3. Ensure horizontal rules are visible by default.
*/

hr:where(.pr-twp,.pr-twp *) {
  height: 0; /* 1 */
  color: inherit; /* 2 */
  border-top-width: 1px; /* 3 */
}

/*
Add the correct text decoration in Chrome, Edge, and Safari.
*/

abbr:where([title]):where(.pr-twp,.pr-twp *) {
  text-decoration: underline dotted;
}

/*
Remove the default font size and weight for headings.
*/

h1:where(.pr-twp,.pr-twp *),
h2:where(.pr-twp,.pr-twp *),
h3:where(.pr-twp,.pr-twp *),
h4:where(.pr-twp,.pr-twp *),
h5:where(.pr-twp,.pr-twp *),
h6:where(.pr-twp,.pr-twp *) {
  font-size: inherit;
  font-weight: inherit;
}

/*
Reset links to optimize for opt-in styling instead of opt-out.
*/

a:where(.pr-twp,.pr-twp *) {
  color: inherit;
  text-decoration: inherit;
}

/*
Add the correct font weight in Edge and Safari.
*/

b:where(.pr-twp,.pr-twp *),
strong:where(.pr-twp,.pr-twp *) {
  font-weight: bolder;
}

/*
1. Use the user's configured \`mono\` font-family by default.
2. Use the user's configured \`mono\` font-feature-settings by default.
3. Use the user's configured \`mono\` font-variation-settings by default.
4. Correct the odd \`em\` font sizing in all browsers.
*/

code:where(.pr-twp,.pr-twp *),
kbd:where(.pr-twp,.pr-twp *),
samp:where(.pr-twp,.pr-twp *),
pre:where(.pr-twp,.pr-twp *) {
  font-family: ui-monospace, SFMono-Regular, Menlo, Monaco, Consolas, "Liberation Mono", "Courier New", monospace; /* 1 */
  font-feature-settings: normal; /* 2 */
  font-variation-settings: normal; /* 3 */
  font-size: 1em; /* 4 */
}

/*
Add the correct font size in all browsers.
*/

small:where(.pr-twp,.pr-twp *) {
  font-size: 80%;
}

/*
Prevent \`sub\` and \`sup\` elements from affecting the line height in all browsers.
*/

sub:where(.pr-twp,.pr-twp *),
sup:where(.pr-twp,.pr-twp *) {
  font-size: 75%;
  line-height: 0;
  position: relative;
  vertical-align: baseline;
}

sub:where(.pr-twp,.pr-twp *) {
  bottom: -0.25em;
}

sup:where(.pr-twp,.pr-twp *) {
  top: -0.5em;
}

/*
1. Remove text indentation from table contents in Chrome and Safari. (https://bugs.chromium.org/p/chromium/issues/detail?id=999088, https://bugs.webkit.org/show_bug.cgi?id=201297)
2. Correct table border color inheritance in all Chrome and Safari. (https://bugs.chromium.org/p/chromium/issues/detail?id=935729, https://bugs.webkit.org/show_bug.cgi?id=195016)
3. Remove gaps between table borders by default.
*/

table:where(.pr-twp,.pr-twp *) {
  text-indent: 0; /* 1 */
  border-color: inherit; /* 2 */
  border-collapse: collapse; /* 3 */
}

/*
1. Change the font styles in all browsers.
2. Remove the margin in Firefox and Safari.
3. Remove default padding in all browsers.
*/

button:where(.pr-twp,.pr-twp *),
input:where(.pr-twp,.pr-twp *),
optgroup:where(.pr-twp,.pr-twp *),
select:where(.pr-twp,.pr-twp *),
textarea:where(.pr-twp,.pr-twp *) {
  font-family: inherit; /* 1 */
  font-feature-settings: inherit; /* 1 */
  font-variation-settings: inherit; /* 1 */
  font-size: 100%; /* 1 */
  font-weight: inherit; /* 1 */
  line-height: inherit; /* 1 */
  letter-spacing: inherit; /* 1 */
  color: inherit; /* 1 */
  margin: 0; /* 2 */
  padding: 0; /* 3 */
}

/*
Remove the inheritance of text transform in Edge and Firefox.
*/

button:where(.pr-twp,.pr-twp *),
select:where(.pr-twp,.pr-twp *) {
  text-transform: none;
}

/*
1. Correct the inability to style clickable types in iOS and Safari.
2. Remove default button styles.
*/

button:where(.pr-twp,.pr-twp *),
input:where([type='button']):where(.pr-twp,.pr-twp *),
input:where([type='reset']):where(.pr-twp,.pr-twp *),
input:where([type='submit']):where(.pr-twp,.pr-twp *) {
  -webkit-appearance: button; /* 1 */
  background-color: transparent; /* 2 */
  background-image: none; /* 2 */
}

/*
Use the modern Firefox focus style for all focusable elements.
*/

:-moz-focusring:where(.pr-twp,.pr-twp *) {
  outline: auto;
}

/*
Remove the additional \`:invalid\` styles in Firefox. (https://github.com/mozilla/gecko-dev/blob/2f9eacd9d3d995c937b4251a5557d95d494c9be1/layout/style/res/forms.css#L728-L737)
*/

:-moz-ui-invalid:where(.pr-twp,.pr-twp *) {
  box-shadow: none;
}

/*
Add the correct vertical alignment in Chrome and Firefox.
*/

progress:where(.pr-twp,.pr-twp *) {
  vertical-align: baseline;
}

/*
Correct the cursor style of increment and decrement buttons in Safari.
*/

::-webkit-inner-spin-button:where(.pr-twp,.pr-twp *),
::-webkit-outer-spin-button:where(.pr-twp,.pr-twp *) {
  height: auto;
}

/*
1. Correct the odd appearance in Chrome and Safari.
2. Correct the outline style in Safari.
*/

[type='search']:where(.pr-twp,.pr-twp *) {
  -webkit-appearance: textfield; /* 1 */
  outline-offset: -2px; /* 2 */
}

/*
Remove the inner padding in Chrome and Safari on macOS.
*/

::-webkit-search-decoration:where(.pr-twp,.pr-twp *) {
  -webkit-appearance: none;
}

/*
1. Correct the inability to style clickable types in iOS and Safari.
2. Change font properties to \`inherit\` in Safari.
*/

::-webkit-file-upload-button:where(.pr-twp,.pr-twp *) {
  -webkit-appearance: button; /* 1 */
  font: inherit; /* 2 */
}

/*
Add the correct display in Chrome and Safari.
*/

summary:where(.pr-twp,.pr-twp *) {
  display: list-item;
}

/*
Removes the default spacing and border for appropriate elements.
*/

blockquote:where(.pr-twp,.pr-twp *),
dl:where(.pr-twp,.pr-twp *),
dd:where(.pr-twp,.pr-twp *),
h1:where(.pr-twp,.pr-twp *),
h2:where(.pr-twp,.pr-twp *),
h3:where(.pr-twp,.pr-twp *),
h4:where(.pr-twp,.pr-twp *),
h5:where(.pr-twp,.pr-twp *),
h6:where(.pr-twp,.pr-twp *),
hr:where(.pr-twp,.pr-twp *),
figure:where(.pr-twp,.pr-twp *),
p:where(.pr-twp,.pr-twp *),
pre:where(.pr-twp,.pr-twp *) {
  margin: 0;
}

fieldset:where(.pr-twp,.pr-twp *) {
  margin: 0;
  padding: 0;
}

legend:where(.pr-twp,.pr-twp *) {
  padding: 0;
}

ol:where(.pr-twp,.pr-twp *),
ul:where(.pr-twp,.pr-twp *),
menu:where(.pr-twp,.pr-twp *) {
  list-style: none;
  margin: 0;
  padding: 0;
}

/*
Reset default styling for dialogs.
*/
dialog:where(.pr-twp,.pr-twp *) {
  padding: 0;
}

/*
Prevent resizing textareas horizontally by default.
*/

textarea:where(.pr-twp,.pr-twp *) {
  resize: vertical;
}

/*
1. Reset the default placeholder opacity in Firefox. (https://github.com/tailwindlabs/tailwindcss/issues/3300)
2. Set the default placeholder color to the user's configured gray 400 color.
*/

input::placeholder:where(.pr-twp,.pr-twp *),
textarea::placeholder:where(.pr-twp,.pr-twp *) {
  opacity: 1; /* 1 */
  color: #9ca3af; /* 2 */
}

/*
Set the default cursor for buttons.
*/

button:where(.pr-twp,.pr-twp *),
[role="button"]:where(.pr-twp,.pr-twp *) {
  cursor: pointer;
}

/*
Make sure disabled buttons don't get the pointer cursor.
*/
:disabled:where(.pr-twp,.pr-twp *) {
  cursor: default;
}

/*
1. Make replaced elements \`display: block\` by default. (https://github.com/mozdevs/cssremedy/issues/14)
2. Add \`vertical-align: middle\` to align replaced elements more sensibly by default. (https://github.com/jensimmons/cssremedy/issues/14#issuecomment-634934210)
   This can trigger a poorly considered lint error in some tools but is included by design.
*/

img:where(.pr-twp,.pr-twp *),
svg:where(.pr-twp,.pr-twp *),
video:where(.pr-twp,.pr-twp *),
canvas:where(.pr-twp,.pr-twp *),
audio:where(.pr-twp,.pr-twp *),
iframe:where(.pr-twp,.pr-twp *),
embed:where(.pr-twp,.pr-twp *),
object:where(.pr-twp,.pr-twp *) {
  display: block; /* 1 */
  vertical-align: middle; /* 2 */
}

/*
Constrain images and videos to the parent width and preserve their intrinsic aspect ratio. (https://github.com/mozdevs/cssremedy/issues/14)
*/

img:where(.pr-twp,.pr-twp *),
video:where(.pr-twp,.pr-twp *) {
  max-width: 100%;
  height: auto;
}

/* Make elements with the HTML hidden attribute stay hidden by default */
[hidden]:where(:not([hidden="until-found"])):where(.pr-twp,.pr-twp *) {
  display: none;
}
  /* Adding the preflight selector (pr-twp) to components was not changing the font as desired.
  So this piece of code adds tw-font-sans everywhere we include preflight. */
  .pr-twp {
  font-family: ui-sans-serif, system-ui, sans-serif, "Apple Color Emoji", "Segoe UI Emoji", "Segoe UI Symbol", "Noto Color Emoji";
}
  @font-face {
    font-family: 'Inter';
    font-display: 'swap';
    src: url('https://fonts.googleapis.com/css2?family=Inter:wght@100..900&display=swap');
  }

  /*
   * Theme colors in Platform.Bible. These are applied in CSS properties using \`hsl(var(--varName))\`
   * or Tailwind classes like \`tw-bg-primary\`
   *
   * See the wiki's
   * [Matching Application Theme](https://github.com/paranext/paranext-extension-template/wiki/Extension-Anatomy#matching-application-theme)
   * section for more information
   */
  :root {
    --background: 0 0% 100%;
    --foreground: 222.2 84% 4.9%;

    --card: 0 0% 100%;
    --card-foreground: 222.2 84% 4.9%;

    --popover: 0 0% 100%;
    --popover-foreground: 222.2 84% 4.9%;

    --primary: 222.2 47.4% 11.2%;
    --primary-foreground: 210 40% 98%;

    --secondary: 210 40% 90%;
    --secondary-foreground: 222.2 47.4% 11.2%;

    --muted: 210 40% 96.1%;
    --muted-foreground: 215.4 16.3% 46.9%;

    --accent: 210 40% 96.1%;
    --accent-foreground: 222.2 47.4% 11.2%;

    --destructive: 0 84.2% 60.2%;
    --destructive-foreground: 210 40% 98%;

    --border: 214.3 31.8% 91.4%;
    --input: 214.3 31.8% 91.4%;
    --ring: 222.2 84% 4.9%;

    --radius: 0.5rem;
  }

  .dark {
    --background: 222.2 84% 4.9%;
    --foreground: 210 40% 98%;

    --card: 222.2 84% 4.9%;
    --card-foreground: 210 40% 98%;

    --popover: 222.2 84% 4.9%;
    --popover-foreground: 210 40% 98%;

    --primary: 210 40% 98%;
    --primary-foreground: 222.2 47.4% 11.2%;

    --secondary: 217.2 32.6% 17.5%;
    --secondary-foreground: 210 40% 98%;

    --muted: 217.2 32.6% 17.5%;
    --muted-foreground: 215 20.2% 65.1%;

    --accent: 217.2 32.6% 17.5%;
    --accent-foreground: 210 40% 98%;

    --destructive: 0 62.8% 30.6%;
    --destructive-foreground: 210 40% 98%;

    --border: 217.2 32.6% 17.5%;
    --input: 217.2 32.6% 17.5%;
    --ring: 212.7 26.8% 83.9%;
  }

  /* using color palette https://supercolorpalette.com/?scp=G0-hsl-99827A-E7DDD0-FEF4E7-FEFAF1-FFFFFF-D8E9E3-719892-07463D-0A433D-083030-041616-000000-85DBB8-F2F52E-CD3737 */
  .paratext-light {
    --background: 0 0% 100%;
    --foreground: 0 0% 0%;
    --muted: 33.9 32.4% 86.1%;
    --muted-foreground: 15.5 13.2% 53.9%;
    --popover: 0 0% 100%;
    --popover-foreground: 0 0% 0%;
    --card: 0 0% 100%;
    --card-foreground: 0 0% 0%;
    --border: 220 13% 91%;
    --input: 161.3 26.7% 88.2%;
    --primary: 173.4 82.1% 15.3%;
    --primary-foreground: 40 85.7% 97.3%;
    --secondary: 161.3 26.7% 88.2%;
    --secondary-foreground: 173.4 82.1% 15.3%;
    --accent: 161.3 26.7% 88.2%;
    --accent-foreground: 173.4 82.1% 15.3%;
    --destructive: 0 60% 51%;
    --destructive-foreground: 210 20% 98%;
    --ring: 13.5 13.2% 53.9%;
  }

  .paratext-dark {
    --background: 0 0% 0%;
    --foreground: 0 0% 100%;
    --muted: 15.5 13.2% 53.9%;
    --muted-foreground: 33.9 32.4% 86.1%;
    --popover: 180 71.4% 5%;
    --popover-foreground: 0 0% 100%;
    --card: 0 0% 0%;
    --card-foreground: 0 0% 100%;
    --border: 220 13% 20%;
    --input: 220 13% 20%;
    --primary: 161.3 26.7% 88.2%;
    --primary-foreground: 173.4 82.1% 15.3%;
    --secondary: 180 71.4% 11%;
    --secondary-foreground: 161.3 26.7% 88.2%;
    --accent: 180 71.4% 11%;
    --accent-foreground: 161.3 26.7% 88.2%;
    --destructive: 0 60% 51%;
    --destructive-foreground: 210 20% 98%;
    --ring: 13.5 13.2% 53.9%;
  }
  * {
  border-color: hsl(var(--border));
}

  body {
  background-color: hsl(var(--background));
  color: hsl(var(--foreground));
}
.tw-prose {
  color: var(--tw-prose-body);
  max-width: 65ch;
}
.tw-prose :where(p):not(:where([class~="tw-not-prose"],[class~="tw-not-prose"] *)) {
  margin-top: 1.25em;
  margin-bottom: 1.25em;
}
.tw-prose :where([class~="lead"]):not(:where([class~="tw-not-prose"],[class~="tw-not-prose"] *)) {
  color: var(--tw-prose-lead);
  font-size: 1.25em;
  line-height: 1.6;
  margin-top: 1.2em;
  margin-bottom: 1.2em;
}
.tw-prose :where(a):not(:where([class~="tw-not-prose"],[class~="tw-not-prose"] *)) {
  color: var(--tw-prose-links);
  text-decoration: underline;
  font-weight: 500;
}
.tw-prose :where(strong):not(:where([class~="tw-not-prose"],[class~="tw-not-prose"] *)) {
  color: var(--tw-prose-bold);
  font-weight: 600;
}
.tw-prose :where(a strong):not(:where([class~="tw-not-prose"],[class~="tw-not-prose"] *)) {
  color: inherit;
}
.tw-prose :where(blockquote strong):not(:where([class~="tw-not-prose"],[class~="tw-not-prose"] *)) {
  color: inherit;
}
.tw-prose :where(thead th strong):not(:where([class~="tw-not-prose"],[class~="tw-not-prose"] *)) {
  color: inherit;
}
.tw-prose :where(ol):not(:where([class~="tw-not-prose"],[class~="tw-not-prose"] *)) {
  list-style-type: decimal;
  margin-top: 1.25em;
  margin-bottom: 1.25em;
  padding-inline-start: 1.625em;
}
.tw-prose :where(ol[type="A"]):not(:where([class~="tw-not-prose"],[class~="tw-not-prose"] *)) {
  list-style-type: upper-alpha;
}
.tw-prose :where(ol[type="a"]):not(:where([class~="tw-not-prose"],[class~="tw-not-prose"] *)) {
  list-style-type: lower-alpha;
}
.tw-prose :where(ol[type="A" s]):not(:where([class~="tw-not-prose"],[class~="tw-not-prose"] *)) {
  list-style-type: upper-alpha;
}
.tw-prose :where(ol[type="a" s]):not(:where([class~="tw-not-prose"],[class~="tw-not-prose"] *)) {
  list-style-type: lower-alpha;
}
.tw-prose :where(ol[type="I"]):not(:where([class~="tw-not-prose"],[class~="tw-not-prose"] *)) {
  list-style-type: upper-roman;
}
.tw-prose :where(ol[type="i"]):not(:where([class~="tw-not-prose"],[class~="tw-not-prose"] *)) {
  list-style-type: lower-roman;
}
.tw-prose :where(ol[type="I" s]):not(:where([class~="tw-not-prose"],[class~="tw-not-prose"] *)) {
  list-style-type: upper-roman;
}
.tw-prose :where(ol[type="i" s]):not(:where([class~="tw-not-prose"],[class~="tw-not-prose"] *)) {
  list-style-type: lower-roman;
}
.tw-prose :where(ol[type="1"]):not(:where([class~="tw-not-prose"],[class~="tw-not-prose"] *)) {
  list-style-type: decimal;
}
.tw-prose :where(ul):not(:where([class~="tw-not-prose"],[class~="tw-not-prose"] *)) {
  list-style-type: disc;
  margin-top: 1.25em;
  margin-bottom: 1.25em;
  padding-inline-start: 1.625em;
}
.tw-prose :where(ol > li):not(:where([class~="tw-not-prose"],[class~="tw-not-prose"] *))::marker {
  font-weight: 400;
  color: var(--tw-prose-counters);
}
.tw-prose :where(ul > li):not(:where([class~="tw-not-prose"],[class~="tw-not-prose"] *))::marker {
  color: var(--tw-prose-bullets);
}
.tw-prose :where(dt):not(:where([class~="tw-not-prose"],[class~="tw-not-prose"] *)) {
  color: var(--tw-prose-headings);
  font-weight: 600;
  margin-top: 1.25em;
}
.tw-prose :where(hr):not(:where([class~="tw-not-prose"],[class~="tw-not-prose"] *)) {
  border-color: var(--tw-prose-hr);
  border-top-width: 1px;
  margin-top: 3em;
  margin-bottom: 3em;
}
.tw-prose :where(blockquote):not(:where([class~="tw-not-prose"],[class~="tw-not-prose"] *)) {
  font-weight: 500;
  font-style: italic;
  color: var(--tw-prose-quotes);
  border-inline-start-width: 0.25rem;
  border-inline-start-color: var(--tw-prose-quote-borders);
  quotes: "0o201C""0o201D""0o2018""0o2019";
  margin-top: 1.6em;
  margin-bottom: 1.6em;
  padding-inline-start: 1em;
}
.tw-prose :where(blockquote p:first-of-type):not(:where([class~="tw-not-prose"],[class~="tw-not-prose"] *))::before {
  content: open-quote;
}
.tw-prose :where(blockquote p:last-of-type):not(:where([class~="tw-not-prose"],[class~="tw-not-prose"] *))::after {
  content: close-quote;
}
.tw-prose :where(h1):not(:where([class~="tw-not-prose"],[class~="tw-not-prose"] *)) {
  color: var(--tw-prose-headings);
  font-weight: 800;
  font-size: 2.25em;
  margin-top: 0;
  margin-bottom: 0.8888889em;
  line-height: 1.1111111;
}
.tw-prose :where(h1 strong):not(:where([class~="tw-not-prose"],[class~="tw-not-prose"] *)) {
  font-weight: 900;
  color: inherit;
}
.tw-prose :where(h2):not(:where([class~="tw-not-prose"],[class~="tw-not-prose"] *)) {
  color: var(--tw-prose-headings);
  font-weight: 700;
  font-size: 1.5em;
  margin-top: 2em;
  margin-bottom: 1em;
  line-height: 1.3333333;
}
.tw-prose :where(h2 strong):not(:where([class~="tw-not-prose"],[class~="tw-not-prose"] *)) {
  font-weight: 800;
  color: inherit;
}
.tw-prose :where(h3):not(:where([class~="tw-not-prose"],[class~="tw-not-prose"] *)) {
  color: var(--tw-prose-headings);
  font-weight: 600;
  font-size: 1.25em;
  margin-top: 1.6em;
  margin-bottom: 0.6em;
  line-height: 1.6;
}
.tw-prose :where(h3 strong):not(:where([class~="tw-not-prose"],[class~="tw-not-prose"] *)) {
  font-weight: 700;
  color: inherit;
}
.tw-prose :where(h4):not(:where([class~="tw-not-prose"],[class~="tw-not-prose"] *)) {
  color: var(--tw-prose-headings);
  font-weight: 600;
  margin-top: 1.5em;
  margin-bottom: 0.5em;
  line-height: 1.5;
}
.tw-prose :where(h4 strong):not(:where([class~="tw-not-prose"],[class~="tw-not-prose"] *)) {
  font-weight: 700;
  color: inherit;
}
.tw-prose :where(img):not(:where([class~="tw-not-prose"],[class~="tw-not-prose"] *)) {
  margin-top: 2em;
  margin-bottom: 2em;
}
.tw-prose :where(picture):not(:where([class~="tw-not-prose"],[class~="tw-not-prose"] *)) {
  display: block;
  margin-top: 2em;
  margin-bottom: 2em;
}
.tw-prose :where(video):not(:where([class~="tw-not-prose"],[class~="tw-not-prose"] *)) {
  margin-top: 2em;
  margin-bottom: 2em;
}
.tw-prose :where(kbd):not(:where([class~="tw-not-prose"],[class~="tw-not-prose"] *)) {
  font-weight: 500;
  font-family: inherit;
  color: var(--tw-prose-kbd);
  box-shadow: 0 0 0 1px rgb(var(--tw-prose-kbd-shadows) / 10%), 0 3px 0 rgb(var(--tw-prose-kbd-shadows) / 10%);
  font-size: 0.875em;
  border-radius: 0.3125rem;
  padding-top: 0.1875em;
  padding-inline-end: 0.375em;
  padding-bottom: 0.1875em;
  padding-inline-start: 0.375em;
}
.tw-prose :where(code):not(:where([class~="tw-not-prose"],[class~="tw-not-prose"] *)) {
  color: var(--tw-prose-code);
  font-weight: 600;
  font-size: 0.875em;
}
.tw-prose :where(code):not(:where([class~="tw-not-prose"],[class~="tw-not-prose"] *))::before {
  content: "\`";
}
.tw-prose :where(code):not(:where([class~="tw-not-prose"],[class~="tw-not-prose"] *))::after {
  content: "\`";
}
.tw-prose :where(a code):not(:where([class~="tw-not-prose"],[class~="tw-not-prose"] *)) {
  color: inherit;
}
.tw-prose :where(h1 code):not(:where([class~="tw-not-prose"],[class~="tw-not-prose"] *)) {
  color: inherit;
}
.tw-prose :where(h2 code):not(:where([class~="tw-not-prose"],[class~="tw-not-prose"] *)) {
  color: inherit;
  font-size: 0.875em;
}
.tw-prose :where(h3 code):not(:where([class~="tw-not-prose"],[class~="tw-not-prose"] *)) {
  color: inherit;
  font-size: 0.9em;
}
.tw-prose :where(h4 code):not(:where([class~="tw-not-prose"],[class~="tw-not-prose"] *)) {
  color: inherit;
}
.tw-prose :where(blockquote code):not(:where([class~="tw-not-prose"],[class~="tw-not-prose"] *)) {
  color: inherit;
}
.tw-prose :where(thead th code):not(:where([class~="tw-not-prose"],[class~="tw-not-prose"] *)) {
  color: inherit;
}
.tw-prose :where(pre):not(:where([class~="tw-not-prose"],[class~="tw-not-prose"] *)) {
  color: var(--tw-prose-pre-code);
  background-color: var(--tw-prose-pre-bg);
  overflow-x: auto;
  font-weight: 400;
  font-size: 0.875em;
  line-height: 1.7142857;
  margin-top: 1.7142857em;
  margin-bottom: 1.7142857em;
  border-radius: 0.375rem;
  padding-top: 0.8571429em;
  padding-inline-end: 1.1428571em;
  padding-bottom: 0.8571429em;
  padding-inline-start: 1.1428571em;
}
.tw-prose :where(pre code):not(:where([class~="tw-not-prose"],[class~="tw-not-prose"] *)) {
  background-color: transparent;
  border-width: 0;
  border-radius: 0;
  padding: 0;
  font-weight: inherit;
  color: inherit;
  font-size: inherit;
  font-family: inherit;
  line-height: inherit;
}
.tw-prose :where(pre code):not(:where([class~="tw-not-prose"],[class~="tw-not-prose"] *))::before {
  content: none;
}
.tw-prose :where(pre code):not(:where([class~="tw-not-prose"],[class~="tw-not-prose"] *))::after {
  content: none;
}
.tw-prose :where(table):not(:where([class~="tw-not-prose"],[class~="tw-not-prose"] *)) {
  width: 100%;
  table-layout: auto;
  margin-top: 2em;
  margin-bottom: 2em;
  font-size: 0.875em;
  line-height: 1.7142857;
}
.tw-prose :where(thead):not(:where([class~="tw-not-prose"],[class~="tw-not-prose"] *)) {
  border-bottom-width: 1px;
  border-bottom-color: var(--tw-prose-th-borders);
}
.tw-prose :where(thead th):not(:where([class~="tw-not-prose"],[class~="tw-not-prose"] *)) {
  color: var(--tw-prose-headings);
  font-weight: 600;
  vertical-align: bottom;
  padding-inline-end: 0.5714286em;
  padding-bottom: 0.5714286em;
  padding-inline-start: 0.5714286em;
}
.tw-prose :where(tbody tr):not(:where([class~="tw-not-prose"],[class~="tw-not-prose"] *)) {
  border-bottom-width: 1px;
  border-bottom-color: var(--tw-prose-td-borders);
}
.tw-prose :where(tbody tr:last-child):not(:where([class~="tw-not-prose"],[class~="tw-not-prose"] *)) {
  border-bottom-width: 0;
}
.tw-prose :where(tbody td):not(:where([class~="tw-not-prose"],[class~="tw-not-prose"] *)) {
  vertical-align: baseline;
}
.tw-prose :where(tfoot):not(:where([class~="tw-not-prose"],[class~="tw-not-prose"] *)) {
  border-top-width: 1px;
  border-top-color: var(--tw-prose-th-borders);
}
.tw-prose :where(tfoot td):not(:where([class~="tw-not-prose"],[class~="tw-not-prose"] *)) {
  vertical-align: top;
}
.tw-prose :where(th, td):not(:where([class~="tw-not-prose"],[class~="tw-not-prose"] *)) {
  text-align: start;
}
.tw-prose :where(figure > *):not(:where([class~="tw-not-prose"],[class~="tw-not-prose"] *)) {
  margin-top: 0;
  margin-bottom: 0;
}
.tw-prose :where(figcaption):not(:where([class~="tw-not-prose"],[class~="tw-not-prose"] *)) {
  color: var(--tw-prose-captions);
  font-size: 0.875em;
  line-height: 1.4285714;
  margin-top: 0.8571429em;
}
.tw-prose {
  --tw-prose-body: #374151;
  --tw-prose-headings: #111827;
  --tw-prose-lead: #4b5563;
  --tw-prose-links: #111827;
  --tw-prose-bold: #111827;
  --tw-prose-counters: #6b7280;
  --tw-prose-bullets: #d1d5db;
  --tw-prose-hr: #e5e7eb;
  --tw-prose-quotes: #111827;
  --tw-prose-quote-borders: #e5e7eb;
  --tw-prose-captions: #6b7280;
  --tw-prose-kbd: #111827;
  --tw-prose-kbd-shadows: 17 24 39;
  --tw-prose-code: #111827;
  --tw-prose-pre-code: #e5e7eb;
  --tw-prose-pre-bg: #1f2937;
  --tw-prose-th-borders: #d1d5db;
  --tw-prose-td-borders: #e5e7eb;
  --tw-prose-invert-body: #d1d5db;
  --tw-prose-invert-headings: #fff;
  --tw-prose-invert-lead: #9ca3af;
  --tw-prose-invert-links: #fff;
  --tw-prose-invert-bold: #fff;
  --tw-prose-invert-counters: #9ca3af;
  --tw-prose-invert-bullets: #4b5563;
  --tw-prose-invert-hr: #374151;
  --tw-prose-invert-quotes: #f3f4f6;
  --tw-prose-invert-quote-borders: #374151;
  --tw-prose-invert-captions: #9ca3af;
  --tw-prose-invert-kbd: #fff;
  --tw-prose-invert-kbd-shadows: 255 255 255;
  --tw-prose-invert-code: #fff;
  --tw-prose-invert-pre-code: #d1d5db;
  --tw-prose-invert-pre-bg: rgb(0 0 0 / 50%);
  --tw-prose-invert-th-borders: #4b5563;
  --tw-prose-invert-td-borders: #374151;
  font-size: 1rem;
  line-height: 1.75;
}
.tw-prose :where(picture > img):not(:where([class~="tw-not-prose"],[class~="tw-not-prose"] *)) {
  margin-top: 0;
  margin-bottom: 0;
}
.tw-prose :where(li):not(:where([class~="tw-not-prose"],[class~="tw-not-prose"] *)) {
  margin-top: 0.5em;
  margin-bottom: 0.5em;
}
.tw-prose :where(ol > li):not(:where([class~="tw-not-prose"],[class~="tw-not-prose"] *)) {
  padding-inline-start: 0.375em;
}
.tw-prose :where(ul > li):not(:where([class~="tw-not-prose"],[class~="tw-not-prose"] *)) {
  padding-inline-start: 0.375em;
}
.tw-prose :where(.tw-prose > ul > li p):not(:where([class~="tw-not-prose"],[class~="tw-not-prose"] *)) {
  margin-top: 0.75em;
  margin-bottom: 0.75em;
}
.tw-prose :where(.tw-prose > ul > li > p:first-child):not(:where([class~="tw-not-prose"],[class~="tw-not-prose"] *)) {
  margin-top: 1.25em;
}
.tw-prose :where(.tw-prose > ul > li > p:last-child):not(:where([class~="tw-not-prose"],[class~="tw-not-prose"] *)) {
  margin-bottom: 1.25em;
}
.tw-prose :where(.tw-prose > ol > li > p:first-child):not(:where([class~="tw-not-prose"],[class~="tw-not-prose"] *)) {
  margin-top: 1.25em;
}
.tw-prose :where(.tw-prose > ol > li > p:last-child):not(:where([class~="tw-not-prose"],[class~="tw-not-prose"] *)) {
  margin-bottom: 1.25em;
}
.tw-prose :where(ul ul, ul ol, ol ul, ol ol):not(:where([class~="tw-not-prose"],[class~="tw-not-prose"] *)) {
  margin-top: 0.75em;
  margin-bottom: 0.75em;
}
.tw-prose :where(dl):not(:where([class~="tw-not-prose"],[class~="tw-not-prose"] *)) {
  margin-top: 1.25em;
  margin-bottom: 1.25em;
}
.tw-prose :where(dd):not(:where([class~="tw-not-prose"],[class~="tw-not-prose"] *)) {
  margin-top: 0.5em;
  padding-inline-start: 1.625em;
}
.tw-prose :where(hr + *):not(:where([class~="tw-not-prose"],[class~="tw-not-prose"] *)) {
  margin-top: 0;
}
.tw-prose :where(h2 + *):not(:where([class~="tw-not-prose"],[class~="tw-not-prose"] *)) {
  margin-top: 0;
}
.tw-prose :where(h3 + *):not(:where([class~="tw-not-prose"],[class~="tw-not-prose"] *)) {
  margin-top: 0;
}
.tw-prose :where(h4 + *):not(:where([class~="tw-not-prose"],[class~="tw-not-prose"] *)) {
  margin-top: 0;
}
.tw-prose :where(thead th:first-child):not(:where([class~="tw-not-prose"],[class~="tw-not-prose"] *)) {
  padding-inline-start: 0;
}
.tw-prose :where(thead th:last-child):not(:where([class~="tw-not-prose"],[class~="tw-not-prose"] *)) {
  padding-inline-end: 0;
}
.tw-prose :where(tbody td, tfoot td):not(:where([class~="tw-not-prose"],[class~="tw-not-prose"] *)) {
  padding-top: 0.5714286em;
  padding-inline-end: 0.5714286em;
  padding-bottom: 0.5714286em;
  padding-inline-start: 0.5714286em;
}
.tw-prose :where(tbody td:first-child, tfoot td:first-child):not(:where([class~="tw-not-prose"],[class~="tw-not-prose"] *)) {
  padding-inline-start: 0;
}
.tw-prose :where(tbody td:last-child, tfoot td:last-child):not(:where([class~="tw-not-prose"],[class~="tw-not-prose"] *)) {
  padding-inline-end: 0;
}
.tw-prose :where(figure):not(:where([class~="tw-not-prose"],[class~="tw-not-prose"] *)) {
  margin-top: 2em;
  margin-bottom: 2em;
}
.tw-prose :where(.tw-prose > :first-child):not(:where([class~="tw-not-prose"],[class~="tw-not-prose"] *)) {
  margin-top: 0;
}
.tw-prose :where(.tw-prose > :last-child):not(:where([class~="tw-not-prose"],[class~="tw-not-prose"] *)) {
  margin-bottom: 0;
}
.tw-sr-only {
  position: absolute;
  width: 1px;
  height: 1px;
  padding: 0;
  margin: -1px;
  overflow: hidden;
  clip: rect(0, 0, 0, 0);
  white-space: nowrap;
  border-width: 0;
}
.tw-pointer-events-none {
  pointer-events: none;
}
.tw-fixed {
  position: fixed;
}
.tw-absolute {
  position: absolute;
}
.tw-relative {
  position: relative;
}
.tw-sticky {
  position: sticky;
}
.tw-inset-0 {
  inset: 0px;
}
.tw-inset-y-0 {
  top: 0px;
  bottom: 0px;
}
.tw-bottom-2 {
  bottom: 0.5rem;
}
.tw-left-0 {
  left: 0px;
}
.tw-left-3 {
  left: 0.75rem;
}
.tw-left-4 {
  left: 1rem;
}
.tw-left-\\[50\\%\\] {
  left: 50%;
}
.tw-right-0 {
  right: 0px;
}
.tw-right-1 {
  right: 0.25rem;
}
.tw-right-3 {
  right: 0.75rem;
}
.tw-right-4 {
  right: 1rem;
}
.tw-right-auto {
  right: auto;
}
.tw-start-2 {
  inset-inline-start: 0.5rem;
}
.tw-top-0 {
  top: 0px;
}
.tw-top-1\\.5 {
  top: 0.375rem;
}
.tw-top-1\\/2 {
  top: 50%;
}
.tw-top-2\\.5 {
  top: 0.625rem;
}
.tw-top-3\\.5 {
  top: 0.875rem;
}
.tw-top-4 {
  top: 1rem;
}
.tw-top-\\[-1px\\] {
  top: -1px;
}
.tw-top-\\[50\\%\\] {
  top: 50%;
}
.tw-z-10 {
  z-index: 10;
}
.tw-z-20 {
  z-index: 20;
}
.tw-z-30 {
  z-index: 30;
}
.tw-z-50 {
  z-index: 50;
}
.tw-z-\\[1000\\] {
  z-index: 1000;
}
.tw-z-\\[250\\] {
  z-index: 250;
}
.tw-col-span-2 {
  grid-column: span 2 / span 2;
}
.tw-m-1 {
  margin: 0.25rem;
}
.tw-m-2 {
  margin: 0.5rem;
}
.tw-m-4 {
  margin: 1rem;
}
.tw--mx-1 {
  margin-left: -0.25rem;
  margin-right: -0.25rem;
}
.tw-mx-1 {
  margin-left: 0.25rem;
  margin-right: 0.25rem;
}
.tw-mx-2 {
  margin-left: 0.5rem;
  margin-right: 0.5rem;
}
.tw-mx-3\\.5 {
  margin-left: 0.875rem;
  margin-right: 0.875rem;
}
.tw-my-1 {
  margin-top: 0.25rem;
  margin-bottom: 0.25rem;
}
.tw-my-2 {
  margin-top: 0.5rem;
  margin-bottom: 0.5rem;
}
.tw-my-4 {
  margin-top: 1rem;
  margin-bottom: 1rem;
}
.tw-mb-1 {
  margin-bottom: 0.25rem;
}
.tw-mb-2 {
  margin-bottom: 0.5rem;
}
.tw-mb-20 {
  margin-bottom: 5rem;
}
.tw-me-2 {
  margin-inline-end: 0.5rem;
}
.tw-me-4 {
  margin-inline-end: 1rem;
}
.tw-ml-1 {
  margin-left: 0.25rem;
}
.tw-ml-2 {
  margin-left: 0.5rem;
}
.tw-ml-auto {
  margin-left: auto;
}
.tw-mr-1 {
  margin-right: 0.25rem;
}
.tw-mr-2 {
  margin-right: 0.5rem;
}
.tw-ms-1 {
  margin-inline-start: 0.25rem;
}
.tw-ms-2 {
  margin-inline-start: 0.5rem;
}
.tw-ms-3 {
  margin-inline-start: 0.75rem;
}
.tw-ms-5 {
  margin-inline-start: 1.25rem;
}
.tw-ms-auto {
  margin-inline-start: auto;
}
.tw-mt-1 {
  margin-top: 0.25rem;
}
.tw-mt-2 {
  margin-top: 0.5rem;
}
.tw-mt-20 {
  margin-top: 5rem;
}
.tw-mt-3 {
  margin-top: 0.75rem;
}
.tw-mt-4 {
  margin-top: 1rem;
}
.tw-mt-auto {
  margin-top: auto;
}
.tw-box-border {
  box-sizing: border-box;
}
.tw-box-content {
  box-sizing: content-box;
}
.tw-block {
  display: block;
}
.tw-inline-block {
  display: inline-block;
}
.tw-inline {
  display: inline;
}
.tw-flex {
  display: flex;
}
.tw-inline-flex {
  display: inline-flex;
}
.tw-grid {
  display: grid;
}
.tw-inline-grid {
  display: inline-grid;
}
.tw-hidden {
  display: none;
}
.tw-aspect-square {
  aspect-ratio: 1 / 1;
}
.tw-size-4 {
  width: 1rem;
  height: 1rem;
}
.tw-h-1\\/2 {
  height: 50%;
}
.tw-h-10 {
  height: 2.5rem;
}
.tw-h-11 {
  height: 2.75rem;
}
.tw-h-12 {
  height: 3rem;
}
.tw-h-14 {
  height: 3.5rem;
}
.tw-h-2 {
  height: 0.5rem;
}
.tw-h-2\\.5 {
  height: 0.625rem;
}
.tw-h-20 {
  height: 5rem;
}
.tw-h-24 {
  height: 6rem;
}
.tw-h-3 {
  height: 0.75rem;
}
.tw-h-3\\.5 {
  height: 0.875rem;
}
.tw-h-4 {
  height: 1rem;
}
.tw-h-40 {
  height: 10rem;
}
.tw-h-5 {
  height: 1.25rem;
}
.tw-h-6 {
  height: 1.5rem;
}
.tw-h-7 {
  height: 1.75rem;
}
.tw-h-8 {
  height: 2rem;
}
.tw-h-9 {
  height: 2.25rem;
}
.tw-h-96 {
  height: 24rem;
}
.tw-h-\\[1\\.2rem\\] {
  height: 1.2rem;
}
.tw-h-\\[100\\%\\] {
  height: 100%;
}
.tw-h-\\[1px\\] {
  height: 1px;
}
.tw-h-\\[405px\\] {
  height: 405px;
}
.tw-h-\\[var\\(--radix-select-trigger-height\\)\\] {
  height: var(--radix-select-trigger-height);
}
.tw-h-full {
  height: 100%;
}
.tw-h-px {
  height: 1px;
}
.tw-h-screen {
  height: 100vh;
}
.tw-h-svh {
  height: 100svh;
}
.tw-max-h-80 {
  max-height: 20rem;
}
.tw-max-h-96 {
  max-height: 24rem;
}
.tw-max-h-\\[300px\\] {
  max-height: 300px;
}
.tw-min-h-0 {
  min-height: 0px;
}
.tw-min-h-svh {
  min-height: 100svh;
}
.tw-w-0 {
  width: 0px;
}
.tw-w-1\\/3 {
  width: 33.333333%;
}
.tw-w-10 {
  width: 2.5rem;
}
.tw-w-11 {
  width: 2.75rem;
}
.tw-w-14 {
  width: 3.5rem;
}
.tw-w-2 {
  width: 0.5rem;
}
.tw-w-2\\.5 {
  width: 0.625rem;
}
.tw-w-20 {
  width: 5rem;
}
.tw-w-3 {
  width: 0.75rem;
}
.tw-w-3\\.5 {
  width: 0.875rem;
}
.tw-w-3\\/4 {
  width: 75%;
}
.tw-w-4 {
  width: 1rem;
}
.tw-w-5 {
  width: 1.25rem;
}
.tw-w-6 {
  width: 1.5rem;
}
.tw-w-64 {
  width: 16rem;
}
.tw-w-7 {
  width: 1.75rem;
}
.tw-w-72 {
  width: 18rem;
}
.tw-w-8 {
  width: 2rem;
}
.tw-w-9 {
  width: 2.25rem;
}
.tw-w-9\\/12 {
  width: 75%;
}
.tw-w-96 {
  width: 24rem;
}
.tw-w-\\[--sidebar-width\\] {
  width: var(--sidebar-width);
}
.tw-w-\\[1\\.2rem\\] {
  width: 1.2rem;
}
.tw-w-\\[100px\\] {
  width: 100px;
}
.tw-w-\\[116px\\] {
  width: 116px;
}
.tw-w-\\[124px\\] {
  width: 124px;
}
.tw-w-\\[150px\\] {
  width: 150px;
}
.tw-w-\\[1px\\] {
  width: 1px;
}
.tw-w-\\[200px\\] {
  width: 200px;
}
.tw-w-\\[300px\\] {
  width: 300px;
}
.tw-w-\\[350px\\] {
  width: 350px;
}
.tw-w-\\[400px\\] {
  width: 400px;
}
.tw-w-\\[70px\\] {
  width: 70px;
}
.tw-w-auto {
  width: auto;
}
.tw-w-full {
  width: 100%;
}
.tw-min-w-0 {
  min-width: 0px;
}
.tw-min-w-5 {
  min-width: 1.25rem;
}
.tw-min-w-72 {
  min-width: 18rem;
}
.tw-min-w-\\[8rem\\] {
  min-width: 8rem;
}
.tw-min-w-\\[var\\(--radix-select-trigger-width\\)\\] {
  min-width: var(--radix-select-trigger-width);
}
.tw-max-w-64 {
  max-width: 16rem;
}
.tw-max-w-\\[--skeleton-width\\] {
  max-width: var(--skeleton-width);
}
.tw-max-w-lg {
  max-width: 32rem;
}
.tw-max-w-sm {
  max-width: 24rem;
}
.tw-flex-1 {
  flex: 1 1 0%;
}
.tw-flex-shrink-0 {
  flex-shrink: 0;
}
.tw-shrink-0 {
  flex-shrink: 0;
}
.tw-flex-grow {
  flex-grow: 1;
}
.tw-grow {
  flex-grow: 1;
}
.tw-caption-bottom {
  caption-side: bottom;
}
.tw--translate-x-1\\/2 {
  --tw-translate-x: -50%;
  transform: translate(var(--tw-translate-x), var(--tw-translate-y)) rotate(var(--tw-rotate)) skewX(var(--tw-skew-x)) skewY(var(--tw-skew-y)) scaleX(var(--tw-scale-x)) scaleY(var(--tw-scale-y));
}
.tw--translate-x-px {
  --tw-translate-x: -1px;
  transform: translate(var(--tw-translate-x), var(--tw-translate-y)) rotate(var(--tw-rotate)) skewX(var(--tw-skew-x)) skewY(var(--tw-skew-y)) scaleX(var(--tw-scale-x)) scaleY(var(--tw-scale-y));
}
.tw--translate-y-1\\/2 {
  --tw-translate-y: -50%;
  transform: translate(var(--tw-translate-x), var(--tw-translate-y)) rotate(var(--tw-rotate)) skewX(var(--tw-skew-x)) skewY(var(--tw-skew-y)) scaleX(var(--tw-scale-x)) scaleY(var(--tw-scale-y));
}
.tw-translate-x-0 {
  --tw-translate-x: 0px;
  transform: translate(var(--tw-translate-x), var(--tw-translate-y)) rotate(var(--tw-rotate)) skewX(var(--tw-skew-x)) skewY(var(--tw-skew-y)) scaleX(var(--tw-scale-x)) scaleY(var(--tw-scale-y));
}
.tw-translate-x-\\[-50\\%\\] {
  --tw-translate-x: -50%;
  transform: translate(var(--tw-translate-x), var(--tw-translate-y)) rotate(var(--tw-rotate)) skewX(var(--tw-skew-x)) skewY(var(--tw-skew-y)) scaleX(var(--tw-scale-x)) scaleY(var(--tw-scale-y));
}
.tw-translate-x-px {
  --tw-translate-x: 1px;
  transform: translate(var(--tw-translate-x), var(--tw-translate-y)) rotate(var(--tw-rotate)) skewX(var(--tw-skew-x)) skewY(var(--tw-skew-y)) scaleX(var(--tw-scale-x)) scaleY(var(--tw-scale-y));
}
.tw-translate-y-\\[-50\\%\\] {
  --tw-translate-y: -50%;
  transform: translate(var(--tw-translate-x), var(--tw-translate-y)) rotate(var(--tw-rotate)) skewX(var(--tw-skew-x)) skewY(var(--tw-skew-y)) scaleX(var(--tw-scale-x)) scaleY(var(--tw-scale-y));
}
.tw-rotate-0 {
  --tw-rotate: 0deg;
  transform: translate(var(--tw-translate-x), var(--tw-translate-y)) rotate(var(--tw-rotate)) skewX(var(--tw-skew-x)) skewY(var(--tw-skew-y)) scaleX(var(--tw-scale-x)) scaleY(var(--tw-scale-y));
}
.tw-rotate-90 {
  --tw-rotate: 90deg;
  transform: translate(var(--tw-translate-x), var(--tw-translate-y)) rotate(var(--tw-rotate)) skewX(var(--tw-skew-x)) skewY(var(--tw-skew-y)) scaleX(var(--tw-scale-x)) scaleY(var(--tw-scale-y));
}
.tw-scale-0 {
  --tw-scale-x: 0;
  --tw-scale-y: 0;
  transform: translate(var(--tw-translate-x), var(--tw-translate-y)) rotate(var(--tw-rotate)) skewX(var(--tw-skew-x)) skewY(var(--tw-skew-y)) scaleX(var(--tw-scale-x)) scaleY(var(--tw-scale-y));
}
.tw-scale-100 {
  --tw-scale-x: 1;
  --tw-scale-y: 1;
  transform: translate(var(--tw-translate-x), var(--tw-translate-y)) rotate(var(--tw-rotate)) skewX(var(--tw-skew-x)) skewY(var(--tw-skew-y)) scaleX(var(--tw-scale-x)) scaleY(var(--tw-scale-y));
}
.tw-transform {
  transform: translate(var(--tw-translate-x), var(--tw-translate-y)) rotate(var(--tw-rotate)) skewX(var(--tw-skew-x)) skewY(var(--tw-skew-y)) scaleX(var(--tw-scale-x)) scaleY(var(--tw-scale-y));
}
@keyframes tw-pulse {

  50% {
    opacity: .5;
  }
}
.tw-animate-pulse {
  animation: tw-pulse 2s cubic-bezier(0.4, 0, 0.6, 1) infinite;
}
@keyframes tw-spin {

  to {
    transform: rotate(360deg);
  }
}
.tw-animate-spin {
  animation: tw-spin 1s linear infinite;
}
.tw-cursor-default {
  cursor: default;
}
.tw-cursor-not-allowed {
  cursor: not-allowed;
}
.tw-cursor-pointer {
  cursor: pointer;
}
.tw-touch-none {
  touch-action: none;
}
.tw-select-none {
  user-select: none;
}
.tw-resize {
  resize: both;
}
.tw-list-disc {
  list-style-type: disc;
}
.tw-columns-2 {
  columns: 2;
}
.tw-auto-rows-max {
  grid-auto-rows: max-content;
}
.tw-grid-cols-2 {
  grid-template-columns: repeat(2, minmax(0, 1fr));
}
.tw-grid-cols-\\[25\\%\\,25\\%\\,50\\%\\] {
  grid-template-columns: 25% 25% 50%;
}
.tw-grid-cols-\\[25\\%\\,50\\%\\,25\\%\\] {
  grid-template-columns: 25% 50% 25%;
}
.tw-flex-row {
  flex-direction: row;
}
.tw-flex-col {
  flex-direction: column;
}
.tw-flex-col-reverse {
  flex-direction: column-reverse;
}
.tw-flex-wrap {
  flex-wrap: wrap;
}
.tw-items-start {
  align-items: flex-start;
}
.tw-items-center {
  align-items: center;
}
.tw-items-stretch {
  align-items: stretch;
}
.tw-justify-start {
  justify-content: flex-start;
}
.tw-justify-end {
  justify-content: flex-end;
}
.tw-justify-center {
  justify-content: center;
}
.tw-justify-between {
  justify-content: space-between;
}
.tw-gap-0\\.5 {
  gap: 0.125rem;
}
.tw-gap-1 {
  gap: 0.25rem;
}
.tw-gap-1\\.5 {
  gap: 0.375rem;
}
.tw-gap-2 {
  gap: 0.5rem;
}
.tw-gap-2\\.5 {
  gap: 0.625rem;
}
.tw-gap-3 {
  gap: 0.75rem;
}
.tw-gap-4 {
  gap: 1rem;
}
.tw-gap-6 {
  gap: 1.5rem;
}
.tw-gap-x-2 {
  column-gap: 0.5rem;
}
.tw-gap-x-4 {
  column-gap: 1rem;
}
.tw-space-x-0 > :not([hidden]) ~ :not([hidden]) {
  --tw-space-x-reverse: 0;
  margin-right: calc(0px * var(--tw-space-x-reverse));
  margin-left: calc(0px * calc(1 - var(--tw-space-x-reverse)));
}
.tw-space-x-2 > :not([hidden]) ~ :not([hidden]) {
  --tw-space-x-reverse: 0;
  margin-right: calc(0.5rem * var(--tw-space-x-reverse));
  margin-left: calc(0.5rem * calc(1 - var(--tw-space-x-reverse)));
}
.tw-space-x-4 > :not([hidden]) ~ :not([hidden]) {
  --tw-space-x-reverse: 0;
  margin-right: calc(1rem * var(--tw-space-x-reverse));
  margin-left: calc(1rem * calc(1 - var(--tw-space-x-reverse)));
}
.tw-space-x-6 > :not([hidden]) ~ :not([hidden]) {
  --tw-space-x-reverse: 0;
  margin-right: calc(1.5rem * var(--tw-space-x-reverse));
  margin-left: calc(1.5rem * calc(1 - var(--tw-space-x-reverse)));
}
.tw-space-y-1 > :not([hidden]) ~ :not([hidden]) {
  --tw-space-y-reverse: 0;
  margin-top: calc(0.25rem * calc(1 - var(--tw-space-y-reverse)));
  margin-bottom: calc(0.25rem * var(--tw-space-y-reverse));
}
.tw-space-y-1\\.5 > :not([hidden]) ~ :not([hidden]) {
  --tw-space-y-reverse: 0;
  margin-top: calc(0.375rem * calc(1 - var(--tw-space-y-reverse)));
  margin-bottom: calc(0.375rem * var(--tw-space-y-reverse));
}
.tw-space-y-2 > :not([hidden]) ~ :not([hidden]) {
  --tw-space-y-reverse: 0;
  margin-top: calc(0.5rem * calc(1 - var(--tw-space-y-reverse)));
  margin-bottom: calc(0.5rem * var(--tw-space-y-reverse));
}
.tw-space-y-3 > :not([hidden]) ~ :not([hidden]) {
  --tw-space-y-reverse: 0;
  margin-top: calc(0.75rem * calc(1 - var(--tw-space-y-reverse)));
  margin-bottom: calc(0.75rem * var(--tw-space-y-reverse));
}
.tw-space-y-4 > :not([hidden]) ~ :not([hidden]) {
  --tw-space-y-reverse: 0;
  margin-top: calc(1rem * calc(1 - var(--tw-space-y-reverse)));
  margin-bottom: calc(1rem * var(--tw-space-y-reverse));
}
.tw-self-stretch {
  align-self: stretch;
}
.tw-overflow-auto {
  overflow: auto;
}
.tw-overflow-hidden {
  overflow: hidden;
}
.tw-overflow-y-auto {
  overflow-y: auto;
}
.tw-overflow-x-hidden {
  overflow-x: hidden;
}
.tw-overflow-y-hidden {
  overflow-y: hidden;
}
.tw-text-ellipsis {
  text-overflow: ellipsis;
}
.tw-whitespace-normal {
  white-space: normal;
}
.tw-whitespace-nowrap {
  white-space: nowrap;
}
.tw-text-nowrap {
  text-wrap: nowrap;
}
.tw-text-balance {
  text-wrap: balance;
}
.tw-break-words {
  overflow-wrap: break-word;
}
.tw-rounded {
  border-radius: 0.25rem;
}
.tw-rounded-full {
  border-radius: 9999px;
}
.tw-rounded-lg {
  border-radius: var(--radius);
}
.tw-rounded-md {
  border-radius: calc(var(--radius) - 2px);
}
.tw-rounded-none {
  border-radius: 0px;
}
.tw-rounded-sm {
  border-radius: calc(var(--radius) - 4px);
}
.tw-rounded-s-md {
  border-start-start-radius: calc(var(--radius) - 2px);
  border-end-start-radius: calc(var(--radius) - 2px);
}
.tw-rounded-ee-none {
  border-end-end-radius: 0px;
}
.tw-rounded-se-md {
  border-start-end-radius: calc(var(--radius) - 2px);
}
.tw-rounded-ss-none {
  border-start-start-radius: 0px;
}
.tw-border {
  border-width: 1px;
}
.tw-border-0 {
  border-width: 0px;
}
.tw-border-2 {
  border-width: 2px;
}
.tw-border-b {
  border-bottom-width: 1px;
}
.tw-border-b-0 {
  border-bottom-width: 0px;
}
.tw-border-e {
  border-inline-end-width: 1px;
}
.tw-border-e-0 {
  border-inline-end-width: 0px;
}
.tw-border-l {
  border-left-width: 1px;
}
.tw-border-s-2 {
  border-inline-start-width: 2px;
}
.tw-border-t {
  border-top-width: 1px;
}
.tw-border-t-0 {
  border-top-width: 0px;
}
.tw-border-solid {
  border-style: solid;
}
.tw-border-dashed {
  border-style: dashed;
}
.tw-border-black {
  --tw-border-opacity: 1;
  border-color: rgb(0 0 0 / var(--tw-border-opacity, 1));
}
.tw-border-blue-500 {
  --tw-border-opacity: 1;
  border-color: rgb(59 130 246 / var(--tw-border-opacity, 1));
}
.tw-border-destructive\\/50 {
  border-color: hsl(var(--destructive) / 0.5);
}
.tw-border-gray-300 {
  --tw-border-opacity: 1;
  border-color: rgb(209 213 219 / var(--tw-border-opacity, 1));
}
.tw-border-gray-400 {
  --tw-border-opacity: 1;
  border-color: rgb(156 163 175 / var(--tw-border-opacity, 1));
}
.tw-border-input {
  border-color: hsl(var(--input));
}
.tw-border-primary {
  border-color: hsl(var(--primary));
}
.tw-border-red-600 {
  --tw-border-opacity: 1;
  border-color: rgb(220 38 38 / var(--tw-border-opacity, 1));
}
.tw-border-sidebar-border {
  border-color: hsl(var(--sidebar-border));
}
.tw-border-transparent {
  border-color: transparent;
}
.tw-border-s-indigo-200 {
  --tw-border-opacity: 1;
  border-inline-start-color: rgb(199 210 254 / var(--tw-border-opacity, 1));
}
.tw-border-s-purple-200 {
  --tw-border-opacity: 1;
  border-inline-start-color: rgb(233 213 255 / var(--tw-border-opacity, 1));
}
.tw-border-s-red-200 {
  --tw-border-opacity: 1;
  border-inline-start-color: rgb(254 202 202 / var(--tw-border-opacity, 1));
}
.tw-bg-accent {
  background-color: hsl(var(--accent));
}
.tw-bg-accent-foreground {
  background-color: hsl(var(--accent-foreground));
}
.tw-bg-amber-100 {
  --tw-bg-opacity: 1;
  background-color: rgb(254 243 199 / var(--tw-bg-opacity, 1));
}
.tw-bg-amber-200 {
  --tw-bg-opacity: 1;
  background-color: rgb(253 230 138 / var(--tw-bg-opacity, 1));
}
.tw-bg-amber-50 {
  --tw-bg-opacity: 1;
  background-color: rgb(255 251 235 / var(--tw-bg-opacity, 1));
}
.tw-bg-background {
  background-color: hsl(var(--background));
}
.tw-bg-black\\/80 {
  background-color: rgb(0 0 0 / 0.8);
}
.tw-bg-blue-600 {
  --tw-bg-opacity: 1;
  background-color: rgb(37 99 235 / var(--tw-bg-opacity, 1));
}
.tw-bg-blue-700 {
  --tw-bg-opacity: 1;
  background-color: rgb(29 78 216 / var(--tw-bg-opacity, 1));
}
.tw-bg-border {
  background-color: hsl(var(--border));
}
.tw-bg-card {
  background-color: hsl(var(--card));
}
.tw-bg-card-foreground {
  background-color: hsl(var(--card-foreground));
}
.tw-bg-destructive {
  background-color: hsl(var(--destructive));
}
.tw-bg-destructive-foreground {
  background-color: hsl(var(--destructive-foreground));
}
.tw-bg-foreground {
  background-color: hsl(var(--foreground));
}
.tw-bg-gray-100 {
  --tw-bg-opacity: 1;
  background-color: rgb(243 244 246 / var(--tw-bg-opacity, 1));
}
.tw-bg-gray-300 {
  --tw-bg-opacity: 1;
  background-color: rgb(209 213 219 / var(--tw-bg-opacity, 1));
}
.tw-bg-gray-400 {
  --tw-bg-opacity: 1;
  background-color: rgb(156 163 175 / var(--tw-bg-opacity, 1));
}
.tw-bg-input {
  background-color: hsl(var(--input));
}
.tw-bg-muted {
  background-color: hsl(var(--muted));
}
.tw-bg-muted-foreground {
  background-color: hsl(var(--muted-foreground));
}
.tw-bg-muted\\/40 {
  background-color: hsl(var(--muted) / 0.4);
}
.tw-bg-muted\\/50 {
  background-color: hsl(var(--muted) / 0.5);
}
.tw-bg-neutral-300 {
  --tw-bg-opacity: 1;
  background-color: rgb(212 212 212 / var(--tw-bg-opacity, 1));
}
.tw-bg-popover {
  background-color: hsl(var(--popover));
}
.tw-bg-popover-foreground {
  background-color: hsl(var(--popover-foreground));
}
.tw-bg-primary {
  background-color: hsl(var(--primary));
}
.tw-bg-primary-foreground {
  background-color: hsl(var(--primary-foreground));
}
.tw-bg-ring {
  background-color: hsl(var(--ring));
}
.tw-bg-secondary {
  background-color: hsl(var(--secondary));
}
.tw-bg-secondary-foreground {
  background-color: hsl(var(--secondary-foreground));
}
.tw-bg-sidebar {
  background-color: hsl(var(--sidebar-background));
}
.tw-bg-sidebar-border {
  background-color: hsl(var(--sidebar-border));
}
.tw-bg-slate-100 {
  --tw-bg-opacity: 1;
  background-color: rgb(241 245 249 / var(--tw-bg-opacity, 1));
}
.tw-bg-transparent {
  background-color: transparent;
}
.tw-bg-white {
  --tw-bg-opacity: 1;
  background-color: rgb(255 255 255 / var(--tw-bg-opacity, 1));
}
.tw-bg-none {
  background-image: none;
}
.tw-fill-current {
  fill: currentColor;
}
.tw-p-0 {
  padding: 0px;
}
.tw-p-1 {
  padding: 0.25rem;
}
.tw-p-2 {
  padding: 0.5rem;
}
.tw-p-3 {
  padding: 0.75rem;
}
.tw-p-4 {
  padding: 1rem;
}
.tw-p-6 {
  padding: 1.5rem;
}
.tw-p-8 {
  padding: 2rem;
}
.tw-p-\\[1px\\] {
  padding: 1px;
}
.tw-px-1 {
  padding-left: 0.25rem;
  padding-right: 0.25rem;
}
.tw-px-2 {
  padding-left: 0.5rem;
  padding-right: 0.5rem;
}
.tw-px-2\\.5 {
  padding-left: 0.625rem;
  padding-right: 0.625rem;
}
.tw-px-3 {
  padding-left: 0.75rem;
  padding-right: 0.75rem;
}
.tw-px-4 {
  padding-left: 1rem;
  padding-right: 1rem;
}
.tw-px-5 {
  padding-left: 1.25rem;
  padding-right: 1.25rem;
}
.tw-px-6 {
  padding-left: 1.5rem;
  padding-right: 1.5rem;
}
.tw-px-7 {
  padding-left: 1.75rem;
  padding-right: 1.75rem;
}
.tw-px-8 {
  padding-left: 2rem;
  padding-right: 2rem;
}
.tw-py-0\\.5 {
  padding-top: 0.125rem;
  padding-bottom: 0.125rem;
}
.tw-py-1 {
  padding-top: 0.25rem;
  padding-bottom: 0.25rem;
}
.tw-py-1\\.5 {
  padding-top: 0.375rem;
  padding-bottom: 0.375rem;
}
.tw-py-2 {
  padding-top: 0.5rem;
  padding-bottom: 0.5rem;
}
.tw-py-3 {
  padding-top: 0.75rem;
  padding-bottom: 0.75rem;
}
.tw-py-4 {
  padding-top: 1rem;
  padding-bottom: 1rem;
}
.tw-py-6 {
  padding-top: 1.5rem;
  padding-bottom: 1.5rem;
}
.tw-py-\\[1px\\] {
  padding-top: 1px;
  padding-bottom: 1px;
}
.tw-pb-2 {
  padding-bottom: 0.5rem;
}
.tw-pb-3 {
  padding-bottom: 0.75rem;
}
.tw-pb-4 {
  padding-bottom: 1rem;
}
.tw-pe-2 {
  padding-inline-end: 0.5rem;
}
.tw-pe-9 {
  padding-inline-end: 2.25rem;
}
.tw-pl-1 {
  padding-left: 0.25rem;
}
.tw-pl-3 {
  padding-left: 0.75rem;
}
.tw-pl-4 {
  padding-left: 1rem;
}
.tw-pl-5 {
  padding-left: 1.25rem;
}
.tw-pl-8 {
  padding-left: 2rem;
}
.tw-pr-0 {
  padding-right: 0px;
}
.tw-pr-2 {
  padding-right: 0.5rem;
}
.tw-pr-3 {
  padding-right: 0.75rem;
}
.tw-pr-4 {
  padding-right: 1rem;
}
.tw-ps-12 {
  padding-inline-start: 3rem;
}
.tw-ps-4 {
  padding-inline-start: 1rem;
}
.tw-ps-8 {
  padding-inline-start: 2rem;
}
.tw-ps-9 {
  padding-inline-start: 2.25rem;
}
.tw-pt-0 {
  padding-top: 0px;
}
.tw-pt-3 {
  padding-top: 0.75rem;
}
.tw-pt-4 {
  padding-top: 1rem;
}
.tw-text-left {
  text-align: left;
}
.tw-text-center {
  text-align: center;
}
.tw-text-right {
  text-align: right;
}
.tw-text-start {
  text-align: start;
}
.tw-text-end {
  text-align: end;
}
.tw-align-middle {
  vertical-align: middle;
}
.tw-text-2xl {
  font-size: 1.5rem;
  line-height: 2rem;
}
.tw-text-4xl {
  font-size: 2.25rem;
  line-height: 2.5rem;
}
.tw-text-5xl {
  font-size: 3rem;
  line-height: 1;
}
.tw-text-lg {
  font-size: 1.125rem;
  line-height: 1.75rem;
}
.tw-text-sm {
  font-size: 0.875rem;
  line-height: 1.25rem;
}
.tw-text-xl {
  font-size: 1.25rem;
  line-height: 1.75rem;
}
.tw-text-xs {
  font-size: 0.75rem;
  line-height: 1rem;
}
.tw-font-bold {
  font-weight: 700;
}
.tw-font-medium {
  font-weight: 500;
}
.tw-font-normal {
  font-weight: 400;
}
.tw-font-semibold {
  font-weight: 600;
}
.tw-uppercase {
  text-transform: uppercase;
}
.tw-capitalize {
  text-transform: capitalize;
}
.tw-not-italic {
  font-style: normal;
}
.tw-tabular-nums {
  --tw-numeric-spacing: tabular-nums;
  font-variant-numeric: var(--tw-ordinal) var(--tw-slashed-zero) var(--tw-numeric-figure) var(--tw-numeric-spacing) var(--tw-numeric-fraction);
}
.tw-leading-9 {
  line-height: 2.25rem;
}
.tw-leading-none {
  line-height: 1;
}
.tw-leading-relaxed {
  line-height: 1.625;
}
.tw-tracking-tight {
  letter-spacing: -0.025em;
}
.tw-tracking-widest {
  letter-spacing: 0.1em;
}
.tw-text-accent-foreground {
  color: hsl(var(--accent-foreground));
}
.tw-text-amber-800 {
  --tw-text-opacity: 1;
  color: rgb(146 64 14 / var(--tw-text-opacity, 1));
}
.tw-text-amber-900 {
  --tw-text-opacity: 1;
  color: rgb(120 53 15 / var(--tw-text-opacity, 1));
}
.tw-text-black {
  --tw-text-opacity: 1;
  color: rgb(0 0 0 / var(--tw-text-opacity, 1));
}
.tw-text-blue-600 {
  --tw-text-opacity: 1;
  color: rgb(37 99 235 / var(--tw-text-opacity, 1));
}
.tw-text-card-foreground {
  color: hsl(var(--card-foreground));
}
.tw-text-current {
  color: currentColor;
}
.tw-text-destructive {
  color: hsl(var(--destructive));
}
.tw-text-destructive-foreground {
  color: hsl(var(--destructive-foreground));
}
.tw-text-foreground {
  color: hsl(var(--foreground));
}
.tw-text-foreground\\/80 {
  color: hsl(var(--foreground) / 0.8);
}
.tw-text-gray-400 {
  --tw-text-opacity: 1;
  color: rgb(156 163 175 / var(--tw-text-opacity, 1));
}
.tw-text-gray-500 {
  --tw-text-opacity: 1;
  color: rgb(107 114 128 / var(--tw-text-opacity, 1));
}
.tw-text-gray-600 {
  --tw-text-opacity: 1;
  color: rgb(75 85 99 / var(--tw-text-opacity, 1));
}
.tw-text-gray-700 {
  --tw-text-opacity: 1;
  color: rgb(55 65 81 / var(--tw-text-opacity, 1));
}
.tw-text-gray-800 {
  --tw-text-opacity: 1;
  color: rgb(31 41 55 / var(--tw-text-opacity, 1));
}
.tw-text-gray-900 {
  --tw-text-opacity: 1;
  color: rgb(17 24 39 / var(--tw-text-opacity, 1));
}
.tw-text-inherit {
  color: inherit;
}
.tw-text-muted-foreground {
  color: hsl(var(--muted-foreground));
}
.tw-text-popover-foreground {
  color: hsl(var(--popover-foreground));
}
.tw-text-primary {
  color: hsl(var(--primary));
}
.tw-text-primary-foreground {
  color: hsl(var(--primary-foreground));
}
.tw-text-red-500 {
  --tw-text-opacity: 1;
  color: rgb(239 68 68 / var(--tw-text-opacity, 1));
}
.tw-text-red-600 {
  --tw-text-opacity: 1;
  color: rgb(220 38 38 / var(--tw-text-opacity, 1));
}
.tw-text-secondary-foreground {
  color: hsl(var(--secondary-foreground));
}
.tw-text-sidebar-foreground {
  color: hsl(var(--sidebar-foreground));
}
.tw-text-sidebar-foreground\\/70 {
  color: hsl(var(--sidebar-foreground) / 0.7);
}
.tw-text-slate-900 {
  --tw-text-opacity: 1;
  color: rgb(15 23 42 / var(--tw-text-opacity, 1));
}
.tw-text-white {
  --tw-text-opacity: 1;
  color: rgb(255 255 255 / var(--tw-text-opacity, 1));
}
.tw-text-yellow-900 {
  --tw-text-opacity: 1;
  color: rgb(113 63 18 / var(--tw-text-opacity, 1));
}
.tw-underline {
  text-decoration-line: underline;
}
.tw-underline-offset-4 {
  text-underline-offset: 4px;
}
.tw-opacity-0 {
  opacity: 0;
}
.tw-opacity-100 {
  opacity: 1;
}
.tw-opacity-50 {
  opacity: 0.5;
}
.tw-opacity-60 {
  opacity: 0.6;
}
.tw-opacity-70 {
  opacity: 0.7;
}
.tw-shadow-\\[0_0_0_1px_hsl\\(var\\(--sidebar-border\\)\\)\\] {
  --tw-shadow: 0 0 0 1px hsl(var(--sidebar-border));
  --tw-shadow-colored: 0 0 0 1px var(--tw-shadow-color);
  box-shadow: var(--tw-ring-offset-shadow, 0 0 #0000), var(--tw-ring-shadow, 0 0 #0000), var(--tw-shadow);
}
.tw-shadow-lg {
  --tw-shadow: 0 10px 15px -3px rgb(0 0 0 / 0.1), 0 4px 6px -4px rgb(0 0 0 / 0.1);
  --tw-shadow-colored: 0 10px 15px -3px var(--tw-shadow-color), 0 4px 6px -4px var(--tw-shadow-color);
  box-shadow: var(--tw-ring-offset-shadow, 0 0 #0000), var(--tw-ring-shadow, 0 0 #0000), var(--tw-shadow);
}
.tw-shadow-md {
  --tw-shadow: 0 4px 6px -1px rgb(0 0 0 / 0.1), 0 2px 4px -2px rgb(0 0 0 / 0.1);
  --tw-shadow-colored: 0 4px 6px -1px var(--tw-shadow-color), 0 2px 4px -2px var(--tw-shadow-color);
  box-shadow: var(--tw-ring-offset-shadow, 0 0 #0000), var(--tw-ring-shadow, 0 0 #0000), var(--tw-shadow);
}
.tw-shadow-none {
  --tw-shadow: 0 0 #0000;
  --tw-shadow-colored: 0 0 #0000;
  box-shadow: var(--tw-ring-offset-shadow, 0 0 #0000), var(--tw-ring-shadow, 0 0 #0000), var(--tw-shadow);
}
.tw-shadow-sm {
  --tw-shadow: 0 1px 2px 0 rgb(0 0 0 / 0.05);
  --tw-shadow-colored: 0 1px 2px 0 var(--tw-shadow-color);
  box-shadow: var(--tw-ring-offset-shadow, 0 0 #0000), var(--tw-ring-shadow, 0 0 #0000), var(--tw-shadow);
}
.tw-outline-none {
  outline: 2px solid transparent;
  outline-offset: 2px;
}
.tw-ring-0 {
  --tw-ring-offset-shadow: var(--tw-ring-inset) 0 0 0 var(--tw-ring-offset-width) var(--tw-ring-offset-color);
  --tw-ring-shadow: var(--tw-ring-inset) 0 0 0 calc(0px + var(--tw-ring-offset-width)) var(--tw-ring-color);
  box-shadow: var(--tw-ring-offset-shadow), var(--tw-ring-shadow), var(--tw-shadow, 0 0 #0000);
}
.tw-ring-sidebar-ring {
  --tw-ring-color: hsl(var(--sidebar-ring));
}
.tw-ring-offset-background {
  --tw-ring-offset-color: hsl(var(--background));
}
.tw-drop-shadow-sm {
  --tw-drop-shadow: drop-shadow(0 1px 1px rgb(0 0 0 / 0.05));
  filter: var(--tw-blur) var(--tw-brightness) var(--tw-contrast) var(--tw-grayscale) var(--tw-hue-rotate) var(--tw-invert) var(--tw-saturate) var(--tw-sepia) var(--tw-drop-shadow);
}
.tw-transition {
  transition-property: color, background-color, border-color, text-decoration-color, fill, stroke, opacity, box-shadow, transform, filter, backdrop-filter;
  transition-timing-function: cubic-bezier(0.4, 0, 0.2, 1);
  transition-duration: 150ms;
}
.tw-transition-\\[left\\,right\\,width\\] {
  transition-property: left,right,width;
  transition-timing-function: cubic-bezier(0.4, 0, 0.2, 1);
  transition-duration: 150ms;
}
.tw-transition-\\[margin\\,opa\\] {
  transition-property: margin,opa;
  transition-timing-function: cubic-bezier(0.4, 0, 0.2, 1);
  transition-duration: 150ms;
}
.tw-transition-\\[width\\,height\\,padding\\] {
  transition-property: width,height,padding;
  transition-timing-function: cubic-bezier(0.4, 0, 0.2, 1);
  transition-duration: 150ms;
}
.tw-transition-\\[width\\] {
  transition-property: width;
  transition-timing-function: cubic-bezier(0.4, 0, 0.2, 1);
  transition-duration: 150ms;
}
.tw-transition-all {
  transition-property: all;
  transition-timing-function: cubic-bezier(0.4, 0, 0.2, 1);
  transition-duration: 150ms;
}
.tw-transition-colors {
  transition-property: color, background-color, border-color, text-decoration-color, fill, stroke;
  transition-timing-function: cubic-bezier(0.4, 0, 0.2, 1);
  transition-duration: 150ms;
}
.tw-transition-opacity {
  transition-property: opacity;
  transition-timing-function: cubic-bezier(0.4, 0, 0.2, 1);
  transition-duration: 150ms;
}
.tw-transition-transform {
  transition-property: transform;
  transition-timing-function: cubic-bezier(0.4, 0, 0.2, 1);
  transition-duration: 150ms;
}
.tw-duration-200 {
  transition-duration: 200ms;
}
.tw-duration-300 {
  transition-duration: 300ms;
}
.tw-duration-500 {
  transition-duration: 500ms;
}
.tw-ease-in-out {
  transition-timing-function: cubic-bezier(0.4, 0, 0.2, 1);
}
.tw-ease-linear {
  transition-timing-function: linear;
}
@keyframes enter {

  from {
    opacity: var(--tw-enter-opacity, 1);
    transform: translate3d(var(--tw-enter-translate-x, 0), var(--tw-enter-translate-y, 0), 0) scale3d(var(--tw-enter-scale, 1), var(--tw-enter-scale, 1), var(--tw-enter-scale, 1)) rotate(var(--tw-enter-rotate, 0));
  }
}
@keyframes exit {

  to {
    opacity: var(--tw-exit-opacity, 1);
    transform: translate3d(var(--tw-exit-translate-x, 0), var(--tw-exit-translate-y, 0), 0) scale3d(var(--tw-exit-scale, 1), var(--tw-exit-scale, 1), var(--tw-exit-scale, 1)) rotate(var(--tw-exit-rotate, 0));
  }
}
.tw-animate-in {
  animation-name: enter;
  animation-duration: 150ms;
  --tw-enter-opacity: initial;
  --tw-enter-scale: initial;
  --tw-enter-rotate: initial;
  --tw-enter-translate-x: initial;
  --tw-enter-translate-y: initial;
}
.tw-fade-in-0 {
  --tw-enter-opacity: 0;
}
.tw-zoom-in-95 {
  --tw-enter-scale: .95;
}
.tw-duration-200 {
  animation-duration: 200ms;
}
.tw-duration-300 {
  animation-duration: 300ms;
}
.tw-duration-500 {
  animation-duration: 500ms;
}
.tw-ease-in-out {
  animation-timing-function: cubic-bezier(0.4, 0, 0.2, 1);
}
.tw-ease-linear {
  animation-timing-function: linear;
}

/* #region shared with https://github.com/paranext/paranext-extension-template/blob/main/src/tailwind.css */

/* #endregion */

.\\*\\:tw-m-4 > * {
  margin: 1rem;
}

.file\\:tw-border-0::file-selector-button {
  border-width: 0px;
}

.file\\:tw-bg-transparent::file-selector-button {
  background-color: transparent;
}

.file\\:tw-text-sm::file-selector-button {
  font-size: 0.875rem;
  line-height: 1.25rem;
}

.file\\:tw-font-medium::file-selector-button {
  font-weight: 500;
}

.file\\:tw-text-foreground::file-selector-button {
  color: hsl(var(--foreground));
}

.placeholder\\:tw-text-muted-foreground::placeholder {
  color: hsl(var(--muted-foreground));
}

.after\\:tw-absolute::after {
  content: var(--tw-content);
  position: absolute;
}

.after\\:tw--inset-2::after {
  content: var(--tw-content);
  inset: -0.5rem;
}

.after\\:tw-inset-y-0::after {
  content: var(--tw-content);
  top: 0px;
  bottom: 0px;
}

.after\\:tw-left-1\\/2::after {
  content: var(--tw-content);
  left: 50%;
}

.after\\:tw-w-\\[2px\\]::after {
  content: var(--tw-content);
  width: 2px;
}

.hover\\:tw-border-blue-600:hover {
  --tw-border-opacity: 1;
  border-color: rgb(37 99 235 / var(--tw-border-opacity, 1));
}

.hover\\:tw-bg-accent:hover {
  background-color: hsl(var(--accent));
}

.hover\\:tw-bg-blue-700:hover {
  --tw-bg-opacity: 1;
  background-color: rgb(29 78 216 / var(--tw-bg-opacity, 1));
}

.hover\\:tw-bg-destructive\\/80:hover {
  background-color: hsl(var(--destructive) / 0.8);
}

.hover\\:tw-bg-destructive\\/90:hover {
  background-color: hsl(var(--destructive) / 0.9);
}

.hover\\:tw-bg-gray-400:hover {
  --tw-bg-opacity: 1;
  background-color: rgb(156 163 175 / var(--tw-bg-opacity, 1));
}

.hover\\:tw-bg-muted:hover {
  background-color: hsl(var(--muted));
}

.hover\\:tw-bg-muted\\/50:hover {
  background-color: hsl(var(--muted) / 0.5);
}

.hover\\:tw-bg-muted\\/80:hover {
  background-color: hsl(var(--muted) / 0.8);
}

.hover\\:tw-bg-primary\\/80:hover {
  background-color: hsl(var(--primary) / 0.8);
}

.hover\\:tw-bg-primary\\/90:hover {
  background-color: hsl(var(--primary) / 0.9);
}

.hover\\:tw-bg-secondary\\/80:hover {
  background-color: hsl(var(--secondary) / 0.8);
}

.hover\\:tw-bg-sidebar-accent:hover {
  background-color: hsl(var(--sidebar-accent));
}

.hover\\:tw-bg-transparent:hover {
  background-color: transparent;
}

.hover\\:tw-bg-white:hover {
  --tw-bg-opacity: 1;
  background-color: rgb(255 255 255 / var(--tw-bg-opacity, 1));
}

.hover\\:tw-text-accent-foreground:hover {
  color: hsl(var(--accent-foreground));
}

.hover\\:tw-text-blue-600:hover {
  --tw-text-opacity: 1;
  color: rgb(37 99 235 / var(--tw-text-opacity, 1));
}

.hover\\:tw-text-foreground:hover {
  color: hsl(var(--foreground));
}

.hover\\:tw-text-gray-900:hover {
  --tw-text-opacity: 1;
  color: rgb(17 24 39 / var(--tw-text-opacity, 1));
}

.hover\\:tw-text-muted-foreground:hover {
  color: hsl(var(--muted-foreground));
}

.hover\\:tw-text-sidebar-accent-foreground:hover {
  color: hsl(var(--sidebar-accent-foreground));
}

.hover\\:tw-text-white:hover {
  --tw-text-opacity: 1;
  color: rgb(255 255 255 / var(--tw-text-opacity, 1));
}

.hover\\:tw-underline:hover {
  text-decoration-line: underline;
}

.hover\\:tw-opacity-100:hover {
  opacity: 1;
}

.hover\\:tw-shadow-\\[0_0_0_1px_hsl\\(var\\(--sidebar-accent\\)\\)\\]:hover {
  --tw-shadow: 0 0 0 1px hsl(var(--sidebar-accent));
  --tw-shadow-colored: 0 0 0 1px var(--tw-shadow-color);
  box-shadow: var(--tw-ring-offset-shadow, 0 0 #0000), var(--tw-ring-shadow, 0 0 #0000), var(--tw-shadow);
}

.hover\\:tw-shadow-sm:hover {
  --tw-shadow: 0 1px 2px 0 rgb(0 0 0 / 0.05);
  --tw-shadow-colored: 0 1px 2px 0 var(--tw-shadow-color);
  box-shadow: var(--tw-ring-offset-shadow, 0 0 #0000), var(--tw-ring-shadow, 0 0 #0000), var(--tw-shadow);
}

.hover\\:after\\:tw-bg-sidebar-border:hover::after {
  content: var(--tw-content);
  background-color: hsl(var(--sidebar-border));
}

.focus\\:tw-bg-accent:focus {
  background-color: hsl(var(--accent));
}

.focus\\:tw-text-accent-foreground:focus {
  color: hsl(var(--accent-foreground));
}

.focus\\:tw-outline-none:focus {
  outline: 2px solid transparent;
  outline-offset: 2px;
}

.focus\\:tw-ring-2:focus {
  --tw-ring-offset-shadow: var(--tw-ring-inset) 0 0 0 var(--tw-ring-offset-width) var(--tw-ring-offset-color);
  --tw-ring-shadow: var(--tw-ring-inset) 0 0 0 calc(2px + var(--tw-ring-offset-width)) var(--tw-ring-color);
  box-shadow: var(--tw-ring-offset-shadow), var(--tw-ring-shadow), var(--tw-shadow, 0 0 #0000);
}

.focus\\:tw-ring-ring:focus {
  --tw-ring-color: hsl(var(--ring));
}

.focus\\:tw-ring-offset-2:focus {
  --tw-ring-offset-width: 2px;
}

.focus-visible\\:tw-outline-none:focus-visible {
  outline: 2px solid transparent;
  outline-offset: 2px;
}

.focus-visible\\:tw-ring-2:focus-visible {
  --tw-ring-offset-shadow: var(--tw-ring-inset) 0 0 0 var(--tw-ring-offset-width) var(--tw-ring-offset-color);
  --tw-ring-shadow: var(--tw-ring-inset) 0 0 0 calc(2px + var(--tw-ring-offset-width)) var(--tw-ring-color);
  box-shadow: var(--tw-ring-offset-shadow), var(--tw-ring-shadow), var(--tw-shadow, 0 0 #0000);
}

.focus-visible\\:tw-ring-\\[color\\:hsl\\(2400o2c 5\\%0o2c 64\\.9\\%\\)\\]:focus-visible {
  --tw-ring-opacity: 1;
  --tw-ring-color: hsl(240 5% 64.9% / var(--tw-ring-opacity, 1));
}

.focus-visible\\:tw-ring-ring:focus-visible {
  --tw-ring-color: hsl(var(--ring));
}

.focus-visible\\:tw-ring-sidebar-ring:focus-visible {
  --tw-ring-color: hsl(var(--sidebar-ring));
}

.focus-visible\\:tw-ring-offset-2:focus-visible {
  --tw-ring-offset-width: 2px;
}

.focus-visible\\:tw-ring-offset-background:focus-visible {
  --tw-ring-offset-color: hsl(var(--background));
}

.active\\:tw-bg-sidebar-accent:active {
  background-color: hsl(var(--sidebar-accent));
}

.active\\:tw-bg-white:active {
  --tw-bg-opacity: 1;
  background-color: rgb(255 255 255 / var(--tw-bg-opacity, 1));
}

.active\\:tw-text-sidebar-accent-foreground:active {
  color: hsl(var(--sidebar-accent-foreground));
}

.disabled\\:tw-pointer-events-none:disabled {
  pointer-events: none;
}

.disabled\\:tw-cursor-not-allowed:disabled {
  cursor: not-allowed;
}

.disabled\\:tw-opacity-50:disabled {
  opacity: 0.5;
}

.tw-group:hover .group-hover\\:tw-text-secondary-foreground {
  color: hsl(var(--secondary-foreground));
}

.tw-group:hover .group-hover\\:tw-opacity-100 {
  opacity: 1;
}

.tw-peer:disabled ~ .peer-disabled\\:tw-cursor-not-allowed {
  cursor: not-allowed;
}

.tw-peer:disabled ~ .peer-disabled\\:tw-opacity-70 {
  opacity: 0.7;
}

.has-\\[\\[data-variant\\=inset\\]\\]\\:tw-bg-sidebar:has([data-variant=inset]) {
  background-color: hsl(var(--sidebar-background));
}

.aria-disabled\\:tw-pointer-events-none[aria-disabled="true"] {
  pointer-events: none;
}

.aria-disabled\\:tw-opacity-50[aria-disabled="true"] {
  opacity: 0.5;
}

.data-\\[disabled\\=true\\]\\:tw-pointer-events-none[data-disabled="true"] {
  pointer-events: none;
}

.data-\\[disabled\\]\\:tw-pointer-events-none[data-disabled] {
  pointer-events: none;
}

.data-\\[side\\=bottom\\]\\:tw-translate-y-1[data-side="bottom"] {
  --tw-translate-y: 0.25rem;
  transform: translate(var(--tw-translate-x), var(--tw-translate-y)) rotate(var(--tw-rotate)) skewX(var(--tw-skew-x)) skewY(var(--tw-skew-y)) scaleX(var(--tw-scale-x)) scaleY(var(--tw-scale-y));
}

.data-\\[side\\=left\\]\\:tw--translate-x-1[data-side="left"] {
  --tw-translate-x: -0.25rem;
  transform: translate(var(--tw-translate-x), var(--tw-translate-y)) rotate(var(--tw-rotate)) skewX(var(--tw-skew-x)) skewY(var(--tw-skew-y)) scaleX(var(--tw-scale-x)) scaleY(var(--tw-scale-y));
}

.data-\\[side\\=right\\]\\:tw-translate-x-1[data-side="right"] {
  --tw-translate-x: 0.25rem;
  transform: translate(var(--tw-translate-x), var(--tw-translate-y)) rotate(var(--tw-rotate)) skewX(var(--tw-skew-x)) skewY(var(--tw-skew-y)) scaleX(var(--tw-scale-x)) scaleY(var(--tw-scale-y));
}

.data-\\[side\\=top\\]\\:tw--translate-y-1[data-side="top"] {
  --tw-translate-y: -0.25rem;
  transform: translate(var(--tw-translate-x), var(--tw-translate-y)) rotate(var(--tw-rotate)) skewX(var(--tw-skew-x)) skewY(var(--tw-skew-y)) scaleX(var(--tw-scale-x)) scaleY(var(--tw-scale-y));
}

.data-\\[state\\=checked\\]\\:tw-translate-x-5[data-state="checked"] {
  --tw-translate-x: 1.25rem;
  transform: translate(var(--tw-translate-x), var(--tw-translate-y)) rotate(var(--tw-rotate)) skewX(var(--tw-skew-x)) skewY(var(--tw-skew-y)) scaleX(var(--tw-scale-x)) scaleY(var(--tw-scale-y));
}

.data-\\[state\\=checked\\]\\:tw-translate-x-\\[-20px\\][data-state="checked"] {
  --tw-translate-x: -20px;
  transform: translate(var(--tw-translate-x), var(--tw-translate-y)) rotate(var(--tw-rotate)) skewX(var(--tw-skew-x)) skewY(var(--tw-skew-y)) scaleX(var(--tw-scale-x)) scaleY(var(--tw-scale-y));
}

.data-\\[state\\=unchecked\\]\\:tw-translate-x-0[data-state="unchecked"] {
  --tw-translate-x: 0px;
  transform: translate(var(--tw-translate-x), var(--tw-translate-y)) rotate(var(--tw-rotate)) skewX(var(--tw-skew-x)) skewY(var(--tw-skew-y)) scaleX(var(--tw-scale-x)) scaleY(var(--tw-scale-y));
}

.data-\\[active\\=true\\]\\:tw-bg-sidebar-accent[data-active="true"] {
  background-color: hsl(var(--sidebar-accent));
}

.data-\\[highlighted\\]\\:tw-bg-amber-100[data-highlighted] {
  --tw-bg-opacity: 1;
  background-color: rgb(254 243 199 / var(--tw-bg-opacity, 1));
}

.data-\\[selected\\=true\\]\\:tw-bg-accent[data-selected="true"] {
  background-color: hsl(var(--accent));
}

.data-\\[state\\=active\\]\\:tw-bg-background[data-state="active"] {
  background-color: hsl(var(--background));
}

.data-\\[state\\=checked\\]\\:tw-bg-primary[data-state="checked"] {
  background-color: hsl(var(--primary));
}

.data-\\[state\\=on\\]\\:tw-bg-accent[data-state="on"] {
  background-color: hsl(var(--accent));
}

.data-\\[state\\=open\\]\\:tw-bg-accent[data-state="open"] {
  background-color: hsl(var(--accent));
}

.data-\\[state\\=selected\\]\\:tw-bg-muted[data-state="selected"] {
  background-color: hsl(var(--muted));
}

.data-\\[state\\=unchecked\\]\\:tw-bg-input[data-state="unchecked"] {
  background-color: hsl(var(--input));
}

.data-\\[active\\=true\\]\\:tw-font-medium[data-active="true"] {
  font-weight: 500;
}

.data-\\[active\\=true\\]\\:tw-text-sidebar-accent-foreground[data-active="true"] {
  color: hsl(var(--sidebar-accent-foreground));
}

.data-\\[selected\\=true\\]\\:tw-text-accent-foreground[data-selected="true"] {
  color: hsl(var(--accent-foreground));
}

.data-\\[state\\=active\\]\\:tw-text-foreground[data-state="active"] {
  color: hsl(var(--foreground));
}

.data-\\[state\\=checked\\]\\:tw-text-primary-foreground[data-state="checked"] {
  color: hsl(var(--primary-foreground));
}

.data-\\[state\\=on\\]\\:tw-text-accent-foreground[data-state="on"] {
  color: hsl(var(--accent-foreground));
}

.data-\\[state\\=open\\]\\:tw-text-muted-foreground[data-state="open"] {
  color: hsl(var(--muted-foreground));
}

.data-\\[disabled\\=true\\]\\:tw-opacity-50[data-disabled="true"] {
  opacity: 0.5;
}

.data-\\[disabled\\]\\:tw-opacity-50[data-disabled] {
  opacity: 0.5;
}

.data-\\[state\\=open\\]\\:tw-opacity-100[data-state="open"] {
  opacity: 1;
}

.data-\\[state\\=active\\]\\:tw-shadow-sm[data-state="active"] {
  --tw-shadow: 0 1px 2px 0 rgb(0 0 0 / 0.05);
  --tw-shadow-colored: 0 1px 2px 0 var(--tw-shadow-color);
  box-shadow: var(--tw-ring-offset-shadow, 0 0 #0000), var(--tw-ring-shadow, 0 0 #0000), var(--tw-shadow);
}

.data-\\[state\\=open\\]\\:tw-animate-in[data-state="open"] {
  animation-name: enter;
  animation-duration: 150ms;
  --tw-enter-opacity: initial;
  --tw-enter-scale: initial;
  --tw-enter-rotate: initial;
  --tw-enter-translate-x: initial;
  --tw-enter-translate-y: initial;
}

.data-\\[state\\=closed\\]\\:tw-animate-out[data-state="closed"] {
  animation-name: exit;
  animation-duration: 150ms;
  --tw-exit-opacity: initial;
  --tw-exit-scale: initial;
  --tw-exit-rotate: initial;
  --tw-exit-translate-x: initial;
  --tw-exit-translate-y: initial;
}

.data-\\[state\\=closed\\]\\:tw-fade-out-0[data-state="closed"] {
  --tw-exit-opacity: 0;
}

.data-\\[state\\=open\\]\\:tw-fade-in-0[data-state="open"] {
  --tw-enter-opacity: 0;
}

.data-\\[state\\=closed\\]\\:tw-zoom-out-95[data-state="closed"] {
  --tw-exit-scale: .95;
}

.data-\\[state\\=open\\]\\:tw-zoom-in-95[data-state="open"] {
  --tw-enter-scale: .95;
}

.data-\\[side\\=bottom\\]\\:tw-slide-in-from-top-2[data-side="bottom"] {
  --tw-enter-translate-y: -0.5rem;
}

.data-\\[side\\=left\\]\\:tw-slide-in-from-right-2[data-side="left"] {
  --tw-enter-translate-x: 0.5rem;
}

.data-\\[side\\=right\\]\\:tw-slide-in-from-left-2[data-side="right"] {
  --tw-enter-translate-x: -0.5rem;
}

.data-\\[side\\=top\\]\\:tw-slide-in-from-bottom-2[data-side="top"] {
  --tw-enter-translate-y: 0.5rem;
}

.data-\\[state\\=closed\\]\\:tw-slide-out-to-left-1\\/2[data-state="closed"] {
  --tw-exit-translate-x: -50%;
}

.data-\\[state\\=closed\\]\\:tw-slide-out-to-top-\\[48\\%\\][data-state="closed"] {
  --tw-exit-translate-y: -48%;
}

.data-\\[state\\=open\\]\\:tw-slide-in-from-left-1\\/2[data-state="open"] {
  --tw-enter-translate-x: -50%;
}

.data-\\[state\\=open\\]\\:tw-slide-in-from-top-\\[48\\%\\][data-state="open"] {
  --tw-enter-translate-y: -48%;
}

.data-\\[state\\=open\\]\\:hover\\:tw-bg-sidebar-accent:hover[data-state="open"] {
  background-color: hsl(var(--sidebar-accent));
}

.data-\\[state\\=open\\]\\:hover\\:tw-text-sidebar-accent-foreground:hover[data-state="open"] {
  color: hsl(var(--sidebar-accent-foreground));
}

.tw-group[data-collapsible="offcanvas"] .group-data-\\[collapsible\\=offcanvas\\]\\:tw-left-\\[calc\\(var\\(--sidebar-width\\)\\*-1\\)\\] {
  left: calc(var(--sidebar-width) * -1);
}

.tw-group[data-collapsible="offcanvas"] .group-data-\\[collapsible\\=offcanvas\\]\\:tw-right-\\[calc\\(var\\(--sidebar-width\\)\\*-1\\)\\] {
  right: calc(var(--sidebar-width) * -1);
}

.tw-group[data-side="primary"] .group-data-\\[side\\=primary\\]\\:tw--right-4 {
  right: -1rem;
}

.tw-group[data-side="secondary"] .group-data-\\[side\\=secondary\\]\\:tw-left-0 {
  left: 0px;
}

.tw-group[data-collapsible="icon"] .group-data-\\[collapsible\\=icon\\]\\:tw--mt-8 {
  margin-top: -2rem;
}

.tw-group[data-collapsible="icon"] .group-data-\\[collapsible\\=icon\\]\\:tw-hidden {
  display: none;
}

.tw-group[data-collapsible="icon"] .group-data-\\[collapsible\\=icon\\]\\:tw-w-\\[--sidebar-width-icon\\] {
  width: var(--sidebar-width-icon);
}

.tw-group[data-collapsible="icon"] .group-data-\\[collapsible\\=icon\\]\\:tw-w-\\[calc\\(var\\(--sidebar-width-icon\\)_\\+_theme\\(spacing\\.4\\)\\)\\] {
  width: calc(var(--sidebar-width-icon) + 1rem);
}

.tw-group[data-collapsible="icon"] .group-data-\\[collapsible\\=icon\\]\\:tw-w-\\[calc\\(var\\(--sidebar-width-icon\\)_\\+_theme\\(spacing\\.4\\)_\\+2px\\)\\] {
  width: calc(var(--sidebar-width-icon) + 1rem + 2px);
}

.tw-group[data-collapsible="offcanvas"] .group-data-\\[collapsible\\=offcanvas\\]\\:tw-w-0 {
  width: 0px;
}

.tw-group[data-collapsible="offcanvas"] .group-data-\\[collapsible\\=offcanvas\\]\\:tw-translate-x-0 {
  --tw-translate-x: 0px;
  transform: translate(var(--tw-translate-x), var(--tw-translate-y)) rotate(var(--tw-rotate)) skewX(var(--tw-skew-x)) skewY(var(--tw-skew-y)) scaleX(var(--tw-scale-x)) scaleY(var(--tw-scale-y));
}

.tw-group[data-side="secondary"] .group-data-\\[side\\=secondary\\]\\:tw-rotate-180 {
  --tw-rotate: 180deg;
  transform: translate(var(--tw-translate-x), var(--tw-translate-y)) rotate(var(--tw-rotate)) skewX(var(--tw-skew-x)) skewY(var(--tw-skew-y)) scaleX(var(--tw-scale-x)) scaleY(var(--tw-scale-y));
}

.tw-group[data-collapsible="icon"] .group-data-\\[collapsible\\=icon\\]\\:tw-overflow-hidden {
  overflow: hidden;
}

.tw-group[data-variant="floating"] .group-data-\\[variant\\=floating\\]\\:tw-rounded-lg {
  border-radius: var(--radius);
}

.tw-group[data-variant="floating"] .group-data-\\[variant\\=floating\\]\\:tw-border {
  border-width: 1px;
}

.tw-group[data-side="primary"] .group-data-\\[side\\=primary\\]\\:tw-border-r {
  border-right-width: 1px;
}

.tw-group[data-side="secondary"] .group-data-\\[side\\=secondary\\]\\:tw-border-l {
  border-left-width: 1px;
}

.tw-group[data-variant="floating"] .group-data-\\[variant\\=floating\\]\\:tw-border-sidebar-border {
  border-color: hsl(var(--sidebar-border));
}

.tw-group[data-collapsible="icon"] .group-data-\\[collapsible\\=icon\\]\\:tw-opacity-0 {
  opacity: 0;
}

.tw-group[data-variant="floating"] .group-data-\\[variant\\=floating\\]\\:tw-shadow {
  --tw-shadow: 0 1px 3px 0 rgb(0 0 0 / 0.1), 0 1px 2px -1px rgb(0 0 0 / 0.1);
  --tw-shadow-colored: 0 1px 3px 0 var(--tw-shadow-color), 0 1px 2px -1px var(--tw-shadow-color);
  box-shadow: var(--tw-ring-offset-shadow, 0 0 #0000), var(--tw-ring-shadow, 0 0 #0000), var(--tw-shadow);
}

.tw-group[data-collapsible="offcanvas"] .group-data-\\[collapsible\\=offcanvas\\]\\:after\\:tw-left-full::after {
  content: var(--tw-content);
  left: 100%;
}

.tw-group[data-collapsible="offcanvas"] .group-data-\\[collapsible\\=offcanvas\\]\\:hover\\:tw-bg-sidebar:hover {
  background-color: hsl(var(--sidebar-background));
}

.tw-peer[data-variant="inset"] ~ .peer-data-\\[variant\\=inset\\]\\:tw-min-h-\\[calc\\(100svh-theme\\(spacing\\.4\\)\\)\\] {
  min-height: calc(100svh - 1rem);
}

@media (min-width: 640px) {

  .sm\\:tw-not-sr-only {
    position: static;
    width: auto;
    height: auto;
    padding: 0;
    margin: 0;
    overflow: visible;
    clip: auto;
    white-space: normal;
  }

  .sm\\:tw-static {
    position: static;
  }

  .sm\\:tw-col-span-2 {
    grid-column: span 2 / span 2;
  }

  .sm\\:tw-flex {
    display: flex;
  }

  .sm\\:tw-table-cell {
    display: table-cell;
  }

  .sm\\:tw-hidden {
    display: none;
  }

  .sm\\:tw-grid-cols-2 {
    grid-template-columns: repeat(2, minmax(0, 1fr));
  }

  .sm\\:tw-flex-row {
    flex-direction: row;
  }

  .sm\\:tw-justify-end {
    justify-content: flex-end;
  }

  .sm\\:tw-gap-4 {
    gap: 1rem;
  }

  .sm\\:tw-space-x-2 > :not([hidden]) ~ :not([hidden]) {
    --tw-space-x-reverse: 0;
    margin-right: calc(0.5rem * var(--tw-space-x-reverse));
    margin-left: calc(0.5rem * calc(1 - var(--tw-space-x-reverse)));
  }

  .sm\\:tw-rounded-lg {
    border-radius: var(--radius);
  }

  .sm\\:tw-border-0 {
    border-width: 0px;
  }

  .sm\\:tw-bg-transparent {
    background-color: transparent;
  }

  .sm\\:tw-px-6 {
    padding-left: 1.5rem;
    padding-right: 1.5rem;
  }

  .sm\\:tw-py-0 {
    padding-top: 0px;
    padding-bottom: 0px;
  }

  .sm\\:tw-py-4 {
    padding-top: 1rem;
    padding-bottom: 1rem;
  }

  .sm\\:tw-py-5 {
    padding-top: 1.25rem;
    padding-bottom: 1.25rem;
  }

  .sm\\:tw-pl-14 {
    padding-left: 3.5rem;
  }

  .sm\\:tw-text-start {
    text-align: start;
  }
}

@media (min-width: 768px) {

  .md\\:tw-block {
    display: block;
  }

  .md\\:tw-inline {
    display: inline;
  }

  .md\\:tw-flex {
    display: flex;
  }

  .md\\:tw-table-cell {
    display: table-cell;
  }

  .md\\:tw-h-8 {
    height: 2rem;
  }

  .md\\:tw-w-8 {
    width: 2rem;
  }

  .md\\:tw-w-\\[200px\\] {
    width: 200px;
  }

  .md\\:tw-grow-0 {
    flex-grow: 0;
  }

  .md\\:tw-grid-cols-4 {
    grid-template-columns: repeat(4, minmax(0, 1fr));
  }

  .md\\:tw-gap-8 {
    gap: 2rem;
  }

  .md\\:tw-text-base {
    font-size: 1rem;
    line-height: 1.5rem;
  }

  .md\\:tw-opacity-0 {
    opacity: 0;
  }

  .after\\:md\\:tw-hidden::after {
    content: var(--tw-content);
    display: none;
  }

  .tw-peer[data-variant="inset"] ~ .md\\:peer-data-\\[variant\\=inset\\]\\:tw-m-2 {
    margin: 0.5rem;
  }

  .tw-peer[data-state="collapsed"][data-variant="inset"] ~ .md\\:peer-data-\\[state\\=collapsed\\]\\:peer-data-\\[variant\\=inset\\]\\:tw-ml-2 {
    margin-left: 0.5rem;
  }

  .tw-peer[data-variant="inset"] ~ .md\\:peer-data-\\[variant\\=inset\\]\\:tw-ml-0 {
    margin-left: 0px;
  }

  .tw-peer[data-variant="inset"] ~ .md\\:peer-data-\\[variant\\=inset\\]\\:tw-rounded-xl {
    border-radius: 0.75rem;
  }

  .tw-peer[data-variant="inset"] ~ .md\\:peer-data-\\[variant\\=inset\\]\\:tw-shadow {
    --tw-shadow: 0 1px 3px 0 rgb(0 0 0 / 0.1), 0 1px 2px -1px rgb(0 0 0 / 0.1);
    --tw-shadow-colored: 0 1px 3px 0 var(--tw-shadow-color), 0 1px 2px -1px var(--tw-shadow-color);
    box-shadow: var(--tw-ring-offset-shadow, 0 0 #0000), var(--tw-ring-shadow, 0 0 #0000), var(--tw-shadow);
  }
}

@media (min-width: 1024px) {

  .lg\\:tw-sr-only {
    position: absolute;
    width: 1px;
    height: 1px;
    padding: 0;
    margin: -1px;
    overflow: hidden;
    clip: rect(0, 0, 0, 0);
    white-space: nowrap;
    border-width: 0;
  }

  .lg\\:tw-col-span-2 {
    grid-column: span 2 / span 2;
  }

  .lg\\:tw-flex {
    display: flex;
  }

  .lg\\:tw-w-\\[336px\\] {
    width: 336px;
  }

  .lg\\:tw-grid-cols-2 {
    grid-template-columns: repeat(2, minmax(0, 1fr));
  }

  .lg\\:tw-grid-cols-3 {
    grid-template-columns: repeat(3, minmax(0, 1fr));
  }

  .lg\\:tw-space-x-8 > :not([hidden]) ~ :not([hidden]) {
    --tw-space-x-reverse: 0;
    margin-right: calc(2rem * var(--tw-space-x-reverse));
    margin-left: calc(2rem * calc(1 - var(--tw-space-x-reverse)));
  }
}

@media (min-width: 1280px) {

  .xl\\:tw-not-sr-only {
    position: static;
    width: auto;
    height: auto;
    padding: 0;
    margin: 0;
    overflow: visible;
    clip: auto;
    white-space: normal;
  }

  .xl\\:tw-grid-cols-3 {
    grid-template-columns: repeat(3, minmax(0, 1fr));
  }

  .xl\\:tw-grid-cols-4 {
    grid-template-columns: repeat(4, minmax(0, 1fr));
  }

  .xl\\:tw-whitespace-nowrap {
    white-space: nowrap;
  }
}

.ltr\\:tw-left-2:where([dir="ltr"], [dir="ltr"] *) {
  left: 0.5rem;
}

.ltr\\:tw-left-2\\.5:where([dir="ltr"], [dir="ltr"] *) {
  left: 0.625rem;
}

.rtl\\:tw-right-2:where([dir="rtl"], [dir="rtl"] *) {
  right: 0.5rem;
}

.rtl\\:tw-right-2\\.5:where([dir="rtl"], [dir="rtl"] *) {
  right: 0.625rem;
}

.rtl\\:tw-ps-2:where([dir="rtl"], [dir="rtl"] *) {
  padding-inline-start: 0.5rem;
}

@media (prefers-color-scheme: dark) {

  .dark\\:tw--rotate-90 {
    --tw-rotate: -90deg;
    transform: translate(var(--tw-translate-x), var(--tw-translate-y)) rotate(var(--tw-rotate)) skewX(var(--tw-skew-x)) skewY(var(--tw-skew-y)) scaleX(var(--tw-scale-x)) scaleY(var(--tw-scale-y));
  }

  .dark\\:tw-rotate-0 {
    --tw-rotate: 0deg;
    transform: translate(var(--tw-translate-x), var(--tw-translate-y)) rotate(var(--tw-rotate)) skewX(var(--tw-skew-x)) skewY(var(--tw-skew-y)) scaleX(var(--tw-scale-x)) scaleY(var(--tw-scale-y));
  }

  .dark\\:tw-scale-0 {
    --tw-scale-x: 0;
    --tw-scale-y: 0;
    transform: translate(var(--tw-translate-x), var(--tw-translate-y)) rotate(var(--tw-rotate)) skewX(var(--tw-skew-x)) skewY(var(--tw-skew-y)) scaleX(var(--tw-scale-x)) scaleY(var(--tw-scale-y));
  }

  .dark\\:tw-scale-100 {
    --tw-scale-x: 1;
    --tw-scale-y: 1;
    transform: translate(var(--tw-translate-x), var(--tw-translate-y)) rotate(var(--tw-rotate)) skewX(var(--tw-skew-x)) skewY(var(--tw-skew-y)) scaleX(var(--tw-scale-x)) scaleY(var(--tw-scale-y));
  }

  .dark\\:tw-border-destructive {
    border-color: hsl(var(--destructive));
  }
}

.\\[\\&\\:has\\(\\[role\\=checkbox\\]\\)\\]\\:tw-pe-0:has([role=checkbox]) {
  padding-inline-end: 0px;
}

.\\[\\&\\>span\\:last-child\\]\\:tw-truncate>span:last-child {
  overflow: hidden;
  text-overflow: ellipsis;
  white-space: nowrap;
}

.\\[\\&\\>span\\]\\:tw-line-clamp-1>span {
  overflow: hidden;
  display: -webkit-box;
  -webkit-box-orient: vertical;
  -webkit-line-clamp: 1;
}

.\\[\\&\\>svg\\+div\\]\\:tw-translate-y-\\[-3px\\]>svg+div {
  --tw-translate-y: -3px;
  transform: translate(var(--tw-translate-x), var(--tw-translate-y)) rotate(var(--tw-rotate)) skewX(var(--tw-skew-x)) skewY(var(--tw-skew-y)) scaleX(var(--tw-scale-x)) scaleY(var(--tw-scale-y));
}

.\\[\\&\\>svg\\]\\:tw-absolute>svg {
  position: absolute;
}

.\\[\\&\\>svg\\]\\:tw-left-4>svg {
  left: 1rem;
}

.\\[\\&\\>svg\\]\\:tw-top-4>svg {
  top: 1rem;
}

.\\[\\&\\>svg\\]\\:tw-size-4>svg {
  width: 1rem;
  height: 1rem;
}

.\\[\\&\\>svg\\]\\:tw-shrink-0>svg {
  flex-shrink: 0;
}

.\\[\\&\\>svg\\]\\:tw-text-destructive>svg {
  color: hsl(var(--destructive));
}

.\\[\\&\\>svg\\]\\:tw-text-foreground>svg {
  color: hsl(var(--foreground));
}

.\\[\\&\\>svg\\]\\:tw-text-sidebar-accent-foreground>svg {
  color: hsl(var(--sidebar-accent-foreground));
}

.\\[\\&\\>svg\\~\\*\\]\\:tw-pl-7>svg~* {
  padding-left: 1.75rem;
}

.\\[\\&\\>tr\\]\\:last\\:tw-border-b-0:last-child>tr {
  border-bottom-width: 0px;
}

.\\[\\&_\\[cmdk-group-heading\\]\\]\\:tw-px-2 [cmdk-group-heading] {
  padding-left: 0.5rem;
  padding-right: 0.5rem;
}

.\\[\\&_\\[cmdk-group-heading\\]\\]\\:tw-py-1\\.5 [cmdk-group-heading] {
  padding-top: 0.375rem;
  padding-bottom: 0.375rem;
}

.\\[\\&_\\[cmdk-group-heading\\]\\]\\:tw-text-xs [cmdk-group-heading] {
  font-size: 0.75rem;
  line-height: 1rem;
}

.\\[\\&_\\[cmdk-group-heading\\]\\]\\:tw-font-medium [cmdk-group-heading] {
  font-weight: 500;
}

.\\[\\&_\\[cmdk-group-heading\\]\\]\\:tw-text-muted-foreground [cmdk-group-heading] {
  color: hsl(var(--muted-foreground));
}

.\\[\\&_\\[cmdk-group\\]\\:not\\(\\[hidden\\]\\)_\\~\\[cmdk-group\\]\\]\\:tw-pt-0 [cmdk-group]:not([hidden]) ~[cmdk-group] {
  padding-top: 0px;
}

.\\[\\&_\\[cmdk-group\\]\\]\\:tw-px-2 [cmdk-group] {
  padding-left: 0.5rem;
  padding-right: 0.5rem;
}

.\\[\\&_\\[cmdk-input-wrapper\\]_svg\\]\\:tw-h-5 [cmdk-input-wrapper] svg {
  height: 1.25rem;
}

.\\[\\&_\\[cmdk-input-wrapper\\]_svg\\]\\:tw-w-5 [cmdk-input-wrapper] svg {
  width: 1.25rem;
}

.\\[\\&_\\[cmdk-input\\]\\]\\:tw-h-12 [cmdk-input] {
  height: 3rem;
}

.\\[\\&_\\[cmdk-item\\]\\]\\:tw-px-2 [cmdk-item] {
  padding-left: 0.5rem;
  padding-right: 0.5rem;
}

.\\[\\&_\\[cmdk-item\\]\\]\\:tw-py-3 [cmdk-item] {
  padding-top: 0.75rem;
  padding-bottom: 0.75rem;
}

.\\[\\&_\\[cmdk-item\\]_svg\\]\\:tw-h-5 [cmdk-item] svg {
  height: 1.25rem;
}

.\\[\\&_\\[cmdk-item\\]_svg\\]\\:tw-w-5 [cmdk-item] svg {
  width: 1.25rem;
}

.\\[\\&_p\\]\\:tw-leading-relaxed p {
  line-height: 1.625;
}

.\\[\\&_tr\\:last-child\\]\\:tw-border-0 tr:last-child {
  border-width: 0px;
}

.\\[\\&_tr\\]\\:tw-border-b tr {
  border-bottom-width: 1px;
}

[data-side=primary][data-collapsible=offcanvas] .\\[\\[data-side\\=primary\\]\\[data-collapsible\\=offcanvas\\]_\\&\\]\\:tw--right-2 {
  right: -0.5rem;
}

[data-side=primary][data-state=collapsed] .\\[\\[data-side\\=primary\\]\\[data-state\\=collapsed\\]_\\&\\]\\:tw-cursor-e-resize {
  cursor: e-resize;
}

[data-side=secondary][data-collapsible=offcanvas] .\\[\\[data-side\\=secondary\\]\\[data-collapsible\\=offcanvas\\]_\\&\\]\\:tw--left-2 {
  left: -0.5rem;
}

[data-side=secondary][data-state=collapsed] .\\[\\[data-side\\=secondary\\]\\[data-state\\=collapsed\\]_\\&\\]\\:tw-cursor-w-resize {
  cursor: w-resize;
}

[data-side=secondary] .\\[\\[data-side\\=secondary\\]_\\&\\]\\:tw-cursor-e-resize {
  cursor: e-resize;
}

[data-side=secondary] .\\[\\[data-side\\=secondary\\]_\\&\\]\\:tw-cursor-w-resize {
  cursor: w-resize;
}
<<<<<<< HEAD
=======
.papi-icon-button {
  border: 0;
  border-radius: 3em;
  cursor: pointer;
  display: inline-block;
}

.papi-icon-button.primary {
  background-color: #1ea7fd;
  color: white;
}

.papi-icon-button.secondary {
  background-color: transparent;
  color: #333;
}

.papi-icon-button.paratext {
  background-color: darkgreen;
  color: greenyellow;
}

.papi-icon-button.paratext.bright {
  background-color: greenyellow;
  color: darkgreen;
}
.papi-menu-item {
  background-color: transparent;
}

.papi-menu-icon-trailing {
  margin-left: 10px;
  place-content: flex-end;
}

.papi-menu-item img {
  max-width: 24px;
  max-height: 24px;
}
.banded-row:hover {
  cursor: pointer;
}

.banded-row[data-state='selected']:hover {
  cursor: default;
}
.papi-menu-drawer-paper {
  height: fit-content !important;
  position: absolute !important;
}

.papi-toolbar-children {
  padding: 10px;
  display: flex;
  gap: 8px;
}
>>>>>>> 6d25df67
.papi-multi-column-menu {
  background-color: rgb(222, 222, 222);
  display: flex;
  flex-direction: column;
  padding-left: 3px;
  padding-right: 3px;
}

.papi-menu-column {
  font-size: 11pt;
  font-weight: 600;
  padding-bottom: 2px;
}

.papi-menu-column ul {
  padding-top: 0;
}

.papi-menu-column-header {
  background-color: rgb(181, 181, 181);
  padding-left: 24px;
  margin-top: 0;
  margin-bottom: 0;
}

.papi-multi-column-menu.paratext {
  background-color: rgb(76, 106, 76);
  color: rgb(214, 255, 152);
}

.papi-multi-column-menu.paratext.bright {
  color: rgb(76, 106, 76);
  background-color: rgb(214, 255, 152);
}
<<<<<<< HEAD
.papi-icon-button {
  border: 0;
  border-radius: 3em;
  cursor: pointer;
  display: inline-block;
}

.papi-icon-button.primary {
  background-color: #1ea7fd;
  color: white;
}

.papi-icon-button.secondary {
  background-color: transparent;
  color: #333;
}

.papi-icon-button.paratext {
  background-color: darkgreen;
  color: greenyellow;
}

.papi-icon-button.paratext.bright {
  background-color: greenyellow;
  color: darkgreen;
}
.papi-menu-item {
  background-color: transparent;
}

.papi-menu-icon-trailing {
  margin-left: 10px;
  place-content: flex-end;
}

.papi-menu-item img {
  max-width: 24px;
  max-height: 24px;
}
.banded-row:hover {
  cursor: pointer;
}

.banded-row[data-state='selected']:hover {
  cursor: default;
}
.papi-menu-drawer-paper {
  height: fit-content !important;
  position: absolute !important;
}

.papi-toolbar-children {
  padding: 10px;
  display: flex;
  gap: 8px;
}
=======
>>>>>>> 6d25df67
`, "top");
export {
  Sm as Alert,
  Cm as AlertDescription,
  Tm as AlertTitle,
  wh as BOOK_SELECTOR_STRING_KEYS,
  Rm as Badge,
  uh as BookChapterControl,
  Ic as BookSelectionMode,
  fh as BookSelector,
  wt as Button,
  _m as Card,
  Im as CardContent,
  Am as CardDescription,
  Mm as CardFooter,
  Pm as CardHeader,
  $m as CardTitle,
  Ac as ChapterRangeSelector,
  ko as Checkbox,
  Ch as Checklist,
  qr as ComboBox,
  Lc as DataTable,
  Mh as DisableButton,
  uo as DropdownMenu,
  wo as DropdownMenuCheckboxItem,
  or as DropdownMenuContent,
  Ql as DropdownMenuGroup,
  bi as DropdownMenuItem,
  Lm as DropdownMenuItemType,
  Cn as DropdownMenuLabel,
  lh as DropdownMenuPortal,
  dh as DropdownMenuRadioGroup,
  vi as DropdownMenuRadioItem,
  ar as DropdownMenuSeparator,
  nc as DropdownMenuShortcut,
  ch as DropdownMenuSub,
  ec as DropdownMenuSubContent,
  tc as DropdownMenuSubTrigger,
  gi as DropdownMenuTrigger,
  Ih as EnableButton,
  Lh as Filter,
  Fm as FilterButton,
  Bh as FilterDropdown,
  Fh as Footer,
  ym as GridMenu,
  km as HamburgerMenuButton,
  bh as INVENTORY_STRING_KEYS,
  Oh as IconButton,
  Ke as Input,
  Ah as InstallButton,
  vh as Inventory,
  Mt as Label,
  jh as MarkdownRenderer,
  Bs as MenuItem,
  zh as MoreInfo,
  Jc as MultiSelectComboBox,
  yh as NavigationContentSearch,
  Vh as NoExtensionsFound,
  Ti as RadioGroup,
  Wr as RadioGroupItem,
  Nh as ScriptureResultsViewer,
  kh as ScrollGroupSelector,
  Di as SearchBar,
  Ve as Select,
  ke as SelectContent,
  Dc as SelectGroup,
  Bt as SelectItem,
  jc as SelectLabel,
  $i as SelectScrollDownButton,
  Pi as SelectScrollUpButton,
  Bc as SelectSeparator,
  Ne as SelectTrigger,
  ze as SelectValue,
  Eo as Separator,
  Eh as SettingsList,
  Th as SettingsListHeader,
  Sh as SettingsListItem,
  bd as SettingsSidebar,
  xh as SettingsSidebarContentSearch,
  Dm as Slider,
  Ph as Sonner,
  In as Spinner,
  jm as Switch,
  ir as Table,
  lr as TableBody,
  Fc as TableCaption,
  Fe as TableCell,
  zc as TableFooter,
  yn as TableHead,
  sr as TableHeader,
  ie as TableRow,
  $h as Tabs,
  zm as TabsContent,
  Bm as TabsList,
  Vm as TabsTrigger,
  Rh as TextField,
  Mi as ToggleGroup,
  Xn as ToggleGroupItem,
  _h as Toolbar,
  Gh as UiLanguageSelector,
  Dh as UpdateButton,
  Gm as VersionHistory,
  ji as VerticalTabs,
  Vi as VerticalTabsContent,
  Bi as VerticalTabsList,
  Zc as VerticalTabsTrigger,
  Om as badgeVariants,
  Sc as buttonVariants,
  N as cn,
  Xc as getBookNumFromId,
  Uc as getLinesFromUSFM,
  pa as getNumberFromUSFM,
  Hc as getStatusForItem,
  hh as inventoryCountColumn,
  mh as inventoryItemColumn,
  gh as inventoryStatusColumn,
  Wh as sonner,
  Uh as useEvent,
  Xh as useEventAsync,
  lo as usePromise
};
//# sourceMappingURL=index.js.map<|MERGE_RESOLUTION|>--- conflicted
+++ resolved
@@ -2585,17 +2585,10 @@
 }) {
   const [o, a] = ut(""), i = (c) => {
     a(c), t(c);
-<<<<<<< HEAD
   }, l = xt();
-  return /* @__PURE__ */ x("div", { className: "tw-relative", children: [
+  return /* @__PURE__ */ x("div", { className: N("tw-relative", { "tw-w-full": n }, r), children: [
     /* @__PURE__ */ s(
       ii,
-=======
-  }, l = kt();
-  return /* @__PURE__ */ y("div", { className: N("tw-relative", { "tw-w-full": n }, r), children: [
-    /* @__PURE__ */ i(
-      ho,
->>>>>>> 6d25df67
       {
         className: N(
           "tw-absolute tw-top-1/2 tw-h-4 tw-w-4 tw--translate-y-1/2 tw-transform tw-opacity-50",
@@ -2624,24 +2617,11 @@
           { "tw-right-0": l === "ltr" }
         ),
         onClick: () => {
-          s("");
+          i("");
         },
         children: [
-<<<<<<< HEAD
-          /* @__PURE__ */ s(
-            co,
-            {
-              className: "tw-h-4 tw-w-4",
-              onClick: () => {
-                i("");
-              }
-            }
-          ),
+          /* @__PURE__ */ s(co, { className: "tw-h-4 tw-w-4" }),
           /* @__PURE__ */ s("span", { className: "tw-sr-only", children: "Clear" })
-=======
-          /* @__PURE__ */ i(pi, { className: "tw-h-4 tw-w-4" }),
-          /* @__PURE__ */ i("span", { className: "tw-sr-only", children: "Clear" })
->>>>>>> 6d25df67
         ]
       }
     )
@@ -14133,8 +14113,6 @@
 [data-side=secondary] .\\[\\[data-side\\=secondary\\]_\\&\\]\\:tw-cursor-w-resize {
   cursor: w-resize;
 }
-<<<<<<< HEAD
-=======
 .papi-icon-button {
   border: 0;
   border-radius: 3em;
@@ -14161,37 +14139,6 @@
   background-color: greenyellow;
   color: darkgreen;
 }
-.papi-menu-item {
-  background-color: transparent;
-}
-
-.papi-menu-icon-trailing {
-  margin-left: 10px;
-  place-content: flex-end;
-}
-
-.papi-menu-item img {
-  max-width: 24px;
-  max-height: 24px;
-}
-.banded-row:hover {
-  cursor: pointer;
-}
-
-.banded-row[data-state='selected']:hover {
-  cursor: default;
-}
-.papi-menu-drawer-paper {
-  height: fit-content !important;
-  position: absolute !important;
-}
-
-.papi-toolbar-children {
-  padding: 10px;
-  display: flex;
-  gap: 8px;
-}
->>>>>>> 6d25df67
 .papi-multi-column-menu {
   background-color: rgb(222, 222, 222);
   display: flex;
@@ -14226,32 +14173,12 @@
   color: rgb(76, 106, 76);
   background-color: rgb(214, 255, 152);
 }
-<<<<<<< HEAD
-.papi-icon-button {
-  border: 0;
-  border-radius: 3em;
+.banded-row:hover {
   cursor: pointer;
-  display: inline-block;
-}
-
-.papi-icon-button.primary {
-  background-color: #1ea7fd;
-  color: white;
-}
-
-.papi-icon-button.secondary {
-  background-color: transparent;
-  color: #333;
-}
-
-.papi-icon-button.paratext {
-  background-color: darkgreen;
-  color: greenyellow;
-}
-
-.papi-icon-button.paratext.bright {
-  background-color: greenyellow;
-  color: darkgreen;
+}
+
+.banded-row[data-state='selected']:hover {
+  cursor: default;
 }
 .papi-menu-item {
   background-color: transparent;
@@ -14265,13 +14192,6 @@
 .papi-menu-item img {
   max-width: 24px;
   max-height: 24px;
-}
-.banded-row:hover {
-  cursor: pointer;
-}
-
-.banded-row[data-state='selected']:hover {
-  cursor: default;
 }
 .papi-menu-drawer-paper {
   height: fit-content !important;
@@ -14283,8 +14203,6 @@
   display: flex;
   gap: 8px;
 }
-=======
->>>>>>> 6d25df67
 `, "top");
 export {
   Sm as Alert,
