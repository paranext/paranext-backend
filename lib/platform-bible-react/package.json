--- conflicted
+++ resolved
@@ -52,11 +52,8 @@
     "@radix-ui/react-checkbox": "^1.0.4",
     "@radix-ui/react-dropdown-menu": "^2.0.6",
     "@radix-ui/react-label": "^2.0.2",
-<<<<<<< HEAD
+    "@radix-ui/react-slider": "^1.2.0",
     "@radix-ui/react-select": "^2.0.0",
-=======
-    "@radix-ui/react-slider": "^1.2.0",
->>>>>>> f6a52193
     "@radix-ui/react-slot": "^1.0.2",
     "@radix-ui/react-switch": "^1.1.0",
     "@radix-ui/react-tabs": "^1.0.4",
