--- conflicted
+++ resolved
@@ -51,11 +51,8 @@
     "@mui/material": ">=5.15.10",
     "@radix-ui/react-dropdown-menu": "^2.0.6",
     "@radix-ui/react-label": "^2.0.2",
-<<<<<<< HEAD
     "@radix-ui/react-select": "^2.0.0",
-=======
     "@radix-ui/react-slider": "^1.2.0",
->>>>>>> 0dbea942
     "@radix-ui/react-slot": "^1.0.2",
     "@radix-ui/react-switch": "^1.1.0",
     "@radix-ui/react-tabs": "^1.0.4",
