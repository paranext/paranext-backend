--- conflicted
+++ resolved
@@ -6,8 +6,6 @@
 
 /** Props for the SearchBar component. */
 export type SearchBarProps = {
-  /** Additional css classes to help with unique styling of the search bar */
-  className?: string;
   /**
    * Callback fired to handle the search query when button pressed
    *
@@ -21,22 +19,15 @@
   /** Optional boolean to set the input base to full width */
   isFullWidth?: boolean;
 
-  /** ClassName for the input */
+  /** Additional css classes to help with unique styling of the search bar */
   className?: string;
 };
 
 export default function SearchBar({
-<<<<<<< HEAD
-  className,
-  onSearch,
-  placeholder,
-  isFullWidth,
-=======
   onSearch,
   placeholder,
   isFullWidth,
   className,
->>>>>>> 191b987b
 }: SearchBarProps) {
   const [searchQuery, setSearchQuery] = useState<string>('');
 
@@ -46,13 +37,6 @@
   };
 
   return (
-<<<<<<< HEAD
-    <Input
-      className={cn(
-        'tw-flex tw-h-10 tw-rounded-md tw-border tw-border-input tw-bg-background tw-px-3 tw-py-2 tw-text-sm tw-ring-offset-background file:tw-border-0 file:tw-bg-transparent file:tw-text-sm file:tw-font-medium placeholder:tw-text-muted-foreground focus-visible:tw-outline-none focus-visible:tw-ring-2 focus-visible:tw-ring-[color:hsl(240,5%,64.9%)] focus-visible:tw-ring-offset-2 disabled:tw-cursor-not-allowed disabled:tw-opacity-50',
-        { 'tw-w-full': isFullWidth },
-        className,
-=======
     <div className="tw-relative">
       <Search className="tw-absolute tw-left-3 tw-top-1/2 tw-h-4 tw-w-4 tw--translate-y-1/2 tw-transform tw-opacity-50" />
       <Input
@@ -80,7 +64,6 @@
           />
           <span className="tw-sr-only">Clear</span>
         </Button>
->>>>>>> 191b987b
       )}
     </div>
   );
