<<<<<<< HEAD
var we = Object.defineProperty;
var Oe = (t, e, r) => e in t ? we(t, e, { enumerable: !0, configurable: !0, writable: !0, value: r }) : t[e] = r;
var d = (t, e, r) => (Oe(t, typeof e != "symbol" ? e + "" : e, r), r);
import { Mutex as Se } from "async-mutex";
class Jt {
=======
var ne = Object.defineProperty;
var oe = (t, e, r) => e in t ? ne(t, e, { enumerable: !0, configurable: !0, writable: !0, value: r }) : t[e] = r;
var d = (t, e, r) => (oe(t, typeof e != "symbol" ? e + "" : e, r), r);
import { Mutex as ae } from "async-mutex";
class pt {
>>>>>>> 223d0e75
  /**
   * Creates an instance of the class
   *
   * @param variableName Name to use when logging about this variable
   * @param rejectIfNotSettledWithinMS Milliseconds to wait before verifying if the promise was
   *   settled (resolved or rejected); will reject if it has not settled by that time. Use -1 if you
   *   do not want a timeout at all.
   */
  constructor(e, r = 1e4) {
    d(this, "variableName");
    d(this, "promiseToValue");
    d(this, "resolver");
    d(this, "rejecter");
<<<<<<< HEAD
    this.variableName = e, this.promiseToValue = new Promise((s, n) => {
      this.resolver = s, this.rejecter = n;
=======
    this.variableName = e, this.promiseToValue = new Promise((s, i) => {
      this.resolver = s, this.rejecter = i;
>>>>>>> 223d0e75
    }), r > 0 && setTimeout(() => {
      this.rejecter && (this.rejecter(`Timeout reached when waiting for ${this.variableName} to settle`), this.complete());
    }, r), Object.seal(this);
  }
  /**
   * Get this variable's promise to a value. This always returns the same promise even after the
   * value has been resolved or rejected.
   *
   * @returns The promise for the value to be set
   */
  get promise() {
    return this.promiseToValue;
  }
  /**
   * A simple way to see if this variable's promise was resolved or rejected already
   *
   * @returns Whether the variable was already resolved or rejected
   */
  get hasSettled() {
    return Object.isFrozen(this);
  }
  /**
   * Resolve this variable's promise to the given value
   *
   * @param value This variable's promise will resolve to this value
   * @param throwIfAlreadySettled Determines whether to throw if the variable was already resolved
   *   or rejected
   */
  resolveToValue(e, r = !1) {
    if (this.resolver)
      console.debug(`${this.variableName} is being resolved now`), this.resolver(e), this.complete();
    else {
      if (r)
        throw Error(`${this.variableName} was already settled`);
      console.debug(`Ignoring subsequent resolution of ${this.variableName}`);
    }
  }
  /**
   * Reject this variable's promise for the value with the given reason
   *
   * @param reason This variable's promise will be rejected with this reason
   * @param throwIfAlreadySettled Determines whether to throw if the variable was already resolved
   *   or rejected
   */
  rejectWithReason(e, r = !1) {
    if (this.rejecter)
      console.debug(`${this.variableName} is being rejected now`), this.rejecter(e), this.complete();
    else {
      if (r)
        throw Error(`${this.variableName} was already settled`);
      console.debug(`Ignoring subsequent rejection of ${this.variableName}`);
    }
  }
  /** Prevent any further updates to this variable */
  complete() {
    this.resolver = void 0, this.rejecter = void 0, Object.freeze(this);
  }
}
<<<<<<< HEAD
function _t() {
=======
class ue {
  constructor() {
    /**
     * Subscribes a function to run when this event is emitted.
     *
     * @param callback Function to run with the event when it is emitted
     * @returns Unsubscriber function to run to stop calling the passed-in function when the event is
     *   emitted
     * @alias event
     */
    d(this, "subscribe", this.event);
    /** All callback functions that will run when this event is emitted. Lazy loaded */
    d(this, "subscriptions");
    /** Event for listeners to subscribe to. Lazy loaded */
    d(this, "lazyEvent");
    /** Whether this emitter has been disposed */
    d(this, "isDisposed", !1);
    /** Disposes of this event, preparing it to release from memory */
    d(this, "dispose", () => this.disposeFn());
    /**
     * Runs the subscriptions for the event
     *
     * @param event Event data to provide to subscribed callbacks
     */
    d(this, "emit", (e) => {
      this.emitFn(e);
    });
  }
  /**
   * Event for listeners to subscribe to. Subscribes a function to run when this event is emitted.
   * Use like `const unsubscriber = event(callback)`
   *
   * @param callback Function to run with the event when it is emitted
   * @returns Unsubscriber function to run to stop calling the passed-in function when the event is
   *   emitted
   */
  get event() {
    return this.assertNotDisposed(), this.lazyEvent || (this.lazyEvent = (e) => {
      if (!e || typeof e != "function")
        throw new Error("Event handler callback must be a function!");
      return this.subscriptions || (this.subscriptions = []), this.subscriptions.push(e), () => {
        if (!this.subscriptions)
          return !1;
        const r = this.subscriptions.indexOf(e);
        return r < 0 ? !1 : (this.subscriptions.splice(r, 1), !0);
      };
    }), this.lazyEvent;
  }
  /**
   * Function that runs the subscriptions for the event. Added here so children can override emit
   * and still call the base functionality. See NetworkEventEmitter.emit for example
   */
  emitFn(e) {
    var r;
    this.assertNotDisposed(), (r = this.subscriptions) == null || r.forEach((s) => s(e));
  }
  /** Check to make sure this emitter is not disposed. Throw if it is */
  assertNotDisposed() {
    if (this.isDisposed)
      throw new Error("Emitter is disposed");
  }
  /**
   * Disposes of this event, preparing it to release from memory. Added here so children can
   * override emit and still call the base functionality.
   */
  disposeFn() {
    return this.assertNotDisposed(), this.isDisposed = !0, this.subscriptions = void 0, this.lazyEvent = void 0, Promise.resolve(!0);
  }
}
function dt() {
>>>>>>> 223d0e75
  return "00-0-4-1-000".replace(
    /[^-]/g,
    (t) => (
      // @ts-expect-error ts(2363) this works fine
      // eslint-disable-next-line no-bitwise
      ((Math.random() + ~~t) * 65536 >> t).toString(16).padStart(4, "0")
    )
  );
}
<<<<<<< HEAD
function Ae(t) {
  return typeof t == "string" || t instanceof String;
}
function B(t) {
  return JSON.parse(JSON.stringify(t));
}
function Gt(t, e = 300) {
  if (Ae(t))
=======
function le(t) {
  return typeof t == "string" || t instanceof String;
}
function w(t) {
  return JSON.parse(JSON.stringify(t));
}
function ht(t, e = 300) {
  if (le(t))
>>>>>>> 223d0e75
    throw new Error("Tried to debounce a string! Could be XSS");
  let r;
  return (...s) => {
    clearTimeout(r), r = setTimeout(() => t(...s), e);
  };
}
<<<<<<< HEAD
function Xt(t, e, r) {
  const s = /* @__PURE__ */ new Map();
  return t.forEach((n) => {
    const i = e(n), o = s.get(i), a = r ? r(n, i) : n;
    o ? o.push(a) : s.set(i, [a]);
  }), s;
}
function Ce(t) {
=======
function mt(t, e, r) {
  const s = /* @__PURE__ */ new Map();
  return t.forEach((i) => {
    const n = e(i), o = s.get(n), a = r ? r(i, n) : i;
    o ? o.push(a) : s.set(n, [a]);
  }), s;
}
function ce(t) {
>>>>>>> 223d0e75
  return typeof t == "object" && // We're potentially dealing with objects we didn't create, so they might contain `null`
  // eslint-disable-next-line no-null/no-null
  t !== null && "message" in t && // Type assert `error` to check it's `message`.
  // eslint-disable-next-line no-type-assertion/no-type-assertion
  typeof t.message == "string";
}
<<<<<<< HEAD
function Me(t) {
  if (Ce(t))
=======
function fe(t) {
  if (ce(t))
>>>>>>> 223d0e75
    return t;
  try {
    return new Error(JSON.stringify(t));
  } catch {
    return new Error(String(t));
  }
}
<<<<<<< HEAD
function zt(t) {
  return Me(t).message;
}
function $e(t) {
  return new Promise((e) => setTimeout(e, t));
}
function Ht(t, e) {
  const r = $e(e).then(() => {
  });
  return Promise.any([r, t()]);
}
function Lt(t, e = "obj") {
=======
function gt(t) {
  return fe(t).message;
}
function pe(t) {
  return new Promise((e) => setTimeout(e, t));
}
function bt(t, e) {
  const r = pe(e).then(() => {
  });
  return Promise.any([r, t()]);
}
function yt(t, e = "obj") {
>>>>>>> 223d0e75
  const r = /* @__PURE__ */ new Set();
  Object.getOwnPropertyNames(t).forEach((i) => {
    try {
<<<<<<< HEAD
      typeof t[n] == "function" && r.add(n);
    } catch (i) {
      console.debug(`Skipping ${n} on ${e} due to error: ${i}`);
=======
      typeof t[i] == "function" && r.add(i);
    } catch (n) {
      console.debug(`Skipping ${i} on ${e} due to error: ${n}`);
>>>>>>> 223d0e75
    }
  });
  let s = Object.getPrototypeOf(t);
  for (; s && Object.getPrototypeOf(s); )
    Object.getOwnPropertyNames(s).forEach((i) => {
      try {
<<<<<<< HEAD
        typeof t[n] == "function" && r.add(n);
      } catch (i) {
        console.debug(`Skipping ${n} on ${e}'s prototype due to error: ${i}`);
=======
        typeof t[i] == "function" && r.add(i);
      } catch (n) {
        console.debug(`Skipping ${i} on ${e}'s prototype due to error: ${n}`);
>>>>>>> 223d0e75
      }
    }), s = Object.getPrototypeOf(s);
  return r;
}
<<<<<<< HEAD
function Ut(t, e = {}) {
=======
function vt(t, e = {}) {
>>>>>>> 223d0e75
  return new Proxy(e, {
    get(r, s) {
      return s in r ? r[s] : async (...i) => (await t())[s](...i);
    }
  });
}
<<<<<<< HEAD
class Te {
=======
class de {
>>>>>>> 223d0e75
  /**
   * Create a DocumentCombiner instance
   *
   * @param baseDocument This is the first document that will be used when composing the output
   * @param options Options used by this object when combining documents
   */
  constructor(e, r) {
    d(this, "baseDocument");
    d(this, "contributions", /* @__PURE__ */ new Map());
    d(this, "latestOutput");
    d(this, "options");
<<<<<<< HEAD
=======
    d(this, "onDidRebuildEmitter", new ue());
    /** Event that emits to announce that the document has been rebuilt and the output has been updated */
    // Need `onDidRebuildEmitter` to be instantiated before this line
    // eslint-disable-next-line @typescript-eslint/member-ordering
    d(this, "onDidRebuild", this.onDidRebuildEmitter.subscribe);
>>>>>>> 223d0e75
    this.baseDocument = e, this.options = r, this.updateBaseDocument(e);
  }
  /**
   * Update the starting document for composition process
   *
   * @param baseDocument Base JSON document/JS object that all other documents are added to
   * @returns Recalculated output document given the new starting state and existing other documents
   */
  updateBaseDocument(e) {
<<<<<<< HEAD
    return this.validateStartingDocument(e), this.baseDocument = this.options.copyDocuments ? B(e) : e, this.rebuild();
=======
    return this.validateBaseDocument(e), this.baseDocument = this.options.copyDocuments ? w(e) : e, this.baseDocument = this.transformBaseDocumentAfterValidation(this.baseDocument), this.rebuild();
>>>>>>> 223d0e75
  }
  /**
   * Add or update one of the contribution documents for the composition process
   *
   * Note: the order in which contribution documents are added can be considered to be indeterminate
   * as it is currently ordered by however `Map.forEach` provides the contributions. The order
   * matters when merging two arrays into one. Also, when `options.ignoreDuplicateProperties` is
   * `true`, the order also matters when adding the same property to an object that is already
   * provided previously. Please let us know if you have trouble because of indeterminate
   * contribution ordering.
   *
   * @param documentName Name of the contributed document to combine
   * @param document Content of the contributed document to combine
   * @returns Recalculated output document given the new or updated contribution and existing other
   *   documents
   */
  addOrUpdateContribution(e, r) {
    this.validateContribution(e, r);
<<<<<<< HEAD
    const s = this.contributions.get(e), n = this.options.copyDocuments && r ? B(r) : r;
    this.contributions.set(e, n);
    try {
      return this.rebuild();
    } catch (i) {
      throw s ? this.contributions.set(e, s) : this.contributions.delete(e), new Error(`Error when setting the document named ${e}: ${i}`);
=======
    const s = this.contributions.get(e);
    let i = this.options.copyDocuments && r ? w(r) : r;
    i = this.transformContributionAfterValidation(e, i), this.contributions.set(e, i);
    try {
      return this.rebuild();
    } catch (n) {
      throw s ? this.contributions.set(e, s) : this.contributions.delete(e), new Error(`Error when setting the document named ${e}: ${n}`);
>>>>>>> 223d0e75
    }
  }
  /**
   * Delete one of the contribution documents for the composition process
   *
   * @param documentName Name of the contributed document to delete
   * @returns Recalculated output document given the remaining other documents
   */
  deleteContribution(e) {
    const r = this.contributions.get(e);
    if (!r)
      throw new Error(`${e} does not exist`);
    this.contributions.delete(e);
    try {
      return this.rebuild();
    } catch (s) {
      throw this.contributions.set(e, r), new Error(`Error when deleting the document named ${e}: ${s}`);
    }
  }
  /**
   * Delete all present contribution documents for the composition process and return to the base
   * document
   *
   * @returns Recalculated output document consisting only of the base document
   */
  deleteAllContributions() {
    if (this.contributions.size <= 0)
      return this.latestOutput;
    const e = [...this.contributions.entries()];
    e.forEach(([r]) => this.contributions.delete(r));
    try {
      return this.rebuild();
    } catch (r) {
      throw e.forEach(
        ([s, i]) => this.contributions.set(s, i)
      ), new Error(`Error when deleting all contributions: ${r}`);
    }
  }
  /**
   * Run the document composition process given the starting document and all contributions. Throws
   * if the output document fails to validate properly.
   *
   * @returns Recalculated output document given the starting and contributed documents
   */
  rebuild() {
    if (this.contributions.size === 0) {
<<<<<<< HEAD
      let r = B(this.baseDocument);
      return r = this.transformFinalOutput(r), this.validateOutput(r), this.latestOutput = r, this.latestOutput;
    }
    let e = this.baseDocument;
    return this.contributions.forEach((r) => {
      e = ie(
=======
      let r = w(this.baseDocument);
      return r = this.transformFinalOutputBeforeValidation(r), this.validateOutput(r), this.latestOutput = r, this.onDidRebuildEmitter.emit(void 0), this.latestOutput;
    }
    let e = this.baseDocument;
    return this.contributions.forEach((r) => {
      e = he(
>>>>>>> 223d0e75
        e,
        r,
        this.options.ignoreDuplicateProperties
      ), this.validateOutput(e);
    }), e = this.transformFinalOutputBeforeValidation(e), this.validateOutput(e), this.latestOutput = e, this.onDidRebuildEmitter.emit(void 0), this.latestOutput;
  }
  /**
   * Transform the starting document that is given to the combiner. This transformation occurs after
   * validating the base document and before combining any contributions.
   *
   * WARNING: If you do not create the combiner with option `copyDocuments: true` or clone inside
   * this method, this method will directly modify the `baseDocument` passed in.
   *
   * @param baseDocument Initial input document. Already validated via `validateBaseDocument`
   * @returns Transformed base document
   */
  // We just don't need `this` here. This is basically a no-op function that is available to child
  // classes to override
  // eslint-disable-next-line class-methods-use-this
  transformBaseDocumentAfterValidation(e) {
    return e;
  }
  /**
   * Transform the contributed document associated with `documentName`. This transformation occurs
   * after validating the contributed document and before combining with other documents.
   *
   * WARNING: If you do not create the combiner with option `copyDocuments: true` or clone inside
   * this method, this method will directly modify the contributed `document` passed in.
   *
   * @param documentName Name of the contributed document to combine
   * @param document Content of the contributed document to combine. Already validated via
   *   `validateContribution`
   * @returns Transformed contributed document
   */
  // We just don't need `this` here. This is basically a no-op function that is available to child
  // classes to override
  // eslint-disable-next-line class-methods-use-this
  transformContributionAfterValidation(e, r) {
    return r;
  }
  /**
   * Throw an error if the provided document is not a valid starting document.
   *
   * @param baseDocument Base JSON document/JS object that all other documents are added to
   */
  // no-op intended to be overridden by child classes. Can't be static
  // @ts-expect-error ts(6133) parameter doesn't need to be used but still needs the right name
  // eslint-disable-next-line class-methods-use-this, @typescript-eslint/no-unused-vars
  validateBaseDocument(e) {
  }
  /**
   * Throw an error if the provided document is not a valid contribution document.
   *
   * @param documentName Name of the contributed document to combine
   * @param document Content of the contributed document to combine
   */
  // no-op intended to be overridden by child classes. Can't be static
  // @ts-expect-error ts(6133) parameter doesn't need to be used but still needs the right name
  // eslint-disable-next-line class-methods-use-this, @typescript-eslint/no-unused-vars
  validateContribution(e, r) {
  }
  /**
   * Throw an error if the provided output is not valid.
   *
   * @param output Output document that could potentially be returned to callers
   */
  // no-op intended to be overridden by child classes. Can't be static
  // @ts-expect-error ts(6133) parameter doesn't need to be used but still needs the right name
  // eslint-disable-next-line class-methods-use-this, @typescript-eslint/no-unused-vars
  validateOutput(e) {
  }
  /**
   * Transform the document that is the composition of the base document and all contribution
   * documents. This is the last step that will be run prior to validation via `validateOutput`
   * before `this.latestOutput` is updated to the new output.
   *
   * @param finalOutput Final output document that could potentially be returned to callers. "Final"
   *   means no further contribution documents will be merged.
   */
  // no-op intended to be overridden by child classes. Can't be static
  // eslint-disable-next-line class-methods-use-this
  transformFinalOutputBeforeValidation(e) {
    return e;
  }
}
<<<<<<< HEAD
function Pe(...t) {
=======
function x(...t) {
>>>>>>> 223d0e75
  let e = !0;
  return t.forEach((r) => {
    (!r || typeof r != "object" || Array.isArray(r)) && (e = !1);
  }), e;
}
<<<<<<< HEAD
function De(...t) {
=======
function R(...t) {
>>>>>>> 223d0e75
  let e = !0;
  return t.forEach((r) => {
    (!r || typeof r != "object" || !Array.isArray(r)) && (e = !1);
  }), e;
}
<<<<<<< HEAD
function ie(t, e, r) {
  const s = B(t);
  return e && Object.keys(e).forEach((n) => {
    if (Object.hasOwn(t, n)) {
      if (Pe(t[n], e[n]))
        s[n] = ie(
          // We know these are objects from the `if` check
          /* eslint-disable no-type-assertion/no-type-assertion */
          t[n],
          e[n],
          r
          /* eslint-enable no-type-assertion/no-type-assertion */
        );
      else if (De(t[n], e[n]))
        s[n] = s[n].concat(e[n]);
      else if (!r)
        throw new Error(`Cannot merge objects: key "${n}" already exists in the target object`);
    } else
      s[n] = e[n];
  }), s;
}
class Kt extends Te {
=======
function he(t, e, r) {
  const s = w(t);
  return e ? H(s, w(e), r) : s;
}
function H(t, e, r) {
  if (!e)
    return t;
  if (x(t, e)) {
    const s = t, i = e;
    Object.keys(i).forEach((n) => {
      if (Object.hasOwn(s, n)) {
        if (x(s[n], i[n]))
          s[n] = H(
            // We know these are objects from the `if` check
            /* eslint-disable no-type-assertion/no-type-assertion */
            s[n],
            i[n],
            r
            /* eslint-enable no-type-assertion/no-type-assertion */
          );
        else if (R(s[n], i[n]))
          s[n] = s[n].concat(
            i[n]
          );
        else if (!r)
          throw new Error(`Cannot merge objects: key "${n}" already exists in the target object`);
      } else
        s[n] = i[n];
    });
  } else
    R(t, e) && t.push(...e);
  return t;
}
class Nt extends de {
>>>>>>> 223d0e75
  // Making the protected base constructor public
  // eslint-disable-next-line @typescript-eslint/no-useless-constructor
  constructor(e, r) {
    super(e, r);
  }
  get output() {
    return this.latestOutput;
  }
}
<<<<<<< HEAD
class Ft {
=======
class $t {
>>>>>>> 223d0e75
  constructor(e = "Anonymous") {
    d(this, "unsubscribers", /* @__PURE__ */ new Set());
    this.name = e;
  }
  /**
   * Add unsubscribers to the list. Note that duplicates are not added twice.
   *
   * @param unsubscribers - Objects that were returned from a registration process.
   */
  add(...e) {
    e.forEach((r) => {
      "dispose" in r ? this.unsubscribers.add(r.dispose) : this.unsubscribers.add(r);
    });
  }
  /**
   * Run all unsubscribers added to this list and then clear the list.
   *
   * @returns `true` if all unsubscribers succeeded, `false` otherwise.
   */
  async runAllUnsubscribers() {
    const e = [...this.unsubscribers].map((s) => s()), r = await Promise.all(e);
<<<<<<< HEAD
    return this.unsubscribers.clear(), r.every((s, n) => (s || console.error(`UnsubscriberAsyncList ${this.name}: Unsubscriber at index ${n} failed!`), s));
  }
}
class Wt {
  constructor() {
    /**
     * Subscribes a function to run when this event is emitted.
     *
     * @param callback Function to run with the event when it is emitted
     * @returns Unsubscriber function to run to stop calling the passed-in function when the event is
     *   emitted
     * @alias event
     */
    d(this, "subscribe", this.event);
    /** All callback functions that will run when this event is emitted. Lazy loaded */
    d(this, "subscriptions");
    /** Event for listeners to subscribe to. Lazy loaded */
    d(this, "lazyEvent");
    /** Whether this emitter has been disposed */
    d(this, "isDisposed", !1);
    /** Disposes of this event, preparing it to release from memory */
    d(this, "dispose", () => this.disposeFn());
    /**
     * Runs the subscriptions for the event
     *
     * @param event Event data to provide to subscribed callbacks
     */
    d(this, "emit", (e) => {
      this.emitFn(e);
    });
  }
  /**
   * Event for listeners to subscribe to. Subscribes a function to run when this event is emitted.
   * Use like `const unsubscriber = event(callback)`
   *
   * @param callback Function to run with the event when it is emitted
   * @returns Unsubscriber function to run to stop calling the passed-in function when the event is
   *   emitted
   */
  get event() {
    return this.assertNotDisposed(), this.lazyEvent || (this.lazyEvent = (e) => {
      if (!e || typeof e != "function")
        throw new Error("Event handler callback must be a function!");
      return this.subscriptions || (this.subscriptions = []), this.subscriptions.push(e), () => {
        if (!this.subscriptions)
          return !1;
        const r = this.subscriptions.indexOf(e);
        return r < 0 ? !1 : (this.subscriptions.splice(r, 1), !0);
      };
    }), this.lazyEvent;
  }
  /**
   * Function that runs the subscriptions for the event. Added here so children can override emit
   * and still call the base functionality. See NetworkEventEmitter.emit for example
   */
  emitFn(e) {
    var r;
    this.assertNotDisposed(), (r = this.subscriptions) == null || r.forEach((s) => s(e));
  }
  /** Check to make sure this emitter is not disposed. Throw if it is */
  assertNotDisposed() {
    if (this.isDisposed)
      throw new Error("Emitter is disposed");
  }
  /**
   * Disposes of this event, preparing it to release from memory. Added here so children can
   * override emit and still call the base functionality.
   */
  disposeFn() {
    return this.assertNotDisposed(), this.isDisposed = !0, this.subscriptions = void 0, this.lazyEvent = void 0, Promise.resolve(!0);
  }
}
class Re extends Se {
}
class Zt {
=======
    return this.unsubscribers.clear(), r.every((s, i) => (s || console.error(`UnsubscriberAsyncList ${this.name}: Unsubscriber at index ${i} failed!`), s));
  }
}
class me extends ae {
}
class wt {
>>>>>>> 223d0e75
  constructor() {
    d(this, "mutexesByID", /* @__PURE__ */ new Map());
  }
  get(e) {
    let r = this.mutexesByID.get(e);
<<<<<<< HEAD
    return r || (r = new Re(), this.mutexesByID.set(e, r), r);
  }
}
var Be = Object.defineProperty, Ie = (t, e, r) => e in t ? Be(t, e, { enumerable: !0, configurable: !0, writable: !0, value: r }) : t[e] = r, l = (t, e, r) => (Ie(t, typeof e != "symbol" ? e + "" : e, r), r);
const S = [
  "GEN",
  "EXO",
  "LEV",
  "NUM",
  "DEU",
  "JOS",
  "JDG",
  "RUT",
  "1SA",
  "2SA",
  // 10
  "1KI",
  "2KI",
  "1CH",
  "2CH",
  "EZR",
  "NEH",
  "EST",
  "JOB",
  "PSA",
  "PRO",
  // 20
  "ECC",
  "SNG",
  "ISA",
  "JER",
  "LAM",
  "EZK",
  "DAN",
  "HOS",
  "JOL",
  "AMO",
  // 30
  "OBA",
  "JON",
  "MIC",
  "NAM",
  "HAB",
  "ZEP",
  "HAG",
  "ZEC",
  "MAL",
  "MAT",
  // 40
  "MRK",
  "LUK",
  "JHN",
  "ACT",
  "ROM",
  "1CO",
  "2CO",
  "GAL",
  "EPH",
  "PHP",
  // 50
  "COL",
  "1TH",
  "2TH",
  "1TI",
  "2TI",
  "TIT",
  "PHM",
  "HEB",
  "JAS",
  "1PE",
  // 60
  "2PE",
  "1JN",
  "2JN",
  "3JN",
  "JUD",
  "REV",
  "TOB",
  "JDT",
  "ESG",
  "WIS",
  // 70
  "SIR",
  "BAR",
  "LJE",
  "S3Y",
  "SUS",
  "BEL",
  "1MA",
  "2MA",
  "3MA",
  "4MA",
  // 80
  "1ES",
  "2ES",
  "MAN",
  "PS2",
  "ODA",
  "PSS",
  "JSA",
  // actual variant text for JOS, now in LXA text
  "JDB",
  // actual variant text for JDG, now in LXA text
  "TBS",
  // actual variant text for TOB, now in LXA text
  "SST",
  // actual variant text for SUS, now in LXA text // 90
  "DNT",
  // actual variant text for DAN, now in LXA text
  "BLT",
  // actual variant text for BEL, now in LXA text
  "XXA",
  "XXB",
  "XXC",
  "XXD",
  "XXE",
  "XXF",
  "XXG",
  "FRT",
  // 100
  "BAK",
  "OTH",
  "3ES",
  // Used previously but really should be 2ES
  "EZA",
  // Used to be called 4ES, but not actually in any known project
  "5EZ",
  // Used to be called 5ES, but not actually in any known project
  "6EZ",
  // Used to be called 6ES, but not actually in any known project
  "INT",
  "CNC",
  "GLO",
  "TDX",
  // 110
  "NDX",
  "DAG",
  "PS3",
  "2BA",
  "LBA",
  "JUB",
  "ENO",
  "1MQ",
  "2MQ",
  "3MQ",
  // 120
  "REP",
  "4BA",
  "LAO"
], x = [
  "XXA",
  "XXB",
  "XXC",
  "XXD",
  "XXE",
  "XXF",
  "XXG",
  "FRT",
  "BAK",
  "OTH",
  "INT",
  "CNC",
  "GLO",
  "TDX",
  "NDX"
], oe = [
  "Genesis",
  "Exodus",
  "Leviticus",
  "Numbers",
  "Deuteronomy",
  "Joshua",
  "Judges",
  "Ruth",
  "1 Samuel",
  "2 Samuel",
  "1 Kings",
  "2 Kings",
  "1 Chronicles",
  "2 Chronicles",
  "Ezra",
  "Nehemiah",
  "Esther (Hebrew)",
  "Job",
  "Psalms",
  "Proverbs",
  "Ecclesiastes",
  "Song of Songs",
  "Isaiah",
  "Jeremiah",
  "Lamentations",
  "Ezekiel",
  "Daniel (Hebrew)",
  "Hosea",
  "Joel",
  "Amos",
  "Obadiah",
  "Jonah",
  "Micah",
  "Nahum",
  "Habakkuk",
  "Zephaniah",
  "Haggai",
  "Zechariah",
  "Malachi",
  "Matthew",
  "Mark",
  "Luke",
  "John",
  "Acts",
  "Romans",
  "1 Corinthians",
  "2 Corinthians",
  "Galatians",
  "Ephesians",
  "Philippians",
  "Colossians",
  "1 Thessalonians",
  "2 Thessalonians",
  "1 Timothy",
  "2 Timothy",
  "Titus",
  "Philemon",
  "Hebrews",
  "James",
  "1 Peter",
  "2 Peter",
  "1 John",
  "2 John",
  "3 John",
  "Jude",
  "Revelation",
  "Tobit",
  "Judith",
  "Esther Greek",
  "Wisdom of Solomon",
  "Sirach (Ecclesiasticus)",
  "Baruch",
  "Letter of Jeremiah",
  "Song of 3 Young Men",
  "Susanna",
  "Bel and the Dragon",
  "1 Maccabees",
  "2 Maccabees",
  "3 Maccabees",
  "4 Maccabees",
  "1 Esdras (Greek)",
  "2 Esdras (Latin)",
  "Prayer of Manasseh",
  "Psalm 151",
  "Odes",
  "Psalms of Solomon",
  // WARNING, if you change the spelling of the *obsolete* tag be sure to update
  // IsObsolete routine
  "Joshua A. *obsolete*",
  "Judges B. *obsolete*",
  "Tobit S. *obsolete*",
  "Susanna Th. *obsolete*",
  "Daniel Th. *obsolete*",
  "Bel Th. *obsolete*",
  "Extra A",
  "Extra B",
  "Extra C",
  "Extra D",
  "Extra E",
  "Extra F",
  "Extra G",
  "Front Matter",
  "Back Matter",
  "Other Matter",
  "3 Ezra *obsolete*",
  "Apocalypse of Ezra",
  "5 Ezra (Latin Prologue)",
  "6 Ezra (Latin Epilogue)",
  "Introduction",
  "Concordance ",
  "Glossary ",
  "Topical Index",
  "Names Index",
  "Daniel Greek",
  "Psalms 152-155",
  "2 Baruch (Apocalypse)",
  "Letter of Baruch",
  "Jubilees",
  "Enoch",
  "1 Meqabyan",
  "2 Meqabyan",
  "3 Meqabyan",
  "Reproof (Proverbs 25-31)",
  "4 Baruch (Rest of Baruch)",
  "Laodiceans"
], L = ze();
function M(t, e = !0) {
  return e && (t = t.toUpperCase()), t in L ? L[t] : 0;
}
function J(t) {
  return M(t) > 0;
}
function qe(t) {
  const e = typeof t == "string" ? M(t) : t;
  return e >= 40 && e <= 66;
}
function ke(t) {
  return (typeof t == "string" ? M(t) : t) <= 39;
}
function ae(t) {
  return t <= 66;
}
function Ve(t) {
  const e = typeof t == "string" ? M(t) : t;
  return ce(e) && !ae(e);
}
function* je() {
  for (let t = 1; t <= S.length; t++)
    yield t;
}
const xe = 1, ue = S.length;
function Je() {
  return ["XXA", "XXB", "XXC", "XXD", "XXE", "XXF", "XXG"];
}
function _(t, e = "***") {
  const r = t - 1;
  return r < 0 || r >= S.length ? e : S[r];
}
function le(t) {
  return t <= 0 || t > ue ? "******" : oe[t - 1];
}
function _e(t) {
  return le(M(t));
}
function ce(t) {
  const e = typeof t == "number" ? _(t) : t;
  return J(e) && !x.includes(e);
}
function Ge(t) {
  const e = typeof t == "number" ? _(t) : t;
  return J(e) && x.includes(e);
}
function Xe(t) {
  return oe[t - 1].includes("*obsolete*");
}
function ze() {
  const t = {};
  for (let e = 0; e < S.length; e++)
    t[S[e]] = e + 1;
  return t;
}
const E = {
  allBookIds: S,
  nonCanonicalIds: x,
  bookIdToNumber: M,
  isBookIdValid: J,
  isBookNT: qe,
  isBookOT: ke,
  isBookOTNT: ae,
  isBookDC: Ve,
  allBookNumbers: je,
  firstBook: xe,
  lastBook: ue,
  extraBooks: Je,
  bookNumberToId: _,
  bookNumberToEnglishName: le,
  bookIdToEnglishName: _e,
  isCanonical: ce,
  isExtraMaterial: Ge,
  isObsolete: Xe
};
var w = /* @__PURE__ */ ((t) => (t[t.Unknown = 0] = "Unknown", t[t.Original = 1] = "Original", t[t.Septuagint = 2] = "Septuagint", t[t.Vulgate = 3] = "Vulgate", t[t.English = 4] = "English", t[t.RussianProtestant = 5] = "RussianProtestant", t[t.RussianOrthodox = 6] = "RussianOrthodox", t))(w || {});
const y = class {
  // private versInfo: Versification;
  constructor(e) {
    if (l(this, "name"), l(this, "fullPath"), l(this, "isPresent"), l(this, "hasVerseSegments"), l(this, "isCustomized"), l(this, "baseVersification"), l(this, "scriptureBooks"), l(this, "_type"), e != null)
      typeof e == "string" ? this.name = e : this._type = e;
    else
      throw new Error("Argument null");
  }
  get type() {
    return this._type;
  }
  equals(e) {
    return !e.type || !this.type ? !1 : e.type === this.type;
  }
};
l(y, "Original", new y(w.Original)), l(y, "Septuagint", new y(w.Septuagint)), l(y, "Vulgate", new y(w.Vulgate)), l(y, "English", new y(w.English)), l(y, "RussianProtestant", new y(w.RussianProtestant)), l(y, "RussianOrthodox", new y(w.RussianOrthodox));
let C = y;
function U(t, e) {
  const r = e[0];
  for (let s = 1; s < e.length; s++)
    t = t.split(e[s]).join(r);
  return t.split(r);
}
var fe = /* @__PURE__ */ ((t) => (t[t.Valid = 0] = "Valid", t[t.UnknownVersification = 1] = "UnknownVersification", t[t.OutOfRange = 2] = "OutOfRange", t[t.VerseOutOfOrder = 3] = "VerseOutOfOrder", t[t.VerseRepeated = 4] = "VerseRepeated", t))(fe || {});
const v = class f {
  constructor(e, r, s, n) {
    if (l(this, "firstChapter"), l(this, "lastChapter"), l(this, "lastVerse"), l(this, "hasSegmentsDefined"), l(this, "text"), l(this, "BBBCCCVVVS"), l(this, "longHashCode"), l(this, "versification"), l(this, "rtlMark", "‏"), l(this, "_bookNum", 0), l(this, "_chapterNum", 0), l(this, "_verseNum", 0), l(this, "_verse"), s == null && n == null)
      if (e != null && typeof e == "string") {
        const i = e, o = r != null && r instanceof C ? r : void 0;
        this.setEmpty(o), this.parse(i);
      } else if (e != null && typeof e == "number") {
        const i = r != null && r instanceof C ? r : void 0;
        this.setEmpty(i), this._verseNum = e % f.chapterDigitShifter, this._chapterNum = Math.floor(
          e % f.bookDigitShifter / f.chapterDigitShifter
        ), this._bookNum = Math.floor(e / f.bookDigitShifter);
      } else if (r == null)
        if (e != null && e instanceof f) {
          const i = e;
          this._bookNum = i.bookNum, this._chapterNum = i.chapterNum, this._verseNum = i.verseNum, this._verse = i.verse, this.versification = i.versification;
        } else {
          if (e == null)
            return;
          const i = e instanceof C ? e : f.defaultVersification;
          this.setEmpty(i);
        }
      else
        throw new Error("VerseRef constructor not supported.");
    else if (e != null && r != null && s != null)
      if (typeof e == "string" && typeof r == "string" && typeof s == "string")
        this.setEmpty(n), this.updateInternal(e, r, s);
      else if (typeof e == "number" && typeof r == "number" && typeof s == "number")
        this._bookNum = e, this._chapterNum = r, this._verseNum = s, this.versification = n ?? f.defaultVersification;
      else
        throw new Error("VerseRef constructor not supported.");
    else
      throw new Error("VerseRef constructor not supported.");
  }
  /**
   * @deprecated Will be removed in v2. Replace `VerseRef.parse('...')` with `new VerseRef('...')`
   * or refactor to use `VerseRef.tryParse('...')` which has a different return type.
   */
  static parse(e, r = f.defaultVersification) {
    const s = new f(r);
    return s.parse(e), s;
  }
  /**
   * Determines if the verse string is in a valid format (does not consider versification).
   */
  static isVerseParseable(e) {
    return e.length > 0 && "0123456789".includes(e[0]) && !e.endsWith(this.verseRangeSeparator) && !e.endsWith(this.verseSequenceIndicator);
  }
  /**
   * Tries to parse the specified string into a verse reference.
   * @param str - The string to attempt to parse.
   * @returns success: `true` if the specified string was successfully parsed, `false` otherwise.
   * @returns verseRef: The result of the parse if successful, or empty VerseRef if it failed
   */
  static tryParse(e) {
    let r;
    try {
      return r = f.parse(e), { success: !0, verseRef: r };
    } catch (s) {
      if (s instanceof P)
        return r = new f(), { success: !1, verseRef: r };
      throw s;
    }
  }
  /**
   * Gets the reference as a comparable integer where the book, chapter, and verse each occupy 3
   * digits.
   * @param bookNum - Book number (this is 1-based, not an index).
   * @param chapterNum - Chapter number.
   * @param verseNum - Verse number.
   * @returns The reference as a comparable integer where the book, chapter, and verse each occupy 3
   * digits.
   */
  static getBBBCCCVVV(e, r, s) {
    return e % f.bcvMaxValue * f.bookDigitShifter + (r >= 0 ? r % f.bcvMaxValue * f.chapterDigitShifter : 0) + (s >= 0 ? s % f.bcvMaxValue : 0);
  }
  /**
   * Parses a verse string and gets the leading numeric portion as a number.
   * @param verseStr - verse string to parse
   * @returns true if the entire string could be parsed as a single, simple verse number (1-999);
   *    false if the verse string represented a verse bridge, contained segment letters, or was invalid
   */
  static tryGetVerseNum(e) {
    let r;
    if (!e)
      return r = -1, { success: !0, vNum: r };
    r = 0;
    let s;
    for (let n = 0; n < e.length; n++) {
      if (s = e[n], s < "0" || s > "9")
        return n === 0 && (r = -1), { success: !1, vNum: r };
      if (r = r * 10 + +s - +"0", r > f.bcvMaxValue)
        return r = -1, { success: !1, vNum: r };
    }
    return { success: !0, vNum: r };
  }
  /**
   * Checks to see if a VerseRef hasn't been set - all values are the default.
   */
  get isDefault() {
    return this.bookNum === 0 && this.chapterNum === 0 && this.verseNum === 0 && this.versification == null;
  }
  /**
   * Gets whether the verse contains multiple verses.
   */
  get hasMultiple() {
    return this._verse != null && (this._verse.includes(f.verseRangeSeparator) || this._verse.includes(f.verseSequenceIndicator));
  }
  /**
   * Gets or sets the book of the reference. Book is the 3-letter abbreviation in capital letters,
   * e.g. `'MAT'`.
   */
  get book() {
    return E.bookNumberToId(this.bookNum, "");
  }
  set book(e) {
    this.bookNum = E.bookIdToNumber(e);
  }
  /**
   * Gets or sets the chapter of the reference,. e.g. `'3'`.
   */
  get chapter() {
    return this.isDefault || this._chapterNum < 0 ? "" : this._chapterNum.toString();
  }
  set chapter(e) {
    const r = +e;
    this._chapterNum = Number.isInteger(r) ? r : -1;
  }
  /**
   * Gets or sets the verse of the reference, including range, segments, and sequences, e.g. `'4'`,
   * or `'4b-5a, 7'`.
   */
  get verse() {
    return this._verse != null ? this._verse : this.isDefault || this._verseNum < 0 ? "" : this._verseNum.toString();
  }
  set verse(e) {
    const { success: r, vNum: s } = f.tryGetVerseNum(e);
    this._verse = r ? void 0 : e.replace(this.rtlMark, ""), this._verseNum = s, !(this._verseNum >= 0) && ({ vNum: this._verseNum } = f.tryGetVerseNum(this._verse));
  }
  /**
   * Get or set Book based on book number, e.g. `42`.
   */
  get bookNum() {
    return this._bookNum;
  }
  set bookNum(e) {
    if (e <= 0 || e > E.lastBook)
      throw new P(
        "BookNum must be greater than zero and less than or equal to last book"
      );
    this._bookNum = e;
  }
  /**
   * Gets or sets the chapter number, e.g. `3`. `-1` if not valid.
   */
  get chapterNum() {
    return this._chapterNum;
  }
  set chapterNum(e) {
    this.chapterNum = e;
  }
  /**
   * Gets or sets verse start number, e.g. `4`. `-1` if not valid.
   */
  get verseNum() {
    return this._verseNum;
  }
  set verseNum(e) {
    this._verseNum = e;
  }
  /**
   * String representing the versification (should ONLY be used for serialization/deserialization).
   *
   * @remarks This is for backwards compatibility when ScrVers was an enumeration.
   */
  get versificationStr() {
    var e;
    return (e = this.versification) == null ? void 0 : e.name;
  }
  set versificationStr(e) {
    this.versification = this.versification != null ? new C(e) : void 0;
  }
  /**
   * Determines if the reference is valid.
   */
  get valid() {
    return this.validStatus === 0;
  }
  /**
   * Get the valid status for this reference.
   */
  get validStatus() {
    return this.validateVerse(f.verseRangeSeparators, f.verseSequenceIndicators);
  }
  /**
   * Gets the reference as a comparable integer where the book,
   * chapter, and verse each occupy three digits and the verse is 0.
   */
  get BBBCCC() {
    return f.getBBBCCCVVV(this._bookNum, this._chapterNum, 0);
  }
  /**
   * Gets the reference as a comparable integer where the book,
   * chapter, and verse each occupy three digits. If verse is not null
   * (i.e., this reference represents a complex reference with verse
   * segments or bridge) this cannot be used for an exact comparison.
   */
  get BBBCCCVVV() {
    return f.getBBBCCCVVV(this._bookNum, this._chapterNum, this._verseNum);
  }
  /**
   * Gets whether the verse is defined as an excluded verse in the versification.
   * Does not handle verse ranges.
   */
  // eslint-disable-next-line @typescript-eslint/class-literal-property-style
  get isExcluded() {
    return !1;
  }
  /**
   * Parses the reference in the specified string.
   * Optionally versification can follow reference as in GEN 3:11/4
   * Throw an exception if
   * - invalid book name
   * - chapter number is missing or not a number
   * - verse number is missing or does not start with a number
   * - versification is invalid
   * @param verseStr - string to parse e.g. 'MAT 3:11'
   */
  parse(e) {
    if (e = e.replace(this.rtlMark, ""), e.includes("/")) {
      const i = e.split("/");
      if (e = i[0], i.length > 1)
        try {
          const o = +i[1].trim();
          this.versification = new C(w[o]);
        } catch {
          throw new P("Invalid reference : " + e);
        }
    }
    const r = e.trim().split(" ");
    if (r.length !== 2)
      throw new P("Invalid reference : " + e);
    const s = r[1].split(":"), n = +s[0];
    if (s.length !== 2 || E.bookIdToNumber(r[0]) === 0 || !Number.isInteger(n) || n < 0 || !f.isVerseParseable(s[1]))
      throw new P("Invalid reference : " + e);
    this.updateInternal(r[0], s[0], s[1]);
  }
  /**
   * Simplifies this verse ref so that it has no bridging of verses or
   * verse segments like `'1a'`.
   */
  simplify() {
    this._verse = void 0;
  }
  /**
   * Makes a clone of the reference.
   *
   * @returns The cloned VerseRef.
   */
  clone() {
    return new f(this);
  }
  toString() {
    const e = this.book;
    return e === "" ? "" : `${e} ${this.chapter}:${this.verse}`;
  }
  /**
   * Compares this `VerseRef` with supplied one.
   * @param verseRef - object to compare this one to.
   * @returns `true` if this `VerseRef` is equal to the supplied on, `false` otherwise.
   */
  equals(e) {
    return e instanceof f ? e._bookNum === this._bookNum && e._chapterNum === this._chapterNum && e._verseNum === this._verseNum && e.verse === this.verse && e.versification != null && this.versification != null && e.versification.equals(this.versification) : !1;
  }
  /**
   * Enumerate all individual verses contained in a VerseRef.
   * Verse ranges are indicated by "-" and consecutive verses by ","s.
   * Examples:
   * GEN 1:2 returns GEN 1:2
   * GEN 1:1a-3b,5 returns GEN 1:1a, GEN 1:2, GEN 1:3b, GEN 1:5
   * GEN 1:2a-2c returns //! ??????
   *
   * @param specifiedVersesOnly - if set to <c>true</c> return only verses that are
   * explicitly specified only, not verses within a range. Defaults to `false`.
   * @param verseRangeSeparators - Verse range separators.
   * Defaults to `VerseRef.verseRangeSeparators`.
   * @param verseSequenceSeparators - Verse sequence separators.
   * Defaults to `VerseRef.verseSequenceIndicators`.
   * @returns An array of all single verse references in this VerseRef.
   */
  allVerses(e = !1, r = f.verseRangeSeparators, s = f.verseSequenceIndicators) {
    if (this._verse == null || this.chapterNum <= 0)
      return [this.clone()];
    const n = [], i = U(this._verse, s);
    for (const o of i.map((a) => U(a, r))) {
      const a = this.clone();
      a.verse = o[0];
      const h = a.verseNum;
      if (n.push(a), o.length > 1) {
        const m = this.clone();
        if (m.verse = o[1], !e)
          for (let u = h + 1; u < m.verseNum; u++) {
            const c = new f(
              this._bookNum,
              this._chapterNum,
              u,
              this.versification
            );
            this.isExcluded || n.push(c);
          }
        n.push(m);
      }
    }
    return n;
  }
  /**
   * Validates a verse number using the supplied separators rather than the defaults.
   */
  validateVerse(e, r) {
    if (!this.verse)
      return this.internalValid;
    let s = 0;
    for (const n of this.allVerses(!0, e, r)) {
      const i = n.internalValid;
      if (i !== 0)
        return i;
      const o = n.BBBCCCVVV;
      if (s > o)
        return 3;
      if (s === o)
        return 4;
      s = o;
    }
    return 0;
  }
  /**
   * Gets whether a single verse reference is valid.
   */
  get internalValid() {
    return this.versification == null ? 1 : this._bookNum <= 0 || this._bookNum > E.lastBook ? 2 : (E.isCanonical(this._bookNum), 0);
  }
  setEmpty(e = f.defaultVersification) {
    this._bookNum = 0, this._chapterNum = -1, this._verse = void 0, this.versification = e;
  }
  updateInternal(e, r, s) {
    this.bookNum = E.bookIdToNumber(e), this.chapter = r, this.verse = s;
  }
};
l(v, "defaultVersification", C.English), l(v, "verseRangeSeparator", "-"), l(v, "verseSequenceIndicator", ","), l(v, "verseRangeSeparators", [v.verseRangeSeparator]), l(v, "verseSequenceIndicators", [v.verseSequenceIndicator]), l(v, "chapterDigitShifter", 1e3), l(v, "bookDigitShifter", v.chapterDigitShifter * v.chapterDigitShifter), l(v, "bcvMaxValue", v.chapterDigitShifter - 1), /**
* The valid status of the VerseRef.
*/
l(v, "ValidStatusType", fe);
class P extends Error {
}
var K = typeof globalThis < "u" ? globalThis : typeof window < "u" ? window : typeof global < "u" ? global : typeof self < "u" ? self : {}, A = {}, He = () => {
  const t = "\\ud800-\\udfff", e = "\\u0300-\\u036f", r = "\\ufe20-\\ufe2f", s = "\\u20d0-\\u20ff", n = "\\u1ab0-\\u1aff", i = "\\u1dc0-\\u1dff", o = e + r + s + n + i, a = "\\ufe0e\\ufe0f", h = "\\uD83D\\uDC69\\uD83C\\uDFFB\\u200D\\uD83C\\uDF93", m = `[${t}]`, u = `[${o}]`, c = "\\ud83c[\\udffb-\\udfff]", p = `(?:${u}|${c})`, g = `[^${t}]`, b = "(?:\\uD83C[\\uDDE6-\\uDDFF]){2}", T = "[\\ud800-\\udbff][\\udc00-\\udfff]", V = "\\u200d", be = "(?:\\ud83c\\udff4\\udb40\\udc67\\udb40\\udc62\\udb40(?:\\udc65|\\udc73|\\udc77)\\udb40(?:\\udc6e|\\udc63|\\udc6c)\\udb40(?:\\udc67|\\udc74|\\udc73)\\udb40\\udc7f)", ve = `[${h}]`, z = `${p}?`, H = `[${a}]?`, ge = `(?:${V}(?:${[g, b, T].join("|")})${H + z})*`, ye = H + z + ge, Ee = `(?:${[`${g}${u}?`, u, b, T, m, ve].join("|")})`;
  return new RegExp(`${be}|${c}(?=${c})|${Ee + ye}`, "g");
}, Le = K && K.__importDefault || function(t) {
  return t && t.__esModule ? t : { default: t };
};
Object.defineProperty(A, "__esModule", { value: !0 });
var q = Le(He);
function j(t) {
  if (typeof t != "string")
    throw new Error("A string is expected as input");
  return t.match(q.default()) || [];
}
var Ue = A.toArray = j;
function G(t) {
  if (typeof t != "string")
    throw new Error("Input must be a string");
  var e = t.match(q.default());
  return e === null ? 0 : e.length;
}
var Ke = A.length = G;
function he(t, e, r) {
  if (e === void 0 && (e = 0), typeof t != "string")
    throw new Error("Input must be a string");
  (typeof e != "number" || e < 0) && (e = 0), typeof r == "number" && r < 0 && (r = 0);
  var s = t.match(q.default());
  return s ? s.slice(e, r).join("") : "";
}
var Fe = A.substring = he;
function We(t, e, r) {
=======
    return r || (r = new me(), this.mutexesByID.set(e, r), r);
  }
}
const W = [
  { shortName: "ERR", fullNames: ["ERROR"], chapters: -1 },
  { shortName: "GEN", fullNames: ["Genesis"], chapters: 50 },
  { shortName: "EXO", fullNames: ["Exodus"], chapters: 40 },
  { shortName: "LEV", fullNames: ["Leviticus"], chapters: 27 },
  { shortName: "NUM", fullNames: ["Numbers"], chapters: 36 },
  { shortName: "DEU", fullNames: ["Deuteronomy"], chapters: 34 },
  { shortName: "JOS", fullNames: ["Joshua"], chapters: 24 },
  { shortName: "JDG", fullNames: ["Judges"], chapters: 21 },
  { shortName: "RUT", fullNames: ["Ruth"], chapters: 4 },
  { shortName: "1SA", fullNames: ["1 Samuel"], chapters: 31 },
  { shortName: "2SA", fullNames: ["2 Samuel"], chapters: 24 },
  { shortName: "1KI", fullNames: ["1 Kings"], chapters: 22 },
  { shortName: "2KI", fullNames: ["2 Kings"], chapters: 25 },
  { shortName: "1CH", fullNames: ["1 Chronicles"], chapters: 29 },
  { shortName: "2CH", fullNames: ["2 Chronicles"], chapters: 36 },
  { shortName: "EZR", fullNames: ["Ezra"], chapters: 10 },
  { shortName: "NEH", fullNames: ["Nehemiah"], chapters: 13 },
  { shortName: "EST", fullNames: ["Esther"], chapters: 10 },
  { shortName: "JOB", fullNames: ["Job"], chapters: 42 },
  { shortName: "PSA", fullNames: ["Psalm", "Psalms"], chapters: 150 },
  { shortName: "PRO", fullNames: ["Proverbs"], chapters: 31 },
  { shortName: "ECC", fullNames: ["Ecclesiastes"], chapters: 12 },
  { shortName: "SNG", fullNames: ["Song of Solomon", "Song of Songs"], chapters: 8 },
  { shortName: "ISA", fullNames: ["Isaiah"], chapters: 66 },
  { shortName: "JER", fullNames: ["Jeremiah"], chapters: 52 },
  { shortName: "LAM", fullNames: ["Lamentations"], chapters: 5 },
  { shortName: "EZK", fullNames: ["Ezekiel"], chapters: 48 },
  { shortName: "DAN", fullNames: ["Daniel"], chapters: 12 },
  { shortName: "HOS", fullNames: ["Hosea"], chapters: 14 },
  { shortName: "JOL", fullNames: ["Joel"], chapters: 3 },
  { shortName: "AMO", fullNames: ["Amos"], chapters: 9 },
  { shortName: "OBA", fullNames: ["Obadiah"], chapters: 1 },
  { shortName: "JON", fullNames: ["Jonah"], chapters: 4 },
  { shortName: "MIC", fullNames: ["Micah"], chapters: 7 },
  { shortName: "NAM", fullNames: ["Nahum"], chapters: 3 },
  { shortName: "HAB", fullNames: ["Habakkuk"], chapters: 3 },
  { shortName: "ZEP", fullNames: ["Zephaniah"], chapters: 3 },
  { shortName: "HAG", fullNames: ["Haggai"], chapters: 2 },
  { shortName: "ZEC", fullNames: ["Zechariah"], chapters: 14 },
  { shortName: "MAL", fullNames: ["Malachi"], chapters: 4 },
  { shortName: "MAT", fullNames: ["Matthew"], chapters: 28 },
  { shortName: "MRK", fullNames: ["Mark"], chapters: 16 },
  { shortName: "LUK", fullNames: ["Luke"], chapters: 24 },
  { shortName: "JHN", fullNames: ["John"], chapters: 21 },
  { shortName: "ACT", fullNames: ["Acts"], chapters: 28 },
  { shortName: "ROM", fullNames: ["Romans"], chapters: 16 },
  { shortName: "1CO", fullNames: ["1 Corinthians"], chapters: 16 },
  { shortName: "2CO", fullNames: ["2 Corinthians"], chapters: 13 },
  { shortName: "GAL", fullNames: ["Galatians"], chapters: 6 },
  { shortName: "EPH", fullNames: ["Ephesians"], chapters: 6 },
  { shortName: "PHP", fullNames: ["Philippians"], chapters: 4 },
  { shortName: "COL", fullNames: ["Colossians"], chapters: 4 },
  { shortName: "1TH", fullNames: ["1 Thessalonians"], chapters: 5 },
  { shortName: "2TH", fullNames: ["2 Thessalonians"], chapters: 3 },
  { shortName: "1TI", fullNames: ["1 Timothy"], chapters: 6 },
  { shortName: "2TI", fullNames: ["2 Timothy"], chapters: 4 },
  { shortName: "TIT", fullNames: ["Titus"], chapters: 3 },
  { shortName: "PHM", fullNames: ["Philemon"], chapters: 1 },
  { shortName: "HEB", fullNames: ["Hebrews"], chapters: 13 },
  { shortName: "JAS", fullNames: ["James"], chapters: 5 },
  { shortName: "1PE", fullNames: ["1 Peter"], chapters: 5 },
  { shortName: "2PE", fullNames: ["2 Peter"], chapters: 3 },
  { shortName: "1JN", fullNames: ["1 John"], chapters: 5 },
  { shortName: "2JN", fullNames: ["2 John"], chapters: 1 },
  { shortName: "3JN", fullNames: ["3 John"], chapters: 1 },
  { shortName: "JUD", fullNames: ["Jude"], chapters: 1 },
  { shortName: "REV", fullNames: ["Revelation"], chapters: 22 }
], ge = 1, be = W.length - 1, ye = 1, ve = 1, Ne = (t) => {
  var e;
  return ((e = W[t]) == null ? void 0 : e.chapters) ?? -1;
}, Et = (t, e) => ({
  bookNum: Math.max(ge, Math.min(t.bookNum + e, be)),
  chapterNum: 1,
  verseNum: 1
}), Ot = (t, e) => ({
  ...t,
  chapterNum: Math.min(
    Math.max(ye, t.chapterNum + e),
    Ne(t.bookNum)
  ),
  verseNum: 1
}), jt = (t, e) => ({
  ...t,
  verseNum: Math.max(ve, t.verseNum + e)
}), St = (t) => (...e) => t.map((s) => s(...e)).every((s) => s), Pt = (t) => async (...e) => {
  const r = t.map(async (s) => s(...e));
  return (await Promise.all(r)).every((s) => s);
};
var I = typeof globalThis < "u" ? globalThis : typeof window < "u" ? window : typeof global < "u" ? global : typeof self < "u" ? self : {}, y = {}, $e = () => {
  const t = "\\ud800-\\udfff", e = "\\u0300-\\u036f", r = "\\ufe20-\\ufe2f", s = "\\u20d0-\\u20ff", i = "\\u1ab0-\\u1aff", n = "\\u1dc0-\\u1dff", o = e + r + s + i + n, a = "\\ufe0e\\ufe0f", c = "\\uD83D\\uDC69\\uD83C\\uDFFB\\u200D\\uD83C\\uDF93", p = `[${t}]`, u = `[${o}]`, l = "\\ud83c[\\udffb-\\udfff]", f = `(?:${u}|${l})`, g = `[^${t}]`, m = "(?:\\uD83C[\\uDDE6-\\uDDFF]){2}", N = "[\\ud800-\\udbff][\\udc00-\\udfff]", P = "\\u200d", ee = "(?:\\ud83c\\udff4\\udb40\\udc67\\udb40\\udc62\\udb40(?:\\udc65|\\udc73|\\udc77)\\udb40(?:\\udc6e|\\udc63|\\udc6c)\\udb40(?:\\udc67|\\udc74|\\udc73)\\udb40\\udc7f)", te = `[${c}]`, D = `${f}?`, M = `[${a}]?`, re = `(?:${P}(?:${[g, m, N].join("|")})${M + D})*`, se = M + D + re, ie = `(?:${[`${g}${u}?`, u, m, N, p, te].join("|")})`;
  return new RegExp(`${ee}|${l}(?=${l})|${ie + se}`, "g");
}, we = I && I.__importDefault || function(t) {
  return t && t.__esModule ? t : { default: t };
};
Object.defineProperty(y, "__esModule", { value: !0 });
var j = we($e);
function A(t) {
  if (typeof t != "string")
    throw new Error("A string is expected as input");
  return t.match(j.default()) || [];
}
var Ee = y.toArray = A;
function C(t) {
  if (typeof t != "string")
    throw new Error("Input must be a string");
  var e = t.match(j.default());
  return e === null ? 0 : e.length;
}
var Oe = y.length = C;
function L(t, e, r) {
  if (e === void 0 && (e = 0), typeof t != "string")
    throw new Error("Input must be a string");
  (typeof e != "number" || e < 0) && (e = 0), typeof r == "number" && r < 0 && (r = 0);
  var s = t.match(j.default());
  return s ? s.slice(e, r).join("") : "";
}
var je = y.substring = L;
function Se(t, e, r) {
>>>>>>> 223d0e75
  if (e === void 0 && (e = 0), typeof t != "string")
    throw new Error("Input must be a string");
  var s = G(t);
  if (typeof e != "number" && (e = parseInt(e, 10)), e >= s)
    return "";
  e < 0 && (e += s);
<<<<<<< HEAD
  var n;
  typeof r > "u" ? n = s : (typeof r != "number" && (r = parseInt(r, 10)), n = r >= 0 ? r + e : e);
  var i = t.match(q.default());
  return i ? i.slice(e, n).join("") : "";
}
var Ze = A.substr = We;
function Qe(t, e, r, s) {
=======
  var i;
  typeof r > "u" ? i = s : (typeof r != "number" && (r = parseInt(r, 10)), i = r >= 0 ? r + e : e);
  var n = t.match(j.default());
  return n ? n.slice(e, i).join("") : "";
}
var Pe = y.substr = Se;
function Ae(t, e, r, s) {
>>>>>>> 223d0e75
  if (e === void 0 && (e = 16), r === void 0 && (r = "#"), s === void 0 && (s = "right"), typeof t != "string" || typeof e != "number")
    throw new Error("Invalid arguments specified");
  if (["left", "right"].indexOf(s) === -1)
    throw new Error("Pad position should be either left or right");
  typeof r != "string" && (r = String(r));
<<<<<<< HEAD
  var n = G(t);
  if (n > e)
    return he(t, 0, e);
  if (n < e) {
    var i = r.repeat(e - n);
    return s === "left" ? i + t : t + i;
  }
  return t;
}
var me = A.limit = Qe;
function Ye(t, e, r) {
=======
  var i = C(t);
  if (i > e)
    return L(t, 0, e);
  if (i < e) {
    var n = r.repeat(e - i);
    return s === "left" ? n + t : t + n;
  }
  return t;
}
var Z = y.limit = Ae;
function Ce(t, e, r) {
>>>>>>> 223d0e75
  if (r === void 0 && (r = 0), typeof t != "string")
    throw new Error("Input must be a string");
  if (t === "")
    return e === "" ? 0 : -1;
  r = Number(r), r = isNaN(r) ? 0 : r, e = String(e);
<<<<<<< HEAD
  var s = j(t);
=======
  var s = A(t);
>>>>>>> 223d0e75
  if (r >= s.length)
    return e === "" ? s.length : -1;
  if (e === "")
    return r;
<<<<<<< HEAD
  var n = j(e), i = !1, o;
  for (o = r; o < s.length; o += 1) {
    for (var a = 0; a < n.length && n[a] === s[o + a]; )
      a += 1;
    if (a === n.length && n[a - 1] === s[o + a - 1]) {
      i = !0;
      break;
    }
  }
  return i ? o : -1;
}
var et = A.indexOf = Ye;
function Yt(t, e) {
  if (!(e > N(t) || e < -N(t)))
    return k(t, e, 1);
}
function er(t, e) {
  return e < 0 || e > N(t) - 1 ? "" : k(t, e, 1);
}
function tr(t, e) {
  if (!(e < 0 || e > N(t) - 1))
    return k(t, e, 1).codePointAt(0);
}
function rr(t, e, r = N(t)) {
  const s = rt(t, e);
  return !(s === -1 || s + N(e) !== r);
}
function tt(t, e, r = 0) {
  const s = I(t, r);
  return X(s, e) !== -1;
}
function X(t, e, r = 0) {
  return et(t, e, r);
}
function rt(t, e, r) {
  let s = r === void 0 ? N(t) : r;
  s < 0 ? s = 0 : s >= N(t) && (s = N(t) - 1);
  for (let n = s; n >= 0; n--)
    if (k(t, n, N(e)) === e)
      return n;
  return -1;
}
function N(t) {
  return Ke(t);
}
function sr(t, e) {
  const r = e.toUpperCase();
  return r === "NONE" ? t : t.normalize(r);
}
function nr(t, e, r = " ") {
  return e <= N(t) ? t : me(t, e, r, "right");
}
function ir(t, e, r = " ") {
  return e <= N(t) ? t : me(t, e, r, "left");
}
function F(t, e) {
  return e > t ? t : e < -t ? 0 : e < 0 ? e + t : e;
}
function or(t, e, r) {
  const s = N(t);
  if (e > s || r && (e > r && !(e > 0 && e < s && r < 0 && r > -s) || r < -s || e < 0 && e > -s && r > 0))
    return "";
  const n = F(s, e), i = r ? F(s, r) : void 0;
  return I(t, n, i);
}
function ar(t, e, r) {
=======
  var i = A(e), n = !1, o;
  for (o = r; o < s.length; o += 1) {
    for (var a = 0; a < i.length && i[a] === s[o + a]; )
      a += 1;
    if (a === i.length && i[a - 1] === s[o + a - 1]) {
      n = !0;
      break;
    }
  }
  return n ? o : -1;
}
var qe = y.indexOf = Ce;
function At(t, e) {
  if (!(e > h(t) || e < -h(t)))
    return S(t, e, 1);
}
function Ct(t, e) {
  return e < 0 || e > h(t) - 1 ? "" : S(t, e, 1);
}
function qt(t, e) {
  if (!(e < 0 || e > h(t) - 1))
    return S(t, e, 1).codePointAt(0);
}
function Tt(t, e, r = h(t)) {
  const s = De(t, e);
  return !(s === -1 || s + h(e) !== r);
}
function Te(t, e, r = 0) {
  const s = O(t, r);
  return q(s, e) !== -1;
}
function q(t, e, r = 0) {
  return qe(t, e, r);
}
function De(t, e, r) {
  let s = r === void 0 ? h(t) : r;
  s < 0 ? s = 0 : s >= h(t) && (s = h(t) - 1);
  for (let i = s; i >= 0; i--)
    if (S(t, i, h(e)) === e)
      return i;
  return -1;
}
function h(t) {
  return Oe(t);
}
function Dt(t, e) {
  const r = e.toUpperCase();
  return r === "NONE" ? t : t.normalize(r);
}
function Mt(t, e, r = " ") {
  return e <= h(t) ? t : Z(t, e, r, "right");
}
function xt(t, e, r = " ") {
  return e <= h(t) ? t : Z(t, e, r, "left");
}
function B(t, e) {
  return e > t ? t : e < -t ? 0 : e < 0 ? e + t : e;
}
function Rt(t, e, r) {
  const s = h(t);
  if (e > s || r && (e > r && !(e >= 0 && e < s && r < 0 && r > -s) || r < -s))
    return "";
  const i = B(s, e), n = r ? B(s, r) : void 0;
  return O(t, i, n);
}
function It(t, e, r) {
>>>>>>> 223d0e75
  const s = [];
  if (r !== void 0 && r <= 0)
    return [t];
  if (e === "")
<<<<<<< HEAD
    return nt(t).slice(0, r);
  let n = e;
  (typeof e == "string" || e instanceof RegExp && !tt(e.flags, "g")) && (n = new RegExp(e, "g"));
  const i = t.match(n);
  let o = 0;
  if (!i)
    return [t];
  for (let a = 0; a < (r ? r - 1 : i.length); a++) {
    const h = X(t, i[a], o), m = N(i[a]);
    if (s.push(I(t, o, h)), o = h + m, r !== void 0 && s.length === r)
      break;
  }
  return s.push(I(t, o)), s;
}
function st(t, e, r = 0) {
  return X(t, e, r) === r;
}
function k(t, e = 0, r = N(t) - e) {
  return Ze(t, e, r);
}
function I(t, e, r = N(t)) {
  return Fe(t, e, r);
}
function nt(t) {
  return Ue(t);
}
const pe = [
  { shortName: "ERR", fullNames: ["ERROR"], chapters: -1 },
  { shortName: "GEN", fullNames: ["Genesis"], chapters: 50 },
  { shortName: "EXO", fullNames: ["Exodus"], chapters: 40 },
  { shortName: "LEV", fullNames: ["Leviticus"], chapters: 27 },
  { shortName: "NUM", fullNames: ["Numbers"], chapters: 36 },
  { shortName: "DEU", fullNames: ["Deuteronomy"], chapters: 34 },
  { shortName: "JOS", fullNames: ["Joshua"], chapters: 24 },
  { shortName: "JDG", fullNames: ["Judges"], chapters: 21 },
  { shortName: "RUT", fullNames: ["Ruth"], chapters: 4 },
  { shortName: "1SA", fullNames: ["1 Samuel"], chapters: 31 },
  { shortName: "2SA", fullNames: ["2 Samuel"], chapters: 24 },
  { shortName: "1KI", fullNames: ["1 Kings"], chapters: 22 },
  { shortName: "2KI", fullNames: ["2 Kings"], chapters: 25 },
  { shortName: "1CH", fullNames: ["1 Chronicles"], chapters: 29 },
  { shortName: "2CH", fullNames: ["2 Chronicles"], chapters: 36 },
  { shortName: "EZR", fullNames: ["Ezra"], chapters: 10 },
  { shortName: "NEH", fullNames: ["Nehemiah"], chapters: 13 },
  { shortName: "EST", fullNames: ["Esther"], chapters: 10 },
  { shortName: "JOB", fullNames: ["Job"], chapters: 42 },
  { shortName: "PSA", fullNames: ["Psalm", "Psalms"], chapters: 150 },
  { shortName: "PRO", fullNames: ["Proverbs"], chapters: 31 },
  { shortName: "ECC", fullNames: ["Ecclesiastes"], chapters: 12 },
  { shortName: "SNG", fullNames: ["Song of Solomon", "Song of Songs"], chapters: 8 },
  { shortName: "ISA", fullNames: ["Isaiah"], chapters: 66 },
  { shortName: "JER", fullNames: ["Jeremiah"], chapters: 52 },
  { shortName: "LAM", fullNames: ["Lamentations"], chapters: 5 },
  { shortName: "EZK", fullNames: ["Ezekiel"], chapters: 48 },
  { shortName: "DAN", fullNames: ["Daniel"], chapters: 12 },
  { shortName: "HOS", fullNames: ["Hosea"], chapters: 14 },
  { shortName: "JOL", fullNames: ["Joel"], chapters: 3 },
  { shortName: "AMO", fullNames: ["Amos"], chapters: 9 },
  { shortName: "OBA", fullNames: ["Obadiah"], chapters: 1 },
  { shortName: "JON", fullNames: ["Jonah"], chapters: 4 },
  { shortName: "MIC", fullNames: ["Micah"], chapters: 7 },
  { shortName: "NAM", fullNames: ["Nahum"], chapters: 3 },
  { shortName: "HAB", fullNames: ["Habakkuk"], chapters: 3 },
  { shortName: "ZEP", fullNames: ["Zephaniah"], chapters: 3 },
  { shortName: "HAG", fullNames: ["Haggai"], chapters: 2 },
  { shortName: "ZEC", fullNames: ["Zechariah"], chapters: 14 },
  { shortName: "MAL", fullNames: ["Malachi"], chapters: 4 },
  { shortName: "MAT", fullNames: ["Matthew"], chapters: 28 },
  { shortName: "MRK", fullNames: ["Mark"], chapters: 16 },
  { shortName: "LUK", fullNames: ["Luke"], chapters: 24 },
  { shortName: "JHN", fullNames: ["John"], chapters: 21 },
  { shortName: "ACT", fullNames: ["Acts"], chapters: 28 },
  { shortName: "ROM", fullNames: ["Romans"], chapters: 16 },
  { shortName: "1CO", fullNames: ["1 Corinthians"], chapters: 16 },
  { shortName: "2CO", fullNames: ["2 Corinthians"], chapters: 13 },
  { shortName: "GAL", fullNames: ["Galatians"], chapters: 6 },
  { shortName: "EPH", fullNames: ["Ephesians"], chapters: 6 },
  { shortName: "PHP", fullNames: ["Philippians"], chapters: 4 },
  { shortName: "COL", fullNames: ["Colossians"], chapters: 4 },
  { shortName: "1TH", fullNames: ["1 Thessalonians"], chapters: 5 },
  { shortName: "2TH", fullNames: ["2 Thessalonians"], chapters: 3 },
  { shortName: "1TI", fullNames: ["1 Timothy"], chapters: 6 },
  { shortName: "2TI", fullNames: ["2 Timothy"], chapters: 4 },
  { shortName: "TIT", fullNames: ["Titus"], chapters: 3 },
  { shortName: "PHM", fullNames: ["Philemon"], chapters: 1 },
  { shortName: "HEB", fullNames: ["Hebrews"], chapters: 13 },
  { shortName: "JAS", fullNames: ["James"], chapters: 5 },
  { shortName: "1PE", fullNames: ["1 Peter"], chapters: 5 },
  { shortName: "2PE", fullNames: ["2 Peter"], chapters: 3 },
  { shortName: "1JN", fullNames: ["1 John"], chapters: 5 },
  { shortName: "2JN", fullNames: ["2 John"], chapters: 1 },
  { shortName: "3JN", fullNames: ["3 John"], chapters: 1 },
  { shortName: "JUD", fullNames: ["Jude"], chapters: 1 },
  { shortName: "REV", fullNames: ["Revelation"], chapters: 22 }
], it = 1, ot = pe.length - 1, at = 1, ut = 1, lt = (t) => {
  var e;
  return ((e = pe[t]) == null ? void 0 : e.chapters) ?? -1;
}, ur = (t, e) => ({
  bookNum: Math.max(it, Math.min(t.bookNum + e, ot)),
  chapterNum: 1,
  verseNum: 1
}), lr = (t, e) => ({
  ...t,
  chapterNum: Math.min(
    Math.max(at, t.chapterNum + e),
    lt(t.bookNum)
  ),
  verseNum: 1
}), cr = (t, e) => ({
  ...t,
  verseNum: Math.max(ut, t.verseNum + e)
});
async function fr(t, e, r) {
  const s = E.bookNumberToId(t);
  return st(Intl.getCanonicalLocales(e)[0], "zh") ? `Book.${s}`.split("-")[0].split("ÿ08")[0].trim() : r({ localizeKey: `LocalizedId.${s}` });
}
const hr = (t) => (...e) => t.map((s) => s(...e)).every((s) => s), mr = (t) => async (...e) => {
  const r = t.map(async (s) => s(...e));
  return (await Promise.all(r)).every((s) => s);
};
var ct = Object.getOwnPropertyNames, ft = Object.getOwnPropertySymbols, ht = Object.prototype.hasOwnProperty;
function W(t, e) {
  return function(s, n, i) {
    return t(s, n, i) && e(s, n, i);
  };
}
function R(t) {
  return function(r, s, n) {
    if (!r || !s || typeof r != "object" || typeof s != "object")
      return t(r, s, n);
    var i = n.cache, o = i.get(r), a = i.get(s);
    if (o && a)
      return o === s && a === r;
    i.set(r, s), i.set(s, r);
    var h = t(r, s, n);
    return i.delete(r), i.delete(s), h;
  };
}
function Z(t) {
  return ct(t).concat(ft(t));
}
var de = Object.hasOwn || function(t, e) {
  return ht.call(t, e);
=======
    return Me(t).slice(0, r);
  let i = e;
  (typeof e == "string" || e instanceof RegExp && !Te(e.flags, "g")) && (i = new RegExp(e, "g"));
  const n = t.match(i);
  let o = 0;
  if (!n)
    return [t];
  for (let a = 0; a < (r ? r - 1 : n.length); a++) {
    const c = q(t, n[a], o), p = h(n[a]);
    if (s.push(O(t, o, c)), o = c + p, r !== void 0 && s.length === r)
      break;
  }
  return s.push(O(t, o)), s;
}
function Bt(t, e, r = 0) {
  return q(t, e, r) === r;
}
function S(t, e = 0, r = h(t) - e) {
  return Pe(t, e, r);
}
function O(t, e, r = h(t)) {
  return je(t, e, r);
}
function Me(t) {
  return Ee(t);
}
var xe = Object.getOwnPropertyNames, Re = Object.getOwnPropertySymbols, Ie = Object.prototype.hasOwnProperty;
function z(t, e) {
  return function(s, i, n) {
    return t(s, i, n) && e(s, i, n);
  };
}
function E(t) {
  return function(r, s, i) {
    if (!r || !s || typeof r != "object" || typeof s != "object")
      return t(r, s, i);
    var n = i.cache, o = n.get(r), a = n.get(s);
    if (o && a)
      return o === s && a === r;
    n.set(r, s), n.set(s, r);
    var c = t(r, s, i);
    return n.delete(r), n.delete(s), c;
  };
}
function G(t) {
  return xe(t).concat(Re(t));
}
var X = Object.hasOwn || function(t, e) {
  return Ie.call(t, e);
>>>>>>> 223d0e75
};
function $(t, e) {
  return t || e ? t === e : t === e || t !== t && e !== e;
}
<<<<<<< HEAD
var Ne = "_owner", Q = Object.getOwnPropertyDescriptor, Y = Object.keys;
function mt(t, e, r) {
=======
var Q = "_owner", V = Object.getOwnPropertyDescriptor, J = Object.keys;
function Be(t, e, r) {
>>>>>>> 223d0e75
  var s = t.length;
  if (e.length !== s)
    return !1;
  for (; s-- > 0; )
    if (!r.equals(t[s], e[s], s, s, t, e, r))
      return !1;
  return !0;
}
<<<<<<< HEAD
function pt(t, e) {
  return $(t.getTime(), e.getTime());
}
function ee(t, e, r) {
  if (t.size !== e.size)
    return !1;
  for (var s = {}, n = t.entries(), i = 0, o, a; (o = n.next()) && !o.done; ) {
    for (var h = e.entries(), m = !1, u = 0; (a = h.next()) && !a.done; ) {
      var c = o.value, p = c[0], g = c[1], b = a.value, T = b[0], V = b[1];
      !m && !s[u] && (m = r.equals(p, T, i, u, t, e, r) && r.equals(g, V, p, T, t, e, r)) && (s[u] = !0), u++;
    }
    if (!m)
      return !1;
    i++;
  }
  return !0;
}
function dt(t, e, r) {
  var s = Y(t), n = s.length;
  if (Y(e).length !== n)
    return !1;
  for (var i; n-- > 0; )
    if (i = s[n], i === Ne && (t.$$typeof || e.$$typeof) && t.$$typeof !== e.$$typeof || !de(e, i) || !r.equals(t[i], e[i], i, i, t, e, r))
      return !1;
  return !0;
}
function D(t, e, r) {
  var s = Z(t), n = s.length;
  if (Z(e).length !== n)
    return !1;
  for (var i, o, a; n-- > 0; )
    if (i = s[n], i === Ne && (t.$$typeof || e.$$typeof) && t.$$typeof !== e.$$typeof || !de(e, i) || !r.equals(t[i], e[i], i, i, t, e, r) || (o = Q(t, i), a = Q(e, i), (o || a) && (!o || !a || o.configurable !== a.configurable || o.enumerable !== a.enumerable || o.writable !== a.writable)))
      return !1;
  return !0;
}
function Nt(t, e) {
  return $(t.valueOf(), e.valueOf());
}
function bt(t, e) {
  return t.source === e.source && t.flags === e.flags;
}
function te(t, e, r) {
  if (t.size !== e.size)
    return !1;
  for (var s = {}, n = t.values(), i, o; (i = n.next()) && !i.done; ) {
    for (var a = e.values(), h = !1, m = 0; (o = a.next()) && !o.done; )
      !h && !s[m] && (h = r.equals(i.value, o.value, i.value, o.value, t, e, r)) && (s[m] = !0), m++;
    if (!h)
=======
function ze(t, e) {
  return v(t.getTime(), e.getTime());
}
function _(t, e, r) {
  if (t.size !== e.size)
    return !1;
  for (var s = {}, i = t.entries(), n = 0, o, a; (o = i.next()) && !o.done; ) {
    for (var c = e.entries(), p = !1, u = 0; (a = c.next()) && !a.done; ) {
      var l = o.value, f = l[0], g = l[1], m = a.value, N = m[0], P = m[1];
      !p && !s[u] && (p = r.equals(f, N, n, u, t, e, r) && r.equals(g, P, f, N, t, e, r)) && (s[u] = !0), u++;
    }
    if (!p)
      return !1;
    n++;
  }
  return !0;
}
function Ge(t, e, r) {
  var s = J(t), i = s.length;
  if (J(e).length !== i)
    return !1;
  for (var n; i-- > 0; )
    if (n = s[i], n === Q && (t.$$typeof || e.$$typeof) && t.$$typeof !== e.$$typeof || !X(e, n) || !r.equals(t[n], e[n], n, n, t, e, r))
      return !1;
  return !0;
}
function $(t, e, r) {
  var s = G(t), i = s.length;
  if (G(e).length !== i)
    return !1;
  for (var n, o, a; i-- > 0; )
    if (n = s[i], n === Q && (t.$$typeof || e.$$typeof) && t.$$typeof !== e.$$typeof || !X(e, n) || !r.equals(t[n], e[n], n, n, t, e, r) || (o = V(t, n), a = V(e, n), (o || a) && (!o || !a || o.configurable !== a.configurable || o.enumerable !== a.enumerable || o.writable !== a.writable)))
      return !1;
  return !0;
}
function Ve(t, e) {
  return v(t.valueOf(), e.valueOf());
}
function Je(t, e) {
  return t.source === e.source && t.flags === e.flags;
}
function K(t, e, r) {
  if (t.size !== e.size)
    return !1;
  for (var s = {}, i = t.values(), n, o; (n = i.next()) && !n.done; ) {
    for (var a = e.values(), c = !1, p = 0; (o = a.next()) && !o.done; )
      !c && !s[p] && (c = r.equals(n.value, o.value, n.value, o.value, t, e, r)) && (s[p] = !0), p++;
    if (!c)
>>>>>>> 223d0e75
      return !1;
  }
  return !0;
}
<<<<<<< HEAD
function vt(t, e) {
=======
function _e(t, e) {
>>>>>>> 223d0e75
  var r = t.length;
  if (e.length !== r)
    return !1;
  for (; r-- > 0; )
    if (t[r] !== e[r])
      return !1;
  return !0;
}
<<<<<<< HEAD
var gt = "[object Arguments]", yt = "[object Boolean]", Et = "[object Date]", wt = "[object Map]", Ot = "[object Number]", St = "[object Object]", At = "[object RegExp]", Ct = "[object Set]", Mt = "[object String]", $t = Array.isArray, re = typeof ArrayBuffer == "function" && ArrayBuffer.isView ? ArrayBuffer.isView : null, se = Object.assign, Tt = Object.prototype.toString.call.bind(Object.prototype.toString);
function Pt(t) {
  var e = t.areArraysEqual, r = t.areDatesEqual, s = t.areMapsEqual, n = t.areObjectsEqual, i = t.arePrimitiveWrappersEqual, o = t.areRegExpsEqual, a = t.areSetsEqual, h = t.areTypedArraysEqual;
  return function(u, c, p) {
    if (u === c)
      return !0;
    if (u == null || c == null || typeof u != "object" || typeof c != "object")
      return u !== u && c !== c;
    var g = u.constructor;
    if (g !== c.constructor)
      return !1;
    if (g === Object)
      return n(u, c, p);
    if ($t(u))
      return e(u, c, p);
    if (re != null && re(u))
      return h(u, c, p);
    if (g === Date)
      return r(u, c, p);
    if (g === RegExp)
      return o(u, c, p);
    if (g === Map)
      return s(u, c, p);
    if (g === Set)
      return a(u, c, p);
    var b = Tt(u);
    return b === Et ? r(u, c, p) : b === At ? o(u, c, p) : b === wt ? s(u, c, p) : b === Ct ? a(u, c, p) : b === St ? typeof u.then != "function" && typeof c.then != "function" && n(u, c, p) : b === gt ? n(u, c, p) : b === yt || b === Ot || b === Mt ? i(u, c, p) : !1;
  };
}
function Dt(t) {
  var e = t.circular, r = t.createCustomConfig, s = t.strict, n = {
    areArraysEqual: s ? D : mt,
    areDatesEqual: pt,
    areMapsEqual: s ? W(ee, D) : ee,
    areObjectsEqual: s ? D : dt,
    arePrimitiveWrappersEqual: Nt,
    areRegExpsEqual: bt,
    areSetsEqual: s ? W(te, D) : te,
    areTypedArraysEqual: s ? D : vt
  };
  if (r && (n = se({}, n, r(n))), e) {
    var i = R(n.areArraysEqual), o = R(n.areMapsEqual), a = R(n.areObjectsEqual), h = R(n.areSetsEqual);
    n = se({}, n, {
      areArraysEqual: i,
      areMapsEqual: o,
      areObjectsEqual: a,
      areSetsEqual: h
=======
var Ke = "[object Arguments]", Ue = "[object Boolean]", Fe = "[object Date]", ke = "[object Map]", He = "[object Number]", We = "[object Object]", Le = "[object RegExp]", Ze = "[object Set]", Xe = "[object String]", Qe = Array.isArray, U = typeof ArrayBuffer == "function" && ArrayBuffer.isView ? ArrayBuffer.isView : null, F = Object.assign, Ye = Object.prototype.toString.call.bind(Object.prototype.toString);
function et(t) {
  var e = t.areArraysEqual, r = t.areDatesEqual, s = t.areMapsEqual, i = t.areObjectsEqual, n = t.arePrimitiveWrappersEqual, o = t.areRegExpsEqual, a = t.areSetsEqual, c = t.areTypedArraysEqual;
  return function(u, l, f) {
    if (u === l)
      return !0;
    if (u == null || l == null || typeof u != "object" || typeof l != "object")
      return u !== u && l !== l;
    var g = u.constructor;
    if (g !== l.constructor)
      return !1;
    if (g === Object)
      return i(u, l, f);
    if (Qe(u))
      return e(u, l, f);
    if (U != null && U(u))
      return c(u, l, f);
    if (g === Date)
      return r(u, l, f);
    if (g === RegExp)
      return o(u, l, f);
    if (g === Map)
      return s(u, l, f);
    if (g === Set)
      return a(u, l, f);
    var m = Ye(u);
    return m === Fe ? r(u, l, f) : m === Le ? o(u, l, f) : m === ke ? s(u, l, f) : m === Ze ? a(u, l, f) : m === We ? typeof u.then != "function" && typeof l.then != "function" && i(u, l, f) : m === Ke ? i(u, l, f) : m === Ue || m === He || m === Xe ? n(u, l, f) : !1;
  };
}
function tt(t) {
  var e = t.circular, r = t.createCustomConfig, s = t.strict, i = {
    areArraysEqual: s ? $ : Be,
    areDatesEqual: ze,
    areMapsEqual: s ? z(_, $) : _,
    areObjectsEqual: s ? $ : Ge,
    arePrimitiveWrappersEqual: Ve,
    areRegExpsEqual: Je,
    areSetsEqual: s ? z(K, $) : K,
    areTypedArraysEqual: s ? $ : _e
  };
  if (r && (i = F({}, i, r(i))), e) {
    var n = E(i.areArraysEqual), o = E(i.areMapsEqual), a = E(i.areObjectsEqual), c = E(i.areSetsEqual);
    i = F({}, i, {
      areArraysEqual: n,
      areMapsEqual: o,
      areObjectsEqual: a,
      areSetsEqual: c
>>>>>>> 223d0e75
    });
  }
  return i;
}
<<<<<<< HEAD
function Rt(t) {
  return function(e, r, s, n, i, o, a) {
    return t(e, r, a);
  };
}
function Bt(t) {
  var e = t.circular, r = t.comparator, s = t.createState, n = t.equals, i = t.strict;
  if (s)
    return function(h, m) {
      var u = s(), c = u.cache, p = c === void 0 ? e ? /* @__PURE__ */ new WeakMap() : void 0 : c, g = u.meta;
      return r(h, m, {
        cache: p,
        equals: n,
        meta: g,
        strict: i
      });
    };
  if (e)
    return function(h, m) {
      return r(h, m, {
=======
function rt(t) {
  return function(e, r, s, i, n, o, a) {
    return t(e, r, a);
  };
}
function st(t) {
  var e = t.circular, r = t.comparator, s = t.createState, i = t.equals, n = t.strict;
  if (s)
    return function(c, p) {
      var u = s(), l = u.cache, f = l === void 0 ? e ? /* @__PURE__ */ new WeakMap() : void 0 : l, g = u.meta;
      return r(c, p, {
        cache: f,
        equals: i,
        meta: g,
        strict: n
      });
    };
  if (e)
    return function(c, p) {
      return r(c, p, {
>>>>>>> 223d0e75
        cache: /* @__PURE__ */ new WeakMap(),
        equals: i,
        meta: void 0,
<<<<<<< HEAD
        strict: i
=======
        strict: n
>>>>>>> 223d0e75
      });
    };
  var o = {
    cache: void 0,
    equals: i,
    meta: void 0,
<<<<<<< HEAD
    strict: i
  };
  return function(h, m) {
    return r(h, m, o);
  };
}
var It = O();
O({ strict: !0 });
O({ circular: !0 });
O({
  circular: !0,
  strict: !0
});
O({
=======
    strict: n
  };
  return function(c, p) {
    return r(c, p, o);
  };
}
var it = b();
b({ strict: !0 });
b({ circular: !0 });
b({
  circular: !0,
  strict: !0
});
b({
>>>>>>> 223d0e75
  createInternalComparator: function() {
    return $;
  }
});
<<<<<<< HEAD
O({
=======
b({
>>>>>>> 223d0e75
  strict: !0,
  createInternalComparator: function() {
    return $;
  }
});
<<<<<<< HEAD
O({
=======
b({
>>>>>>> 223d0e75
  circular: !0,
  createInternalComparator: function() {
    return $;
  }
});
<<<<<<< HEAD
O({
=======
b({
>>>>>>> 223d0e75
  circular: !0,
  createInternalComparator: function() {
    return $;
  },
  strict: !0
});
<<<<<<< HEAD
function O(t) {
  t === void 0 && (t = {});
  var e = t.circular, r = e === void 0 ? !1 : e, s = t.createInternalComparator, n = t.createState, i = t.strict, o = i === void 0 ? !1 : i, a = Dt(t), h = Pt(a), m = s ? s(h) : Rt(h);
  return Bt({ circular: r, comparator: h, createState: n, equals: m, strict: o });
}
function pr(t, e) {
  return It(t, e);
}
function ne(t, e, r) {
  return JSON.stringify(t, (n, i) => {
    let o = i;
    return e && (o = e(n, o)), o === void 0 && (o = null), o;
  }, r);
}
function qt(t, e) {
  function r(n) {
    return Object.keys(n).forEach((i) => {
      n[i] === null ? n[i] = void 0 : typeof n[i] == "object" && (n[i] = r(n[i]));
    }), n;
=======
function b(t) {
  t === void 0 && (t = {});
  var e = t.circular, r = e === void 0 ? !1 : e, s = t.createInternalComparator, i = t.createState, n = t.strict, o = n === void 0 ? !1 : n, a = tt(t), c = et(a), p = s ? s(c) : rt(c);
  return st({ circular: r, comparator: c, createState: i, equals: p, strict: o });
}
function zt(t, e) {
  return it(t, e);
}
function k(t, e, r) {
  return JSON.stringify(t, (i, n) => {
    let o = n;
    return e && (o = e(i, o)), o === void 0 && (o = null), o;
  }, r);
}
function nt(t, e) {
  function r(i) {
    return Object.keys(i).forEach((n) => {
      i[n] === null ? i[n] = void 0 : typeof i[n] == "object" && (i[n] = r(i[n]));
    }), i;
>>>>>>> 223d0e75
  }
  const s = JSON.parse(t, e);
  if (s !== null)
    return typeof s == "object" ? r(s) : s;
}
<<<<<<< HEAD
function dr(t) {
  try {
    const e = ne(t);
    return e === ne(qt(e));
=======
function Gt(t) {
  try {
    const e = k(t);
    return e === k(nt(e));
>>>>>>> 223d0e75
  } catch {
    return !1;
  }
}
<<<<<<< HEAD
const Nr = (t) => t.replace(/&/g, "&amp;").replace(/</g, "&lt;").replace(/>/g, "&gt;").replace(/"/g, "&quot;").replace(/'/g, "&#x27;").replace(/\//g, "&#x2F;"), kt = {
=======
const Vt = (t) => t.replace(/&/g, "&amp;").replace(/</g, "&lt;").replace(/>/g, "&gt;").replace(/"/g, "&quot;").replace(/'/g, "&#x27;").replace(/\//g, "&#x2F;"), ot = {
>>>>>>> 223d0e75
  title: "Platform.Bible menus",
  type: "object",
  properties: {
    mainMenu: {
      description: "Top level menu for the application",
      $ref: "#/$defs/multiColumnMenu"
    },
    defaultWebViewTopMenu: {
      description: "Default top menu for web views that don't specify their own",
      $ref: "#/$defs/multiColumnMenu"
    },
    defaultWebViewContextMenu: {
      description: "Default context menu for web views that don't specify their own",
      $ref: "#/$defs/singleColumnMenu"
    },
    webViewMenus: {
      description: "Menus that apply per web view in the application",
      type: "object",
      patternProperties: {
        "^[\\w\\-]+\\.[\\w\\-]+$": {
          $ref: "#/$defs/menusForOneWebView"
        }
      },
      additionalProperties: !1
    }
  },
  required: ["mainMenu", "defaultWebViewTopMenu", "defaultWebViewContextMenu", "webViewMenus"],
  additionalProperties: !1,
  $defs: {
    localizeKey: {
      description: "Identifier for a string that will be localized in a menu based on the user's UI language",
      type: "string",
      pattern: "^%[\\w\\-\\.]+%$"
    },
    referencedItem: {
      description: "Name of some UI element (i.e., tab, column, group, menu item) or some PAPI object (i.e., command)",
      type: "string",
      pattern: "^[\\w\\-]+\\.[\\w\\-]+$"
    },
    columnsWithHeaders: {
      description: "Group of columns that can be combined with other columns to form a multi-column menu",
      type: "object",
      patternProperties: {
        "^[\\w\\-]+\\.[\\w\\-]+$": {
          description: "Single column with a header string",
          type: "object",
          properties: {
            label: {
              description: "Header text for this this column in the UI",
              $ref: "#/$defs/localizeKey"
            },
            localizeNotes: {
              description: "Additional information provided by developers to help people who perform localization",
              type: "string"
            },
            order: {
              description: "Relative order of this column compared to other columns (sorted ascending)",
              type: "number"
            },
            isExtensible: {
              description: "Defines whether contributions are allowed to add menu groups to this column",
              type: "boolean"
            }
          },
          required: ["label", "order"],
          additionalProperties: !1
        }
      },
      properties: {
        isExtensible: {
          description: "Defines whether contributions are allowed to add columns to this multi-column menu",
          type: "boolean"
        }
      }
    },
    menuGroups: {
      description: "Group of menu items that can be combined with other groups to form a single menu/submenu. Groups are separated using a line within the menu/submenu.",
      type: "object",
      patternProperties: {
        "^[\\w\\-]+\\.[\\w\\-]+$": {
          description: "Single group that contains menu items",
          type: "object",
          oneOf: [
            {
              properties: {
                column: {
                  description: "Column where this group belongs, not required for single column menus",
                  $ref: "#/$defs/referencedItem"
                },
                order: {
                  description: "Relative order of this group compared to other groups in the same column or submenu (sorted ascending)",
                  type: "number"
                },
                isExtensible: {
                  description: "Defines whether contributions are allowed to add menu items to this menu group",
                  type: "boolean"
                }
              },
              required: ["order"],
              additionalProperties: !1
            },
            {
              properties: {
                menuItem: {
                  description: "Menu item that anchors the submenu where this group belongs",
                  $ref: "#/$defs/referencedItem"
                },
                order: {
                  description: "Relative order of this group compared to other groups in the same column or submenu (sorted ascending)",
                  type: "number"
                },
                isExtensible: {
                  description: "Defines whether contributions are allowed to add menu items to this menu group",
                  type: "boolean"
                }
              },
              required: ["menuItem", "order"],
              additionalProperties: !1
            }
          ]
        }
      },
      additionalProperties: !1
    },
    menuItem: {
      description: "Single item in a menu that can be clicked on to take an action or can be the parent of a submenu",
      type: "object",
      oneOf: [
        {
          properties: {
            id: {
              description: "ID for this menu item that holds a submenu",
              $ref: "#/$defs/referencedItem"
            }
          },
          required: ["id"]
        },
        {
          properties: {
            command: {
              description: "Name of the PAPI command to run when this menu item is selected.",
              $ref: "#/$defs/referencedItem"
            },
            iconPathBefore: {
              description: "Path to the icon to display before the menu text",
              type: "string"
            },
            iconPathAfter: {
              description: "Path to the icon to display after the menu text",
              type: "string"
            }
          },
          required: ["command"]
        }
      ],
      properties: {
        label: {
          description: "Key that represents the text of this menu item to display",
          $ref: "#/$defs/localizeKey"
        },
        tooltip: {
          description: "Key that represents the text to display if a mouse pointer hovers over the menu item",
          $ref: "#/$defs/localizeKey"
        },
        searchTerms: {
          description: "Key that represents additional words the platform should reference when users are searching for menu items",
          $ref: "#/$defs/localizeKey"
        },
        localizeNotes: {
          description: "Additional information provided by developers to help people who perform localization",
          type: "string"
        },
        group: {
          description: "Group to which this menu item belongs",
          $ref: "#/$defs/referencedItem"
        },
        order: {
          description: "Relative order of this menu item compared to other menu items in the same group (sorted ascending)",
          type: "number"
        }
      },
      required: ["label", "group", "order"],
      unevaluatedProperties: !1
    },
    groupsAndItems: {
      description: "Core schema for a column",
      type: "object",
      properties: {
        groups: {
          description: "Groups that belong in this menu",
          $ref: "#/$defs/menuGroups"
        },
        items: {
          description: "List of menu items that belong in this menu",
          type: "array",
          items: { $ref: "#/$defs/menuItem" },
          uniqueItems: !0
        }
      },
      required: ["groups", "items"]
    },
    singleColumnMenu: {
      description: "Menu that contains a column without a header",
      type: "object",
      allOf: [{ $ref: "#/$defs/groupsAndItems" }],
      unevaluatedProperties: !1
    },
    multiColumnMenu: {
      description: "Menu that can contain multiple columns with headers",
      type: "object",
      allOf: [
        { $ref: "#/$defs/groupsAndItems" },
        {
          properties: {
            columns: {
              description: "Columns that belong in this menu",
              $ref: "#/$defs/columnsWithHeaders"
            }
          },
          required: ["columns"]
        }
      ],
      unevaluatedProperties: !1
    },
    menusForOneWebView: {
      description: "Set of menus that are associated with a single tab",
      type: "object",
      properties: {
        includeDefaults: {
          description: "Indicates whether the platform default menus should be included for this webview",
          type: "boolean"
        },
        topMenu: {
          description: "Menu that opens when you click on the top left corner of a tab",
          $ref: "#/$defs/multiColumnMenu"
        },
        contextMenu: {
          description: "Menu that opens when you right click on the main body/area of a tab",
          $ref: "#/$defs/singleColumnMenu"
        }
      },
      additionalProperties: !1
    }
  }
};
<<<<<<< HEAD
Object.freeze(kt);
export {
  Jt as AsyncVariable,
  Te as DocumentCombinerEngine,
  it as FIRST_SCR_BOOK_NUM,
  at as FIRST_SCR_CHAPTER_NUM,
  ut as FIRST_SCR_VERSE_NUM,
  ot as LAST_SCR_BOOK_NUM,
  Re as Mutex,
  Zt as MutexMap,
  Kt as NonValidatingDocumentCombiner,
  Wt as PlatformEventEmitter,
  Ft as UnsubscriberAsyncList,
  mr as aggregateUnsubscriberAsyncs,
  hr as aggregateUnsubscribers,
  Yt as at,
  er as charAt,
  tr as codePointAt,
  Ut as createSyncProxyForAsyncObject,
  Gt as debounce,
  B as deepClone,
  pr as deepEqual,
  qt as deserialize,
  rr as endsWith,
  Lt as getAllObjectFunctionNames,
  lt as getChaptersForBook,
  zt as getErrorMessage,
  fr as getLocalizedIdFromBookNumber,
  Xt as groupBy,
  Nr as htmlEncode,
  tt as includes,
  X as indexOf,
  dr as isSerializable,
  Ae as isString,
  rt as lastIndexOf,
  kt as menuDocumentSchema,
  _t as newGuid,
  sr as normalize,
  ur as offsetBook,
  lr as offsetChapter,
  cr as offsetVerse,
  nr as padEnd,
  ir as padStart,
  ne as serialize,
  or as slice,
  ar as split,
  st as startsWith,
  N as stringLength,
  I as substring,
  nt as toArray,
  $e as wait,
  Ht as waitForDuration
=======
Object.freeze(ot);
const T = {
  projectSettingsContribution: {
    description: "The data an extension provides to inform Platform.Bible of the project settings it provides",
    anyOf: [
      {
        $ref: "#/$defs/projectSettingsGroup"
      },
      {
        type: "array",
        items: {
          $ref: "#/$defs/projectSettingsGroup"
        }
      }
    ]
  },
  projectSettingsGroup: {
    description: "Group of related settings definitions",
    type: "object",
    properties: {
      label: {
        description: "localizeKey that displays in the project settings dialog as the group name",
        $ref: "#/$defs/localizeKey"
      },
      description: {
        description: "localizeKey that displays in the project settings dialog to describe the group",
        $ref: "#/$defs/localizeKey"
      },
      properties: {
        $ref: "#/$defs/projectSettingProperties"
      }
    },
    required: ["label", "properties"]
  },
  projectSettingProperties: {
    description: "Object whose keys are setting IDs and whose values are settings objects",
    type: "object",
    patternProperties: {
      "^[\\w\\-]+\\.[\\w\\-]+$": {
        $ref: "#/$defs/projectSetting"
      }
    },
    additionalProperties: !1
  },
  projectSetting: {
    description: "A description of an extension's setting entry",
    anyOf: [
      {
        $ref: "#/$defs/extensionControlledProjectSetting"
      }
    ]
  },
  extensionControlledProjectSetting: {
    description: "Setting definition that is validated by the extension.",
    allOf: [
      {
        $ref: "#/$defs/projectSettingBase"
      },
      {
        $ref: "#/$defs/modifierExtensionControlled"
      }
    ]
  },
  projectSettingBase: {
    description: "Base information needed to describe a project setting entry",
    allOf: [
      {
        $ref: "#/$defs/settingBase"
      },
      {
        $ref: "#/$defs/modifierProject"
      }
    ]
  },
  modifierProject: {
    description: "Modifies setting type to be project setting",
    type: "object",
    properties: {
      includeProjectTypes: {
        description: "`RegExp` pattern(s) to match against `projectType` (using the [`test`](https://developer.mozilla.org/en-US/docs/Web/JavaScript/Reference/Global_Objects/RegExp/test) function) to determine whether this project setting should be displayed in the Project Settings Dialog of that `projectType`. null means do not show on any Project Settings dialog",
        anyOf: [
          {
            type: "null"
          },
          {
            type: "string"
          },
          {
            type: "array",
            items: {
              type: "string"
            }
          }
        ]
      },
      excludeProjectTypes: {
        description: "`RegExp` pattern to match against `projectType` to determine if this project setting should absolutely not be displayed in the Project Settings dialog of that `projectType` even if it matches with `includeProjectTypes`",
        anyOf: [
          {
            type: "null"
          },
          {
            type: "string"
          },
          {
            type: "array",
            items: {
              type: "string"
            }
          }
        ]
      }
    }
  },
  settingsContribution: {
    description: "The data an extension provides to inform Platform.Bible of the settings it provides",
    anyOf: [
      {
        $ref: "#/$defs/settingsGroup"
      },
      {
        type: "array",
        items: {
          $ref: "#/$defs/settingsGroup"
        }
      }
    ]
  },
  settingsGroup: {
    description: "Group of related settings definitions",
    type: "object",
    properties: {
      label: {
        description: "localizeKey that displays in the settings dialog as the group name",
        $ref: "#/$defs/localizeKey"
      },
      description: {
        description: "localizeKey that displays in the settings dialog to describe the group",
        $ref: "#/$defs/localizeKey"
      },
      properties: {
        $ref: "#/$defs/settingProperties"
      }
    },
    required: ["label", "properties"]
  },
  settingProperties: {
    description: "Object whose keys are setting IDs and whose values are settings objects",
    type: "object",
    patternProperties: {
      "^[\\w-]+\\.[\\w-]+$": {
        $ref: "#/$defs/setting"
      }
    },
    additionalProperties: !1
  },
  setting: {
    description: "A description of an extension's setting entry",
    anyOf: [
      {
        $ref: "#/$defs/extensionControlledSetting"
      }
    ]
  },
  extensionControlledSetting: {
    description: "Setting definition that is validated by the extension.",
    allOf: [
      {
        $ref: "#/$defs/settingBase"
      },
      {
        $ref: "#/$defs/modifierExtensionControlled"
      }
    ]
  },
  settingBase: {
    description: "Base information needed to describe a setting entry",
    allOf: [
      {
        $ref: "#/$defs/stateBase"
      },
      {
        type: "object",
        properties: {
          label: {
            description: "localizeKey that displays in the settings dialog as the setting name",
            $ref: "#/$defs/localizeKey"
          },
          description: {
            description: "localizeKey that displays in the settings dialog to describe the setting",
            $ref: "#/$defs/localizeKey"
          }
        },
        required: ["label"]
      }
    ]
  },
  projectStateContribution: {
    description: "The data an extension provides to inform Platform.Bible of the project state it provides",
    $ref: "#/$defs/userStateProperties"
  },
  userStateContribution: {
    description: "The data an extension provides to inform Platform.Bible of the user state it provides",
    $ref: "#/$defs/userStateProperties"
  },
  userStateProperties: {
    description: "Object whose keys are state IDs and whose values are state objects",
    type: "object",
    patternProperties: {
      "^[\\w\\-]+\\.[\\w\\-]+$": {
        $ref: "#/$defs/userState"
      }
    },
    additionalProperties: !1
  },
  userState: {
    description: "A description of an extension's user state entry",
    anyOf: [
      {
        $ref: "#/$defs/extensionControlledState"
      }
    ]
  },
  extensionControlledState: {
    description: "State definition that is validated by the extension.",
    allOf: [
      {
        $ref: "#/$defs/stateBase"
      },
      {
        $ref: "#/$defs/modifierExtensionControlled"
      }
    ]
  },
  modifierExtensionControlled: {
    description: 'Modifies state/setting type to be extension-controlled. "Extension-controlled" means the extension provides the component and the validator for the state/setting, so the state/setting is controlled by the extension.',
    not: {
      anyOf: [
        {
          type: "object",
          required: ["platformType"]
        },
        {
          type: "object",
          required: ["type"]
        }
      ]
    }
  },
  stateBase: {
    description: "Base information needed to describe a state entry",
    type: "object",
    properties: {
      default: {
        description: "default value for the state/setting",
        type: "any"
      },
      derivesFrom: {
        description: "a state/setting ID whose value to set to this state/setting's starting value the first time this state/setting is loaded",
        $ref: "#/$defs/id"
      }
    },
    required: ["default"]
  },
  localizeKey: {
    description: "Identifier for a string that will be localized based on the user's UI language",
    type: "string",
    pattern: "^%[\\w\\-\\.]+%$",
    tsType: "LocalizeKey"
  },
  id: {
    description: "",
    type: "string",
    pattern: "^[\\w\\-]+\\.[\\w\\-]+$",
    tsType: "Id"
  }
};
function Y(t) {
  t && Object.values(t).forEach((e) => {
    if (e.type) {
      if ("tsType" in e && delete e.tsType, e.type === "any") {
        delete e.type;
        return;
      }
      e.type === "object" && Y(e.properties);
    }
  });
}
Y(T);
const at = {
  $schema: "https://json-schema.org/draft/2020-12/schema",
  title: "Project Settings Contribution",
  description: "The data an extension provides to inform Platform.Bible of the project settings it provides",
  anyOf: [
    {
      $ref: "#/$defs/projectSettingsGroup"
    },
    {
      type: "array",
      items: {
        $ref: "#/$defs/projectSettingsGroup"
      }
    }
  ],
  $defs: T
};
Object.freeze(at);
const ut = {
  $schema: "https://json-schema.org/draft/2020-12/schema",
  title: "Settings Contribution",
  description: "The data an extension provides to inform Platform.Bible of the settings it provides",
  anyOf: [
    {
      $ref: "#/$defs/settingsGroup"
    },
    {
      type: "array",
      items: {
        $ref: "#/$defs/settingsGroup"
      }
    }
  ],
  $defs: T
};
Object.freeze(ut);
export {
  pt as AsyncVariable,
  de as DocumentCombiner,
  ge as FIRST_SCR_BOOK_NUM,
  ye as FIRST_SCR_CHAPTER_NUM,
  ve as FIRST_SCR_VERSE_NUM,
  be as LAST_SCR_BOOK_NUM,
  me as Mutex,
  wt as MutexMap,
  Nt as NonValidatingDocumentCombiner,
  ue as PlatformEventEmitter,
  $t as UnsubscriberAsyncList,
  Pt as aggregateUnsubscriberAsyncs,
  St as aggregateUnsubscribers,
  At as at,
  Ct as charAt,
  qt as codePointAt,
  vt as createSyncProxyForAsyncObject,
  ht as debounce,
  w as deepClone,
  zt as deepEqual,
  nt as deserialize,
  Tt as endsWith,
  yt as getAllObjectFunctionNames,
  Ne as getChaptersForBook,
  gt as getErrorMessage,
  mt as groupBy,
  Vt as htmlEncode,
  Te as includes,
  q as indexOf,
  Gt as isSerializable,
  le as isString,
  De as lastIndexOf,
  ot as menuDocumentSchema,
  dt as newGuid,
  Dt as normalize,
  Et as offsetBook,
  Ot as offsetChapter,
  jt as offsetVerse,
  Mt as padEnd,
  xt as padStart,
  at as projectSettingsDocumentSchema,
  k as serialize,
  ut as settingsDocumentSchema,
  Rt as slice,
  It as split,
  Bt as startsWith,
  h as stringLength,
  O as substring,
  Me as toArray,
  pe as wait,
  bt as waitForDuration
>>>>>>> 223d0e75
};
//# sourceMappingURL=index.js.map<|MERGE_RESOLUTION|>--- conflicted
+++ resolved
@@ -1,16 +1,8 @@
-<<<<<<< HEAD
-var we = Object.defineProperty;
-var Oe = (t, e, r) => e in t ? we(t, e, { enumerable: !0, configurable: !0, writable: !0, value: r }) : t[e] = r;
-var d = (t, e, r) => (Oe(t, typeof e != "symbol" ? e + "" : e, r), r);
-import { Mutex as Se } from "async-mutex";
-class Jt {
-=======
 var ne = Object.defineProperty;
 var oe = (t, e, r) => e in t ? ne(t, e, { enumerable: !0, configurable: !0, writable: !0, value: r }) : t[e] = r;
 var d = (t, e, r) => (oe(t, typeof e != "symbol" ? e + "" : e, r), r);
 import { Mutex as ae } from "async-mutex";
 class pt {
->>>>>>> 223d0e75
   /**
    * Creates an instance of the class
    *
@@ -24,13 +16,8 @@
     d(this, "promiseToValue");
     d(this, "resolver");
     d(this, "rejecter");
-<<<<<<< HEAD
-    this.variableName = e, this.promiseToValue = new Promise((s, n) => {
-      this.resolver = s, this.rejecter = n;
-=======
     this.variableName = e, this.promiseToValue = new Promise((s, i) => {
       this.resolver = s, this.rejecter = i;
->>>>>>> 223d0e75
     }), r > 0 && setTimeout(() => {
       this.rejecter && (this.rejecter(`Timeout reached when waiting for ${this.variableName} to settle`), this.complete());
     }, r), Object.seal(this);
@@ -89,9 +76,6 @@
     this.resolver = void 0, this.rejecter = void 0, Object.freeze(this);
   }
 }
-<<<<<<< HEAD
-function _t() {
-=======
 class ue {
   constructor() {
     /**
@@ -162,7 +146,6 @@
   }
 }
 function dt() {
->>>>>>> 223d0e75
   return "00-0-4-1-000".replace(
     /[^-]/g,
     (t) => (
@@ -172,16 +155,6 @@
     )
   );
 }
-<<<<<<< HEAD
-function Ae(t) {
-  return typeof t == "string" || t instanceof String;
-}
-function B(t) {
-  return JSON.parse(JSON.stringify(t));
-}
-function Gt(t, e = 300) {
-  if (Ae(t))
-=======
 function le(t) {
   return typeof t == "string" || t instanceof String;
 }
@@ -190,23 +163,12 @@
 }
 function ht(t, e = 300) {
   if (le(t))
->>>>>>> 223d0e75
     throw new Error("Tried to debounce a string! Could be XSS");
   let r;
   return (...s) => {
     clearTimeout(r), r = setTimeout(() => t(...s), e);
   };
 }
-<<<<<<< HEAD
-function Xt(t, e, r) {
-  const s = /* @__PURE__ */ new Map();
-  return t.forEach((n) => {
-    const i = e(n), o = s.get(i), a = r ? r(n, i) : n;
-    o ? o.push(a) : s.set(i, [a]);
-  }), s;
-}
-function Ce(t) {
-=======
 function mt(t, e, r) {
   const s = /* @__PURE__ */ new Map();
   return t.forEach((i) => {
@@ -215,20 +177,14 @@
   }), s;
 }
 function ce(t) {
->>>>>>> 223d0e75
   return typeof t == "object" && // We're potentially dealing with objects we didn't create, so they might contain `null`
   // eslint-disable-next-line no-null/no-null
   t !== null && "message" in t && // Type assert `error` to check it's `message`.
   // eslint-disable-next-line no-type-assertion/no-type-assertion
   typeof t.message == "string";
 }
-<<<<<<< HEAD
-function Me(t) {
-  if (Ce(t))
-=======
 function fe(t) {
   if (ce(t))
->>>>>>> 223d0e75
     return t;
   try {
     return new Error(JSON.stringify(t));
@@ -236,20 +192,6 @@
     return new Error(String(t));
   }
 }
-<<<<<<< HEAD
-function zt(t) {
-  return Me(t).message;
-}
-function $e(t) {
-  return new Promise((e) => setTimeout(e, t));
-}
-function Ht(t, e) {
-  const r = $e(e).then(() => {
-  });
-  return Promise.any([r, t()]);
-}
-function Lt(t, e = "obj") {
-=======
 function gt(t) {
   return fe(t).message;
 }
@@ -262,54 +204,33 @@
   return Promise.any([r, t()]);
 }
 function yt(t, e = "obj") {
->>>>>>> 223d0e75
   const r = /* @__PURE__ */ new Set();
   Object.getOwnPropertyNames(t).forEach((i) => {
     try {
-<<<<<<< HEAD
-      typeof t[n] == "function" && r.add(n);
-    } catch (i) {
-      console.debug(`Skipping ${n} on ${e} due to error: ${i}`);
-=======
       typeof t[i] == "function" && r.add(i);
     } catch (n) {
       console.debug(`Skipping ${i} on ${e} due to error: ${n}`);
->>>>>>> 223d0e75
     }
   });
   let s = Object.getPrototypeOf(t);
   for (; s && Object.getPrototypeOf(s); )
     Object.getOwnPropertyNames(s).forEach((i) => {
       try {
-<<<<<<< HEAD
-        typeof t[n] == "function" && r.add(n);
-      } catch (i) {
-        console.debug(`Skipping ${n} on ${e}'s prototype due to error: ${i}`);
-=======
         typeof t[i] == "function" && r.add(i);
       } catch (n) {
         console.debug(`Skipping ${i} on ${e}'s prototype due to error: ${n}`);
->>>>>>> 223d0e75
       }
     }), s = Object.getPrototypeOf(s);
   return r;
 }
-<<<<<<< HEAD
-function Ut(t, e = {}) {
-=======
 function vt(t, e = {}) {
->>>>>>> 223d0e75
   return new Proxy(e, {
     get(r, s) {
       return s in r ? r[s] : async (...i) => (await t())[s](...i);
     }
   });
 }
-<<<<<<< HEAD
-class Te {
-=======
 class de {
->>>>>>> 223d0e75
   /**
    * Create a DocumentCombiner instance
    *
@@ -321,14 +242,11 @@
     d(this, "contributions", /* @__PURE__ */ new Map());
     d(this, "latestOutput");
     d(this, "options");
-<<<<<<< HEAD
-=======
     d(this, "onDidRebuildEmitter", new ue());
     /** Event that emits to announce that the document has been rebuilt and the output has been updated */
     // Need `onDidRebuildEmitter` to be instantiated before this line
     // eslint-disable-next-line @typescript-eslint/member-ordering
     d(this, "onDidRebuild", this.onDidRebuildEmitter.subscribe);
->>>>>>> 223d0e75
     this.baseDocument = e, this.options = r, this.updateBaseDocument(e);
   }
   /**
@@ -338,11 +256,7 @@
    * @returns Recalculated output document given the new starting state and existing other documents
    */
   updateBaseDocument(e) {
-<<<<<<< HEAD
-    return this.validateStartingDocument(e), this.baseDocument = this.options.copyDocuments ? B(e) : e, this.rebuild();
-=======
     return this.validateBaseDocument(e), this.baseDocument = this.options.copyDocuments ? w(e) : e, this.baseDocument = this.transformBaseDocumentAfterValidation(this.baseDocument), this.rebuild();
->>>>>>> 223d0e75
   }
   /**
    * Add or update one of the contribution documents for the composition process
@@ -361,14 +275,6 @@
    */
   addOrUpdateContribution(e, r) {
     this.validateContribution(e, r);
-<<<<<<< HEAD
-    const s = this.contributions.get(e), n = this.options.copyDocuments && r ? B(r) : r;
-    this.contributions.set(e, n);
-    try {
-      return this.rebuild();
-    } catch (i) {
-      throw s ? this.contributions.set(e, s) : this.contributions.delete(e), new Error(`Error when setting the document named ${e}: ${i}`);
-=======
     const s = this.contributions.get(e);
     let i = this.options.copyDocuments && r ? w(r) : r;
     i = this.transformContributionAfterValidation(e, i), this.contributions.set(e, i);
@@ -376,7 +282,6 @@
       return this.rebuild();
     } catch (n) {
       throw s ? this.contributions.set(e, s) : this.contributions.delete(e), new Error(`Error when setting the document named ${e}: ${n}`);
->>>>>>> 223d0e75
     }
   }
   /**
@@ -423,21 +328,12 @@
    */
   rebuild() {
     if (this.contributions.size === 0) {
-<<<<<<< HEAD
-      let r = B(this.baseDocument);
-      return r = this.transformFinalOutput(r), this.validateOutput(r), this.latestOutput = r, this.latestOutput;
-    }
-    let e = this.baseDocument;
-    return this.contributions.forEach((r) => {
-      e = ie(
-=======
       let r = w(this.baseDocument);
       return r = this.transformFinalOutputBeforeValidation(r), this.validateOutput(r), this.latestOutput = r, this.onDidRebuildEmitter.emit(void 0), this.latestOutput;
     }
     let e = this.baseDocument;
     return this.contributions.forEach((r) => {
       e = he(
->>>>>>> 223d0e75
         e,
         r,
         this.options.ignoreDuplicateProperties
@@ -523,50 +419,18 @@
     return e;
   }
 }
-<<<<<<< HEAD
-function Pe(...t) {
-=======
 function x(...t) {
->>>>>>> 223d0e75
   let e = !0;
   return t.forEach((r) => {
     (!r || typeof r != "object" || Array.isArray(r)) && (e = !1);
   }), e;
 }
-<<<<<<< HEAD
-function De(...t) {
-=======
 function R(...t) {
->>>>>>> 223d0e75
   let e = !0;
   return t.forEach((r) => {
     (!r || typeof r != "object" || !Array.isArray(r)) && (e = !1);
   }), e;
 }
-<<<<<<< HEAD
-function ie(t, e, r) {
-  const s = B(t);
-  return e && Object.keys(e).forEach((n) => {
-    if (Object.hasOwn(t, n)) {
-      if (Pe(t[n], e[n]))
-        s[n] = ie(
-          // We know these are objects from the `if` check
-          /* eslint-disable no-type-assertion/no-type-assertion */
-          t[n],
-          e[n],
-          r
-          /* eslint-enable no-type-assertion/no-type-assertion */
-        );
-      else if (De(t[n], e[n]))
-        s[n] = s[n].concat(e[n]);
-      else if (!r)
-        throw new Error(`Cannot merge objects: key "${n}" already exists in the target object`);
-    } else
-      s[n] = e[n];
-  }), s;
-}
-class Kt extends Te {
-=======
 function he(t, e, r) {
   const s = w(t);
   return e ? H(s, w(e), r) : s;
@@ -601,7 +465,6 @@
   return t;
 }
 class Nt extends de {
->>>>>>> 223d0e75
   // Making the protected base constructor public
   // eslint-disable-next-line @typescript-eslint/no-useless-constructor
   constructor(e, r) {
@@ -611,11 +474,7 @@
     return this.latestOutput;
   }
 }
-<<<<<<< HEAD
-class Ft {
-=======
 class $t {
->>>>>>> 223d0e75
   constructor(e = "Anonymous") {
     d(this, "unsubscribers", /* @__PURE__ */ new Set());
     this.name = e;
@@ -637,872 +496,17 @@
    */
   async runAllUnsubscribers() {
     const e = [...this.unsubscribers].map((s) => s()), r = await Promise.all(e);
-<<<<<<< HEAD
-    return this.unsubscribers.clear(), r.every((s, n) => (s || console.error(`UnsubscriberAsyncList ${this.name}: Unsubscriber at index ${n} failed!`), s));
-  }
-}
-class Wt {
-  constructor() {
-    /**
-     * Subscribes a function to run when this event is emitted.
-     *
-     * @param callback Function to run with the event when it is emitted
-     * @returns Unsubscriber function to run to stop calling the passed-in function when the event is
-     *   emitted
-     * @alias event
-     */
-    d(this, "subscribe", this.event);
-    /** All callback functions that will run when this event is emitted. Lazy loaded */
-    d(this, "subscriptions");
-    /** Event for listeners to subscribe to. Lazy loaded */
-    d(this, "lazyEvent");
-    /** Whether this emitter has been disposed */
-    d(this, "isDisposed", !1);
-    /** Disposes of this event, preparing it to release from memory */
-    d(this, "dispose", () => this.disposeFn());
-    /**
-     * Runs the subscriptions for the event
-     *
-     * @param event Event data to provide to subscribed callbacks
-     */
-    d(this, "emit", (e) => {
-      this.emitFn(e);
-    });
-  }
-  /**
-   * Event for listeners to subscribe to. Subscribes a function to run when this event is emitted.
-   * Use like `const unsubscriber = event(callback)`
-   *
-   * @param callback Function to run with the event when it is emitted
-   * @returns Unsubscriber function to run to stop calling the passed-in function when the event is
-   *   emitted
-   */
-  get event() {
-    return this.assertNotDisposed(), this.lazyEvent || (this.lazyEvent = (e) => {
-      if (!e || typeof e != "function")
-        throw new Error("Event handler callback must be a function!");
-      return this.subscriptions || (this.subscriptions = []), this.subscriptions.push(e), () => {
-        if (!this.subscriptions)
-          return !1;
-        const r = this.subscriptions.indexOf(e);
-        return r < 0 ? !1 : (this.subscriptions.splice(r, 1), !0);
-      };
-    }), this.lazyEvent;
-  }
-  /**
-   * Function that runs the subscriptions for the event. Added here so children can override emit
-   * and still call the base functionality. See NetworkEventEmitter.emit for example
-   */
-  emitFn(e) {
-    var r;
-    this.assertNotDisposed(), (r = this.subscriptions) == null || r.forEach((s) => s(e));
-  }
-  /** Check to make sure this emitter is not disposed. Throw if it is */
-  assertNotDisposed() {
-    if (this.isDisposed)
-      throw new Error("Emitter is disposed");
-  }
-  /**
-   * Disposes of this event, preparing it to release from memory. Added here so children can
-   * override emit and still call the base functionality.
-   */
-  disposeFn() {
-    return this.assertNotDisposed(), this.isDisposed = !0, this.subscriptions = void 0, this.lazyEvent = void 0, Promise.resolve(!0);
-  }
-}
-class Re extends Se {
-}
-class Zt {
-=======
     return this.unsubscribers.clear(), r.every((s, i) => (s || console.error(`UnsubscriberAsyncList ${this.name}: Unsubscriber at index ${i} failed!`), s));
   }
 }
 class me extends ae {
 }
 class wt {
->>>>>>> 223d0e75
   constructor() {
     d(this, "mutexesByID", /* @__PURE__ */ new Map());
   }
   get(e) {
     let r = this.mutexesByID.get(e);
-<<<<<<< HEAD
-    return r || (r = new Re(), this.mutexesByID.set(e, r), r);
-  }
-}
-var Be = Object.defineProperty, Ie = (t, e, r) => e in t ? Be(t, e, { enumerable: !0, configurable: !0, writable: !0, value: r }) : t[e] = r, l = (t, e, r) => (Ie(t, typeof e != "symbol" ? e + "" : e, r), r);
-const S = [
-  "GEN",
-  "EXO",
-  "LEV",
-  "NUM",
-  "DEU",
-  "JOS",
-  "JDG",
-  "RUT",
-  "1SA",
-  "2SA",
-  // 10
-  "1KI",
-  "2KI",
-  "1CH",
-  "2CH",
-  "EZR",
-  "NEH",
-  "EST",
-  "JOB",
-  "PSA",
-  "PRO",
-  // 20
-  "ECC",
-  "SNG",
-  "ISA",
-  "JER",
-  "LAM",
-  "EZK",
-  "DAN",
-  "HOS",
-  "JOL",
-  "AMO",
-  // 30
-  "OBA",
-  "JON",
-  "MIC",
-  "NAM",
-  "HAB",
-  "ZEP",
-  "HAG",
-  "ZEC",
-  "MAL",
-  "MAT",
-  // 40
-  "MRK",
-  "LUK",
-  "JHN",
-  "ACT",
-  "ROM",
-  "1CO",
-  "2CO",
-  "GAL",
-  "EPH",
-  "PHP",
-  // 50
-  "COL",
-  "1TH",
-  "2TH",
-  "1TI",
-  "2TI",
-  "TIT",
-  "PHM",
-  "HEB",
-  "JAS",
-  "1PE",
-  // 60
-  "2PE",
-  "1JN",
-  "2JN",
-  "3JN",
-  "JUD",
-  "REV",
-  "TOB",
-  "JDT",
-  "ESG",
-  "WIS",
-  // 70
-  "SIR",
-  "BAR",
-  "LJE",
-  "S3Y",
-  "SUS",
-  "BEL",
-  "1MA",
-  "2MA",
-  "3MA",
-  "4MA",
-  // 80
-  "1ES",
-  "2ES",
-  "MAN",
-  "PS2",
-  "ODA",
-  "PSS",
-  "JSA",
-  // actual variant text for JOS, now in LXA text
-  "JDB",
-  // actual variant text for JDG, now in LXA text
-  "TBS",
-  // actual variant text for TOB, now in LXA text
-  "SST",
-  // actual variant text for SUS, now in LXA text // 90
-  "DNT",
-  // actual variant text for DAN, now in LXA text
-  "BLT",
-  // actual variant text for BEL, now in LXA text
-  "XXA",
-  "XXB",
-  "XXC",
-  "XXD",
-  "XXE",
-  "XXF",
-  "XXG",
-  "FRT",
-  // 100
-  "BAK",
-  "OTH",
-  "3ES",
-  // Used previously but really should be 2ES
-  "EZA",
-  // Used to be called 4ES, but not actually in any known project
-  "5EZ",
-  // Used to be called 5ES, but not actually in any known project
-  "6EZ",
-  // Used to be called 6ES, but not actually in any known project
-  "INT",
-  "CNC",
-  "GLO",
-  "TDX",
-  // 110
-  "NDX",
-  "DAG",
-  "PS3",
-  "2BA",
-  "LBA",
-  "JUB",
-  "ENO",
-  "1MQ",
-  "2MQ",
-  "3MQ",
-  // 120
-  "REP",
-  "4BA",
-  "LAO"
-], x = [
-  "XXA",
-  "XXB",
-  "XXC",
-  "XXD",
-  "XXE",
-  "XXF",
-  "XXG",
-  "FRT",
-  "BAK",
-  "OTH",
-  "INT",
-  "CNC",
-  "GLO",
-  "TDX",
-  "NDX"
-], oe = [
-  "Genesis",
-  "Exodus",
-  "Leviticus",
-  "Numbers",
-  "Deuteronomy",
-  "Joshua",
-  "Judges",
-  "Ruth",
-  "1 Samuel",
-  "2 Samuel",
-  "1 Kings",
-  "2 Kings",
-  "1 Chronicles",
-  "2 Chronicles",
-  "Ezra",
-  "Nehemiah",
-  "Esther (Hebrew)",
-  "Job",
-  "Psalms",
-  "Proverbs",
-  "Ecclesiastes",
-  "Song of Songs",
-  "Isaiah",
-  "Jeremiah",
-  "Lamentations",
-  "Ezekiel",
-  "Daniel (Hebrew)",
-  "Hosea",
-  "Joel",
-  "Amos",
-  "Obadiah",
-  "Jonah",
-  "Micah",
-  "Nahum",
-  "Habakkuk",
-  "Zephaniah",
-  "Haggai",
-  "Zechariah",
-  "Malachi",
-  "Matthew",
-  "Mark",
-  "Luke",
-  "John",
-  "Acts",
-  "Romans",
-  "1 Corinthians",
-  "2 Corinthians",
-  "Galatians",
-  "Ephesians",
-  "Philippians",
-  "Colossians",
-  "1 Thessalonians",
-  "2 Thessalonians",
-  "1 Timothy",
-  "2 Timothy",
-  "Titus",
-  "Philemon",
-  "Hebrews",
-  "James",
-  "1 Peter",
-  "2 Peter",
-  "1 John",
-  "2 John",
-  "3 John",
-  "Jude",
-  "Revelation",
-  "Tobit",
-  "Judith",
-  "Esther Greek",
-  "Wisdom of Solomon",
-  "Sirach (Ecclesiasticus)",
-  "Baruch",
-  "Letter of Jeremiah",
-  "Song of 3 Young Men",
-  "Susanna",
-  "Bel and the Dragon",
-  "1 Maccabees",
-  "2 Maccabees",
-  "3 Maccabees",
-  "4 Maccabees",
-  "1 Esdras (Greek)",
-  "2 Esdras (Latin)",
-  "Prayer of Manasseh",
-  "Psalm 151",
-  "Odes",
-  "Psalms of Solomon",
-  // WARNING, if you change the spelling of the *obsolete* tag be sure to update
-  // IsObsolete routine
-  "Joshua A. *obsolete*",
-  "Judges B. *obsolete*",
-  "Tobit S. *obsolete*",
-  "Susanna Th. *obsolete*",
-  "Daniel Th. *obsolete*",
-  "Bel Th. *obsolete*",
-  "Extra A",
-  "Extra B",
-  "Extra C",
-  "Extra D",
-  "Extra E",
-  "Extra F",
-  "Extra G",
-  "Front Matter",
-  "Back Matter",
-  "Other Matter",
-  "3 Ezra *obsolete*",
-  "Apocalypse of Ezra",
-  "5 Ezra (Latin Prologue)",
-  "6 Ezra (Latin Epilogue)",
-  "Introduction",
-  "Concordance ",
-  "Glossary ",
-  "Topical Index",
-  "Names Index",
-  "Daniel Greek",
-  "Psalms 152-155",
-  "2 Baruch (Apocalypse)",
-  "Letter of Baruch",
-  "Jubilees",
-  "Enoch",
-  "1 Meqabyan",
-  "2 Meqabyan",
-  "3 Meqabyan",
-  "Reproof (Proverbs 25-31)",
-  "4 Baruch (Rest of Baruch)",
-  "Laodiceans"
-], L = ze();
-function M(t, e = !0) {
-  return e && (t = t.toUpperCase()), t in L ? L[t] : 0;
-}
-function J(t) {
-  return M(t) > 0;
-}
-function qe(t) {
-  const e = typeof t == "string" ? M(t) : t;
-  return e >= 40 && e <= 66;
-}
-function ke(t) {
-  return (typeof t == "string" ? M(t) : t) <= 39;
-}
-function ae(t) {
-  return t <= 66;
-}
-function Ve(t) {
-  const e = typeof t == "string" ? M(t) : t;
-  return ce(e) && !ae(e);
-}
-function* je() {
-  for (let t = 1; t <= S.length; t++)
-    yield t;
-}
-const xe = 1, ue = S.length;
-function Je() {
-  return ["XXA", "XXB", "XXC", "XXD", "XXE", "XXF", "XXG"];
-}
-function _(t, e = "***") {
-  const r = t - 1;
-  return r < 0 || r >= S.length ? e : S[r];
-}
-function le(t) {
-  return t <= 0 || t > ue ? "******" : oe[t - 1];
-}
-function _e(t) {
-  return le(M(t));
-}
-function ce(t) {
-  const e = typeof t == "number" ? _(t) : t;
-  return J(e) && !x.includes(e);
-}
-function Ge(t) {
-  const e = typeof t == "number" ? _(t) : t;
-  return J(e) && x.includes(e);
-}
-function Xe(t) {
-  return oe[t - 1].includes("*obsolete*");
-}
-function ze() {
-  const t = {};
-  for (let e = 0; e < S.length; e++)
-    t[S[e]] = e + 1;
-  return t;
-}
-const E = {
-  allBookIds: S,
-  nonCanonicalIds: x,
-  bookIdToNumber: M,
-  isBookIdValid: J,
-  isBookNT: qe,
-  isBookOT: ke,
-  isBookOTNT: ae,
-  isBookDC: Ve,
-  allBookNumbers: je,
-  firstBook: xe,
-  lastBook: ue,
-  extraBooks: Je,
-  bookNumberToId: _,
-  bookNumberToEnglishName: le,
-  bookIdToEnglishName: _e,
-  isCanonical: ce,
-  isExtraMaterial: Ge,
-  isObsolete: Xe
-};
-var w = /* @__PURE__ */ ((t) => (t[t.Unknown = 0] = "Unknown", t[t.Original = 1] = "Original", t[t.Septuagint = 2] = "Septuagint", t[t.Vulgate = 3] = "Vulgate", t[t.English = 4] = "English", t[t.RussianProtestant = 5] = "RussianProtestant", t[t.RussianOrthodox = 6] = "RussianOrthodox", t))(w || {});
-const y = class {
-  // private versInfo: Versification;
-  constructor(e) {
-    if (l(this, "name"), l(this, "fullPath"), l(this, "isPresent"), l(this, "hasVerseSegments"), l(this, "isCustomized"), l(this, "baseVersification"), l(this, "scriptureBooks"), l(this, "_type"), e != null)
-      typeof e == "string" ? this.name = e : this._type = e;
-    else
-      throw new Error("Argument null");
-  }
-  get type() {
-    return this._type;
-  }
-  equals(e) {
-    return !e.type || !this.type ? !1 : e.type === this.type;
-  }
-};
-l(y, "Original", new y(w.Original)), l(y, "Septuagint", new y(w.Septuagint)), l(y, "Vulgate", new y(w.Vulgate)), l(y, "English", new y(w.English)), l(y, "RussianProtestant", new y(w.RussianProtestant)), l(y, "RussianOrthodox", new y(w.RussianOrthodox));
-let C = y;
-function U(t, e) {
-  const r = e[0];
-  for (let s = 1; s < e.length; s++)
-    t = t.split(e[s]).join(r);
-  return t.split(r);
-}
-var fe = /* @__PURE__ */ ((t) => (t[t.Valid = 0] = "Valid", t[t.UnknownVersification = 1] = "UnknownVersification", t[t.OutOfRange = 2] = "OutOfRange", t[t.VerseOutOfOrder = 3] = "VerseOutOfOrder", t[t.VerseRepeated = 4] = "VerseRepeated", t))(fe || {});
-const v = class f {
-  constructor(e, r, s, n) {
-    if (l(this, "firstChapter"), l(this, "lastChapter"), l(this, "lastVerse"), l(this, "hasSegmentsDefined"), l(this, "text"), l(this, "BBBCCCVVVS"), l(this, "longHashCode"), l(this, "versification"), l(this, "rtlMark", "‏"), l(this, "_bookNum", 0), l(this, "_chapterNum", 0), l(this, "_verseNum", 0), l(this, "_verse"), s == null && n == null)
-      if (e != null && typeof e == "string") {
-        const i = e, o = r != null && r instanceof C ? r : void 0;
-        this.setEmpty(o), this.parse(i);
-      } else if (e != null && typeof e == "number") {
-        const i = r != null && r instanceof C ? r : void 0;
-        this.setEmpty(i), this._verseNum = e % f.chapterDigitShifter, this._chapterNum = Math.floor(
-          e % f.bookDigitShifter / f.chapterDigitShifter
-        ), this._bookNum = Math.floor(e / f.bookDigitShifter);
-      } else if (r == null)
-        if (e != null && e instanceof f) {
-          const i = e;
-          this._bookNum = i.bookNum, this._chapterNum = i.chapterNum, this._verseNum = i.verseNum, this._verse = i.verse, this.versification = i.versification;
-        } else {
-          if (e == null)
-            return;
-          const i = e instanceof C ? e : f.defaultVersification;
-          this.setEmpty(i);
-        }
-      else
-        throw new Error("VerseRef constructor not supported.");
-    else if (e != null && r != null && s != null)
-      if (typeof e == "string" && typeof r == "string" && typeof s == "string")
-        this.setEmpty(n), this.updateInternal(e, r, s);
-      else if (typeof e == "number" && typeof r == "number" && typeof s == "number")
-        this._bookNum = e, this._chapterNum = r, this._verseNum = s, this.versification = n ?? f.defaultVersification;
-      else
-        throw new Error("VerseRef constructor not supported.");
-    else
-      throw new Error("VerseRef constructor not supported.");
-  }
-  /**
-   * @deprecated Will be removed in v2. Replace `VerseRef.parse('...')` with `new VerseRef('...')`
-   * or refactor to use `VerseRef.tryParse('...')` which has a different return type.
-   */
-  static parse(e, r = f.defaultVersification) {
-    const s = new f(r);
-    return s.parse(e), s;
-  }
-  /**
-   * Determines if the verse string is in a valid format (does not consider versification).
-   */
-  static isVerseParseable(e) {
-    return e.length > 0 && "0123456789".includes(e[0]) && !e.endsWith(this.verseRangeSeparator) && !e.endsWith(this.verseSequenceIndicator);
-  }
-  /**
-   * Tries to parse the specified string into a verse reference.
-   * @param str - The string to attempt to parse.
-   * @returns success: `true` if the specified string was successfully parsed, `false` otherwise.
-   * @returns verseRef: The result of the parse if successful, or empty VerseRef if it failed
-   */
-  static tryParse(e) {
-    let r;
-    try {
-      return r = f.parse(e), { success: !0, verseRef: r };
-    } catch (s) {
-      if (s instanceof P)
-        return r = new f(), { success: !1, verseRef: r };
-      throw s;
-    }
-  }
-  /**
-   * Gets the reference as a comparable integer where the book, chapter, and verse each occupy 3
-   * digits.
-   * @param bookNum - Book number (this is 1-based, not an index).
-   * @param chapterNum - Chapter number.
-   * @param verseNum - Verse number.
-   * @returns The reference as a comparable integer where the book, chapter, and verse each occupy 3
-   * digits.
-   */
-  static getBBBCCCVVV(e, r, s) {
-    return e % f.bcvMaxValue * f.bookDigitShifter + (r >= 0 ? r % f.bcvMaxValue * f.chapterDigitShifter : 0) + (s >= 0 ? s % f.bcvMaxValue : 0);
-  }
-  /**
-   * Parses a verse string and gets the leading numeric portion as a number.
-   * @param verseStr - verse string to parse
-   * @returns true if the entire string could be parsed as a single, simple verse number (1-999);
-   *    false if the verse string represented a verse bridge, contained segment letters, or was invalid
-   */
-  static tryGetVerseNum(e) {
-    let r;
-    if (!e)
-      return r = -1, { success: !0, vNum: r };
-    r = 0;
-    let s;
-    for (let n = 0; n < e.length; n++) {
-      if (s = e[n], s < "0" || s > "9")
-        return n === 0 && (r = -1), { success: !1, vNum: r };
-      if (r = r * 10 + +s - +"0", r > f.bcvMaxValue)
-        return r = -1, { success: !1, vNum: r };
-    }
-    return { success: !0, vNum: r };
-  }
-  /**
-   * Checks to see if a VerseRef hasn't been set - all values are the default.
-   */
-  get isDefault() {
-    return this.bookNum === 0 && this.chapterNum === 0 && this.verseNum === 0 && this.versification == null;
-  }
-  /**
-   * Gets whether the verse contains multiple verses.
-   */
-  get hasMultiple() {
-    return this._verse != null && (this._verse.includes(f.verseRangeSeparator) || this._verse.includes(f.verseSequenceIndicator));
-  }
-  /**
-   * Gets or sets the book of the reference. Book is the 3-letter abbreviation in capital letters,
-   * e.g. `'MAT'`.
-   */
-  get book() {
-    return E.bookNumberToId(this.bookNum, "");
-  }
-  set book(e) {
-    this.bookNum = E.bookIdToNumber(e);
-  }
-  /**
-   * Gets or sets the chapter of the reference,. e.g. `'3'`.
-   */
-  get chapter() {
-    return this.isDefault || this._chapterNum < 0 ? "" : this._chapterNum.toString();
-  }
-  set chapter(e) {
-    const r = +e;
-    this._chapterNum = Number.isInteger(r) ? r : -1;
-  }
-  /**
-   * Gets or sets the verse of the reference, including range, segments, and sequences, e.g. `'4'`,
-   * or `'4b-5a, 7'`.
-   */
-  get verse() {
-    return this._verse != null ? this._verse : this.isDefault || this._verseNum < 0 ? "" : this._verseNum.toString();
-  }
-  set verse(e) {
-    const { success: r, vNum: s } = f.tryGetVerseNum(e);
-    this._verse = r ? void 0 : e.replace(this.rtlMark, ""), this._verseNum = s, !(this._verseNum >= 0) && ({ vNum: this._verseNum } = f.tryGetVerseNum(this._verse));
-  }
-  /**
-   * Get or set Book based on book number, e.g. `42`.
-   */
-  get bookNum() {
-    return this._bookNum;
-  }
-  set bookNum(e) {
-    if (e <= 0 || e > E.lastBook)
-      throw new P(
-        "BookNum must be greater than zero and less than or equal to last book"
-      );
-    this._bookNum = e;
-  }
-  /**
-   * Gets or sets the chapter number, e.g. `3`. `-1` if not valid.
-   */
-  get chapterNum() {
-    return this._chapterNum;
-  }
-  set chapterNum(e) {
-    this.chapterNum = e;
-  }
-  /**
-   * Gets or sets verse start number, e.g. `4`. `-1` if not valid.
-   */
-  get verseNum() {
-    return this._verseNum;
-  }
-  set verseNum(e) {
-    this._verseNum = e;
-  }
-  /**
-   * String representing the versification (should ONLY be used for serialization/deserialization).
-   *
-   * @remarks This is for backwards compatibility when ScrVers was an enumeration.
-   */
-  get versificationStr() {
-    var e;
-    return (e = this.versification) == null ? void 0 : e.name;
-  }
-  set versificationStr(e) {
-    this.versification = this.versification != null ? new C(e) : void 0;
-  }
-  /**
-   * Determines if the reference is valid.
-   */
-  get valid() {
-    return this.validStatus === 0;
-  }
-  /**
-   * Get the valid status for this reference.
-   */
-  get validStatus() {
-    return this.validateVerse(f.verseRangeSeparators, f.verseSequenceIndicators);
-  }
-  /**
-   * Gets the reference as a comparable integer where the book,
-   * chapter, and verse each occupy three digits and the verse is 0.
-   */
-  get BBBCCC() {
-    return f.getBBBCCCVVV(this._bookNum, this._chapterNum, 0);
-  }
-  /**
-   * Gets the reference as a comparable integer where the book,
-   * chapter, and verse each occupy three digits. If verse is not null
-   * (i.e., this reference represents a complex reference with verse
-   * segments or bridge) this cannot be used for an exact comparison.
-   */
-  get BBBCCCVVV() {
-    return f.getBBBCCCVVV(this._bookNum, this._chapterNum, this._verseNum);
-  }
-  /**
-   * Gets whether the verse is defined as an excluded verse in the versification.
-   * Does not handle verse ranges.
-   */
-  // eslint-disable-next-line @typescript-eslint/class-literal-property-style
-  get isExcluded() {
-    return !1;
-  }
-  /**
-   * Parses the reference in the specified string.
-   * Optionally versification can follow reference as in GEN 3:11/4
-   * Throw an exception if
-   * - invalid book name
-   * - chapter number is missing or not a number
-   * - verse number is missing or does not start with a number
-   * - versification is invalid
-   * @param verseStr - string to parse e.g. 'MAT 3:11'
-   */
-  parse(e) {
-    if (e = e.replace(this.rtlMark, ""), e.includes("/")) {
-      const i = e.split("/");
-      if (e = i[0], i.length > 1)
-        try {
-          const o = +i[1].trim();
-          this.versification = new C(w[o]);
-        } catch {
-          throw new P("Invalid reference : " + e);
-        }
-    }
-    const r = e.trim().split(" ");
-    if (r.length !== 2)
-      throw new P("Invalid reference : " + e);
-    const s = r[1].split(":"), n = +s[0];
-    if (s.length !== 2 || E.bookIdToNumber(r[0]) === 0 || !Number.isInteger(n) || n < 0 || !f.isVerseParseable(s[1]))
-      throw new P("Invalid reference : " + e);
-    this.updateInternal(r[0], s[0], s[1]);
-  }
-  /**
-   * Simplifies this verse ref so that it has no bridging of verses or
-   * verse segments like `'1a'`.
-   */
-  simplify() {
-    this._verse = void 0;
-  }
-  /**
-   * Makes a clone of the reference.
-   *
-   * @returns The cloned VerseRef.
-   */
-  clone() {
-    return new f(this);
-  }
-  toString() {
-    const e = this.book;
-    return e === "" ? "" : `${e} ${this.chapter}:${this.verse}`;
-  }
-  /**
-   * Compares this `VerseRef` with supplied one.
-   * @param verseRef - object to compare this one to.
-   * @returns `true` if this `VerseRef` is equal to the supplied on, `false` otherwise.
-   */
-  equals(e) {
-    return e instanceof f ? e._bookNum === this._bookNum && e._chapterNum === this._chapterNum && e._verseNum === this._verseNum && e.verse === this.verse && e.versification != null && this.versification != null && e.versification.equals(this.versification) : !1;
-  }
-  /**
-   * Enumerate all individual verses contained in a VerseRef.
-   * Verse ranges are indicated by "-" and consecutive verses by ","s.
-   * Examples:
-   * GEN 1:2 returns GEN 1:2
-   * GEN 1:1a-3b,5 returns GEN 1:1a, GEN 1:2, GEN 1:3b, GEN 1:5
-   * GEN 1:2a-2c returns //! ??????
-   *
-   * @param specifiedVersesOnly - if set to <c>true</c> return only verses that are
-   * explicitly specified only, not verses within a range. Defaults to `false`.
-   * @param verseRangeSeparators - Verse range separators.
-   * Defaults to `VerseRef.verseRangeSeparators`.
-   * @param verseSequenceSeparators - Verse sequence separators.
-   * Defaults to `VerseRef.verseSequenceIndicators`.
-   * @returns An array of all single verse references in this VerseRef.
-   */
-  allVerses(e = !1, r = f.verseRangeSeparators, s = f.verseSequenceIndicators) {
-    if (this._verse == null || this.chapterNum <= 0)
-      return [this.clone()];
-    const n = [], i = U(this._verse, s);
-    for (const o of i.map((a) => U(a, r))) {
-      const a = this.clone();
-      a.verse = o[0];
-      const h = a.verseNum;
-      if (n.push(a), o.length > 1) {
-        const m = this.clone();
-        if (m.verse = o[1], !e)
-          for (let u = h + 1; u < m.verseNum; u++) {
-            const c = new f(
-              this._bookNum,
-              this._chapterNum,
-              u,
-              this.versification
-            );
-            this.isExcluded || n.push(c);
-          }
-        n.push(m);
-      }
-    }
-    return n;
-  }
-  /**
-   * Validates a verse number using the supplied separators rather than the defaults.
-   */
-  validateVerse(e, r) {
-    if (!this.verse)
-      return this.internalValid;
-    let s = 0;
-    for (const n of this.allVerses(!0, e, r)) {
-      const i = n.internalValid;
-      if (i !== 0)
-        return i;
-      const o = n.BBBCCCVVV;
-      if (s > o)
-        return 3;
-      if (s === o)
-        return 4;
-      s = o;
-    }
-    return 0;
-  }
-  /**
-   * Gets whether a single verse reference is valid.
-   */
-  get internalValid() {
-    return this.versification == null ? 1 : this._bookNum <= 0 || this._bookNum > E.lastBook ? 2 : (E.isCanonical(this._bookNum), 0);
-  }
-  setEmpty(e = f.defaultVersification) {
-    this._bookNum = 0, this._chapterNum = -1, this._verse = void 0, this.versification = e;
-  }
-  updateInternal(e, r, s) {
-    this.bookNum = E.bookIdToNumber(e), this.chapter = r, this.verse = s;
-  }
-};
-l(v, "defaultVersification", C.English), l(v, "verseRangeSeparator", "-"), l(v, "verseSequenceIndicator", ","), l(v, "verseRangeSeparators", [v.verseRangeSeparator]), l(v, "verseSequenceIndicators", [v.verseSequenceIndicator]), l(v, "chapterDigitShifter", 1e3), l(v, "bookDigitShifter", v.chapterDigitShifter * v.chapterDigitShifter), l(v, "bcvMaxValue", v.chapterDigitShifter - 1), /**
-* The valid status of the VerseRef.
-*/
-l(v, "ValidStatusType", fe);
-class P extends Error {
-}
-var K = typeof globalThis < "u" ? globalThis : typeof window < "u" ? window : typeof global < "u" ? global : typeof self < "u" ? self : {}, A = {}, He = () => {
-  const t = "\\ud800-\\udfff", e = "\\u0300-\\u036f", r = "\\ufe20-\\ufe2f", s = "\\u20d0-\\u20ff", n = "\\u1ab0-\\u1aff", i = "\\u1dc0-\\u1dff", o = e + r + s + n + i, a = "\\ufe0e\\ufe0f", h = "\\uD83D\\uDC69\\uD83C\\uDFFB\\u200D\\uD83C\\uDF93", m = `[${t}]`, u = `[${o}]`, c = "\\ud83c[\\udffb-\\udfff]", p = `(?:${u}|${c})`, g = `[^${t}]`, b = "(?:\\uD83C[\\uDDE6-\\uDDFF]){2}", T = "[\\ud800-\\udbff][\\udc00-\\udfff]", V = "\\u200d", be = "(?:\\ud83c\\udff4\\udb40\\udc67\\udb40\\udc62\\udb40(?:\\udc65|\\udc73|\\udc77)\\udb40(?:\\udc6e|\\udc63|\\udc6c)\\udb40(?:\\udc67|\\udc74|\\udc73)\\udb40\\udc7f)", ve = `[${h}]`, z = `${p}?`, H = `[${a}]?`, ge = `(?:${V}(?:${[g, b, T].join("|")})${H + z})*`, ye = H + z + ge, Ee = `(?:${[`${g}${u}?`, u, b, T, m, ve].join("|")})`;
-  return new RegExp(`${be}|${c}(?=${c})|${Ee + ye}`, "g");
-}, Le = K && K.__importDefault || function(t) {
-  return t && t.__esModule ? t : { default: t };
-};
-Object.defineProperty(A, "__esModule", { value: !0 });
-var q = Le(He);
-function j(t) {
-  if (typeof t != "string")
-    throw new Error("A string is expected as input");
-  return t.match(q.default()) || [];
-}
-var Ue = A.toArray = j;
-function G(t) {
-  if (typeof t != "string")
-    throw new Error("Input must be a string");
-  var e = t.match(q.default());
-  return e === null ? 0 : e.length;
-}
-var Ke = A.length = G;
-function he(t, e, r) {
-  if (e === void 0 && (e = 0), typeof t != "string")
-    throw new Error("Input must be a string");
-  (typeof e != "number" || e < 0) && (e = 0), typeof r == "number" && r < 0 && (r = 0);
-  var s = t.match(q.default());
-  return s ? s.slice(e, r).join("") : "";
-}
-var Fe = A.substring = he;
-function We(t, e, r) {
-=======
     return r || (r = new me(), this.mutexesByID.set(e, r), r);
   }
 }
@@ -1625,22 +629,12 @@
 }
 var je = y.substring = L;
 function Se(t, e, r) {
->>>>>>> 223d0e75
   if (e === void 0 && (e = 0), typeof t != "string")
     throw new Error("Input must be a string");
-  var s = G(t);
+  var s = C(t);
   if (typeof e != "number" && (e = parseInt(e, 10)), e >= s)
     return "";
   e < 0 && (e += s);
-<<<<<<< HEAD
-  var n;
-  typeof r > "u" ? n = s : (typeof r != "number" && (r = parseInt(r, 10)), n = r >= 0 ? r + e : e);
-  var i = t.match(q.default());
-  return i ? i.slice(e, n).join("") : "";
-}
-var Ze = A.substr = We;
-function Qe(t, e, r, s) {
-=======
   var i;
   typeof r > "u" ? i = s : (typeof r != "number" && (r = parseInt(r, 10)), i = r >= 0 ? r + e : e);
   var n = t.match(j.default());
@@ -1648,25 +642,11 @@
 }
 var Pe = y.substr = Se;
 function Ae(t, e, r, s) {
->>>>>>> 223d0e75
   if (e === void 0 && (e = 16), r === void 0 && (r = "#"), s === void 0 && (s = "right"), typeof t != "string" || typeof e != "number")
     throw new Error("Invalid arguments specified");
   if (["left", "right"].indexOf(s) === -1)
     throw new Error("Pad position should be either left or right");
   typeof r != "string" && (r = String(r));
-<<<<<<< HEAD
-  var n = G(t);
-  if (n > e)
-    return he(t, 0, e);
-  if (n < e) {
-    var i = r.repeat(e - n);
-    return s === "left" ? i + t : t + i;
-  }
-  return t;
-}
-var me = A.limit = Qe;
-function Ye(t, e, r) {
-=======
   var i = C(t);
   if (i > e)
     return L(t, 0, e);
@@ -1678,89 +658,16 @@
 }
 var Z = y.limit = Ae;
 function Ce(t, e, r) {
->>>>>>> 223d0e75
   if (r === void 0 && (r = 0), typeof t != "string")
     throw new Error("Input must be a string");
   if (t === "")
     return e === "" ? 0 : -1;
   r = Number(r), r = isNaN(r) ? 0 : r, e = String(e);
-<<<<<<< HEAD
-  var s = j(t);
-=======
   var s = A(t);
->>>>>>> 223d0e75
   if (r >= s.length)
     return e === "" ? s.length : -1;
   if (e === "")
     return r;
-<<<<<<< HEAD
-  var n = j(e), i = !1, o;
-  for (o = r; o < s.length; o += 1) {
-    for (var a = 0; a < n.length && n[a] === s[o + a]; )
-      a += 1;
-    if (a === n.length && n[a - 1] === s[o + a - 1]) {
-      i = !0;
-      break;
-    }
-  }
-  return i ? o : -1;
-}
-var et = A.indexOf = Ye;
-function Yt(t, e) {
-  if (!(e > N(t) || e < -N(t)))
-    return k(t, e, 1);
-}
-function er(t, e) {
-  return e < 0 || e > N(t) - 1 ? "" : k(t, e, 1);
-}
-function tr(t, e) {
-  if (!(e < 0 || e > N(t) - 1))
-    return k(t, e, 1).codePointAt(0);
-}
-function rr(t, e, r = N(t)) {
-  const s = rt(t, e);
-  return !(s === -1 || s + N(e) !== r);
-}
-function tt(t, e, r = 0) {
-  const s = I(t, r);
-  return X(s, e) !== -1;
-}
-function X(t, e, r = 0) {
-  return et(t, e, r);
-}
-function rt(t, e, r) {
-  let s = r === void 0 ? N(t) : r;
-  s < 0 ? s = 0 : s >= N(t) && (s = N(t) - 1);
-  for (let n = s; n >= 0; n--)
-    if (k(t, n, N(e)) === e)
-      return n;
-  return -1;
-}
-function N(t) {
-  return Ke(t);
-}
-function sr(t, e) {
-  const r = e.toUpperCase();
-  return r === "NONE" ? t : t.normalize(r);
-}
-function nr(t, e, r = " ") {
-  return e <= N(t) ? t : me(t, e, r, "right");
-}
-function ir(t, e, r = " ") {
-  return e <= N(t) ? t : me(t, e, r, "left");
-}
-function F(t, e) {
-  return e > t ? t : e < -t ? 0 : e < 0 ? e + t : e;
-}
-function or(t, e, r) {
-  const s = N(t);
-  if (e > s || r && (e > r && !(e > 0 && e < s && r < 0 && r > -s) || r < -s || e < 0 && e > -s && r > 0))
-    return "";
-  const n = F(s, e), i = r ? F(s, r) : void 0;
-  return I(t, n, i);
-}
-function ar(t, e, r) {
-=======
   var i = A(e), n = !1, o;
   for (o = r; o < s.length; o += 1) {
     for (var a = 0; a < i.length && i[a] === s[o + a]; )
@@ -1827,156 +734,10 @@
   return O(t, i, n);
 }
 function It(t, e, r) {
->>>>>>> 223d0e75
   const s = [];
   if (r !== void 0 && r <= 0)
     return [t];
   if (e === "")
-<<<<<<< HEAD
-    return nt(t).slice(0, r);
-  let n = e;
-  (typeof e == "string" || e instanceof RegExp && !tt(e.flags, "g")) && (n = new RegExp(e, "g"));
-  const i = t.match(n);
-  let o = 0;
-  if (!i)
-    return [t];
-  for (let a = 0; a < (r ? r - 1 : i.length); a++) {
-    const h = X(t, i[a], o), m = N(i[a]);
-    if (s.push(I(t, o, h)), o = h + m, r !== void 0 && s.length === r)
-      break;
-  }
-  return s.push(I(t, o)), s;
-}
-function st(t, e, r = 0) {
-  return X(t, e, r) === r;
-}
-function k(t, e = 0, r = N(t) - e) {
-  return Ze(t, e, r);
-}
-function I(t, e, r = N(t)) {
-  return Fe(t, e, r);
-}
-function nt(t) {
-  return Ue(t);
-}
-const pe = [
-  { shortName: "ERR", fullNames: ["ERROR"], chapters: -1 },
-  { shortName: "GEN", fullNames: ["Genesis"], chapters: 50 },
-  { shortName: "EXO", fullNames: ["Exodus"], chapters: 40 },
-  { shortName: "LEV", fullNames: ["Leviticus"], chapters: 27 },
-  { shortName: "NUM", fullNames: ["Numbers"], chapters: 36 },
-  { shortName: "DEU", fullNames: ["Deuteronomy"], chapters: 34 },
-  { shortName: "JOS", fullNames: ["Joshua"], chapters: 24 },
-  { shortName: "JDG", fullNames: ["Judges"], chapters: 21 },
-  { shortName: "RUT", fullNames: ["Ruth"], chapters: 4 },
-  { shortName: "1SA", fullNames: ["1 Samuel"], chapters: 31 },
-  { shortName: "2SA", fullNames: ["2 Samuel"], chapters: 24 },
-  { shortName: "1KI", fullNames: ["1 Kings"], chapters: 22 },
-  { shortName: "2KI", fullNames: ["2 Kings"], chapters: 25 },
-  { shortName: "1CH", fullNames: ["1 Chronicles"], chapters: 29 },
-  { shortName: "2CH", fullNames: ["2 Chronicles"], chapters: 36 },
-  { shortName: "EZR", fullNames: ["Ezra"], chapters: 10 },
-  { shortName: "NEH", fullNames: ["Nehemiah"], chapters: 13 },
-  { shortName: "EST", fullNames: ["Esther"], chapters: 10 },
-  { shortName: "JOB", fullNames: ["Job"], chapters: 42 },
-  { shortName: "PSA", fullNames: ["Psalm", "Psalms"], chapters: 150 },
-  { shortName: "PRO", fullNames: ["Proverbs"], chapters: 31 },
-  { shortName: "ECC", fullNames: ["Ecclesiastes"], chapters: 12 },
-  { shortName: "SNG", fullNames: ["Song of Solomon", "Song of Songs"], chapters: 8 },
-  { shortName: "ISA", fullNames: ["Isaiah"], chapters: 66 },
-  { shortName: "JER", fullNames: ["Jeremiah"], chapters: 52 },
-  { shortName: "LAM", fullNames: ["Lamentations"], chapters: 5 },
-  { shortName: "EZK", fullNames: ["Ezekiel"], chapters: 48 },
-  { shortName: "DAN", fullNames: ["Daniel"], chapters: 12 },
-  { shortName: "HOS", fullNames: ["Hosea"], chapters: 14 },
-  { shortName: "JOL", fullNames: ["Joel"], chapters: 3 },
-  { shortName: "AMO", fullNames: ["Amos"], chapters: 9 },
-  { shortName: "OBA", fullNames: ["Obadiah"], chapters: 1 },
-  { shortName: "JON", fullNames: ["Jonah"], chapters: 4 },
-  { shortName: "MIC", fullNames: ["Micah"], chapters: 7 },
-  { shortName: "NAM", fullNames: ["Nahum"], chapters: 3 },
-  { shortName: "HAB", fullNames: ["Habakkuk"], chapters: 3 },
-  { shortName: "ZEP", fullNames: ["Zephaniah"], chapters: 3 },
-  { shortName: "HAG", fullNames: ["Haggai"], chapters: 2 },
-  { shortName: "ZEC", fullNames: ["Zechariah"], chapters: 14 },
-  { shortName: "MAL", fullNames: ["Malachi"], chapters: 4 },
-  { shortName: "MAT", fullNames: ["Matthew"], chapters: 28 },
-  { shortName: "MRK", fullNames: ["Mark"], chapters: 16 },
-  { shortName: "LUK", fullNames: ["Luke"], chapters: 24 },
-  { shortName: "JHN", fullNames: ["John"], chapters: 21 },
-  { shortName: "ACT", fullNames: ["Acts"], chapters: 28 },
-  { shortName: "ROM", fullNames: ["Romans"], chapters: 16 },
-  { shortName: "1CO", fullNames: ["1 Corinthians"], chapters: 16 },
-  { shortName: "2CO", fullNames: ["2 Corinthians"], chapters: 13 },
-  { shortName: "GAL", fullNames: ["Galatians"], chapters: 6 },
-  { shortName: "EPH", fullNames: ["Ephesians"], chapters: 6 },
-  { shortName: "PHP", fullNames: ["Philippians"], chapters: 4 },
-  { shortName: "COL", fullNames: ["Colossians"], chapters: 4 },
-  { shortName: "1TH", fullNames: ["1 Thessalonians"], chapters: 5 },
-  { shortName: "2TH", fullNames: ["2 Thessalonians"], chapters: 3 },
-  { shortName: "1TI", fullNames: ["1 Timothy"], chapters: 6 },
-  { shortName: "2TI", fullNames: ["2 Timothy"], chapters: 4 },
-  { shortName: "TIT", fullNames: ["Titus"], chapters: 3 },
-  { shortName: "PHM", fullNames: ["Philemon"], chapters: 1 },
-  { shortName: "HEB", fullNames: ["Hebrews"], chapters: 13 },
-  { shortName: "JAS", fullNames: ["James"], chapters: 5 },
-  { shortName: "1PE", fullNames: ["1 Peter"], chapters: 5 },
-  { shortName: "2PE", fullNames: ["2 Peter"], chapters: 3 },
-  { shortName: "1JN", fullNames: ["1 John"], chapters: 5 },
-  { shortName: "2JN", fullNames: ["2 John"], chapters: 1 },
-  { shortName: "3JN", fullNames: ["3 John"], chapters: 1 },
-  { shortName: "JUD", fullNames: ["Jude"], chapters: 1 },
-  { shortName: "REV", fullNames: ["Revelation"], chapters: 22 }
-], it = 1, ot = pe.length - 1, at = 1, ut = 1, lt = (t) => {
-  var e;
-  return ((e = pe[t]) == null ? void 0 : e.chapters) ?? -1;
-}, ur = (t, e) => ({
-  bookNum: Math.max(it, Math.min(t.bookNum + e, ot)),
-  chapterNum: 1,
-  verseNum: 1
-}), lr = (t, e) => ({
-  ...t,
-  chapterNum: Math.min(
-    Math.max(at, t.chapterNum + e),
-    lt(t.bookNum)
-  ),
-  verseNum: 1
-}), cr = (t, e) => ({
-  ...t,
-  verseNum: Math.max(ut, t.verseNum + e)
-});
-async function fr(t, e, r) {
-  const s = E.bookNumberToId(t);
-  return st(Intl.getCanonicalLocales(e)[0], "zh") ? `Book.${s}`.split("-")[0].split("ÿ08")[0].trim() : r({ localizeKey: `LocalizedId.${s}` });
-}
-const hr = (t) => (...e) => t.map((s) => s(...e)).every((s) => s), mr = (t) => async (...e) => {
-  const r = t.map(async (s) => s(...e));
-  return (await Promise.all(r)).every((s) => s);
-};
-var ct = Object.getOwnPropertyNames, ft = Object.getOwnPropertySymbols, ht = Object.prototype.hasOwnProperty;
-function W(t, e) {
-  return function(s, n, i) {
-    return t(s, n, i) && e(s, n, i);
-  };
-}
-function R(t) {
-  return function(r, s, n) {
-    if (!r || !s || typeof r != "object" || typeof s != "object")
-      return t(r, s, n);
-    var i = n.cache, o = i.get(r), a = i.get(s);
-    if (o && a)
-      return o === s && a === r;
-    i.set(r, s), i.set(s, r);
-    var h = t(r, s, n);
-    return i.delete(r), i.delete(s), h;
-  };
-}
-function Z(t) {
-  return ct(t).concat(ft(t));
-}
-var de = Object.hasOwn || function(t, e) {
-  return ht.call(t, e);
-=======
     return Me(t).slice(0, r);
   let i = e;
   (typeof e == "string" || e instanceof RegExp && !Te(e.flags, "g")) && (i = new RegExp(e, "g"));
@@ -2026,18 +787,12 @@
 }
 var X = Object.hasOwn || function(t, e) {
   return Ie.call(t, e);
->>>>>>> 223d0e75
 };
-function $(t, e) {
+function v(t, e) {
   return t || e ? t === e : t === e || t !== t && e !== e;
 }
-<<<<<<< HEAD
-var Ne = "_owner", Q = Object.getOwnPropertyDescriptor, Y = Object.keys;
-function mt(t, e, r) {
-=======
 var Q = "_owner", V = Object.getOwnPropertyDescriptor, J = Object.keys;
 function Be(t, e, r) {
->>>>>>> 223d0e75
   var s = t.length;
   if (e.length !== s)
     return !1;
@@ -2046,56 +801,6 @@
       return !1;
   return !0;
 }
-<<<<<<< HEAD
-function pt(t, e) {
-  return $(t.getTime(), e.getTime());
-}
-function ee(t, e, r) {
-  if (t.size !== e.size)
-    return !1;
-  for (var s = {}, n = t.entries(), i = 0, o, a; (o = n.next()) && !o.done; ) {
-    for (var h = e.entries(), m = !1, u = 0; (a = h.next()) && !a.done; ) {
-      var c = o.value, p = c[0], g = c[1], b = a.value, T = b[0], V = b[1];
-      !m && !s[u] && (m = r.equals(p, T, i, u, t, e, r) && r.equals(g, V, p, T, t, e, r)) && (s[u] = !0), u++;
-    }
-    if (!m)
-      return !1;
-    i++;
-  }
-  return !0;
-}
-function dt(t, e, r) {
-  var s = Y(t), n = s.length;
-  if (Y(e).length !== n)
-    return !1;
-  for (var i; n-- > 0; )
-    if (i = s[n], i === Ne && (t.$$typeof || e.$$typeof) && t.$$typeof !== e.$$typeof || !de(e, i) || !r.equals(t[i], e[i], i, i, t, e, r))
-      return !1;
-  return !0;
-}
-function D(t, e, r) {
-  var s = Z(t), n = s.length;
-  if (Z(e).length !== n)
-    return !1;
-  for (var i, o, a; n-- > 0; )
-    if (i = s[n], i === Ne && (t.$$typeof || e.$$typeof) && t.$$typeof !== e.$$typeof || !de(e, i) || !r.equals(t[i], e[i], i, i, t, e, r) || (o = Q(t, i), a = Q(e, i), (o || a) && (!o || !a || o.configurable !== a.configurable || o.enumerable !== a.enumerable || o.writable !== a.writable)))
-      return !1;
-  return !0;
-}
-function Nt(t, e) {
-  return $(t.valueOf(), e.valueOf());
-}
-function bt(t, e) {
-  return t.source === e.source && t.flags === e.flags;
-}
-function te(t, e, r) {
-  if (t.size !== e.size)
-    return !1;
-  for (var s = {}, n = t.values(), i, o; (i = n.next()) && !i.done; ) {
-    for (var a = e.values(), h = !1, m = 0; (o = a.next()) && !o.done; )
-      !h && !s[m] && (h = r.equals(i.value, o.value, i.value, o.value, t, e, r)) && (s[m] = !0), m++;
-    if (!h)
-=======
 function ze(t, e) {
   return v(t.getTime(), e.getTime());
 }
@@ -2144,16 +849,11 @@
     for (var a = e.values(), c = !1, p = 0; (o = a.next()) && !o.done; )
       !c && !s[p] && (c = r.equals(n.value, o.value, n.value, o.value, t, e, r)) && (s[p] = !0), p++;
     if (!c)
->>>>>>> 223d0e75
       return !1;
   }
   return !0;
 }
-<<<<<<< HEAD
-function vt(t, e) {
-=======
 function _e(t, e) {
->>>>>>> 223d0e75
   var r = t.length;
   if (e.length !== r)
     return !1;
@@ -2162,55 +862,6 @@
       return !1;
   return !0;
 }
-<<<<<<< HEAD
-var gt = "[object Arguments]", yt = "[object Boolean]", Et = "[object Date]", wt = "[object Map]", Ot = "[object Number]", St = "[object Object]", At = "[object RegExp]", Ct = "[object Set]", Mt = "[object String]", $t = Array.isArray, re = typeof ArrayBuffer == "function" && ArrayBuffer.isView ? ArrayBuffer.isView : null, se = Object.assign, Tt = Object.prototype.toString.call.bind(Object.prototype.toString);
-function Pt(t) {
-  var e = t.areArraysEqual, r = t.areDatesEqual, s = t.areMapsEqual, n = t.areObjectsEqual, i = t.arePrimitiveWrappersEqual, o = t.areRegExpsEqual, a = t.areSetsEqual, h = t.areTypedArraysEqual;
-  return function(u, c, p) {
-    if (u === c)
-      return !0;
-    if (u == null || c == null || typeof u != "object" || typeof c != "object")
-      return u !== u && c !== c;
-    var g = u.constructor;
-    if (g !== c.constructor)
-      return !1;
-    if (g === Object)
-      return n(u, c, p);
-    if ($t(u))
-      return e(u, c, p);
-    if (re != null && re(u))
-      return h(u, c, p);
-    if (g === Date)
-      return r(u, c, p);
-    if (g === RegExp)
-      return o(u, c, p);
-    if (g === Map)
-      return s(u, c, p);
-    if (g === Set)
-      return a(u, c, p);
-    var b = Tt(u);
-    return b === Et ? r(u, c, p) : b === At ? o(u, c, p) : b === wt ? s(u, c, p) : b === Ct ? a(u, c, p) : b === St ? typeof u.then != "function" && typeof c.then != "function" && n(u, c, p) : b === gt ? n(u, c, p) : b === yt || b === Ot || b === Mt ? i(u, c, p) : !1;
-  };
-}
-function Dt(t) {
-  var e = t.circular, r = t.createCustomConfig, s = t.strict, n = {
-    areArraysEqual: s ? D : mt,
-    areDatesEqual: pt,
-    areMapsEqual: s ? W(ee, D) : ee,
-    areObjectsEqual: s ? D : dt,
-    arePrimitiveWrappersEqual: Nt,
-    areRegExpsEqual: bt,
-    areSetsEqual: s ? W(te, D) : te,
-    areTypedArraysEqual: s ? D : vt
-  };
-  if (r && (n = se({}, n, r(n))), e) {
-    var i = R(n.areArraysEqual), o = R(n.areMapsEqual), a = R(n.areObjectsEqual), h = R(n.areSetsEqual);
-    n = se({}, n, {
-      areArraysEqual: i,
-      areMapsEqual: o,
-      areObjectsEqual: a,
-      areSetsEqual: h
-=======
 var Ke = "[object Arguments]", Ue = "[object Boolean]", Fe = "[object Date]", ke = "[object Map]", He = "[object Number]", We = "[object Object]", Le = "[object RegExp]", Ze = "[object Set]", Xe = "[object String]", Qe = Array.isArray, U = typeof ArrayBuffer == "function" && ArrayBuffer.isView ? ArrayBuffer.isView : null, F = Object.assign, Ye = Object.prototype.toString.call.bind(Object.prototype.toString);
 function et(t) {
   var e = t.areArraysEqual, r = t.areDatesEqual, s = t.areMapsEqual, i = t.areObjectsEqual, n = t.arePrimitiveWrappersEqual, o = t.areRegExpsEqual, a = t.areSetsEqual, c = t.areTypedArraysEqual;
@@ -2258,33 +909,10 @@
       areMapsEqual: o,
       areObjectsEqual: a,
       areSetsEqual: c
->>>>>>> 223d0e75
     });
   }
   return i;
 }
-<<<<<<< HEAD
-function Rt(t) {
-  return function(e, r, s, n, i, o, a) {
-    return t(e, r, a);
-  };
-}
-function Bt(t) {
-  var e = t.circular, r = t.comparator, s = t.createState, n = t.equals, i = t.strict;
-  if (s)
-    return function(h, m) {
-      var u = s(), c = u.cache, p = c === void 0 ? e ? /* @__PURE__ */ new WeakMap() : void 0 : c, g = u.meta;
-      return r(h, m, {
-        cache: p,
-        equals: n,
-        meta: g,
-        strict: i
-      });
-    };
-  if (e)
-    return function(h, m) {
-      return r(h, m, {
-=======
 function rt(t) {
   return function(e, r, s, i, n, o, a) {
     return t(e, r, a);
@@ -2305,37 +933,16 @@
   if (e)
     return function(c, p) {
       return r(c, p, {
->>>>>>> 223d0e75
         cache: /* @__PURE__ */ new WeakMap(),
         equals: i,
         meta: void 0,
-<<<<<<< HEAD
-        strict: i
-=======
         strict: n
->>>>>>> 223d0e75
       });
     };
   var o = {
     cache: void 0,
     equals: i,
     meta: void 0,
-<<<<<<< HEAD
-    strict: i
-  };
-  return function(h, m) {
-    return r(h, m, o);
-  };
-}
-var It = O();
-O({ strict: !0 });
-O({ circular: !0 });
-O({
-  circular: !0,
-  strict: !0
-});
-O({
-=======
     strict: n
   };
   return function(c, p) {
@@ -2350,63 +957,29 @@
   strict: !0
 });
 b({
->>>>>>> 223d0e75
   createInternalComparator: function() {
-    return $;
+    return v;
   }
 });
-<<<<<<< HEAD
-O({
-=======
 b({
->>>>>>> 223d0e75
   strict: !0,
   createInternalComparator: function() {
-    return $;
+    return v;
   }
 });
-<<<<<<< HEAD
-O({
-=======
 b({
->>>>>>> 223d0e75
   circular: !0,
   createInternalComparator: function() {
-    return $;
+    return v;
   }
 });
-<<<<<<< HEAD
-O({
-=======
 b({
->>>>>>> 223d0e75
   circular: !0,
   createInternalComparator: function() {
-    return $;
+    return v;
   },
   strict: !0
 });
-<<<<<<< HEAD
-function O(t) {
-  t === void 0 && (t = {});
-  var e = t.circular, r = e === void 0 ? !1 : e, s = t.createInternalComparator, n = t.createState, i = t.strict, o = i === void 0 ? !1 : i, a = Dt(t), h = Pt(a), m = s ? s(h) : Rt(h);
-  return Bt({ circular: r, comparator: h, createState: n, equals: m, strict: o });
-}
-function pr(t, e) {
-  return It(t, e);
-}
-function ne(t, e, r) {
-  return JSON.stringify(t, (n, i) => {
-    let o = i;
-    return e && (o = e(n, o)), o === void 0 && (o = null), o;
-  }, r);
-}
-function qt(t, e) {
-  function r(n) {
-    return Object.keys(n).forEach((i) => {
-      n[i] === null ? n[i] = void 0 : typeof n[i] == "object" && (n[i] = r(n[i]));
-    }), n;
-=======
 function b(t) {
   t === void 0 && (t = {});
   var e = t.circular, r = e === void 0 ? !1 : e, s = t.createInternalComparator, i = t.createState, n = t.strict, o = n === void 0 ? !1 : n, a = tt(t), c = et(a), p = s ? s(c) : rt(c);
@@ -2426,32 +999,20 @@
     return Object.keys(i).forEach((n) => {
       i[n] === null ? i[n] = void 0 : typeof i[n] == "object" && (i[n] = r(i[n]));
     }), i;
->>>>>>> 223d0e75
   }
   const s = JSON.parse(t, e);
   if (s !== null)
     return typeof s == "object" ? r(s) : s;
 }
-<<<<<<< HEAD
-function dr(t) {
-  try {
-    const e = ne(t);
-    return e === ne(qt(e));
-=======
 function Gt(t) {
   try {
     const e = k(t);
     return e === k(nt(e));
->>>>>>> 223d0e75
   } catch {
     return !1;
   }
 }
-<<<<<<< HEAD
-const Nr = (t) => t.replace(/&/g, "&amp;").replace(/</g, "&lt;").replace(/>/g, "&gt;").replace(/"/g, "&quot;").replace(/'/g, "&#x27;").replace(/\//g, "&#x2F;"), kt = {
-=======
 const Vt = (t) => t.replace(/&/g, "&amp;").replace(/</g, "&lt;").replace(/>/g, "&gt;").replace(/"/g, "&quot;").replace(/'/g, "&#x27;").replace(/\//g, "&#x2F;"), ot = {
->>>>>>> 223d0e75
   title: "Platform.Bible menus",
   type: "object",
   properties: {
@@ -2697,60 +1258,6 @@
     }
   }
 };
-<<<<<<< HEAD
-Object.freeze(kt);
-export {
-  Jt as AsyncVariable,
-  Te as DocumentCombinerEngine,
-  it as FIRST_SCR_BOOK_NUM,
-  at as FIRST_SCR_CHAPTER_NUM,
-  ut as FIRST_SCR_VERSE_NUM,
-  ot as LAST_SCR_BOOK_NUM,
-  Re as Mutex,
-  Zt as MutexMap,
-  Kt as NonValidatingDocumentCombiner,
-  Wt as PlatformEventEmitter,
-  Ft as UnsubscriberAsyncList,
-  mr as aggregateUnsubscriberAsyncs,
-  hr as aggregateUnsubscribers,
-  Yt as at,
-  er as charAt,
-  tr as codePointAt,
-  Ut as createSyncProxyForAsyncObject,
-  Gt as debounce,
-  B as deepClone,
-  pr as deepEqual,
-  qt as deserialize,
-  rr as endsWith,
-  Lt as getAllObjectFunctionNames,
-  lt as getChaptersForBook,
-  zt as getErrorMessage,
-  fr as getLocalizedIdFromBookNumber,
-  Xt as groupBy,
-  Nr as htmlEncode,
-  tt as includes,
-  X as indexOf,
-  dr as isSerializable,
-  Ae as isString,
-  rt as lastIndexOf,
-  kt as menuDocumentSchema,
-  _t as newGuid,
-  sr as normalize,
-  ur as offsetBook,
-  lr as offsetChapter,
-  cr as offsetVerse,
-  nr as padEnd,
-  ir as padStart,
-  ne as serialize,
-  or as slice,
-  ar as split,
-  st as startsWith,
-  N as stringLength,
-  I as substring,
-  nt as toArray,
-  $e as wait,
-  Ht as waitForDuration
-=======
 Object.freeze(ot);
 const T = {
   projectSettingsContribution: {
@@ -3128,6 +1635,5 @@
   Me as toArray,
   pe as wait,
   bt as waitForDuration
->>>>>>> 223d0e75
 };
 //# sourceMappingURL=index.js.map