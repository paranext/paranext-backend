var Ae = Object.defineProperty;
var Pe = (t, e, r) => e in t ? Ae(t, e, { enumerable: !0, configurable: !0, writable: !0, value: r }) : t[e] = r;
var d = (t, e, r) => (Pe(t, typeof e != "symbol" ? e + "" : e, r), r);
import { Mutex as Me } from "async-mutex";
class Yt {
  /**
   * Creates an instance of the class
   *
   * @param variableName Name to use when logging about this variable
   * @param rejectIfNotSettledWithinMS Milliseconds to wait before verifying if the promise was
   *   settled (resolved or rejected); will reject if it has not settled by that time. Use -1 if you
   *   do not want a timeout at all.
   */
  constructor(e, r = 1e4) {
    d(this, "variableName");
    d(this, "promiseToValue");
    d(this, "resolver");
    d(this, "rejecter");
    this.variableName = e, this.promiseToValue = new Promise((s, i) => {
      this.resolver = s, this.rejecter = i;
    }), r > 0 && setTimeout(() => {
      this.rejecter && (this.rejecter(`Timeout reached when waiting for ${this.variableName} to settle`), this.complete());
    }, r), Object.seal(this);
  }
  /**
   * Get this variable's promise to a value. This always returns the same promise even after the
   * value has been resolved or rejected.
   *
   * @returns The promise for the value to be set
   */
  get promise() {
    return this.promiseToValue;
  }
  /**
   * A simple way to see if this variable's promise was resolved or rejected already
   *
   * @returns Whether the variable was already resolved or rejected
   */
  get hasSettled() {
    return Object.isFrozen(this);
  }
  /**
   * Resolve this variable's promise to the given value
   *
   * @param value This variable's promise will resolve to this value
   * @param throwIfAlreadySettled Determines whether to throw if the variable was already resolved
   *   or rejected
   */
  resolveToValue(e, r = !1) {
    if (this.resolver)
      console.debug(`${this.variableName} is being resolved now`), this.resolver(e), this.complete();
    else {
      if (r)
        throw Error(`${this.variableName} was already settled`);
      console.debug(`Ignoring subsequent resolution of ${this.variableName}`);
    }
  }
  /**
   * Reject this variable's promise for the value with the given reason
   *
   * @param reason This variable's promise will be rejected with this reason
   * @param throwIfAlreadySettled Determines whether to throw if the variable was already resolved
   *   or rejected
   */
  rejectWithReason(e, r = !1) {
    if (this.rejecter)
      console.debug(`${this.variableName} is being rejected now`), this.rejecter(e), this.complete();
    else {
      if (r)
        throw Error(`${this.variableName} was already settled`);
      console.debug(`Ignoring subsequent rejection of ${this.variableName}`);
    }
  }
  /** Prevent any further updates to this variable */
  complete() {
    this.resolver = void 0, this.rejecter = void 0, Object.freeze(this);
  }
}
class er {
  constructor(e, r) {
    d(this, "collator");
    this.collator = new Intl.Collator(e, r);
  }
  /**
   * Compares two strings according to the sort order of this Collator object
   *
   * @param string1 String to compare
   * @param string2 String to compare
   * @returns A number indicating how string1 and string2 compare to each other according to the
   *   sort order of this Collator object. Negative value if string1 comes before string2. Positive
   *   value if string1 comes after string2. 0 if they are considered equal.
   */
  compare(e, r) {
    return this.collator.compare(e, r);
  }
  /**
   * Returns a new object with properties reflecting the locale and collation options computed
   * during initialization of this collator object.
   *
   * @returns ResolvedCollatorOptions object
   */
  resolvedOptions() {
    return this.collator.resolvedOptions();
  }
}
class De {
  constructor(e, r) {
    d(this, "dateTimeFormatter");
    this.dateTimeFormatter = new Intl.DateTimeFormat(e, r);
  }
  /**
   * Formats a date according to the locale and formatting option for this DateTimeFormat object
   *
   * @param date The date to format
   * @returns String representing the given date formatted according to the locale and formatting
   *   options of this DateTimeFormat object
   */
  format(e) {
    return this.dateTimeFormatter.format(e);
  }
  /**
   * Formats a date range in the most concise way based on the locales and options provided when
   * instantiating this DateTimeFormat object
   *
   * @param startDate Date object representing start of the date range
   * @param endDate Date object representing the end of the date range
   * @returns String representing the given date range formatted according to the locale and
   *   formatting options of this DateTimeFormat object
   */
  formatRange(e, r) {
    return this.dateTimeFormatter.formatRange(e, r);
  }
  /**
   * Returns an array of locale-specific tokens representing each part of the formatted date range
   * produced by this DateTimeFormat object
   *
   * @param startDate Date object representing start of the date range
   * @param endDate Date object representing the end of the date range
   * @returns Array of DateTimeRangeFormatPart objects
   */
  formatRangeToParts(e, r) {
    return this.dateTimeFormatter.formatRangeToParts(e, r);
  }
  /**
   * Allows locale-aware formatting of strings produced by this DateTimeFormat object
   *
   * @param date The date to format
   * @returns Array of DateTimeFormatPart objects
   */
  formatToParts(e) {
    return this.dateTimeFormatter.formatToParts(e);
  }
  /**
   * Returns a new object with properties reflecting the locale and date and time formatting options
   * computed during initialization of this DateTimeFormat object
   *
   * @returns ResolvedDateTimeFormatOptions object
   */
  resolvedOptions() {
    return this.dateTimeFormatter.resolvedOptions();
  }
}
class Be {
  constructor() {
    /**
     * Subscribes a function to run when this event is emitted.
     *
     * @param callback Function to run with the event when it is emitted
     * @returns Unsubscriber function to run to stop calling the passed-in function when the event is
     *   emitted
     * @alias event
     */
    d(this, "subscribe", this.event);
    /** All callback functions that will run when this event is emitted. Lazy loaded */
    d(this, "subscriptions");
    /** Event for listeners to subscribe to. Lazy loaded */
    d(this, "lazyEvent");
    /** Whether this emitter has been disposed */
    d(this, "isDisposed", !1);
    /** Disposes of this event, preparing it to release from memory */
    d(this, "dispose", () => this.disposeFn());
    /**
     * Runs the subscriptions for the event
     *
     * @param event Event data to provide to subscribed callbacks
     */
    d(this, "emit", (e) => {
      this.emitFn(e);
    });
  }
  /**
   * Event for listeners to subscribe to. Subscribes a function to run when this event is emitted.
   * Use like `const unsubscriber = event(callback)`
   *
   * @param callback Function to run with the event when it is emitted
   * @returns Unsubscriber function to run to stop calling the passed-in function when the event is
   *   emitted
   */
  get event() {
    return this.assertNotDisposed(), this.lazyEvent || (this.lazyEvent = (e) => {
      if (!e || typeof e != "function")
        throw new Error("Event handler callback must be a function!");
      return this.subscriptions || (this.subscriptions = []), this.subscriptions.push(e), () => {
        if (!this.subscriptions)
          return !1;
        const r = this.subscriptions.indexOf(e);
        return r < 0 ? !1 : (this.subscriptions.splice(r, 1), !0);
      };
    }), this.lazyEvent;
  }
  /**
   * Function that runs the subscriptions for the event. Added here so children can override emit
   * and still call the base functionality. See NetworkEventEmitter.emit for example
   */
  emitFn(e) {
    var r;
    this.assertNotDisposed(), (r = this.subscriptions) == null || r.forEach((s) => s(e));
  }
  /** Check to make sure this emitter is not disposed. Throw if it is */
  assertNotDisposed() {
    if (this.isDisposed)
      throw new Error("Emitter is disposed");
  }
  /**
   * Disposes of this event, preparing it to release from memory. Added here so children can
   * override emit and still call the base functionality.
   */
  disposeFn() {
    return this.assertNotDisposed(), this.isDisposed = !0, this.subscriptions = void 0, this.lazyEvent = void 0, Promise.resolve(!0);
  }
}
function tr() {
  return "00-0-4-1-000".replace(
    /[^-]/g,
    (t) => (
      // @ts-expect-error ts(2363) this works fine
      // eslint-disable-next-line no-bitwise
      ((Math.random() + ~~t) * 65536 >> t).toString(16).padStart(4, "0")
    )
  );
}
function Re(t) {
  return typeof t == "string" || t instanceof String;
}
function D(t) {
  return JSON.parse(JSON.stringify(t));
}
function rr(t, e = 300) {
  if (Re(t))
    throw new Error("Tried to debounce a string! Could be XSS");
  let r;
  return (...s) => {
    clearTimeout(r), r = setTimeout(() => t(...s), e);
  };
}
function sr(t, e, r) {
  const s = /* @__PURE__ */ new Map();
  return t.forEach((i) => {
    const o = e(i), n = s.get(o), a = r ? r(i, o) : i;
    n ? n.push(a) : s.set(o, [a]);
  }), s;
}
<<<<<<< HEAD
function ke(t) {
=======
function Ie(t) {
>>>>>>> 59f04c31
  return typeof t == "object" && // We're potentially dealing with objects we didn't create, so they might contain `null`
  // eslint-disable-next-line no-null/no-null
  t !== null && "message" in t && // Type assert `error` to check it's `message`.
  // eslint-disable-next-line no-type-assertion/no-type-assertion
  typeof t.message == "string";
}
<<<<<<< HEAD
function Ie(t) {
  if (ke(t))
=======
function ke(t) {
  if (Ie(t))
>>>>>>> 59f04c31
    return t;
  try {
    return new Error(JSON.stringify(t));
  } catch {
    return new Error(String(t));
  }
}
function ir(t) {
  return ke(t).message;
}
<<<<<<< HEAD
function Re(t) {
  return new Promise((e) => setTimeout(e, t));
}
function ir(t, e) {
  const r = Re(e).then(() => {
=======
function xe(t) {
  return new Promise((e) => setTimeout(e, t));
}
function or(t, e) {
  const r = xe(e).then(() => {
>>>>>>> 59f04c31
  });
  return Promise.any([r, t()]);
}
function nr(t, e = "obj") {
  const r = /* @__PURE__ */ new Set();
  Object.getOwnPropertyNames(t).forEach((i) => {
    try {
      typeof t[i] == "function" && r.add(i);
    } catch (o) {
      console.debug(`Skipping ${i} on ${e} due to error: ${o}`);
    }
  });
  let s = Object.getPrototypeOf(t);
  for (; s && Object.getPrototypeOf(s); )
    Object.getOwnPropertyNames(s).forEach((i) => {
      try {
        typeof t[i] == "function" && r.add(i);
      } catch (o) {
        console.debug(`Skipping ${i} on ${e}'s prototype due to error: ${o}`);
      }
    }), s = Object.getPrototypeOf(s);
  return r;
}
function ar(t, e = {}) {
  return new Proxy(e, {
    get(r, s) {
      return s in r ? r[s] : async (...i) => (await t())[s](...i);
    }
  });
}
class Ve {
  /**
   * Create a DocumentCombiner instance
   *
   * @param baseDocument This is the first document that will be used when composing the output
   * @param options Options used by this object when combining documents
   */
  constructor(e, r) {
    d(this, "baseDocument");
    d(this, "contributions", /* @__PURE__ */ new Map());
    d(this, "latestOutput");
    d(this, "options");
    d(this, "onDidRebuildEmitter", new Be());
    /** Event that emits to announce that the document has been rebuilt and the output has been updated */
    // Need `onDidRebuildEmitter` to be instantiated before this line
    // eslint-disable-next-line @typescript-eslint/member-ordering
    d(this, "onDidRebuild", this.onDidRebuildEmitter.subscribe);
    this.baseDocument = e, this.options = r, this.updateBaseDocument(e);
  }
  /**
   * Update the starting document for composition process
   *
   * @param baseDocument Base JSON document/JS object that all other documents are added to
   * @returns Recalculated output document given the new starting state and existing other documents
   */
  updateBaseDocument(e) {
    return this.validateBaseDocument(e), this.baseDocument = this.options.copyDocuments ? D(e) : e, this.baseDocument = this.transformBaseDocumentAfterValidation(this.baseDocument), this.rebuild();
  }
  /**
   * Add or update one of the contribution documents for the composition process
   *
   * Note: the order in which contribution documents are added can be considered to be indeterminate
   * as it is currently ordered by however `Map.forEach` provides the contributions. The order
   * matters when merging two arrays into one. Also, when `options.ignoreDuplicateProperties` is
   * `true`, the order also matters when adding the same property to an object that is already
   * provided previously. Please let us know if you have trouble because of indeterminate
   * contribution ordering.
   *
   * @param documentName Name of the contributed document to combine
   * @param document Content of the contributed document to combine
   * @returns Recalculated output document given the new or updated contribution and existing other
   *   documents
   */
  addOrUpdateContribution(e, r) {
    this.validateContribution(e, r);
    const s = this.contributions.get(e);
    let i = this.options.copyDocuments && r ? D(r) : r;
    i = this.transformContributionAfterValidation(e, i), this.contributions.set(e, i);
    try {
      return this.rebuild();
    } catch (o) {
      throw s ? this.contributions.set(e, s) : this.contributions.delete(e), new Error(`Error when setting the document named ${e}: ${o}`);
    }
  }
  /**
   * Delete one of the contribution documents for the composition process
   *
   * @param documentName Name of the contributed document to delete
   * @returns Recalculated output document given the remaining other documents
   */
  deleteContribution(e) {
    const r = this.contributions.get(e);
    if (!r)
      throw new Error(`${e} does not exist`);
    this.contributions.delete(e);
    try {
      return this.rebuild();
    } catch (s) {
      throw this.contributions.set(e, r), new Error(`Error when deleting the document named ${e}: ${s}`);
    }
  }
  /**
   * Delete all present contribution documents for the composition process and return to the base
   * document
   *
   * @returns Recalculated output document consisting only of the base document
   */
  deleteAllContributions() {
    if (this.contributions.size <= 0)
      return this.latestOutput;
    const e = [...this.contributions.entries()];
    e.forEach(([r]) => this.contributions.delete(r));
    try {
      return this.rebuild();
    } catch (r) {
      throw e.forEach(
        ([s, i]) => this.contributions.set(s, i)
      ), new Error(`Error when deleting all contributions: ${r}`);
    }
  }
  /**
   * Run the document composition process given the starting document and all contributions. Throws
   * if the output document fails to validate properly.
   *
   * @returns Recalculated output document given the starting and contributed documents
   */
  rebuild() {
    if (this.contributions.size === 0) {
      let r = D(this.baseDocument);
      return r = this.transformFinalOutputBeforeValidation(r), this.validateOutput(r), this.latestOutput = r, this.onDidRebuildEmitter.emit(void 0), this.latestOutput;
    }
    let e = this.baseDocument;
    return this.contributions.forEach((r) => {
      e = qe(
        e,
        r,
        this.options.ignoreDuplicateProperties
      ), this.validateOutput(e);
    }), e = this.transformFinalOutputBeforeValidation(e), this.validateOutput(e), this.latestOutput = e, this.onDidRebuildEmitter.emit(void 0), this.latestOutput;
  }
  /**
   * Transform the starting document that is given to the combiner. This transformation occurs after
   * validating the base document and before combining any contributions.
   *
   * WARNING: If you do not create the combiner with option `copyDocuments: true` or clone inside
   * this method, this method will directly modify the `baseDocument` passed in.
   *
   * @param baseDocument Initial input document. Already validated via `validateBaseDocument`
   * @returns Transformed base document
   */
  // We just don't need `this` here. This is basically a no-op function that is available to child
  // classes to override
  // eslint-disable-next-line class-methods-use-this
  transformBaseDocumentAfterValidation(e) {
    return e;
  }
  /**
   * Transform the contributed document associated with `documentName`. This transformation occurs
   * after validating the contributed document and before combining with other documents.
   *
   * WARNING: If you do not create the combiner with option `copyDocuments: true` or clone inside
   * this method, this method will directly modify the contributed `document` passed in.
   *
   * @param documentName Name of the contributed document to combine
   * @param document Content of the contributed document to combine. Already validated via
   *   `validateContribution`
   * @returns Transformed contributed document
   */
  // We just don't need `this` here. This is basically a no-op function that is available to child
  // classes to override
  // eslint-disable-next-line class-methods-use-this
  transformContributionAfterValidation(e, r) {
    return r;
  }
  /**
   * Throw an error if the provided document is not a valid starting document.
   *
   * @param baseDocument Base JSON document/JS object that all other documents are added to
   */
  // no-op intended to be overridden by child classes. Can't be static
  // @ts-expect-error ts(6133) parameter doesn't need to be used but still needs the right name
  // eslint-disable-next-line class-methods-use-this, @typescript-eslint/no-unused-vars
  validateBaseDocument(e) {
  }
  /**
   * Throw an error if the provided document is not a valid contribution document.
   *
   * @param documentName Name of the contributed document to combine
   * @param document Content of the contributed document to combine
   */
  // no-op intended to be overridden by child classes. Can't be static
  // @ts-expect-error ts(6133) parameter doesn't need to be used but still needs the right name
  // eslint-disable-next-line class-methods-use-this, @typescript-eslint/no-unused-vars
  validateContribution(e, r) {
  }
  /**
   * Throw an error if the provided output is not valid.
   *
   * @param output Output document that could potentially be returned to callers
   */
  // no-op intended to be overridden by child classes. Can't be static
  // @ts-expect-error ts(6133) parameter doesn't need to be used but still needs the right name
  // eslint-disable-next-line class-methods-use-this, @typescript-eslint/no-unused-vars
  validateOutput(e) {
  }
  /**
   * Transform the document that is the composition of the base document and all contribution
   * documents. This is the last step that will be run prior to validation via `validateOutput`
   * before `this.latestOutput` is updated to the new output.
   *
   * @param finalOutput Final output document that could potentially be returned to callers. "Final"
   *   means no further contribution documents will be merged.
   */
  // no-op intended to be overridden by child classes. Can't be static
  // eslint-disable-next-line class-methods-use-this
  transformFinalOutputBeforeValidation(e) {
    return e;
  }
}
function L(...t) {
  let e = !0;
  return t.forEach((r) => {
    (!r || typeof r != "object" || Array.isArray(r)) && (e = !1);
  }), e;
}
function U(...t) {
  let e = !0;
  return t.forEach((r) => {
    (!r || typeof r != "object" || !Array.isArray(r)) && (e = !1);
  }), e;
}
function qe(t, e, r) {
  const s = D(t);
  return e ? ce(s, D(e), r) : s;
}
function ce(t, e, r) {
  if (!e)
    return t;
  if (L(t, e)) {
    const s = t, i = e;
    Object.keys(i).forEach((o) => {
      if (Object.hasOwn(s, o)) {
        if (L(s[o], i[o]))
          s[o] = ce(
            // We know these are objects from the `if` check
            /* eslint-disable no-type-assertion/no-type-assertion */
            s[o],
            i[o],
            r
            /* eslint-enable no-type-assertion/no-type-assertion */
          );
        else if (U(s[o], i[o]))
          s[o] = s[o].concat(
            i[o]
          );
        else if (!r)
          throw new Error(`Cannot merge objects: key "${o}" already exists in the target object`);
      } else
        s[o] = i[o];
    });
  } else
    U(t, e) && t.push(...e);
  return t;
}
class ze extends Me {
}
class ur {
  constructor() {
    d(this, "mutexesByID", /* @__PURE__ */ new Map());
  }
  get(e) {
    let r = this.mutexesByID.get(e);
    return r || (r = new ze(), this.mutexesByID.set(e, r), r);
  }
}
class lr extends Ve {
  // Making the protected base constructor public
  // eslint-disable-next-line @typescript-eslint/no-useless-constructor
  constructor(e, r) {
    super(e, r);
  }
  get output() {
    return this.latestOutput;
  }
}
class cr {
  constructor(e, r) {
    d(this, "numberFormatter");
    this.numberFormatter = new Intl.NumberFormat(e, r);
  }
  /**
   * Formats a number according to the locale and formatting options of this NumberFormat object
   *
   * @param value Number or BigInt to format
   * @returns String representing the given number formatted according to the locale and formatting
   *   options of this NumberFormat object
   */
  format(e) {
    return this.numberFormatter.format(e);
  }
  /**
   * Formats a range of numbers according to the locale and formatting options of this NumberFormat
   * object
   *
   * @param startRange Number or bigint representing the start of the range
   * @param endRange Number or bigint representing the end of the range
   * @returns String representing the given range of numbers formatted according to the locale and
   *   formatting options of this NumberFormat object
   */
  formatRange(e, r) {
    return this.numberFormatter.formatRange(e, r);
  }
  /**
   * Returns an array of objects containing the locale-specific tokens from which it is possible to
   * build custom strings while preserving the locale-specific parts.
   *
   * @param startRange Number or bigint representing start of the range
   * @param endRange Number or bigint representing end of the range
   * @returns Array of NumberRangeFormatPart objects containing the formatted range of numbers in
   *   parts
   */
  formatRangeToParts(e, r) {
    return this.numberFormatter.formatRangeToParts(e, r);
  }
  /**
   * Allows locale-aware formatting of strings produced by this NumberFormat object
   *
   * @param value Number or bigint to format
   * @returns Array of NumberFormatPart objects containing the formatted number in parts
   */
  formatToParts(e) {
    return this.numberFormatter.formatToParts(e);
  }
  /**
   * Returns a new object with properties reflecting the locale and number formatting options
   * computed during initialization of this NumberFormat object
   *
   * @returns ResolvedNumberFormatOptions object
   */
  resolvedOptions() {
    return this.numberFormatter.resolvedOptions();
  }
}
class fr {
  constructor(e = "Anonymous") {
    d(this, "unsubscribers", /* @__PURE__ */ new Set());
    this.name = e;
  }
  /**
   * Add unsubscribers to the list. Note that duplicates are not added twice.
   *
   * @param unsubscribers - Objects that were returned from a registration process.
   */
  add(...e) {
    e.forEach((r) => {
      "dispose" in r ? this.unsubscribers.add(r.dispose) : this.unsubscribers.add(r);
    });
  }
  /**
   * Run all unsubscribers added to this list and then clear the list.
   *
   * @returns `true` if all unsubscribers succeeded, `false` otherwise.
   */
  async runAllUnsubscribers() {
    const e = [...this.unsubscribers].map((s) => s()), r = await Promise.all(e);
    return this.unsubscribers.clear(), r.every((s, i) => (s || console.error(`UnsubscriberAsyncList ${this.name}: Unsubscriber at index ${i} failed!`), s));
  }
}
<<<<<<< HEAD
var ze = Object.defineProperty, Je = (t, e, r) => e in t ? ze(t, e, { enumerable: !0, configurable: !0, writable: !0, value: r }) : t[e] = r, l = (t, e, r) => (Je(t, typeof e != "symbol" ? e + "" : e, r), r);
const O = [
=======
var Je = Object.defineProperty, Ge = (t, e, r) => e in t ? Je(t, e, { enumerable: !0, configurable: !0, writable: !0, value: r }) : t[e] = r, l = (t, e, r) => (Ge(t, typeof e != "symbol" ? e + "" : e, r), r);
const $ = [
>>>>>>> 59f04c31
  "GEN",
  "EXO",
  "LEV",
  "NUM",
  "DEU",
  "JOS",
  "JDG",
  "RUT",
  "1SA",
  "2SA",
  // 10
  "1KI",
  "2KI",
  "1CH",
  "2CH",
  "EZR",
  "NEH",
  "EST",
  "JOB",
  "PSA",
  "PRO",
  // 20
  "ECC",
  "SNG",
  "ISA",
  "JER",
  "LAM",
  "EZK",
  "DAN",
  "HOS",
  "JOL",
  "AMO",
  // 30
  "OBA",
  "JON",
  "MIC",
  "NAM",
  "HAB",
  "ZEP",
  "HAG",
  "ZEC",
  "MAL",
  "MAT",
  // 40
  "MRK",
  "LUK",
  "JHN",
  "ACT",
  "ROM",
  "1CO",
  "2CO",
  "GAL",
  "EPH",
  "PHP",
  // 50
  "COL",
  "1TH",
  "2TH",
  "1TI",
  "2TI",
  "TIT",
  "PHM",
  "HEB",
  "JAS",
  "1PE",
  // 60
  "2PE",
  "1JN",
  "2JN",
  "3JN",
  "JUD",
  "REV",
  "TOB",
  "JDT",
  "ESG",
  "WIS",
  // 70
  "SIR",
  "BAR",
  "LJE",
  "S3Y",
  "SUS",
  "BEL",
  "1MA",
  "2MA",
  "3MA",
  "4MA",
  // 80
  "1ES",
  "2ES",
  "MAN",
  "PS2",
  "ODA",
  "PSS",
  "JSA",
  // actual variant text for JOS, now in LXA text
  "JDB",
  // actual variant text for JDG, now in LXA text
  "TBS",
  // actual variant text for TOB, now in LXA text
  "SST",
  // actual variant text for SUS, now in LXA text // 90
  "DNT",
  // actual variant text for DAN, now in LXA text
  "BLT",
  // actual variant text for BEL, now in LXA text
  "XXA",
  "XXB",
  "XXC",
  "XXD",
  "XXE",
  "XXF",
  "XXG",
  "FRT",
  // 100
  "BAK",
  "OTH",
  "3ES",
  // Used previously but really should be 2ES
  "EZA",
  // Used to be called 4ES, but not actually in any known project
  "5EZ",
  // Used to be called 5ES, but not actually in any known project
  "6EZ",
  // Used to be called 6ES, but not actually in any known project
  "INT",
  "CNC",
  "GLO",
  "TDX",
  // 110
  "NDX",
  "DAG",
  "PS3",
  "2BA",
  "LBA",
  "JUB",
  "ENO",
  "1MQ",
  "2MQ",
  "3MQ",
  // 120
  "REP",
  "4BA",
  "LAO"
], q = [
  "XXA",
  "XXB",
  "XXC",
  "XXD",
  "XXE",
  "XXF",
  "XXG",
  "FRT",
  "BAK",
  "OTH",
  "INT",
  "CNC",
  "GLO",
  "TDX",
  "NDX"
], fe = [
  "Genesis",
  "Exodus",
  "Leviticus",
  "Numbers",
  "Deuteronomy",
  "Joshua",
  "Judges",
  "Ruth",
  "1 Samuel",
  "2 Samuel",
  "1 Kings",
  "2 Kings",
  "1 Chronicles",
  "2 Chronicles",
  "Ezra",
  "Nehemiah",
  "Esther (Hebrew)",
  "Job",
  "Psalms",
  "Proverbs",
  "Ecclesiastes",
  "Song of Songs",
  "Isaiah",
  "Jeremiah",
  "Lamentations",
  "Ezekiel",
  "Daniel (Hebrew)",
  "Hosea",
  "Joel",
  "Amos",
  "Obadiah",
  "Jonah",
  "Micah",
  "Nahum",
  "Habakkuk",
  "Zephaniah",
  "Haggai",
  "Zechariah",
  "Malachi",
  "Matthew",
  "Mark",
  "Luke",
  "John",
  "Acts",
  "Romans",
  "1 Corinthians",
  "2 Corinthians",
  "Galatians",
  "Ephesians",
  "Philippians",
  "Colossians",
  "1 Thessalonians",
  "2 Thessalonians",
  "1 Timothy",
  "2 Timothy",
  "Titus",
  "Philemon",
  "Hebrews",
  "James",
  "1 Peter",
  "2 Peter",
  "1 John",
  "2 John",
  "3 John",
  "Jude",
  "Revelation",
  "Tobit",
  "Judith",
  "Esther Greek",
  "Wisdom of Solomon",
  "Sirach (Ecclesiasticus)",
  "Baruch",
  "Letter of Jeremiah",
  "Song of 3 Young Men",
  "Susanna",
  "Bel and the Dragon",
  "1 Maccabees",
  "2 Maccabees",
  "3 Maccabees",
  "4 Maccabees",
  "1 Esdras (Greek)",
  "2 Esdras (Latin)",
  "Prayer of Manasseh",
  "Psalm 151",
  "Odes",
  "Psalms of Solomon",
  // WARNING, if you change the spelling of the *obsolete* tag be sure to update
  // IsObsolete routine
  "Joshua A. *obsolete*",
  "Judges B. *obsolete*",
  "Tobit S. *obsolete*",
  "Susanna Th. *obsolete*",
  "Daniel Th. *obsolete*",
  "Bel Th. *obsolete*",
  "Extra A",
  "Extra B",
  "Extra C",
  "Extra D",
  "Extra E",
  "Extra F",
  "Extra G",
  "Front Matter",
  "Back Matter",
  "Other Matter",
  "3 Ezra *obsolete*",
  "Apocalypse of Ezra",
  "5 Ezra (Latin Prologue)",
  "6 Ezra (Latin Epilogue)",
  "Introduction",
  "Concordance ",
  "Glossary ",
  "Topical Index",
  "Names Index",
  "Daniel Greek",
  "Psalms 152-155",
  "2 Baruch (Apocalypse)",
  "Letter of Baruch",
  "Jubilees",
  "Enoch",
  "1 Meqabyan",
  "2 Meqabyan",
  "3 Meqabyan",
  "Reproof (Proverbs 25-31)",
  "4 Baruch (Rest of Baruch)",
  "Laodiceans"
<<<<<<< HEAD
], Z = We();
function C(t, e = !0) {
=======
], Z = Qe();
function T(t, e = !0) {
>>>>>>> 59f04c31
  return e && (t = t.toUpperCase()), t in Z ? Z[t] : 0;
}
function z(t) {
  return C(t) > 0;
}
<<<<<<< HEAD
function Ge(t) {
  const e = typeof t == "string" ? C(t) : t;
  return e >= 40 && e <= 66;
}
function _e(t) {
  return (typeof t == "string" ? C(t) : t) <= 39;
=======
function _e(t) {
  const e = typeof t == "string" ? T(t) : t;
  return e >= 40 && e <= 66;
}
function Xe(t) {
  return (typeof t == "string" ? T(t) : t) <= 39;
>>>>>>> 59f04c31
}
function he(t) {
  return t <= 66;
}
<<<<<<< HEAD
function Xe(t) {
  const e = typeof t == "string" ? C(t) : t;
  return me(e) && !he(e);
}
function* Fe() {
  for (let t = 1; t <= O.length; t++)
    yield t;
}
const Ke = 1, pe = O.length;
function He() {
=======
function Fe(t) {
  const e = typeof t == "string" ? T(t) : t;
  return me(e) && !he(e);
}
function* Ke() {
  for (let t = 1; t <= $.length; t++)
    yield t;
}
const He = 1, pe = $.length;
function Le() {
>>>>>>> 59f04c31
  return ["XXA", "XXB", "XXC", "XXD", "XXE", "XXF", "XXG"];
}
function J(t, e = "***") {
  const r = t - 1;
  return r < 0 || r >= O.length ? e : O[r];
}
function de(t) {
  return t <= 0 || t > pe ? "******" : fe[t - 1];
}
<<<<<<< HEAD
function Le(t) {
  return de(C(t));
=======
function Ue(t) {
  return de(T(t));
>>>>>>> 59f04c31
}
function me(t) {
  const e = typeof t == "number" ? J(t) : t;
  return z(e) && !q.includes(e);
}
function Ze(t) {
  const e = typeof t == "number" ? J(t) : t;
  return z(e) && q.includes(e);
}
function We(t) {
  return fe[t - 1].includes("*obsolete*");
}
function Qe() {
  const t = {};
  for (let e = 0; e < O.length; e++)
    t[O[e]] = e + 1;
  return t;
}
const E = {
  allBookIds: O,
  nonCanonicalIds: q,
  bookIdToNumber: C,
  isBookIdValid: z,
  isBookNT: _e,
  isBookOT: Xe,
  isBookOTNT: he,
  isBookDC: Fe,
  allBookNumbers: Ke,
  firstBook: He,
  lastBook: pe,
  extraBooks: Le,
  bookNumberToId: J,
  bookNumberToEnglishName: de,
  bookIdToEnglishName: Ue,
  isCanonical: me,
  isExtraMaterial: Ze,
  isObsolete: We
};
var w = /* @__PURE__ */ ((t) => (t[t.Unknown = 0] = "Unknown", t[t.Original = 1] = "Original", t[t.Septuagint = 2] = "Septuagint", t[t.Vulgate = 3] = "Vulgate", t[t.English = 4] = "English", t[t.RussianProtestant = 5] = "RussianProtestant", t[t.RussianOrthodox = 6] = "RussianOrthodox", t))(w || {});
const N = class {
  // private versInfo: Versification;
  constructor(e) {
    if (l(this, "name"), l(this, "fullPath"), l(this, "isPresent"), l(this, "hasVerseSegments"), l(this, "isCustomized"), l(this, "baseVersification"), l(this, "scriptureBooks"), l(this, "_type"), e != null)
      typeof e == "string" ? this.name = e : this._type = e;
    else
      throw new Error("Argument null");
  }
  get type() {
    return this._type;
  }
  equals(e) {
    return !e.type || !this.type ? !1 : e.type === this.type;
  }
};
l(N, "Original", new N(w.Original)), l(N, "Septuagint", new N(w.Septuagint)), l(N, "Vulgate", new N(w.Vulgate)), l(N, "English", new N(w.English)), l(N, "RussianProtestant", new N(w.RussianProtestant)), l(N, "RussianOrthodox", new N(w.RussianOrthodox));
let T = N;
function W(t, e) {
  const r = e[0];
  for (let s = 1; s < e.length; s++)
    t = t.split(e[s]).join(r);
  return t.split(r);
}
var ge = /* @__PURE__ */ ((t) => (t[t.Valid = 0] = "Valid", t[t.UnknownVersification = 1] = "UnknownVersification", t[t.OutOfRange = 2] = "OutOfRange", t[t.VerseOutOfOrder = 3] = "VerseOutOfOrder", t[t.VerseRepeated = 4] = "VerseRepeated", t))(ge || {});
const v = class f {
  constructor(e, r, s, i) {
    if (l(this, "firstChapter"), l(this, "lastChapter"), l(this, "lastVerse"), l(this, "hasSegmentsDefined"), l(this, "text"), l(this, "BBBCCCVVVS"), l(this, "longHashCode"), l(this, "versification"), l(this, "rtlMark", "‏"), l(this, "_bookNum", 0), l(this, "_chapterNum", 0), l(this, "_verseNum", 0), l(this, "_verse"), s == null && i == null)
      if (e != null && typeof e == "string") {
        const o = e, n = r != null && r instanceof T ? r : void 0;
        this.setEmpty(n), this.parse(o);
      } else if (e != null && typeof e == "number") {
        const o = r != null && r instanceof T ? r : void 0;
        this.setEmpty(o), this._verseNum = e % f.chapterDigitShifter, this._chapterNum = Math.floor(
          e % f.bookDigitShifter / f.chapterDigitShifter
        ), this._bookNum = Math.floor(e / f.bookDigitShifter);
      } else if (r == null)
        if (e != null && e instanceof f) {
          const o = e;
          this._bookNum = o.bookNum, this._chapterNum = o.chapterNum, this._verseNum = o.verseNum, this._verse = o.verse, this.versification = o.versification;
        } else {
          if (e == null)
            return;
          const o = e instanceof T ? e : f.defaultVersification;
          this.setEmpty(o);
        }
      else
        throw new Error("VerseRef constructor not supported.");
    else if (e != null && r != null && s != null)
      if (typeof e == "string" && typeof r == "string" && typeof s == "string")
        this.setEmpty(i), this.updateInternal(e, r, s);
      else if (typeof e == "number" && typeof r == "number" && typeof s == "number")
        this._bookNum = e, this._chapterNum = r, this._verseNum = s, this.versification = i ?? f.defaultVersification;
      else
        throw new Error("VerseRef constructor not supported.");
    else
      throw new Error("VerseRef constructor not supported.");
  }
  /**
   * @deprecated Will be removed in v2. Replace `VerseRef.parse('...')` with `new VerseRef('...')`
   * or refactor to use `VerseRef.tryParse('...')` which has a different return type.
   */
  static parse(e, r = f.defaultVersification) {
    const s = new f(r);
    return s.parse(e), s;
  }
  /**
   * Determines if the verse string is in a valid format (does not consider versification).
   */
  static isVerseParseable(e) {
    return e.length > 0 && "0123456789".includes(e[0]) && !e.endsWith(this.verseRangeSeparator) && !e.endsWith(this.verseSequenceIndicator);
  }
  /**
   * Tries to parse the specified string into a verse reference.
   * @param str - The string to attempt to parse.
   * @returns success: `true` if the specified string was successfully parsed, `false` otherwise.
   * @returns verseRef: The result of the parse if successful, or empty VerseRef if it failed
   */
  static tryParse(e) {
    let r;
    try {
      return r = f.parse(e), { success: !0, verseRef: r };
    } catch (s) {
      if (s instanceof P)
        return r = new f(), { success: !1, verseRef: r };
      throw s;
    }
  }
  /**
   * Gets the reference as a comparable integer where the book, chapter, and verse each occupy 3
   * digits.
   * @param bookNum - Book number (this is 1-based, not an index).
   * @param chapterNum - Chapter number.
   * @param verseNum - Verse number.
   * @returns The reference as a comparable integer where the book, chapter, and verse each occupy 3
   * digits.
   */
  static getBBBCCCVVV(e, r, s) {
    return e % f.bcvMaxValue * f.bookDigitShifter + (r >= 0 ? r % f.bcvMaxValue * f.chapterDigitShifter : 0) + (s >= 0 ? s % f.bcvMaxValue : 0);
  }
  /**
   * Parses a verse string and gets the leading numeric portion as a number.
   * @param verseStr - verse string to parse
   * @returns true if the entire string could be parsed as a single, simple verse number (1-999);
   *    false if the verse string represented a verse bridge, contained segment letters, or was invalid
   */
  static tryGetVerseNum(e) {
    let r;
    if (!e)
      return r = -1, { success: !0, vNum: r };
    r = 0;
    let s;
    for (let i = 0; i < e.length; i++) {
      if (s = e[i], s < "0" || s > "9")
        return i === 0 && (r = -1), { success: !1, vNum: r };
      if (r = r * 10 + +s - +"0", r > f.bcvMaxValue)
        return r = -1, { success: !1, vNum: r };
    }
    return { success: !0, vNum: r };
  }
  /**
   * Checks to see if a VerseRef hasn't been set - all values are the default.
   */
  get isDefault() {
    return this.bookNum === 0 && this.chapterNum === 0 && this.verseNum === 0 && this.versification == null;
  }
  /**
   * Gets whether the verse contains multiple verses.
   */
  get hasMultiple() {
    return this._verse != null && (this._verse.includes(f.verseRangeSeparator) || this._verse.includes(f.verseSequenceIndicator));
  }
  /**
   * Gets or sets the book of the reference. Book is the 3-letter abbreviation in capital letters,
   * e.g. `'MAT'`.
   */
  get book() {
    return E.bookNumberToId(this.bookNum, "");
  }
  set book(e) {
    this.bookNum = E.bookIdToNumber(e);
  }
  /**
   * Gets or sets the chapter of the reference,. e.g. `'3'`.
   */
  get chapter() {
    return this.isDefault || this._chapterNum < 0 ? "" : this._chapterNum.toString();
  }
  set chapter(e) {
    const r = +e;
    this._chapterNum = Number.isInteger(r) ? r : -1;
  }
  /**
   * Gets or sets the verse of the reference, including range, segments, and sequences, e.g. `'4'`,
   * or `'4b-5a, 7'`.
   */
  get verse() {
    return this._verse != null ? this._verse : this.isDefault || this._verseNum < 0 ? "" : this._verseNum.toString();
  }
  set verse(e) {
    const { success: r, vNum: s } = f.tryGetVerseNum(e);
    this._verse = r ? void 0 : e.replace(this.rtlMark, ""), this._verseNum = s, !(this._verseNum >= 0) && ({ vNum: this._verseNum } = f.tryGetVerseNum(this._verse));
  }
  /**
   * Get or set Book based on book number, e.g. `42`.
   */
  get bookNum() {
    return this._bookNum;
  }
  set bookNum(e) {
    if (e <= 0 || e > E.lastBook)
      throw new P(
        "BookNum must be greater than zero and less than or equal to last book"
      );
    this._bookNum = e;
  }
  /**
   * Gets or sets the chapter number, e.g. `3`. `-1` if not valid.
   */
  get chapterNum() {
    return this._chapterNum;
  }
  set chapterNum(e) {
    this.chapterNum = e;
  }
  /**
   * Gets or sets verse start number, e.g. `4`. `-1` if not valid.
   */
  get verseNum() {
    return this._verseNum;
  }
  set verseNum(e) {
    this._verseNum = e;
  }
  /**
   * String representing the versification (should ONLY be used for serialization/deserialization).
   *
   * @remarks This is for backwards compatibility when ScrVers was an enumeration.
   */
  get versificationStr() {
    var e;
    return (e = this.versification) == null ? void 0 : e.name;
  }
  set versificationStr(e) {
    this.versification = this.versification != null ? new T(e) : void 0;
  }
  /**
   * Determines if the reference is valid.
   */
  get valid() {
    return this.validStatus === 0;
  }
  /**
   * Get the valid status for this reference.
   */
  get validStatus() {
    return this.validateVerse(f.verseRangeSeparators, f.verseSequenceIndicators);
  }
  /**
   * Gets the reference as a comparable integer where the book,
   * chapter, and verse each occupy three digits and the verse is 0.
   */
  get BBBCCC() {
    return f.getBBBCCCVVV(this._bookNum, this._chapterNum, 0);
  }
  /**
   * Gets the reference as a comparable integer where the book,
   * chapter, and verse each occupy three digits. If verse is not null
   * (i.e., this reference represents a complex reference with verse
   * segments or bridge) this cannot be used for an exact comparison.
   */
  get BBBCCCVVV() {
    return f.getBBBCCCVVV(this._bookNum, this._chapterNum, this._verseNum);
  }
  /**
   * Gets whether the verse is defined as an excluded verse in the versification.
   * Does not handle verse ranges.
   */
  // eslint-disable-next-line @typescript-eslint/class-literal-property-style
  get isExcluded() {
    return !1;
  }
  /**
   * Parses the reference in the specified string.
   * Optionally versification can follow reference as in GEN 3:11/4
   * Throw an exception if
   * - invalid book name
   * - chapter number is missing or not a number
   * - verse number is missing or does not start with a number
   * - versification is invalid
   * @param verseStr - string to parse e.g. 'MAT 3:11'
   */
  parse(e) {
    if (e = e.replace(this.rtlMark, ""), e.includes("/")) {
      const o = e.split("/");
      if (e = o[0], o.length > 1)
        try {
          const n = +o[1].trim();
          this.versification = new T(w[n]);
        } catch {
          throw new P("Invalid reference : " + e);
        }
    }
    const r = e.trim().split(" ");
    if (r.length !== 2)
      throw new P("Invalid reference : " + e);
    const s = r[1].split(":"), i = +s[0];
    if (s.length !== 2 || E.bookIdToNumber(r[0]) === 0 || !Number.isInteger(i) || i < 0 || !f.isVerseParseable(s[1]))
      throw new P("Invalid reference : " + e);
    this.updateInternal(r[0], s[0], s[1]);
  }
  /**
   * Simplifies this verse ref so that it has no bridging of verses or
   * verse segments like `'1a'`.
   */
  simplify() {
    this._verse = void 0;
  }
  /**
   * Makes a clone of the reference.
   *
   * @returns The cloned VerseRef.
   */
  clone() {
    return new f(this);
  }
  toString() {
    const e = this.book;
    return e === "" ? "" : `${e} ${this.chapter}:${this.verse}`;
  }
  /**
   * Compares this `VerseRef` with supplied one.
   * @param verseRef - object to compare this one to.
   * @returns `true` if this `VerseRef` is equal to the supplied on, `false` otherwise.
   */
  equals(e) {
    return e instanceof f ? e._bookNum === this._bookNum && e._chapterNum === this._chapterNum && e._verseNum === this._verseNum && e.verse === this.verse && e.versification != null && this.versification != null && e.versification.equals(this.versification) : !1;
  }
  /**
   * Enumerate all individual verses contained in a VerseRef.
   * Verse ranges are indicated by "-" and consecutive verses by ","s.
   * Examples:
   * GEN 1:2 returns GEN 1:2
   * GEN 1:1a-3b,5 returns GEN 1:1a, GEN 1:2, GEN 1:3b, GEN 1:5
   * GEN 1:2a-2c returns //! ??????
   *
   * @param specifiedVersesOnly - if set to <c>true</c> return only verses that are
   * explicitly specified only, not verses within a range. Defaults to `false`.
   * @param verseRangeSeparators - Verse range separators.
   * Defaults to `VerseRef.verseRangeSeparators`.
   * @param verseSequenceSeparators - Verse sequence separators.
   * Defaults to `VerseRef.verseSequenceIndicators`.
   * @returns An array of all single verse references in this VerseRef.
   */
  allVerses(e = !1, r = f.verseRangeSeparators, s = f.verseSequenceIndicators) {
    if (this._verse == null || this.chapterNum <= 0)
      return [this.clone()];
    const i = [], o = W(this._verse, s);
    for (const n of o.map((a) => W(a, r))) {
      const a = this.clone();
      a.verse = n[0];
      const h = a.verseNum;
      if (i.push(a), n.length > 1) {
        const p = this.clone();
        if (p.verse = n[1], !e)
          for (let u = h + 1; u < p.verseNum; u++) {
            const c = new f(
              this._bookNum,
              this._chapterNum,
              u,
              this.versification
            );
            this.isExcluded || i.push(c);
          }
        i.push(p);
      }
    }
    return i;
  }
  /**
   * Validates a verse number using the supplied separators rather than the defaults.
   */
  validateVerse(e, r) {
    if (!this.verse)
      return this.internalValid;
    let s = 0;
    for (const i of this.allVerses(!0, e, r)) {
      const o = i.internalValid;
      if (o !== 0)
        return o;
      const n = i.BBBCCCVVV;
      if (s > n)
        return 3;
      if (s === n)
        return 4;
      s = n;
    }
    return 0;
  }
  /**
   * Gets whether a single verse reference is valid.
   */
  get internalValid() {
    return this.versification == null ? 1 : this._bookNum <= 0 || this._bookNum > E.lastBook ? 2 : (E.isCanonical(this._bookNum), 0);
  }
  setEmpty(e = f.defaultVersification) {
    this._bookNum = 0, this._chapterNum = -1, this._verse = void 0, this.versification = e;
  }
  updateInternal(e, r, s) {
    this.bookNum = E.bookIdToNumber(e), this.chapter = r, this.verse = s;
  }
};
l(v, "defaultVersification", T.English), l(v, "verseRangeSeparator", "-"), l(v, "verseSequenceIndicator", ","), l(v, "verseRangeSeparators", [v.verseRangeSeparator]), l(v, "verseSequenceIndicators", [v.verseSequenceIndicator]), l(v, "chapterDigitShifter", 1e3), l(v, "bookDigitShifter", v.chapterDigitShifter * v.chapterDigitShifter), l(v, "bcvMaxValue", v.chapterDigitShifter - 1), /**
* The valid status of the VerseRef.
*/
l(v, "ValidStatusType", ge);
class P extends Error {
}
<<<<<<< HEAD
var Q = typeof globalThis < "u" ? globalThis : typeof window < "u" ? window : typeof global < "u" ? global : typeof self < "u" ? self : {}, S = {}, Qe = () => {
  const t = "\\ud800-\\udfff", e = "\\u0300-\\u036f", r = "\\ufe20-\\ufe2f", s = "\\u20d0-\\u20ff", i = "\\u1ab0-\\u1aff", o = "\\u1dc0-\\u1dff", n = e + r + s + i + o, a = "\\ufe0e\\ufe0f", h = "\\uD83D\\uDC69\\uD83C\\uDFFB\\u200D\\uD83C\\uDF93", p = `[${t}]`, u = `[${n}]`, c = "\\ud83c[\\udffb-\\udfff]", m = `(?:${u}|${c})`, y = `[^${t}]`, b = "(?:\\uD83C[\\uDDE6-\\uDDFF]){2}", A = "[\\ud800-\\udbff][\\udc00-\\udfff]", x = "\\u200d", $e = "(?:\\ud83c\\udff4\\udb40\\udc67\\udb40\\udc62\\udb40(?:\\udc65|\\udc73|\\udc77)\\udb40(?:\\udc6e|\\udc63|\\udc6c)\\udb40(?:\\udc67|\\udc74|\\udc73)\\udb40\\udc7f)", Oe = `[${h}]`, K = `${m}?`, H = `[${a}]?`, Se = `(?:${x}(?:${[y, b, A].join("|")})${H + K})*`, Te = H + K + Se, Ce = `(?:${[`${y}${u}?`, u, b, A, p, Oe].join("|")})`;
  return new RegExp(`${$e}|${c}(?=${c})|${Ce + Te}`, "g");
}, Ye = Q && Q.__importDefault || function(t) {
=======
var Q = typeof globalThis < "u" ? globalThis : typeof window < "u" ? window : typeof global < "u" ? global : typeof self < "u" ? self : {}, S = {}, Ye = () => {
  const t = "\\ud800-\\udfff", e = "\\u0300-\\u036f", r = "\\ufe20-\\ufe2f", s = "\\u20d0-\\u20ff", i = "\\u1ab0-\\u1aff", o = "\\u1dc0-\\u1dff", n = e + r + s + i + o, a = "\\ufe0e\\ufe0f", h = "\\uD83D\\uDC69\\uD83C\\uDFFB\\u200D\\uD83C\\uDF93", p = `[${t}]`, u = `[${n}]`, c = "\\ud83c[\\udffb-\\udfff]", m = `(?:${u}|${c})`, v = `[^${t}]`, b = "(?:\\uD83C[\\uDDE6-\\uDDFF]){2}", A = "[\\ud800-\\udbff][\\udc00-\\udfff]", x = "\\u200d", $e = "(?:\\ud83c\\udff4\\udb40\\udc67\\udb40\\udc62\\udb40(?:\\udc65|\\udc73|\\udc77)\\udb40(?:\\udc6e|\\udc63|\\udc6c)\\udb40(?:\\udc67|\\udc74|\\udc73)\\udb40\\udc7f)", Se = `[${h}]`, K = `${m}?`, H = `[${a}]?`, Ce = `(?:${x}(?:${[v, b, A].join("|")})${H + K})*`, Te = H + K + Ce, je = `(?:${[`${v}${u}?`, u, b, A, p, Se].join("|")})`;
  return new RegExp(`${$e}|${c}(?=${c})|${je + Te}`, "g");
}, et = Q && Q.__importDefault || function(t) {
>>>>>>> 59f04c31
  return t && t.__esModule ? t : { default: t };
};
Object.defineProperty(S, "__esModule", { value: !0 });
var I = et(Ye);
function V(t) {
  if (typeof t != "string")
    throw new Error("A string is expected as input");
  return t.match(I.default()) || [];
}
var tt = S.toArray = V;
function G(t) {
  if (typeof t != "string")
    throw new Error("Input must be a string");
  var e = t.match(I.default());
  return e === null ? 0 : e.length;
}
var rt = S.length = G;
function be(t, e, r) {
  if (e === void 0 && (e = 0), typeof t != "string")
    throw new Error("Input must be a string");
  (typeof e != "number" || e < 0) && (e = 0), typeof r == "number" && r < 0 && (r = 0);
  var s = t.match(I.default());
  return s ? s.slice(e, r).join("") : "";
}
var st = S.substring = be;
function it(t, e, r) {
  if (e === void 0 && (e = 0), typeof t != "string")
    throw new Error("Input must be a string");
  var s = G(t);
  if (typeof e != "number" && (e = parseInt(e, 10)), e >= s)
    return "";
  e < 0 && (e += s);
  var i;
  typeof r > "u" ? i = s : (typeof r != "number" && (r = parseInt(r, 10)), i = r >= 0 ? r + e : e);
  var o = t.match(I.default());
  return o ? o.slice(e, i).join("") : "";
}
var ot = S.substr = it;
function nt(t, e, r, s) {
  if (e === void 0 && (e = 16), r === void 0 && (r = "#"), s === void 0 && (s = "right"), typeof t != "string" || typeof e != "number")
    throw new Error("Invalid arguments specified");
  if (["left", "right"].indexOf(s) === -1)
    throw new Error("Pad position should be either left or right");
  typeof r != "string" && (r = String(r));
  var i = G(t);
  if (i > e)
    return be(t, 0, e);
  if (i < e) {
    var o = r.repeat(e - i);
    return s === "left" ? o + t : t + o;
  }
  return t;
}
<<<<<<< HEAD
var ve = S.limit = ot;
function nt(t, e, r) {
=======
var ye = S.limit = nt;
function at(t, e, r) {
>>>>>>> 59f04c31
  if (r === void 0 && (r = 0), typeof t != "string")
    throw new Error("Input must be a string");
  if (t === "")
    return e === "" ? 0 : -1;
  r = Number(r), r = isNaN(r) ? 0 : r, e = String(e);
  var s = V(t);
  if (r >= s.length)
    return e === "" ? s.length : -1;
  if (e === "")
    return r;
  var i = V(e), o = !1, n;
  for (n = r; n < s.length; n += 1) {
    for (var a = 0; a < i.length && i[a] === s[n + a]; )
      a += 1;
    if (a === i.length && i[a - 1] === s[n + a - 1]) {
      o = !0;
      break;
    }
  }
  return o ? n : -1;
}
var ut = S.indexOf = at;
function pr(t, e) {
  if (!(e > g(t) || e < -g(t)))
    return R(t, e, 1);
}
<<<<<<< HEAD
function pr(t, e) {
  return e < 0 || e > g(t) - 1 ? "" : R(t, e, 1);
=======
function dr(t, e) {
  return e < 0 || e > g(t) - 1 ? "" : k(t, e, 1);
>>>>>>> 59f04c31
}
function mr(t, e) {
  if (!(e < 0 || e > g(t) - 1))
    return R(t, e, 1).codePointAt(0);
}
function lt(t, e, r = g(t)) {
  const s = ft(t, e);
  return !(s === -1 || s + g(e) !== r);
}
<<<<<<< HEAD
function ut(t, e, r = 0) {
  const s = k(t, r);
=======
function ct(t, e, r = 0) {
  const s = R(t, r);
>>>>>>> 59f04c31
  return _(s, e) !== -1;
}
function _(t, e, r = 0) {
  return ut(t, e, r);
}
function ft(t, e, r) {
  let s = r === void 0 ? g(t) : r;
  s < 0 ? s = 0 : s >= g(t) && (s = g(t) - 1);
  for (let i = s; i >= 0; i--)
    if (R(t, i, g(e)) === e)
      return i;
  return -1;
}
function g(t) {
  return rt(t);
}
function gr(t, e) {
  const r = e.toUpperCase();
  return r === "NONE" ? t : t.normalize(r);
}
function br(t, e, r) {
  return t.localeCompare(e, "en", r);
}
function vr(t, e, r = " ") {
  return e <= g(t) ? t : ve(t, e, r, "right");
}
function yr(t, e, r = " ") {
  return e <= g(t) ? t : ve(t, e, r, "left");
}
function Y(t, e) {
  return e > t ? t : e < -t ? 0 : e < 0 ? e + t : e;
}
function Nr(t, e, r) {
  const s = g(t);
  if (e > s || r && (e > r && !(e >= 0 && e < s && r < 0 && r > -s) || r < -s))
    return "";
  const i = Y(s, e), o = r ? Y(s, r) : void 0;
  return k(t, i, o);
}
function ee(t, e, r) {
  const s = [];
  if (r !== void 0 && r <= 0)
    return [t];
  if (e === "")
    return ht(t).slice(0, r);
  let i = e;
  (typeof e == "string" || e instanceof RegExp && !ct(e.flags, "g")) && (i = new RegExp(e, "g"));
  const o = t.match(i);
  let n = 0;
  if (!o)
    return [t];
  for (let a = 0; a < (r ? r - 1 : o.length); a++) {
    const h = _(t, o[a], n), p = g(o[a]);
    if (s.push(k(t, n, h)), n = h + p, r !== void 0 && s.length === r)
      break;
  }
  return s.push(k(t, n)), s;
}
function ve(t, e, r = 0) {
  return _(t, e, r) === r;
}
<<<<<<< HEAD
function R(t, e = 0, r = g(t) - e) {
  return it(t, e, r);
}
function k(t, e, r = g(t)) {
  return rt(t, e, r);
=======
function k(t, e = 0, r = g(t) - e) {
  return ot(t, e, r);
}
function R(t, e, r = g(t)) {
  return st(t, e, r);
>>>>>>> 59f04c31
}
function ht(t) {
  return tt(t);
}
<<<<<<< HEAD
const ye = [
=======
function wr(t) {
  return ve(t, "%") && lt(t, "%");
}
const Ne = [
>>>>>>> 59f04c31
  { shortName: "ERR", fullNames: ["ERROR"], chapters: -1 },
  { shortName: "GEN", fullNames: ["Genesis"], chapters: 50 },
  { shortName: "EXO", fullNames: ["Exodus"], chapters: 40 },
  { shortName: "LEV", fullNames: ["Leviticus"], chapters: 27 },
  { shortName: "NUM", fullNames: ["Numbers"], chapters: 36 },
  { shortName: "DEU", fullNames: ["Deuteronomy"], chapters: 34 },
  { shortName: "JOS", fullNames: ["Joshua"], chapters: 24 },
  { shortName: "JDG", fullNames: ["Judges"], chapters: 21 },
  { shortName: "RUT", fullNames: ["Ruth"], chapters: 4 },
  { shortName: "1SA", fullNames: ["1 Samuel"], chapters: 31 },
  { shortName: "2SA", fullNames: ["2 Samuel"], chapters: 24 },
  { shortName: "1KI", fullNames: ["1 Kings"], chapters: 22 },
  { shortName: "2KI", fullNames: ["2 Kings"], chapters: 25 },
  { shortName: "1CH", fullNames: ["1 Chronicles"], chapters: 29 },
  { shortName: "2CH", fullNames: ["2 Chronicles"], chapters: 36 },
  { shortName: "EZR", fullNames: ["Ezra"], chapters: 10 },
  { shortName: "NEH", fullNames: ["Nehemiah"], chapters: 13 },
  { shortName: "EST", fullNames: ["Esther"], chapters: 10 },
  { shortName: "JOB", fullNames: ["Job"], chapters: 42 },
  { shortName: "PSA", fullNames: ["Psalm", "Psalms"], chapters: 150 },
  { shortName: "PRO", fullNames: ["Proverbs"], chapters: 31 },
  { shortName: "ECC", fullNames: ["Ecclesiastes"], chapters: 12 },
  { shortName: "SNG", fullNames: ["Song of Solomon", "Song of Songs"], chapters: 8 },
  { shortName: "ISA", fullNames: ["Isaiah"], chapters: 66 },
  { shortName: "JER", fullNames: ["Jeremiah"], chapters: 52 },
  { shortName: "LAM", fullNames: ["Lamentations"], chapters: 5 },
  { shortName: "EZK", fullNames: ["Ezekiel"], chapters: 48 },
  { shortName: "DAN", fullNames: ["Daniel"], chapters: 12 },
  { shortName: "HOS", fullNames: ["Hosea"], chapters: 14 },
  { shortName: "JOL", fullNames: ["Joel"], chapters: 3 },
  { shortName: "AMO", fullNames: ["Amos"], chapters: 9 },
  { shortName: "OBA", fullNames: ["Obadiah"], chapters: 1 },
  { shortName: "JON", fullNames: ["Jonah"], chapters: 4 },
  { shortName: "MIC", fullNames: ["Micah"], chapters: 7 },
  { shortName: "NAM", fullNames: ["Nahum"], chapters: 3 },
  { shortName: "HAB", fullNames: ["Habakkuk"], chapters: 3 },
  { shortName: "ZEP", fullNames: ["Zephaniah"], chapters: 3 },
  { shortName: "HAG", fullNames: ["Haggai"], chapters: 2 },
  { shortName: "ZEC", fullNames: ["Zechariah"], chapters: 14 },
  { shortName: "MAL", fullNames: ["Malachi"], chapters: 4 },
  { shortName: "MAT", fullNames: ["Matthew"], chapters: 28 },
  { shortName: "MRK", fullNames: ["Mark"], chapters: 16 },
  { shortName: "LUK", fullNames: ["Luke"], chapters: 24 },
  { shortName: "JHN", fullNames: ["John"], chapters: 21 },
  { shortName: "ACT", fullNames: ["Acts"], chapters: 28 },
  { shortName: "ROM", fullNames: ["Romans"], chapters: 16 },
  { shortName: "1CO", fullNames: ["1 Corinthians"], chapters: 16 },
  { shortName: "2CO", fullNames: ["2 Corinthians"], chapters: 13 },
  { shortName: "GAL", fullNames: ["Galatians"], chapters: 6 },
  { shortName: "EPH", fullNames: ["Ephesians"], chapters: 6 },
  { shortName: "PHP", fullNames: ["Philippians"], chapters: 4 },
  { shortName: "COL", fullNames: ["Colossians"], chapters: 4 },
  { shortName: "1TH", fullNames: ["1 Thessalonians"], chapters: 5 },
  { shortName: "2TH", fullNames: ["2 Thessalonians"], chapters: 3 },
  { shortName: "1TI", fullNames: ["1 Timothy"], chapters: 6 },
  { shortName: "2TI", fullNames: ["2 Timothy"], chapters: 4 },
  { shortName: "TIT", fullNames: ["Titus"], chapters: 3 },
  { shortName: "PHM", fullNames: ["Philemon"], chapters: 1 },
  { shortName: "HEB", fullNames: ["Hebrews"], chapters: 13 },
  { shortName: "JAS", fullNames: ["James"], chapters: 5 },
  { shortName: "1PE", fullNames: ["1 Peter"], chapters: 5 },
  { shortName: "2PE", fullNames: ["2 Peter"], chapters: 3 },
  { shortName: "1JN", fullNames: ["1 John"], chapters: 5 },
  { shortName: "2JN", fullNames: ["2 John"], chapters: 1 },
  { shortName: "3JN", fullNames: ["3 John"], chapters: 1 },
  { shortName: "JUD", fullNames: ["Jude"], chapters: 1 },
  { shortName: "REV", fullNames: ["Revelation"], chapters: 22 }
<<<<<<< HEAD
], ht = 1, pt = ye.length - 1, dt = 1, mt = 1, gt = (t) => {
  var e;
  return ((e = ye[t]) == null ? void 0 : e.chapters) ?? -1;
}, Er = (t, e) => ({
  bookNum: Math.max(ht, Math.min(t.bookNum + e, pt)),
  chapterNum: 1,
  verseNum: 1
}), wr = (t, e) => ({
=======
], pt = 1, dt = Ne.length - 1, mt = 1, gt = 1, bt = (t) => {
  var e;
  return ((e = Ne[t]) == null ? void 0 : e.chapters) ?? -1;
}, Er = (t, e) => ({
  bookNum: Math.max(pt, Math.min(t.bookNum + e, dt)),
  chapterNum: 1,
  verseNum: 1
}), Or = (t, e) => ({
>>>>>>> 59f04c31
  ...t,
  chapterNum: Math.min(
    Math.max(mt, t.chapterNum + e),
    bt(t.bookNum)
  ),
  verseNum: 1
}), $r = (t, e) => ({
  ...t,
  verseNum: Math.max(gt, t.verseNum + e)
});
<<<<<<< HEAD
async function Or(t, e, r) {
  const s = E.bookNumberToId(t);
  if (!ct(Intl.getCanonicalLocales(e)[0], "zh"))
=======
async function Sr(t, e, r) {
  const s = w.bookNumberToId(t);
  if (!ve(Intl.getCanonicalLocales(e)[0], "zh"))
>>>>>>> 59f04c31
    return r({
      localizeKey: `LocalizedId.${s}`,
      languagesToSearch: [e]
    });
  const i = await r({
    localizeKey: `Book.${s}`,
    languagesToSearch: [e]
  }), o = ee(i, "-");
  return ee(o[0], "ÿ08")[0].trim();
}
<<<<<<< HEAD
function Sr(t, e) {
  return t.bookNum * 1e5 + t.chapterNum * 100 + t.verseNum - (e.bookNum * 1e5 + e.chapterNum * 100 + e.verseNum);
}
function Tr(t, e, r, s) {
  let i;
  switch (e ?? "id") {
    case "English":
      i = E.bookNumberToEnglishName(t.bookNum);
      break;
    case "id":
      i = E.bookNumberToId(t.bookNum);
      break;
    default:
      i = e ?? "";
      break;
  }
  return `${i}${s ?? " "}${t.chapterNum}${r ?? ":"}${t.verseNum}`;
}
const Cr = (t) => (...e) => t.map((s) => s(...e)).every((s) => s), jr = (t) => async (...e) => {
  const r = t.map(async (s) => s(...e));
  return (await Promise.all(r)).every((s) => s);
};
var bt = Object.getOwnPropertyNames, vt = Object.getOwnPropertySymbols, yt = Object.prototype.hasOwnProperty;
=======
const Cr = (t) => (...e) => t.map((s) => s(...e)).every((s) => s), Tr = (t) => async (...e) => {
  const r = t.map(async (s) => s(...e));
  return (await Promise.all(r)).every((s) => s);
};
var yt = Object.getOwnPropertyNames, vt = Object.getOwnPropertySymbols, Nt = Object.prototype.hasOwnProperty;
>>>>>>> 59f04c31
function te(t, e) {
  return function(s, i, o) {
    return t(s, i, o) && e(s, i, o);
  };
}
function B(t) {
  return function(r, s, i) {
    if (!r || !s || typeof r != "object" || typeof s != "object")
      return t(r, s, i);
    var o = i.cache, n = o.get(r), a = o.get(s);
    if (n && a)
      return n === s && a === r;
    o.set(r, s), o.set(s, r);
    var h = t(r, s, i);
    return o.delete(r), o.delete(s), h;
  };
}
function re(t) {
<<<<<<< HEAD
  return bt(t).concat(vt(t));
}
var Ne = Object.hasOwn || function(t, e) {
  return yt.call(t, e);
=======
  return yt(t).concat(vt(t));
}
var we = Object.hasOwn || function(t, e) {
  return Nt.call(t, e);
>>>>>>> 59f04c31
};
function j(t, e) {
  return t || e ? t === e : t === e || t !== t && e !== e;
}
var Ee = "_owner", se = Object.getOwnPropertyDescriptor, ie = Object.keys;
<<<<<<< HEAD
function Nt(t, e, r) {
=======
function wt(t, e, r) {
>>>>>>> 59f04c31
  var s = t.length;
  if (e.length !== s)
    return !1;
  for (; s-- > 0; )
    if (!r.equals(t[s], e[s], s, s, t, e, r))
      return !1;
  return !0;
}
function Et(t, e) {
  return j(t.getTime(), e.getTime());
}
function oe(t, e, r) {
  if (t.size !== e.size)
    return !1;
  for (var s = {}, i = t.entries(), o = 0, n, a; (n = i.next()) && !n.done; ) {
    for (var h = e.entries(), p = !1, u = 0; (a = h.next()) && !a.done; ) {
      var c = n.value, m = c[0], y = c[1], b = a.value, A = b[0], x = b[1];
      !p && !s[u] && (p = r.equals(m, A, o, u, t, e, r) && r.equals(y, x, m, A, t, e, r)) && (s[u] = !0), u++;
    }
    if (!p)
      return !1;
    o++;
  }
  return !0;
}
<<<<<<< HEAD
function wt(t, e, r) {
=======
function Ot(t, e, r) {
>>>>>>> 59f04c31
  var s = ie(t), i = s.length;
  if (ie(e).length !== i)
    return !1;
  for (var o; i-- > 0; )
<<<<<<< HEAD
    if (o = s[i], o === Ee && (t.$$typeof || e.$$typeof) && t.$$typeof !== e.$$typeof || !Ne(e, o) || !r.equals(t[o], e[o], o, o, t, e, r))
=======
    if (o = s[i], o === Ee && (t.$$typeof || e.$$typeof) && t.$$typeof !== e.$$typeof || !we(e, o) || !r.equals(t[o], e[o], o, o, t, e, r))
>>>>>>> 59f04c31
      return !1;
  return !0;
}
function M(t, e, r) {
  var s = re(t), i = s.length;
  if (re(e).length !== i)
    return !1;
  for (var o, n, a; i-- > 0; )
<<<<<<< HEAD
    if (o = s[i], o === Ee && (t.$$typeof || e.$$typeof) && t.$$typeof !== e.$$typeof || !Ne(e, o) || !r.equals(t[o], e[o], o, o, t, e, r) || (n = se(t, o), a = se(e, o), (n || a) && (!n || !a || n.configurable !== a.configurable || n.enumerable !== a.enumerable || n.writable !== a.writable)))
=======
    if (o = s[i], o === Ee && (t.$$typeof || e.$$typeof) && t.$$typeof !== e.$$typeof || !we(e, o) || !r.equals(t[o], e[o], o, o, t, e, r) || (n = se(t, o), a = se(e, o), (n || a) && (!n || !a || n.configurable !== a.configurable || n.enumerable !== a.enumerable || n.writable !== a.writable)))
>>>>>>> 59f04c31
      return !1;
  return !0;
}
function $t(t, e) {
  return j(t.valueOf(), e.valueOf());
}
<<<<<<< HEAD
function Ot(t, e) {
=======
function St(t, e) {
>>>>>>> 59f04c31
  return t.source === e.source && t.flags === e.flags;
}
function ne(t, e, r) {
  if (t.size !== e.size)
    return !1;
  for (var s = {}, i = t.values(), o, n; (o = i.next()) && !o.done; ) {
    for (var a = e.values(), h = !1, p = 0; (n = a.next()) && !n.done; )
      !h && !s[p] && (h = r.equals(o.value, n.value, o.value, n.value, t, e, r)) && (s[p] = !0), p++;
    if (!h)
      return !1;
  }
  return !0;
}
function Ct(t, e) {
  var r = t.length;
  if (e.length !== r)
    return !1;
  for (; r-- > 0; )
    if (t[r] !== e[r])
      return !1;
  return !0;
}
<<<<<<< HEAD
var Tt = "[object Arguments]", Ct = "[object Boolean]", jt = "[object Date]", At = "[object Map]", Pt = "[object Number]", Mt = "[object Object]", Dt = "[object RegExp]", Bt = "[object Set]", kt = "[object String]", It = Array.isArray, ae = typeof ArrayBuffer == "function" && ArrayBuffer.isView ? ArrayBuffer.isView : null, ue = Object.assign, Rt = Object.prototype.toString.call.bind(Object.prototype.toString);
function xt(t) {
=======
var Tt = "[object Arguments]", jt = "[object Boolean]", At = "[object Date]", Pt = "[object Map]", Mt = "[object Number]", Dt = "[object Object]", Bt = "[object RegExp]", Rt = "[object Set]", It = "[object String]", kt = Array.isArray, ae = typeof ArrayBuffer == "function" && ArrayBuffer.isView ? ArrayBuffer.isView : null, ue = Object.assign, xt = Object.prototype.toString.call.bind(Object.prototype.toString);
function Vt(t) {
>>>>>>> 59f04c31
  var e = t.areArraysEqual, r = t.areDatesEqual, s = t.areMapsEqual, i = t.areObjectsEqual, o = t.arePrimitiveWrappersEqual, n = t.areRegExpsEqual, a = t.areSetsEqual, h = t.areTypedArraysEqual;
  return function(u, c, m) {
    if (u === c)
      return !0;
    if (u == null || c == null || typeof u != "object" || typeof c != "object")
      return u !== u && c !== c;
    var y = u.constructor;
    if (y !== c.constructor)
      return !1;
    if (y === Object)
      return i(u, c, m);
    if (kt(u))
      return e(u, c, m);
    if (ae != null && ae(u))
      return h(u, c, m);
    if (y === Date)
      return r(u, c, m);
    if (y === RegExp)
      return n(u, c, m);
    if (y === Map)
      return s(u, c, m);
    if (y === Set)
      return a(u, c, m);
<<<<<<< HEAD
    var b = Rt(u);
    return b === jt ? r(u, c, m) : b === Dt ? n(u, c, m) : b === At ? s(u, c, m) : b === Bt ? a(u, c, m) : b === Mt ? typeof u.then != "function" && typeof c.then != "function" && i(u, c, m) : b === Tt ? i(u, c, m) : b === Ct || b === Pt || b === kt ? o(u, c, m) : !1;
=======
    var b = xt(u);
    return b === At ? r(u, c, m) : b === Bt ? n(u, c, m) : b === Pt ? s(u, c, m) : b === Rt ? a(u, c, m) : b === Dt ? typeof u.then != "function" && typeof c.then != "function" && i(u, c, m) : b === Tt ? i(u, c, m) : b === jt || b === Mt || b === It ? o(u, c, m) : !1;
>>>>>>> 59f04c31
  };
}
function qt(t) {
  var e = t.circular, r = t.createCustomConfig, s = t.strict, i = {
<<<<<<< HEAD
    areArraysEqual: s ? M : Nt,
    areDatesEqual: Et,
    areMapsEqual: s ? te(oe, M) : oe,
    areObjectsEqual: s ? M : wt,
    arePrimitiveWrappersEqual: $t,
    areRegExpsEqual: Ot,
=======
    areArraysEqual: s ? M : wt,
    areDatesEqual: Et,
    areMapsEqual: s ? te(oe, M) : oe,
    areObjectsEqual: s ? M : Ot,
    arePrimitiveWrappersEqual: $t,
    areRegExpsEqual: St,
>>>>>>> 59f04c31
    areSetsEqual: s ? te(ne, M) : ne,
    areTypedArraysEqual: s ? M : Ct
  };
  if (r && (i = ue({}, i, r(i))), e) {
    var o = B(i.areArraysEqual), n = B(i.areMapsEqual), a = B(i.areObjectsEqual), h = B(i.areSetsEqual);
    i = ue({}, i, {
      areArraysEqual: o,
      areMapsEqual: n,
      areObjectsEqual: a,
      areSetsEqual: h
    });
  }
  return i;
}
function zt(t) {
  return function(e, r, s, i, o, n, a) {
    return t(e, r, a);
  };
}
function Jt(t) {
  var e = t.circular, r = t.comparator, s = t.createState, i = t.equals, o = t.strict;
  if (s)
    return function(h, p) {
      var u = s(), c = u.cache, m = c === void 0 ? e ? /* @__PURE__ */ new WeakMap() : void 0 : c, y = u.meta;
      return r(h, p, {
        cache: m,
        equals: i,
        meta: y,
        strict: o
      });
    };
  if (e)
    return function(h, p) {
      return r(h, p, {
        cache: /* @__PURE__ */ new WeakMap(),
        equals: i,
        meta: void 0,
        strict: o
      });
    };
  var n = {
    cache: void 0,
    equals: i,
    meta: void 0,
    strict: o
  };
  return function(h, p) {
    return r(h, p, n);
  };
}
<<<<<<< HEAD
var Jt = $();
$({ strict: !0 });
$({ circular: !0 });
$({
=======
var Gt = O();
O({ strict: !0 });
O({ circular: !0 });
O({
>>>>>>> 59f04c31
  circular: !0,
  strict: !0
});
$({
  createInternalComparator: function() {
    return j;
  }
});
$({
  strict: !0,
  createInternalComparator: function() {
    return j;
  }
});
$({
  circular: !0,
  createInternalComparator: function() {
    return j;
  }
});
$({
  circular: !0,
  createInternalComparator: function() {
    return j;
  },
  strict: !0
});
function $(t) {
  t === void 0 && (t = {});
  var e = t.circular, r = e === void 0 ? !1 : e, s = t.createInternalComparator, i = t.createState, o = t.strict, n = o === void 0 ? !1 : o, a = qt(t), h = Vt(a), p = s ? s(h) : zt(h);
  return Jt({ circular: r, comparator: h, createState: i, equals: p, strict: n });
}
function _t(t, e) {
  return Gt(t, e);
}
function Xt(t, e) {
  if (typeof t != typeof e)
    return !1;
  if (!t && !e)
    return !0;
  if (Array.isArray(t)) {
    const o = e, n = t;
    return o.length === 0 ? !0 : o.every((a) => n.includes(a));
  }
  if (typeof t != "object")
    return _t(t, e);
  const r = e, s = t;
  let i = !0;
  return Object.keys(r).forEach((o) => {
    i && (Object.hasOwn(s, o) && Xt(s[o], r[o]) || (i = !1));
  }), i;
}
function le(t, e, r) {
  return JSON.stringify(t, (i, o) => {
    let n = o;
    return e && (n = e(i, n)), n === void 0 && (n = null), n;
  }, r);
}
function Ft(t, e) {
  function r(i) {
    return Object.keys(i).forEach((o) => {
      i[o] === null ? i[o] = void 0 : typeof i[o] == "object" && (i[o] = r(i[o]));
    }), i;
  }
  const s = JSON.parse(t, e);
  if (s !== null)
    return typeof s == "object" ? r(s) : s;
}
<<<<<<< HEAD
function Ar(t) {
=======
function jr(t) {
>>>>>>> 59f04c31
  try {
    const e = le(t);
    return e === le(Ft(e));
  } catch {
    return !1;
  }
}
<<<<<<< HEAD
const Pr = (t) => t.replace(/&/g, "&amp;").replace(/</g, "&lt;").replace(/>/g, "&gt;").replace(/"/g, "&quot;").replace(/'/g, "&#x27;").replace(/\//g, "&#x2F;");
function Mr() {
  return typeof navigator < "u" && navigator.languages ? navigator.languages[0] : new Me().resolvedOptions().locale;
=======
const Ar = (t) => t.replace(/&/g, "&amp;").replace(/</g, "&lt;").replace(/>/g, "&gt;").replace(/"/g, "&quot;").replace(/'/g, "&#x27;").replace(/\//g, "&#x2F;");
function Pr() {
  return typeof navigator < "u" && navigator.languages ? navigator.languages[0] : new De().resolvedOptions().locale;
>>>>>>> 59f04c31
}
const X = {
  projectSettingsContribution: {
    description: "The data an extension provides to inform Platform.Bible of the project settings it provides",
    anyOf: [
      {
        $ref: "#/$defs/projectSettingsGroup"
      },
      {
        type: "array",
        items: {
          $ref: "#/$defs/projectSettingsGroup"
        }
      }
    ]
  },
  projectSettingsGroup: {
    description: "Group of related settings definitions",
    type: "object",
    properties: {
      label: {
        description: "localizeKey that displays in the project settings dialog as the group name",
        $ref: "#/$defs/localizeKey"
      },
      description: {
        description: "localizeKey that displays in the project settings dialog to describe the group",
        $ref: "#/$defs/localizeKey"
      },
      properties: {
        $ref: "#/$defs/projectSettingProperties"
      }
    },
    required: ["label", "properties"]
  },
  projectSettingProperties: {
    description: "Object whose keys are setting IDs and whose values are settings objects",
    type: "object",
    patternProperties: {
      "^[\\w\\-]+\\.[\\w\\-]+$": {
        $ref: "#/$defs/projectSetting"
      }
    },
    additionalProperties: !1
  },
  projectSetting: {
    description: "A description of an extension's setting entry",
    anyOf: [
      {
        $ref: "#/$defs/extensionControlledProjectSetting"
      }
    ]
  },
  extensionControlledProjectSetting: {
    description: "Setting definition that is validated by the extension.",
    allOf: [
      {
        $ref: "#/$defs/projectSettingBase"
      },
      {
        $ref: "#/$defs/modifierExtensionControlled"
      }
    ]
  },
  projectSettingBase: {
    description: "Base information needed to describe a project setting entry",
    allOf: [
      {
        $ref: "#/$defs/settingBase"
      },
      {
        $ref: "#/$defs/modifierProject"
      }
    ]
  },
  modifierProject: {
    description: "Modifies setting type to be project setting",
    type: "object",
    properties: {
      includeProjectTypes: {
        description: "`RegExp` pattern(s) to match against `projectType` (using the [`test`](https://developer.mozilla.org/en-US/docs/Web/JavaScript/Reference/Global_Objects/RegExp/test) function) to determine whether this project setting should be displayed in the Project Settings Dialog of that `projectType`. null means do not show on any Project Settings dialog",
        anyOf: [
          {
            type: "null"
          },
          {
            type: "string"
          },
          {
            type: "array",
            items: {
              type: "string"
            }
          }
        ]
      },
      excludeProjectTypes: {
        description: "`RegExp` pattern to match against `projectType` to determine if this project setting should absolutely not be displayed in the Project Settings dialog of that `projectType` even if it matches with `includeProjectTypes`",
        anyOf: [
          {
            type: "null"
          },
          {
            type: "string"
          },
          {
            type: "array",
            items: {
              type: "string"
            }
          }
        ]
      }
    }
  },
  settingsContribution: {
    description: "The data an extension provides to inform Platform.Bible of the settings it provides",
    anyOf: [
      {
        $ref: "#/$defs/settingsGroup"
      },
      {
        type: "array",
        items: {
          $ref: "#/$defs/settingsGroup"
        }
      }
    ]
  },
  settingsGroup: {
    description: "Group of related settings definitions",
    type: "object",
    properties: {
      label: {
        description: "localizeKey that displays in the settings dialog as the group name",
        $ref: "#/$defs/localizeKey"
      },
      description: {
        description: "localizeKey that displays in the settings dialog to describe the group",
        $ref: "#/$defs/localizeKey"
      },
      properties: {
        $ref: "#/$defs/settingProperties"
      }
    },
    required: ["label", "properties"]
  },
  settingProperties: {
    description: "Object whose keys are setting IDs and whose values are settings objects",
    type: "object",
    patternProperties: {
      "^[\\w-]+\\.[\\w-]+$": {
        $ref: "#/$defs/setting"
      }
    },
    additionalProperties: !1
  },
  setting: {
    description: "A description of an extension's setting entry",
    anyOf: [
      {
        $ref: "#/$defs/extensionControlledSetting"
      }
    ]
  },
  extensionControlledSetting: {
    description: "Setting definition that is validated by the extension.",
    allOf: [
      {
        $ref: "#/$defs/settingBase"
      },
      {
        $ref: "#/$defs/modifierExtensionControlled"
      }
    ]
  },
  settingBase: {
    description: "Base information needed to describe a setting entry",
    allOf: [
      {
        $ref: "#/$defs/stateBase"
      },
      {
        type: "object",
        properties: {
          label: {
            description: "localizeKey that displays in the settings dialog as the setting name",
            $ref: "#/$defs/localizeKey"
          },
          description: {
            description: "localizeKey that displays in the settings dialog to describe the setting",
            $ref: "#/$defs/localizeKey"
          }
        },
        required: ["label"]
      }
    ]
  },
  projectStateContribution: {
    description: "The data an extension provides to inform Platform.Bible of the project state it provides",
    $ref: "#/$defs/userStateProperties"
  },
  userStateContribution: {
    description: "The data an extension provides to inform Platform.Bible of the user state it provides",
    $ref: "#/$defs/userStateProperties"
  },
  userStateProperties: {
    description: "Object whose keys are state IDs and whose values are state objects",
    type: "object",
    patternProperties: {
      "^[\\w\\-]+\\.[\\w\\-]+$": {
        $ref: "#/$defs/userState"
      }
    },
    additionalProperties: !1
  },
  userState: {
    description: "A description of an extension's user state entry",
    anyOf: [
      {
        $ref: "#/$defs/extensionControlledState"
      }
    ]
  },
  extensionControlledState: {
    description: "State definition that is validated by the extension.",
    allOf: [
      {
        $ref: "#/$defs/stateBase"
      },
      {
        $ref: "#/$defs/modifierExtensionControlled"
      }
    ]
  },
  modifierExtensionControlled: {
    description: 'Modifies state/setting type to be extension-controlled. "Extension-controlled" means the extension provides the component and the validator for the state/setting, so the state/setting is controlled by the extension.',
    not: {
      anyOf: [
        {
          type: "object",
          required: ["platformType"]
        },
        {
          type: "object",
          required: ["type"]
        }
      ]
    }
  },
  stateBase: {
    description: "Base information needed to describe a state entry",
    type: "object",
    properties: {
      default: {
        description: "default value for the state/setting",
        type: "any"
      },
      derivesFrom: {
        description: "a state/setting ID whose value to set to this state/setting's starting value the first time this state/setting is loaded",
        $ref: "#/$defs/id"
      }
    },
    required: ["default"]
  },
  localizeKey: {
    description: "Identifier for a string that will be localized based on the user's UI language",
    type: "string",
    pattern: "^%[\\w\\-\\.]+%$",
    tsType: "LocalizeKey"
  },
  id: {
    description: "",
    type: "string",
    pattern: "^[\\w\\-]+\\.[\\w\\-]+$",
    tsType: "Id"
  }
};
function F(t) {
  t && Object.values(t).forEach((e) => {
    if (e.type) {
      if ("tsType" in e && delete e.tsType, e.type === "any") {
        delete e.type;
        return;
      }
      e.type === "object" && F(e.properties);
    }
  });
}
F(X);
const Kt = {
  $schema: "https://json-schema.org/draft/2020-12/schema",
  title: "Project Settings Contribution",
  description: "The data an extension provides to inform Platform.Bible of the project settings it provides",
  anyOf: [
    {
      $ref: "#/$defs/projectSettingsGroup"
    },
    {
      type: "array",
      items: {
        $ref: "#/$defs/projectSettingsGroup"
      }
    }
  ],
  $defs: X
};
Object.freeze(Kt);
const Ht = {
  $schema: "https://json-schema.org/draft/2020-12/schema",
  title: "Settings Contribution",
  description: "The data an extension provides to inform Platform.Bible of the settings it provides",
  anyOf: [
    {
      $ref: "#/$defs/settingsGroup"
    },
    {
      type: "array",
      items: {
        $ref: "#/$defs/settingsGroup"
      }
    }
  ],
  $defs: X
};
<<<<<<< HEAD
Object.freeze(Kt);
const we = {
=======
Object.freeze(Ht);
const Oe = {
>>>>>>> 59f04c31
  languageStrings: {
    description: "Map whose keys are localized string keys and whose values provide information about how to localize strings for the localized string key",
    type: "object",
    patternProperties: {
      "^%[\\w\\-\\.]+%$": {
        $ref: "#/$defs/localizedStringValue"
      }
    },
    additionalProperties: !1
  },
  localizedStringValue: {
    description: "Localized string value associated with this key",
    type: "string"
  },
  stringsMetadata: {
    description: "Map whose keys are localized string keys and whose values provide additional non-locale-specific information about the localized string key",
    type: "object",
    patternProperties: {
      "^%[\\w\\-\\.]+%$": {
        $ref: "#/$defs/stringMetadata"
      }
    },
    additionalProperties: !1
  },
  stringMetadata: {
    description: "Additional non-locale-specific information about a localized string key",
    type: "object",
    properties: {
      fallbackKey: {
        description: "Localized string key from which to get this value if one does not exist in the specified language. If a new key/value pair needs to be made to replace an existing one, this could help smooth over the transition if the meanings are close enough",
        $ref: "#/$defs/localizeKey"
      },
      notes: {
        description: "Additional information provided by developers in English to help the translator to know how to translate this localized string accurately",
        type: "string"
      }
    }
  },
  localizeKey: {
    description: "Identifier for a string that will be localized based on the user's UI language",
    type: "string",
    pattern: "^%[\\w\\-\\.]+%$",
    tsType: "LocalizeKey"
  }
};
<<<<<<< HEAD
F(we);
const Ht = {
=======
F(Oe);
const Lt = {
>>>>>>> 59f04c31
  $schema: "https://json-schema.org/draft/2020-12/schema",
  title: "Localized String Data Contribution",
  description: "The data an extension provides to inform Platform.Bible of the localized strings it provides.",
  type: "object",
  properties: {
    metadata: {
      $ref: "#/$defs/stringsMetadata"
    },
    localizedStrings: {
      type: "object",
      additionalProperties: {
        $ref: "#/$defs/languageStrings"
      }
    }
  },
<<<<<<< HEAD
  $defs: we
=======
  $defs: Oe
>>>>>>> 59f04c31
};
Object.freeze(Lt);
const Ut = {
  title: "Platform.Bible menus",
  type: "object",
  properties: {
    mainMenu: {
      description: "Top level menu for the application",
      $ref: "#/$defs/multiColumnMenu"
    },
    defaultWebViewTopMenu: {
      description: "Default top menu for web views that don't specify their own",
      $ref: "#/$defs/multiColumnMenu"
    },
    defaultWebViewContextMenu: {
      description: "Default context menu for web views that don't specify their own",
      $ref: "#/$defs/singleColumnMenu"
    },
    webViewMenus: {
      description: "Menus that apply per web view in the application",
      type: "object",
      patternProperties: {
        "^[\\w\\-]+\\.[\\w\\-]+$": {
          $ref: "#/$defs/menusForOneWebView"
        }
      },
      additionalProperties: !1
    }
  },
  required: ["mainMenu", "defaultWebViewTopMenu", "defaultWebViewContextMenu", "webViewMenus"],
  additionalProperties: !1,
  $defs: {
    localizeKey: {
      description: "Identifier for a string that will be localized in a menu based on the user's UI language",
      type: "string",
      pattern: "^%[\\w\\-\\.]+%$"
    },
    referencedItem: {
      description: "Name of some UI element (i.e., tab, column, group, menu item) or some PAPI object (i.e., command)",
      type: "string",
      pattern: "^[\\w\\-]+\\.[\\w\\-]+$"
    },
    columnsWithHeaders: {
      description: "Group of columns that can be combined with other columns to form a multi-column menu",
      type: "object",
      patternProperties: {
        "^[\\w\\-]+\\.[\\w\\-]+$": {
          description: "Single column with a header string",
          type: "object",
          properties: {
            label: {
              description: "Header text for this this column in the UI",
              $ref: "#/$defs/localizeKey"
            },
            localizeNotes: {
              description: "Additional information provided by developers to help people who perform localization",
              type: "string"
            },
            order: {
              description: "Relative order of this column compared to other columns (sorted ascending)",
              type: "number"
            },
            isExtensible: {
              description: "Defines whether contributions are allowed to add menu groups to this column",
              type: "boolean"
            }
          },
          required: ["label", "order"],
          additionalProperties: !1
        }
      },
      properties: {
        isExtensible: {
          description: "Defines whether contributions are allowed to add columns to this multi-column menu",
          type: "boolean"
        }
      }
    },
    menuGroups: {
      description: "Group of menu items that can be combined with other groups to form a single menu/submenu. Groups are separated using a line within the menu/submenu.",
      type: "object",
      patternProperties: {
        "^[\\w\\-]+\\.[\\w\\-]+$": {
          description: "Single group that contains menu items",
          type: "object",
          oneOf: [
            {
              properties: {
                column: {
                  description: "Column where this group belongs, not required for single column menus",
                  $ref: "#/$defs/referencedItem"
                },
                order: {
                  description: "Relative order of this group compared to other groups in the same column or submenu (sorted ascending)",
                  type: "number"
                },
                isExtensible: {
                  description: "Defines whether contributions are allowed to add menu items to this menu group",
                  type: "boolean"
                }
              },
              required: ["order"],
              additionalProperties: !1
            },
            {
              properties: {
                menuItem: {
                  description: "Menu item that anchors the submenu where this group belongs",
                  $ref: "#/$defs/referencedItem"
                },
                order: {
                  description: "Relative order of this group compared to other groups in the same column or submenu (sorted ascending)",
                  type: "number"
                },
                isExtensible: {
                  description: "Defines whether contributions are allowed to add menu items to this menu group",
                  type: "boolean"
                }
              },
              required: ["menuItem", "order"],
              additionalProperties: !1
            }
          ]
        }
      },
      additionalProperties: !1
    },
    menuItem: {
      description: "Single item in a menu that can be clicked on to take an action or can be the parent of a submenu",
      type: "object",
      oneOf: [
        {
          properties: {
            id: {
              description: "ID for this menu item that holds a submenu",
              $ref: "#/$defs/referencedItem"
            }
          },
          required: ["id"]
        },
        {
          properties: {
            command: {
              description: "Name of the PAPI command to run when this menu item is selected.",
              $ref: "#/$defs/referencedItem"
            },
            iconPathBefore: {
              description: "Path to the icon to display before the menu text",
              type: "string"
            },
            iconPathAfter: {
              description: "Path to the icon to display after the menu text",
              type: "string"
            }
          },
          required: ["command"]
        }
      ],
      properties: {
        label: {
          description: "Key that represents the text of this menu item to display",
          $ref: "#/$defs/localizeKey"
        },
        tooltip: {
          description: "Key that represents the text to display if a mouse pointer hovers over the menu item",
          $ref: "#/$defs/localizeKey"
        },
        searchTerms: {
          description: "Key that represents additional words the platform should reference when users are searching for menu items",
          $ref: "#/$defs/localizeKey"
        },
        localizeNotes: {
          description: "Additional information provided by developers to help people who perform localization",
          type: "string"
        },
        group: {
          description: "Group to which this menu item belongs",
          $ref: "#/$defs/referencedItem"
        },
        order: {
          description: "Relative order of this menu item compared to other menu items in the same group (sorted ascending)",
          type: "number"
        }
      },
      required: ["label", "group", "order"],
      unevaluatedProperties: !1
    },
    groupsAndItems: {
      description: "Core schema for a column",
      type: "object",
      properties: {
        groups: {
          description: "Groups that belong in this menu",
          $ref: "#/$defs/menuGroups"
        },
        items: {
          description: "List of menu items that belong in this menu",
          type: "array",
          items: { $ref: "#/$defs/menuItem" },
          uniqueItems: !0
        }
      },
      required: ["groups", "items"]
    },
    singleColumnMenu: {
      description: "Menu that contains a column without a header",
      type: "object",
      allOf: [{ $ref: "#/$defs/groupsAndItems" }],
      unevaluatedProperties: !1
    },
    multiColumnMenu: {
      description: "Menu that can contain multiple columns with headers",
      type: "object",
      allOf: [
        { $ref: "#/$defs/groupsAndItems" },
        {
          properties: {
            columns: {
              description: "Columns that belong in this menu",
              $ref: "#/$defs/columnsWithHeaders"
            }
          },
          required: ["columns"]
        }
      ],
      unevaluatedProperties: !1
    },
    menusForOneWebView: {
      description: "Set of menus that are associated with a single tab",
      type: "object",
      properties: {
        includeDefaults: {
          description: "Indicates whether the platform default menus should be included for this webview",
          type: "boolean"
        },
        topMenu: {
          description: "Menu that opens when you click on the top left corner of a tab",
          $ref: "#/$defs/multiColumnMenu"
        },
        contextMenu: {
          description: "Menu that opens when you right click on the main body/area of a tab",
          $ref: "#/$defs/singleColumnMenu"
        }
      },
      additionalProperties: !1
    }
  }
};
Object.freeze(Ut);
export {
<<<<<<< HEAD
  Qt as AsyncVariable,
  Yt as Collator,
  Me as DateTimeFormat,
  xe as DocumentCombiner,
  ht as FIRST_SCR_BOOK_NUM,
  dt as FIRST_SCR_CHAPTER_NUM,
  mt as FIRST_SCR_VERSE_NUM,
  pt as LAST_SCR_BOOK_NUM,
  qe as Mutex,
  ar as MutexMap,
  ur as NonValidatingDocumentCombiner,
  lr as NumberFormat,
  De as PlatformEventEmitter,
  cr as UnsubscriberAsyncList,
  jr as aggregateUnsubscriberAsyncs,
  Cr as aggregateUnsubscribers,
  hr as at,
  pr as charAt,
  dr as codePointAt,
  Sr as compare,
  nr as createSyncProxyForAsyncObject,
  tr as debounce,
  D as deepClone,
  Gt as deepEqual,
  Xt as deserialize,
  mr as endsWith,
  Tr as format,
  or as getAllObjectFunctionNames,
  gt as getChaptersForBook,
  Mr as getCurrentLocale,
  sr as getErrorMessage,
  Or as getLocalizedIdFromBookNumber,
  rr as groupBy,
  Pr as htmlEncode,
  ut as includes,
  _ as indexOf,
  Ar as isSerializable,
  Be as isString,
  _t as isSubset,
  lt as lastIndexOf,
  Ht as localizedStringsDocumentSchema,
  Lt as menuDocumentSchema,
  er as newGuid,
  gr as normalize,
  Er as offsetBook,
  wr as offsetChapter,
  $r as offsetVerse,
  br as ordinalCompare,
  vr as padEnd,
  yr as padStart,
  Ft as projectSettingsDocumentSchema,
=======
  Yt as AsyncVariable,
  er as Collator,
  De as DateTimeFormat,
  Ve as DocumentCombiner,
  pt as FIRST_SCR_BOOK_NUM,
  mt as FIRST_SCR_CHAPTER_NUM,
  gt as FIRST_SCR_VERSE_NUM,
  dt as LAST_SCR_BOOK_NUM,
  ze as Mutex,
  ur as MutexMap,
  lr as NonValidatingDocumentCombiner,
  cr as NumberFormat,
  Be as PlatformEventEmitter,
  fr as UnsubscriberAsyncList,
  Tr as aggregateUnsubscriberAsyncs,
  Cr as aggregateUnsubscribers,
  pr as at,
  dr as charAt,
  mr as codePointAt,
  ar as createSyncProxyForAsyncObject,
  rr as debounce,
  D as deepClone,
  _t as deepEqual,
  Ft as deserialize,
  lt as endsWith,
  nr as getAllObjectFunctionNames,
  bt as getChaptersForBook,
  Pr as getCurrentLocale,
  ir as getErrorMessage,
  Sr as getLocalizedIdFromBookNumber,
  sr as groupBy,
  Ar as htmlEncode,
  ct as includes,
  _ as indexOf,
  wr as isLocalizeKey,
  jr as isSerializable,
  Re as isString,
  Xt as isSubset,
  ft as lastIndexOf,
  Lt as localizedStringsDocumentSchema,
  Ut as menuDocumentSchema,
  tr as newGuid,
  gr as normalize,
  Er as offsetBook,
  Or as offsetChapter,
  $r as offsetVerse,
  br as ordinalCompare,
  yr as padEnd,
  vr as padStart,
  Kt as projectSettingsDocumentSchema,
>>>>>>> 59f04c31
  le as serialize,
  Ht as settingsDocumentSchema,
  Nr as slice,
  ee as split,
  ve as startsWith,
  g as stringLength,
<<<<<<< HEAD
  k as substring,
  ft as toArray,
  Re as wait,
  ir as waitForDuration
=======
  R as substring,
  ht as toArray,
  xe as wait,
  or as waitForDuration
>>>>>>> 59f04c31
};
//# sourceMappingURL=index.js.map<|MERGE_RESOLUTION|>--- conflicted
+++ resolved
@@ -239,14 +239,14 @@
     )
   );
 }
-function Re(t) {
+function ke(t) {
   return typeof t == "string" || t instanceof String;
 }
 function D(t) {
   return JSON.parse(JSON.stringify(t));
 }
 function rr(t, e = 300) {
-  if (Re(t))
+  if (ke(t))
     throw new Error("Tried to debounce a string! Could be XSS");
   let r;
   return (...s) => {
@@ -260,24 +260,15 @@
     n ? n.push(a) : s.set(o, [a]);
   }), s;
 }
-<<<<<<< HEAD
-function ke(t) {
-=======
 function Ie(t) {
->>>>>>> 59f04c31
   return typeof t == "object" && // We're potentially dealing with objects we didn't create, so they might contain `null`
   // eslint-disable-next-line no-null/no-null
   t !== null && "message" in t && // Type assert `error` to check it's `message`.
   // eslint-disable-next-line no-type-assertion/no-type-assertion
   typeof t.message == "string";
 }
-<<<<<<< HEAD
-function Ie(t) {
-  if (ke(t))
-=======
-function ke(t) {
+function Re(t) {
   if (Ie(t))
->>>>>>> 59f04c31
     return t;
   try {
     return new Error(JSON.stringify(t));
@@ -286,21 +277,13 @@
   }
 }
 function ir(t) {
-  return ke(t).message;
-}
-<<<<<<< HEAD
-function Re(t) {
-  return new Promise((e) => setTimeout(e, t));
-}
-function ir(t, e) {
-  const r = Re(e).then(() => {
-=======
+  return Re(t).message;
+}
 function xe(t) {
   return new Promise((e) => setTimeout(e, t));
 }
 function or(t, e) {
   const r = xe(e).then(() => {
->>>>>>> 59f04c31
   });
   return Promise.any([r, t()]);
 }
@@ -669,13 +652,8 @@
     return this.unsubscribers.clear(), r.every((s, i) => (s || console.error(`UnsubscriberAsyncList ${this.name}: Unsubscriber at index ${i} failed!`), s));
   }
 }
-<<<<<<< HEAD
-var ze = Object.defineProperty, Je = (t, e, r) => e in t ? ze(t, e, { enumerable: !0, configurable: !0, writable: !0, value: r }) : t[e] = r, l = (t, e, r) => (Je(t, typeof e != "symbol" ? e + "" : e, r), r);
+var Je = Object.defineProperty, Ge = (t, e, r) => e in t ? Je(t, e, { enumerable: !0, configurable: !0, writable: !0, value: r }) : t[e] = r, l = (t, e, r) => (Ge(t, typeof e != "symbol" ? e + "" : e, r), r);
 const O = [
-=======
-var Je = Object.defineProperty, Ge = (t, e, r) => e in t ? Je(t, e, { enumerable: !0, configurable: !0, writable: !0, value: r }) : t[e] = r, l = (t, e, r) => (Ge(t, typeof e != "symbol" ? e + "" : e, r), r);
-const $ = [
->>>>>>> 59f04c31
   "GEN",
   "EXO",
   "LEV",
@@ -962,60 +940,33 @@
   "Reproof (Proverbs 25-31)",
   "4 Baruch (Rest of Baruch)",
   "Laodiceans"
-<<<<<<< HEAD
-], Z = We();
+], Z = Qe();
 function C(t, e = !0) {
-=======
-], Z = Qe();
-function T(t, e = !0) {
->>>>>>> 59f04c31
   return e && (t = t.toUpperCase()), t in Z ? Z[t] : 0;
 }
 function z(t) {
   return C(t) > 0;
 }
-<<<<<<< HEAD
-function Ge(t) {
+function _e(t) {
   const e = typeof t == "string" ? C(t) : t;
   return e >= 40 && e <= 66;
 }
-function _e(t) {
+function Xe(t) {
   return (typeof t == "string" ? C(t) : t) <= 39;
-=======
-function _e(t) {
-  const e = typeof t == "string" ? T(t) : t;
-  return e >= 40 && e <= 66;
-}
-function Xe(t) {
-  return (typeof t == "string" ? T(t) : t) <= 39;
->>>>>>> 59f04c31
 }
 function he(t) {
   return t <= 66;
 }
-<<<<<<< HEAD
-function Xe(t) {
+function Fe(t) {
   const e = typeof t == "string" ? C(t) : t;
   return me(e) && !he(e);
 }
-function* Fe() {
+function* Ke() {
   for (let t = 1; t <= O.length; t++)
     yield t;
 }
-const Ke = 1, pe = O.length;
-function He() {
-=======
-function Fe(t) {
-  const e = typeof t == "string" ? T(t) : t;
-  return me(e) && !he(e);
-}
-function* Ke() {
-  for (let t = 1; t <= $.length; t++)
-    yield t;
-}
-const He = 1, pe = $.length;
+const He = 1, pe = O.length;
 function Le() {
->>>>>>> 59f04c31
   return ["XXA", "XXB", "XXC", "XXD", "XXE", "XXF", "XXG"];
 }
 function J(t, e = "***") {
@@ -1025,13 +976,8 @@
 function de(t) {
   return t <= 0 || t > pe ? "******" : fe[t - 1];
 }
-<<<<<<< HEAD
-function Le(t) {
+function Ue(t) {
   return de(C(t));
-=======
-function Ue(t) {
-  return de(T(t));
->>>>>>> 59f04c31
 }
 function me(t) {
   const e = typeof t == "number" ? J(t) : t;
@@ -1095,7 +1041,7 @@
   return t.split(r);
 }
 var ge = /* @__PURE__ */ ((t) => (t[t.Valid = 0] = "Valid", t[t.UnknownVersification = 1] = "UnknownVersification", t[t.OutOfRange = 2] = "OutOfRange", t[t.VerseOutOfOrder = 3] = "VerseOutOfOrder", t[t.VerseRepeated = 4] = "VerseRepeated", t))(ge || {});
-const v = class f {
+const y = class f {
   constructor(e, r, s, i) {
     if (l(this, "firstChapter"), l(this, "lastChapter"), l(this, "lastVerse"), l(this, "hasSegmentsDefined"), l(this, "text"), l(this, "BBBCCCVVVS"), l(this, "longHashCode"), l(this, "versification"), l(this, "rtlMark", "‏"), l(this, "_bookNum", 0), l(this, "_chapterNum", 0), l(this, "_verseNum", 0), l(this, "_verse"), s == null && i == null)
       if (e != null && typeof e == "string") {
@@ -1442,23 +1388,16 @@
     this.bookNum = E.bookIdToNumber(e), this.chapter = r, this.verse = s;
   }
 };
-l(v, "defaultVersification", T.English), l(v, "verseRangeSeparator", "-"), l(v, "verseSequenceIndicator", ","), l(v, "verseRangeSeparators", [v.verseRangeSeparator]), l(v, "verseSequenceIndicators", [v.verseSequenceIndicator]), l(v, "chapterDigitShifter", 1e3), l(v, "bookDigitShifter", v.chapterDigitShifter * v.chapterDigitShifter), l(v, "bcvMaxValue", v.chapterDigitShifter - 1), /**
+l(y, "defaultVersification", T.English), l(y, "verseRangeSeparator", "-"), l(y, "verseSequenceIndicator", ","), l(y, "verseRangeSeparators", [y.verseRangeSeparator]), l(y, "verseSequenceIndicators", [y.verseSequenceIndicator]), l(y, "chapterDigitShifter", 1e3), l(y, "bookDigitShifter", y.chapterDigitShifter * y.chapterDigitShifter), l(y, "bcvMaxValue", y.chapterDigitShifter - 1), /**
 * The valid status of the VerseRef.
 */
-l(v, "ValidStatusType", ge);
+l(y, "ValidStatusType", ge);
 class P extends Error {
 }
-<<<<<<< HEAD
-var Q = typeof globalThis < "u" ? globalThis : typeof window < "u" ? window : typeof global < "u" ? global : typeof self < "u" ? self : {}, S = {}, Qe = () => {
-  const t = "\\ud800-\\udfff", e = "\\u0300-\\u036f", r = "\\ufe20-\\ufe2f", s = "\\u20d0-\\u20ff", i = "\\u1ab0-\\u1aff", o = "\\u1dc0-\\u1dff", n = e + r + s + i + o, a = "\\ufe0e\\ufe0f", h = "\\uD83D\\uDC69\\uD83C\\uDFFB\\u200D\\uD83C\\uDF93", p = `[${t}]`, u = `[${n}]`, c = "\\ud83c[\\udffb-\\udfff]", m = `(?:${u}|${c})`, y = `[^${t}]`, b = "(?:\\uD83C[\\uDDE6-\\uDDFF]){2}", A = "[\\ud800-\\udbff][\\udc00-\\udfff]", x = "\\u200d", $e = "(?:\\ud83c\\udff4\\udb40\\udc67\\udb40\\udc62\\udb40(?:\\udc65|\\udc73|\\udc77)\\udb40(?:\\udc6e|\\udc63|\\udc6c)\\udb40(?:\\udc67|\\udc74|\\udc73)\\udb40\\udc7f)", Oe = `[${h}]`, K = `${m}?`, H = `[${a}]?`, Se = `(?:${x}(?:${[y, b, A].join("|")})${H + K})*`, Te = H + K + Se, Ce = `(?:${[`${y}${u}?`, u, b, A, p, Oe].join("|")})`;
-  return new RegExp(`${$e}|${c}(?=${c})|${Ce + Te}`, "g");
-}, Ye = Q && Q.__importDefault || function(t) {
-=======
 var Q = typeof globalThis < "u" ? globalThis : typeof window < "u" ? window : typeof global < "u" ? global : typeof self < "u" ? self : {}, S = {}, Ye = () => {
-  const t = "\\ud800-\\udfff", e = "\\u0300-\\u036f", r = "\\ufe20-\\ufe2f", s = "\\u20d0-\\u20ff", i = "\\u1ab0-\\u1aff", o = "\\u1dc0-\\u1dff", n = e + r + s + i + o, a = "\\ufe0e\\ufe0f", h = "\\uD83D\\uDC69\\uD83C\\uDFFB\\u200D\\uD83C\\uDF93", p = `[${t}]`, u = `[${n}]`, c = "\\ud83c[\\udffb-\\udfff]", m = `(?:${u}|${c})`, v = `[^${t}]`, b = "(?:\\uD83C[\\uDDE6-\\uDDFF]){2}", A = "[\\ud800-\\udbff][\\udc00-\\udfff]", x = "\\u200d", $e = "(?:\\ud83c\\udff4\\udb40\\udc67\\udb40\\udc62\\udb40(?:\\udc65|\\udc73|\\udc77)\\udb40(?:\\udc6e|\\udc63|\\udc6c)\\udb40(?:\\udc67|\\udc74|\\udc73)\\udb40\\udc7f)", Se = `[${h}]`, K = `${m}?`, H = `[${a}]?`, Ce = `(?:${x}(?:${[v, b, A].join("|")})${H + K})*`, Te = H + K + Ce, je = `(?:${[`${v}${u}?`, u, b, A, p, Se].join("|")})`;
-  return new RegExp(`${$e}|${c}(?=${c})|${je + Te}`, "g");
+  const t = "\\ud800-\\udfff", e = "\\u0300-\\u036f", r = "\\ufe20-\\ufe2f", s = "\\u20d0-\\u20ff", i = "\\u1ab0-\\u1aff", o = "\\u1dc0-\\u1dff", n = e + r + s + i + o, a = "\\ufe0e\\ufe0f", h = "\\uD83D\\uDC69\\uD83C\\uDFFB\\u200D\\uD83C\\uDF93", p = `[${t}]`, u = `[${n}]`, c = "\\ud83c[\\udffb-\\udfff]", m = `(?:${u}|${c})`, v = `[^${t}]`, b = "(?:\\uD83C[\\uDDE6-\\uDDFF]){2}", A = "[\\ud800-\\udbff][\\udc00-\\udfff]", x = "\\u200d", Oe = "(?:\\ud83c\\udff4\\udb40\\udc67\\udb40\\udc62\\udb40(?:\\udc65|\\udc73|\\udc77)\\udb40(?:\\udc6e|\\udc63|\\udc6c)\\udb40(?:\\udc67|\\udc74|\\udc73)\\udb40\\udc7f)", Se = `[${h}]`, K = `${m}?`, H = `[${a}]?`, Te = `(?:${x}(?:${[v, b, A].join("|")})${H + K})*`, Ce = H + K + Te, je = `(?:${[`${v}${u}?`, u, b, A, p, Se].join("|")})`;
+  return new RegExp(`${Oe}|${c}(?=${c})|${je + Ce}`, "g");
 }, et = Q && Q.__importDefault || function(t) {
->>>>>>> 59f04c31
   return t && t.__esModule ? t : { default: t };
 };
 Object.defineProperty(S, "__esModule", { value: !0 });
@@ -1512,13 +1451,8 @@
   }
   return t;
 }
-<<<<<<< HEAD
-var ve = S.limit = ot;
-function nt(t, e, r) {
-=======
 var ye = S.limit = nt;
 function at(t, e, r) {
->>>>>>> 59f04c31
   if (r === void 0 && (r = 0), typeof t != "string")
     throw new Error("Input must be a string");
   if (t === "")
@@ -1545,13 +1479,8 @@
   if (!(e > g(t) || e < -g(t)))
     return R(t, e, 1);
 }
-<<<<<<< HEAD
-function pr(t, e) {
+function dr(t, e) {
   return e < 0 || e > g(t) - 1 ? "" : R(t, e, 1);
-=======
-function dr(t, e) {
-  return e < 0 || e > g(t) - 1 ? "" : k(t, e, 1);
->>>>>>> 59f04c31
 }
 function mr(t, e) {
   if (!(e < 0 || e > g(t) - 1))
@@ -1561,13 +1490,8 @@
   const s = ft(t, e);
   return !(s === -1 || s + g(e) !== r);
 }
-<<<<<<< HEAD
-function ut(t, e, r = 0) {
+function ct(t, e, r = 0) {
   const s = k(t, r);
-=======
-function ct(t, e, r = 0) {
-  const s = R(t, r);
->>>>>>> 59f04c31
   return _(s, e) !== -1;
 }
 function _(t, e, r = 0) {
@@ -1591,11 +1515,11 @@
 function br(t, e, r) {
   return t.localeCompare(e, "en", r);
 }
+function yr(t, e, r = " ") {
+  return e <= g(t) ? t : ye(t, e, r, "right");
+}
 function vr(t, e, r = " ") {
-  return e <= g(t) ? t : ve(t, e, r, "right");
-}
-function yr(t, e, r = " ") {
-  return e <= g(t) ? t : ve(t, e, r, "left");
+  return e <= g(t) ? t : ye(t, e, r, "left");
 }
 function Y(t, e) {
   return e > t ? t : e < -t ? 0 : e < 0 ? e + t : e;
@@ -1629,31 +1553,19 @@
 function ve(t, e, r = 0) {
   return _(t, e, r) === r;
 }
-<<<<<<< HEAD
 function R(t, e = 0, r = g(t) - e) {
-  return it(t, e, r);
+  return ot(t, e, r);
 }
 function k(t, e, r = g(t)) {
-  return rt(t, e, r);
-=======
-function k(t, e = 0, r = g(t) - e) {
-  return ot(t, e, r);
-}
-function R(t, e, r = g(t)) {
   return st(t, e, r);
->>>>>>> 59f04c31
 }
 function ht(t) {
   return tt(t);
 }
-<<<<<<< HEAD
-const ye = [
-=======
-function wr(t) {
+function Er(t) {
   return ve(t, "%") && lt(t, "%");
 }
 const Ne = [
->>>>>>> 59f04c31
   { shortName: "ERR", fullNames: ["ERROR"], chapters: -1 },
   { shortName: "GEN", fullNames: ["Genesis"], chapters: 50 },
   { shortName: "EXO", fullNames: ["Exodus"], chapters: 40 },
@@ -1721,44 +1633,27 @@
   { shortName: "3JN", fullNames: ["3 John"], chapters: 1 },
   { shortName: "JUD", fullNames: ["Jude"], chapters: 1 },
   { shortName: "REV", fullNames: ["Revelation"], chapters: 22 }
-<<<<<<< HEAD
-], ht = 1, pt = ye.length - 1, dt = 1, mt = 1, gt = (t) => {
-  var e;
-  return ((e = ye[t]) == null ? void 0 : e.chapters) ?? -1;
-}, Er = (t, e) => ({
-  bookNum: Math.max(ht, Math.min(t.bookNum + e, pt)),
-  chapterNum: 1,
-  verseNum: 1
-}), wr = (t, e) => ({
-=======
 ], pt = 1, dt = Ne.length - 1, mt = 1, gt = 1, bt = (t) => {
   var e;
   return ((e = Ne[t]) == null ? void 0 : e.chapters) ?? -1;
-}, Er = (t, e) => ({
+}, wr = (t, e) => ({
   bookNum: Math.max(pt, Math.min(t.bookNum + e, dt)),
   chapterNum: 1,
   verseNum: 1
-}), Or = (t, e) => ({
->>>>>>> 59f04c31
+}), $r = (t, e) => ({
   ...t,
   chapterNum: Math.min(
     Math.max(mt, t.chapterNum + e),
     bt(t.bookNum)
   ),
   verseNum: 1
-}), $r = (t, e) => ({
+}), Or = (t, e) => ({
   ...t,
   verseNum: Math.max(gt, t.verseNum + e)
 });
-<<<<<<< HEAD
-async function Or(t, e, r) {
+async function Sr(t, e, r) {
   const s = E.bookNumberToId(t);
-  if (!ct(Intl.getCanonicalLocales(e)[0], "zh"))
-=======
-async function Sr(t, e, r) {
-  const s = w.bookNumberToId(t);
   if (!ve(Intl.getCanonicalLocales(e)[0], "zh"))
->>>>>>> 59f04c31
     return r({
       localizeKey: `LocalizedId.${s}`,
       languagesToSearch: [e]
@@ -1769,11 +1664,10 @@
   }), o = ee(i, "-");
   return ee(o[0], "ÿ08")[0].trim();
 }
-<<<<<<< HEAD
-function Sr(t, e) {
+function Tr(t, e) {
   return t.bookNum * 1e5 + t.chapterNum * 100 + t.verseNum - (e.bookNum * 1e5 + e.chapterNum * 100 + e.verseNum);
 }
-function Tr(t, e, r, s) {
+function Cr(t, e, r, s) {
   let i;
   switch (e ?? "id") {
     case "English":
@@ -1788,18 +1682,11 @@
   }
   return `${i}${s ?? " "}${t.chapterNum}${r ?? ":"}${t.verseNum}`;
 }
-const Cr = (t) => (...e) => t.map((s) => s(...e)).every((s) => s), jr = (t) => async (...e) => {
-  const r = t.map(async (s) => s(...e));
-  return (await Promise.all(r)).every((s) => s);
-};
-var bt = Object.getOwnPropertyNames, vt = Object.getOwnPropertySymbols, yt = Object.prototype.hasOwnProperty;
-=======
-const Cr = (t) => (...e) => t.map((s) => s(...e)).every((s) => s), Tr = (t) => async (...e) => {
+const jr = (t) => (...e) => t.map((s) => s(...e)).every((s) => s), Ar = (t) => async (...e) => {
   const r = t.map(async (s) => s(...e));
   return (await Promise.all(r)).every((s) => s);
 };
 var yt = Object.getOwnPropertyNames, vt = Object.getOwnPropertySymbols, Nt = Object.prototype.hasOwnProperty;
->>>>>>> 59f04c31
 function te(t, e) {
   return function(s, i, o) {
     return t(s, i, o) && e(s, i, o);
@@ -1818,27 +1705,16 @@
   };
 }
 function re(t) {
-<<<<<<< HEAD
-  return bt(t).concat(vt(t));
-}
-var Ne = Object.hasOwn || function(t, e) {
-  return yt.call(t, e);
-=======
   return yt(t).concat(vt(t));
 }
-var we = Object.hasOwn || function(t, e) {
+var Ee = Object.hasOwn || function(t, e) {
   return Nt.call(t, e);
->>>>>>> 59f04c31
 };
 function j(t, e) {
   return t || e ? t === e : t === e || t !== t && e !== e;
 }
-var Ee = "_owner", se = Object.getOwnPropertyDescriptor, ie = Object.keys;
-<<<<<<< HEAD
-function Nt(t, e, r) {
-=======
-function wt(t, e, r) {
->>>>>>> 59f04c31
+var we = "_owner", se = Object.getOwnPropertyDescriptor, ie = Object.keys;
+function Et(t, e, r) {
   var s = t.length;
   if (e.length !== s)
     return !1;
@@ -1847,7 +1723,7 @@
       return !1;
   return !0;
 }
-function Et(t, e) {
+function wt(t, e) {
   return j(t.getTime(), e.getTime());
 }
 function oe(t, e, r) {
@@ -1855,8 +1731,8 @@
     return !1;
   for (var s = {}, i = t.entries(), o = 0, n, a; (n = i.next()) && !n.done; ) {
     for (var h = e.entries(), p = !1, u = 0; (a = h.next()) && !a.done; ) {
-      var c = n.value, m = c[0], y = c[1], b = a.value, A = b[0], x = b[1];
-      !p && !s[u] && (p = r.equals(m, A, o, u, t, e, r) && r.equals(y, x, m, A, t, e, r)) && (s[u] = !0), u++;
+      var c = n.value, m = c[0], v = c[1], b = a.value, A = b[0], x = b[1];
+      !p && !s[u] && (p = r.equals(m, A, o, u, t, e, r) && r.equals(v, x, m, A, t, e, r)) && (s[u] = !0), u++;
     }
     if (!p)
       return !1;
@@ -1864,20 +1740,12 @@
   }
   return !0;
 }
-<<<<<<< HEAD
-function wt(t, e, r) {
-=======
-function Ot(t, e, r) {
->>>>>>> 59f04c31
+function $t(t, e, r) {
   var s = ie(t), i = s.length;
   if (ie(e).length !== i)
     return !1;
   for (var o; i-- > 0; )
-<<<<<<< HEAD
-    if (o = s[i], o === Ee && (t.$$typeof || e.$$typeof) && t.$$typeof !== e.$$typeof || !Ne(e, o) || !r.equals(t[o], e[o], o, o, t, e, r))
-=======
-    if (o = s[i], o === Ee && (t.$$typeof || e.$$typeof) && t.$$typeof !== e.$$typeof || !we(e, o) || !r.equals(t[o], e[o], o, o, t, e, r))
->>>>>>> 59f04c31
+    if (o = s[i], o === we && (t.$$typeof || e.$$typeof) && t.$$typeof !== e.$$typeof || !Ee(e, o) || !r.equals(t[o], e[o], o, o, t, e, r))
       return !1;
   return !0;
 }
@@ -1886,22 +1754,14 @@
   if (re(e).length !== i)
     return !1;
   for (var o, n, a; i-- > 0; )
-<<<<<<< HEAD
-    if (o = s[i], o === Ee && (t.$$typeof || e.$$typeof) && t.$$typeof !== e.$$typeof || !Ne(e, o) || !r.equals(t[o], e[o], o, o, t, e, r) || (n = se(t, o), a = se(e, o), (n || a) && (!n || !a || n.configurable !== a.configurable || n.enumerable !== a.enumerable || n.writable !== a.writable)))
-=======
-    if (o = s[i], o === Ee && (t.$$typeof || e.$$typeof) && t.$$typeof !== e.$$typeof || !we(e, o) || !r.equals(t[o], e[o], o, o, t, e, r) || (n = se(t, o), a = se(e, o), (n || a) && (!n || !a || n.configurable !== a.configurable || n.enumerable !== a.enumerable || n.writable !== a.writable)))
->>>>>>> 59f04c31
+    if (o = s[i], o === we && (t.$$typeof || e.$$typeof) && t.$$typeof !== e.$$typeof || !Ee(e, o) || !r.equals(t[o], e[o], o, o, t, e, r) || (n = se(t, o), a = se(e, o), (n || a) && (!n || !a || n.configurable !== a.configurable || n.enumerable !== a.enumerable || n.writable !== a.writable)))
       return !1;
   return !0;
 }
-function $t(t, e) {
+function Ot(t, e) {
   return j(t.valueOf(), e.valueOf());
 }
-<<<<<<< HEAD
-function Ot(t, e) {
-=======
 function St(t, e) {
->>>>>>> 59f04c31
   return t.source === e.source && t.flags === e.flags;
 }
 function ne(t, e, r) {
@@ -1915,7 +1775,7 @@
   }
   return !0;
 }
-function Ct(t, e) {
+function Tt(t, e) {
   var r = t.length;
   if (e.length !== r)
     return !1;
@@ -1924,64 +1784,45 @@
       return !1;
   return !0;
 }
-<<<<<<< HEAD
-var Tt = "[object Arguments]", Ct = "[object Boolean]", jt = "[object Date]", At = "[object Map]", Pt = "[object Number]", Mt = "[object Object]", Dt = "[object RegExp]", Bt = "[object Set]", kt = "[object String]", It = Array.isArray, ae = typeof ArrayBuffer == "function" && ArrayBuffer.isView ? ArrayBuffer.isView : null, ue = Object.assign, Rt = Object.prototype.toString.call.bind(Object.prototype.toString);
-function xt(t) {
-=======
-var Tt = "[object Arguments]", jt = "[object Boolean]", At = "[object Date]", Pt = "[object Map]", Mt = "[object Number]", Dt = "[object Object]", Bt = "[object RegExp]", Rt = "[object Set]", It = "[object String]", kt = Array.isArray, ae = typeof ArrayBuffer == "function" && ArrayBuffer.isView ? ArrayBuffer.isView : null, ue = Object.assign, xt = Object.prototype.toString.call.bind(Object.prototype.toString);
+var Ct = "[object Arguments]", jt = "[object Boolean]", At = "[object Date]", Pt = "[object Map]", Mt = "[object Number]", Dt = "[object Object]", Bt = "[object RegExp]", kt = "[object Set]", It = "[object String]", Rt = Array.isArray, ae = typeof ArrayBuffer == "function" && ArrayBuffer.isView ? ArrayBuffer.isView : null, ue = Object.assign, xt = Object.prototype.toString.call.bind(Object.prototype.toString);
 function Vt(t) {
->>>>>>> 59f04c31
   var e = t.areArraysEqual, r = t.areDatesEqual, s = t.areMapsEqual, i = t.areObjectsEqual, o = t.arePrimitiveWrappersEqual, n = t.areRegExpsEqual, a = t.areSetsEqual, h = t.areTypedArraysEqual;
   return function(u, c, m) {
     if (u === c)
       return !0;
     if (u == null || c == null || typeof u != "object" || typeof c != "object")
       return u !== u && c !== c;
-    var y = u.constructor;
-    if (y !== c.constructor)
+    var v = u.constructor;
+    if (v !== c.constructor)
       return !1;
-    if (y === Object)
+    if (v === Object)
       return i(u, c, m);
-    if (kt(u))
+    if (Rt(u))
       return e(u, c, m);
     if (ae != null && ae(u))
       return h(u, c, m);
-    if (y === Date)
+    if (v === Date)
       return r(u, c, m);
-    if (y === RegExp)
+    if (v === RegExp)
       return n(u, c, m);
-    if (y === Map)
+    if (v === Map)
       return s(u, c, m);
-    if (y === Set)
+    if (v === Set)
       return a(u, c, m);
-<<<<<<< HEAD
-    var b = Rt(u);
-    return b === jt ? r(u, c, m) : b === Dt ? n(u, c, m) : b === At ? s(u, c, m) : b === Bt ? a(u, c, m) : b === Mt ? typeof u.then != "function" && typeof c.then != "function" && i(u, c, m) : b === Tt ? i(u, c, m) : b === Ct || b === Pt || b === kt ? o(u, c, m) : !1;
-=======
     var b = xt(u);
-    return b === At ? r(u, c, m) : b === Bt ? n(u, c, m) : b === Pt ? s(u, c, m) : b === Rt ? a(u, c, m) : b === Dt ? typeof u.then != "function" && typeof c.then != "function" && i(u, c, m) : b === Tt ? i(u, c, m) : b === jt || b === Mt || b === It ? o(u, c, m) : !1;
->>>>>>> 59f04c31
+    return b === At ? r(u, c, m) : b === Bt ? n(u, c, m) : b === Pt ? s(u, c, m) : b === kt ? a(u, c, m) : b === Dt ? typeof u.then != "function" && typeof c.then != "function" && i(u, c, m) : b === Ct ? i(u, c, m) : b === jt || b === Mt || b === It ? o(u, c, m) : !1;
   };
 }
 function qt(t) {
   var e = t.circular, r = t.createCustomConfig, s = t.strict, i = {
-<<<<<<< HEAD
-    areArraysEqual: s ? M : Nt,
-    areDatesEqual: Et,
+    areArraysEqual: s ? M : Et,
+    areDatesEqual: wt,
     areMapsEqual: s ? te(oe, M) : oe,
-    areObjectsEqual: s ? M : wt,
-    arePrimitiveWrappersEqual: $t,
-    areRegExpsEqual: Ot,
-=======
-    areArraysEqual: s ? M : wt,
-    areDatesEqual: Et,
-    areMapsEqual: s ? te(oe, M) : oe,
-    areObjectsEqual: s ? M : Ot,
-    arePrimitiveWrappersEqual: $t,
+    areObjectsEqual: s ? M : $t,
+    arePrimitiveWrappersEqual: Ot,
     areRegExpsEqual: St,
->>>>>>> 59f04c31
     areSetsEqual: s ? te(ne, M) : ne,
-    areTypedArraysEqual: s ? M : Ct
+    areTypedArraysEqual: s ? M : Tt
   };
   if (r && (i = ue({}, i, r(i))), e) {
     var o = B(i.areArraysEqual), n = B(i.areMapsEqual), a = B(i.areObjectsEqual), h = B(i.areSetsEqual);
@@ -2003,11 +1844,11 @@
   var e = t.circular, r = t.comparator, s = t.createState, i = t.equals, o = t.strict;
   if (s)
     return function(h, p) {
-      var u = s(), c = u.cache, m = c === void 0 ? e ? /* @__PURE__ */ new WeakMap() : void 0 : c, y = u.meta;
+      var u = s(), c = u.cache, m = c === void 0 ? e ? /* @__PURE__ */ new WeakMap() : void 0 : c, v = u.meta;
       return r(h, p, {
         cache: m,
         equals: i,
-        meta: y,
+        meta: v,
         strict: o
       });
     };
@@ -2030,17 +1871,10 @@
     return r(h, p, n);
   };
 }
-<<<<<<< HEAD
-var Jt = $();
+var Gt = $();
 $({ strict: !0 });
 $({ circular: !0 });
 $({
-=======
-var Gt = O();
-O({ strict: !0 });
-O({ circular: !0 });
-O({
->>>>>>> 59f04c31
   circular: !0,
   strict: !0
 });
@@ -2109,11 +1943,7 @@
   if (s !== null)
     return typeof s == "object" ? r(s) : s;
 }
-<<<<<<< HEAD
-function Ar(t) {
-=======
-function jr(t) {
->>>>>>> 59f04c31
+function Pr(t) {
   try {
     const e = le(t);
     return e === le(Ft(e));
@@ -2121,15 +1951,9 @@
     return !1;
   }
 }
-<<<<<<< HEAD
-const Pr = (t) => t.replace(/&/g, "&amp;").replace(/</g, "&lt;").replace(/>/g, "&gt;").replace(/"/g, "&quot;").replace(/'/g, "&#x27;").replace(/\//g, "&#x2F;");
-function Mr() {
-  return typeof navigator < "u" && navigator.languages ? navigator.languages[0] : new Me().resolvedOptions().locale;
-=======
-const Ar = (t) => t.replace(/&/g, "&amp;").replace(/</g, "&lt;").replace(/>/g, "&gt;").replace(/"/g, "&quot;").replace(/'/g, "&#x27;").replace(/\//g, "&#x2F;");
-function Pr() {
+const Mr = (t) => t.replace(/&/g, "&amp;").replace(/</g, "&lt;").replace(/>/g, "&gt;").replace(/"/g, "&quot;").replace(/'/g, "&#x27;").replace(/\//g, "&#x2F;");
+function Dr() {
   return typeof navigator < "u" && navigator.languages ? navigator.languages[0] : new De().resolvedOptions().locale;
->>>>>>> 59f04c31
 }
 const X = {
   projectSettingsContribution: {
@@ -2454,13 +2278,8 @@
   ],
   $defs: X
 };
-<<<<<<< HEAD
-Object.freeze(Kt);
-const we = {
-=======
 Object.freeze(Ht);
-const Oe = {
->>>>>>> 59f04c31
+const $e = {
   languageStrings: {
     description: "Map whose keys are localized string keys and whose values provide information about how to localize strings for the localized string key",
     type: "object",
@@ -2506,13 +2325,8 @@
     tsType: "LocalizeKey"
   }
 };
-<<<<<<< HEAD
-F(we);
-const Ht = {
-=======
-F(Oe);
+F($e);
 const Lt = {
->>>>>>> 59f04c31
   $schema: "https://json-schema.org/draft/2020-12/schema",
   title: "Localized String Data Contribution",
   description: "The data an extension provides to inform Platform.Bible of the localized strings it provides.",
@@ -2528,11 +2342,7 @@
       }
     }
   },
-<<<<<<< HEAD
-  $defs: we
-=======
-  $defs: Oe
->>>>>>> 59f04c31
+  $defs: $e
 };
 Object.freeze(Lt);
 const Ut = {
@@ -2783,59 +2593,6 @@
 };
 Object.freeze(Ut);
 export {
-<<<<<<< HEAD
-  Qt as AsyncVariable,
-  Yt as Collator,
-  Me as DateTimeFormat,
-  xe as DocumentCombiner,
-  ht as FIRST_SCR_BOOK_NUM,
-  dt as FIRST_SCR_CHAPTER_NUM,
-  mt as FIRST_SCR_VERSE_NUM,
-  pt as LAST_SCR_BOOK_NUM,
-  qe as Mutex,
-  ar as MutexMap,
-  ur as NonValidatingDocumentCombiner,
-  lr as NumberFormat,
-  De as PlatformEventEmitter,
-  cr as UnsubscriberAsyncList,
-  jr as aggregateUnsubscriberAsyncs,
-  Cr as aggregateUnsubscribers,
-  hr as at,
-  pr as charAt,
-  dr as codePointAt,
-  Sr as compare,
-  nr as createSyncProxyForAsyncObject,
-  tr as debounce,
-  D as deepClone,
-  Gt as deepEqual,
-  Xt as deserialize,
-  mr as endsWith,
-  Tr as format,
-  or as getAllObjectFunctionNames,
-  gt as getChaptersForBook,
-  Mr as getCurrentLocale,
-  sr as getErrorMessage,
-  Or as getLocalizedIdFromBookNumber,
-  rr as groupBy,
-  Pr as htmlEncode,
-  ut as includes,
-  _ as indexOf,
-  Ar as isSerializable,
-  Be as isString,
-  _t as isSubset,
-  lt as lastIndexOf,
-  Ht as localizedStringsDocumentSchema,
-  Lt as menuDocumentSchema,
-  er as newGuid,
-  gr as normalize,
-  Er as offsetBook,
-  wr as offsetChapter,
-  $r as offsetVerse,
-  br as ordinalCompare,
-  vr as padEnd,
-  yr as padStart,
-  Ft as projectSettingsDocumentSchema,
-=======
   Yt as AsyncVariable,
   er as Collator,
   De as DateTimeFormat,
@@ -2850,59 +2607,53 @@
   cr as NumberFormat,
   Be as PlatformEventEmitter,
   fr as UnsubscriberAsyncList,
-  Tr as aggregateUnsubscriberAsyncs,
-  Cr as aggregateUnsubscribers,
+  Ar as aggregateUnsubscriberAsyncs,
+  jr as aggregateUnsubscribers,
   pr as at,
   dr as charAt,
   mr as codePointAt,
+  Tr as compare,
   ar as createSyncProxyForAsyncObject,
   rr as debounce,
   D as deepClone,
   _t as deepEqual,
   Ft as deserialize,
   lt as endsWith,
+  Cr as format,
   nr as getAllObjectFunctionNames,
   bt as getChaptersForBook,
-  Pr as getCurrentLocale,
+  Dr as getCurrentLocale,
   ir as getErrorMessage,
   Sr as getLocalizedIdFromBookNumber,
   sr as groupBy,
-  Ar as htmlEncode,
+  Mr as htmlEncode,
   ct as includes,
   _ as indexOf,
-  wr as isLocalizeKey,
-  jr as isSerializable,
-  Re as isString,
+  Er as isLocalizeKey,
+  Pr as isSerializable,
+  ke as isString,
   Xt as isSubset,
   ft as lastIndexOf,
   Lt as localizedStringsDocumentSchema,
   Ut as menuDocumentSchema,
   tr as newGuid,
   gr as normalize,
-  Er as offsetBook,
-  Or as offsetChapter,
-  $r as offsetVerse,
+  wr as offsetBook,
+  $r as offsetChapter,
+  Or as offsetVerse,
   br as ordinalCompare,
   yr as padEnd,
   vr as padStart,
   Kt as projectSettingsDocumentSchema,
->>>>>>> 59f04c31
   le as serialize,
   Ht as settingsDocumentSchema,
   Nr as slice,
   ee as split,
   ve as startsWith,
   g as stringLength,
-<<<<<<< HEAD
   k as substring,
-  ft as toArray,
-  Re as wait,
-  ir as waitForDuration
-=======
-  R as substring,
   ht as toArray,
   xe as wait,
   or as waitForDuration
->>>>>>> 59f04c31
 };
 //# sourceMappingURL=index.js.map