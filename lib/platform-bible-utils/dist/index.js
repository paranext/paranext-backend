<<<<<<< HEAD
var J = Object.defineProperty;
var x = (e, r, t) => r in e ? J(e, r, { enumerable: !0, configurable: !0, writable: !0, value: t }) : e[r] = t;
var p = (e, r, t) => (x(e, typeof r != "symbol" ? r + "" : r, t), t);
class ge {
=======
var x = Object.defineProperty;
var B = (r, e, t) => e in r ? x(r, e, { enumerable: !0, configurable: !0, writable: !0, value: t }) : r[e] = t;
var p = (r, e, t) => (B(r, typeof e != "symbol" ? e + "" : e, t), t);
class ye {
>>>>>>> e08d669c
  /**
   * Creates an instance of the class
   *
   * @param variableName Name to use when logging about this variable
   * @param rejectIfNotSettledWithinMS Milliseconds to wait before verifying if the promise was
   *   settled (resolved or rejected); will reject if it has not settled by that time. Use -1 if you
   *   do not want a timeout at all.
   */
  constructor(e, t = 1e4) {
    p(this, "variableName");
    p(this, "promiseToValue");
    p(this, "resolver");
    p(this, "rejecter");
    this.variableName = e, this.promiseToValue = new Promise((s, a) => {
      this.resolver = s, this.rejecter = a;
    }), t > 0 && setTimeout(() => {
      this.rejecter && (this.rejecter(`Timeout reached when waiting for ${this.variableName} to settle`), this.complete());
    }, t), Object.seal(this);
  }
  /**
   * Get this variable's promise to a value. This always returns the same promise even after the
   * value has been resolved or rejected.
   *
   * @returns The promise for the value to be set
   */
  get promise() {
    return this.promiseToValue;
  }
  /**
   * A simple way to see if this variable's promise was resolved or rejected already
   *
   * @returns Whether the variable was already resolved or rejected
   */
  get hasSettled() {
    return Object.isFrozen(this);
  }
  /**
   * Resolve this variable's promise to the given value
   *
   * @param value This variable's promise will resolve to this value
   * @param throwIfAlreadySettled Determines whether to throw if the variable was already resolved
   *   or rejected
   */
  resolveToValue(e, t = !1) {
    if (this.resolver)
      console.debug(`${this.variableName} is being resolved now`), this.resolver(e), this.complete();
    else {
      if (t)
        throw Error(`${this.variableName} was already settled`);
      console.debug(`Ignoring subsequent resolution of ${this.variableName}`);
    }
  }
  /**
   * Reject this variable's promise for the value with the given reason
   *
   * @param reason This variable's promise will be rejected with this reason
   * @param throwIfAlreadySettled Determines whether to throw if the variable was already resolved
   *   or rejected
   */
  rejectWithReason(e, t = !1) {
    if (this.rejecter)
      console.debug(`${this.variableName} is being rejected now`), this.rejecter(e), this.complete();
    else {
      if (t)
        throw Error(`${this.variableName} was already settled`);
      console.debug(`Ignoring subsequent rejection of ${this.variableName}`);
    }
  }
  /** Prevent any further updates to this variable */
  complete() {
    this.resolver = void 0, this.rejecter = void 0, Object.freeze(this);
  }
}
function we() {
  return "00-0-4-1-000".replace(
    /[^-]/g,
    (r) => (
      // @ts-expect-error ts(2363) this works fine
      // eslint-disable-next-line no-bitwise
      ((Math.random() + ~~r) * 65536 >> r).toString(16).padStart(4, "0")
    )
  );
}
function I(r) {
  return typeof r == "string" || r instanceof String;
}
function O(r) {
  return JSON.parse(JSON.stringify(r));
}
function qe(r, e = 300) {
  if (I(r))
    throw new Error("Tried to debounce a string! Could be XSS");
  let t;
  return (...s) => {
    clearTimeout(t), t = setTimeout(() => r(...s), e);
  };
}
function Ae(r, e, t) {
  const s = /* @__PURE__ */ new Map();
  return r.forEach((a) => {
    const i = e(a), n = s.get(i), u = t ? t(a, i) : a;
    n ? n.push(u) : s.set(i, [u]);
  }), s;
}
function G(r) {
  return typeof r == "object" && // We're potentially dealing with objects we didn't create, so they might contain `null`
  // eslint-disable-next-line no-null/no-null
  r !== null && "message" in r && // Type assert `error` to check it's `message`.
  // eslint-disable-next-line no-type-assertion/no-type-assertion
  typeof r.message == "string";
}
function z(r) {
  if (G(r))
    return r;
  try {
    return new Error(JSON.stringify(r));
  } catch {
    return new Error(String(r));
  }
}
function Se(r) {
  return z(r).message;
}
function H(r) {
  return new Promise((e) => setTimeout(e, r));
}
function je(r, e) {
  const t = H(e).then(() => {
  });
  return Promise.any([t, r()]);
}
function Te(r, e = "obj") {
  const t = /* @__PURE__ */ new Set();
  Object.getOwnPropertyNames(r).forEach((a) => {
    try {
      typeof r[a] == "function" && t.add(a);
    } catch (i) {
      console.debug(`Skipping ${a} on ${e} due to error: ${i}`);
    }
  });
  let s = Object.getPrototypeOf(r);
  for (; s && Object.getPrototypeOf(s); )
    Object.getOwnPropertyNames(s).forEach((a) => {
      try {
        typeof r[a] == "function" && t.add(a);
      } catch (i) {
        console.debug(`Skipping ${a} on ${e}'s prototype due to error: ${i}`);
      }
    }), s = Object.getPrototypeOf(s);
  return t;
}
class Ce {
  /**
   * Create a DocumentCombinerEngine instance
   *
   * @param baseDocument This is the first document that will be used when composing the output
   * @param copyDocuments If true, this instance will perform a deep copy of all provided documents
   *   before composing the output. If false, then changes made to provided documents after they are
   *   contributed will be reflected in the next time output is composed.
   */
  constructor(e, t) {
    p(this, "baseDocument");
    p(this, "contributions", /* @__PURE__ */ new Map());
    p(this, "latestOutput");
    p(this, "options");
    this.baseDocument = e, this.options = t, this.updateBaseDocument(e);
  }
  /**
   * Update the starting document for composition process
   *
   * @param baseDocument Base JSON document/JS object that all other documents are added to
   * @returns Recalculated output document given the new starting state and existing other documents
   */
  updateBaseDocument(e) {
    return this.validateStartingDocument(e), this.baseDocument = this.options.copyDocuments ? O(e) : e, this.rebuild();
  }
  /**
   * Add or update one of the contribution documents for the composition process
   *
   * @param documentName Name of the contributed document to combine
   * @param document Content of the contributed document to combine
   * @returns Recalculated output document given the new or updated contribution and existing other
   *   documents
   */
  addOrUpdateContribution(e, t) {
    this.validateContribution(e, t);
    const s = this.contributions.get(e), a = this.options.copyDocuments && t ? O(t) : t;
    this.contributions.set(e, a);
    try {
      return this.rebuild();
    } catch (i) {
      throw s ? this.contributions.set(e, s) : this.contributions.delete(e), new Error(`Error when setting the document named ${e}: ${i}`);
    }
  }
  /**
   * Delete one of the contribution documents for the composition process
   *
   * @param documentName Name of the contributed document to delete
   * @returns Recalculated output document given the remaining other documents
   */
  deleteContribution(e) {
    const t = this.contributions.get(e);
    if (!t)
      throw new Error("{documentKey} does not exist");
    this.contributions.delete(e);
    try {
      return this.rebuild();
    } catch (s) {
      throw this.contributions.set(e, t), new Error(`Error when deleting the document named ${e}: ${s}`);
    }
  }
  /**
   * Run the document composition process given the starting document and all contributions. Throws
   * if the output document fails to validate properly.
   *
   * @returns Recalculated output document given the starting and contributed documents
   */
  rebuild() {
    if (this.contributions.size === 0) {
      let t = O(this.baseDocument);
      return t = this.transformFinalOutput(t), this.validateOutput(t), this.latestOutput = t, this.latestOutput;
    }
    let e = this.baseDocument;
    return this.contributions.forEach((t) => {
      e = M(
        e,
        t,
        this.options.ignoreDuplicateProperties
      ), this.validateOutput(e);
    }), e = this.transformFinalOutput(e), this.validateOutput(e), this.latestOutput = e, this.latestOutput;
  }
}
function U(...r) {
  let e = !0;
  return r.forEach((t) => {
    (!t || typeof t != "object" || Array.isArray(t)) && (e = !1);
  }), e;
}
function V(...r) {
  let e = !0;
  return r.forEach((t) => {
    (!t || typeof t != "object" || !Array.isArray(t)) && (e = !1);
  }), e;
}
function M(r, e, t) {
  const s = O(r);
  return e && Object.keys(e).forEach((a) => {
    if (Object.hasOwn(r, a)) {
      if (U(r[a], e[a]))
        s[a] = M(
          // We know these are objects from the `if` check
          /* eslint-disable no-type-assertion/no-type-assertion */
          r[a],
          e[a],
          t
          /* eslint-enable no-type-assertion/no-type-assertion */
        );
      else if (V(r[a], e[a]))
        s[a] = s[a].concat(e[a]);
      else if (!t)
        throw new Error(`Cannot merge objects: key "${a}" already exists in the target object`);
    } else
      s[a] = e[a];
  }), s;
}
class Pe {
  constructor(e = "Anonymous") {
    p(this, "unsubscribers", /* @__PURE__ */ new Set());
    this.name = e;
  }
  /**
   * Add unsubscribers to the list. Note that duplicates are not added twice.
   *
   * @param unsubscribers - Objects that were returned from a registration process.
   */
  add(...e) {
    e.forEach((t) => {
      "dispose" in t ? this.unsubscribers.add(t.dispose) : this.unsubscribers.add(t);
    });
  }
  /**
   * Run all unsubscribers added to this list and then clear the list.
   *
   * @returns `true` if all unsubscribers succeeded, `false` otherwise.
   */
  async runAllUnsubscribers() {
    const e = [...this.unsubscribers].map((s) => s()), t = await Promise.all(e);
    return this.unsubscribers.clear(), t.every((s, a) => (s || console.error(`UnsubscriberAsyncList ${this.name}: Unsubscriber at index ${a} failed!`), s));
  }
}
class Me {
  constructor() {
    /**
     * Subscribes a function to run when this event is emitted.
     *
     * @param callback Function to run with the event when it is emitted
     * @returns Unsubscriber function to run to stop calling the passed-in function when the event is
     *   emitted
     * @alias event
     */
    p(this, "subscribe", this.event);
    /** All callback functions that will run when this event is emitted. Lazy loaded */
    p(this, "subscriptions");
    /** Event for listeners to subscribe to. Lazy loaded */
    p(this, "lazyEvent");
    /** Whether this emitter has been disposed */
    p(this, "isDisposed", !1);
    /** Disposes of this event, preparing it to release from memory */
    p(this, "dispose", () => this.disposeFn());
    /**
     * Runs the subscriptions for the event
     *
     * @param event Event data to provide to subscribed callbacks
     */
    p(this, "emit", (e) => {
      this.emitFn(e);
    });
  }
  /**
   * Event for listeners to subscribe to. Subscribes a function to run when this event is emitted.
   * Use like `const unsubscriber = event(callback)`
   *
   * @param callback Function to run with the event when it is emitted
   * @returns Unsubscriber function to run to stop calling the passed-in function when the event is
   *   emitted
   */
  get event() {
    return this.assertNotDisposed(), this.lazyEvent || (this.lazyEvent = (e) => {
      if (!e || typeof e != "function")
        throw new Error("Event handler callback must be a function!");
      return this.subscriptions || (this.subscriptions = []), this.subscriptions.push(e), () => {
        if (!this.subscriptions)
          return !1;
        const t = this.subscriptions.indexOf(e);
        return t < 0 ? !1 : (this.subscriptions.splice(t, 1), !0);
      };
    }), this.lazyEvent;
  }
  /**
   * Function that runs the subscriptions for the event. Added here so children can override emit
   * and still call the base functionality. See NetworkEventEmitter.emit for example
   */
  emitFn(e) {
    var t;
    this.assertNotDisposed(), (t = this.subscriptions) == null || t.forEach((s) => s(e));
  }
  /** Check to make sure this emitter is not disposed. Throw if it is */
  assertNotDisposed() {
    if (this.isDisposed)
      throw new Error("Emitter is disposed");
  }
  /**
   * Disposes of this event, preparing it to release from memory. Added here so children can
   * override emit and still call the base functionality.
   */
  disposeFn() {
    return this.assertNotDisposed(), this.isDisposed = !0, this.subscriptions = void 0, this.lazyEvent = void 0, Promise.resolve(!0);
  }
}
const R = [
  { shortName: "ERR", fullNames: ["ERROR"], chapters: -1 },
  { shortName: "GEN", fullNames: ["Genesis"], chapters: 50 },
  { shortName: "EXO", fullNames: ["Exodus"], chapters: 40 },
  { shortName: "LEV", fullNames: ["Leviticus"], chapters: 27 },
  { shortName: "NUM", fullNames: ["Numbers"], chapters: 36 },
  { shortName: "DEU", fullNames: ["Deuteronomy"], chapters: 34 },
  { shortName: "JOS", fullNames: ["Joshua"], chapters: 24 },
  { shortName: "JDG", fullNames: ["Judges"], chapters: 21 },
  { shortName: "RUT", fullNames: ["Ruth"], chapters: 4 },
  { shortName: "1SA", fullNames: ["1 Samuel"], chapters: 31 },
  { shortName: "2SA", fullNames: ["2 Samuel"], chapters: 24 },
  { shortName: "1KI", fullNames: ["1 Kings"], chapters: 22 },
  { shortName: "2KI", fullNames: ["2 Kings"], chapters: 25 },
  { shortName: "1CH", fullNames: ["1 Chronicles"], chapters: 29 },
  { shortName: "2CH", fullNames: ["2 Chronicles"], chapters: 36 },
  { shortName: "EZR", fullNames: ["Ezra"], chapters: 10 },
  { shortName: "NEH", fullNames: ["Nehemiah"], chapters: 13 },
  { shortName: "EST", fullNames: ["Esther"], chapters: 10 },
  { shortName: "JOB", fullNames: ["Job"], chapters: 42 },
  { shortName: "PSA", fullNames: ["Psalm", "Psalms"], chapters: 150 },
  { shortName: "PRO", fullNames: ["Proverbs"], chapters: 31 },
  { shortName: "ECC", fullNames: ["Ecclesiastes"], chapters: 12 },
  { shortName: "SNG", fullNames: ["Song of Solomon", "Song of Songs"], chapters: 8 },
  { shortName: "ISA", fullNames: ["Isaiah"], chapters: 66 },
  { shortName: "JER", fullNames: ["Jeremiah"], chapters: 52 },
  { shortName: "LAM", fullNames: ["Lamentations"], chapters: 5 },
  { shortName: "EZK", fullNames: ["Ezekiel"], chapters: 48 },
  { shortName: "DAN", fullNames: ["Daniel"], chapters: 12 },
  { shortName: "HOS", fullNames: ["Hosea"], chapters: 14 },
  { shortName: "JOL", fullNames: ["Joel"], chapters: 3 },
  { shortName: "AMO", fullNames: ["Amos"], chapters: 9 },
  { shortName: "OBA", fullNames: ["Obadiah"], chapters: 1 },
  { shortName: "JON", fullNames: ["Jonah"], chapters: 4 },
  { shortName: "MIC", fullNames: ["Micah"], chapters: 7 },
  { shortName: "NAM", fullNames: ["Nahum"], chapters: 3 },
  { shortName: "HAB", fullNames: ["Habakkuk"], chapters: 3 },
  { shortName: "ZEP", fullNames: ["Zephaniah"], chapters: 3 },
  { shortName: "HAG", fullNames: ["Haggai"], chapters: 2 },
  { shortName: "ZEC", fullNames: ["Zechariah"], chapters: 14 },
  { shortName: "MAL", fullNames: ["Malachi"], chapters: 4 },
  { shortName: "MAT", fullNames: ["Matthew"], chapters: 28 },
  { shortName: "MRK", fullNames: ["Mark"], chapters: 16 },
  { shortName: "LUK", fullNames: ["Luke"], chapters: 24 },
  { shortName: "JHN", fullNames: ["John"], chapters: 21 },
  { shortName: "ACT", fullNames: ["Acts"], chapters: 28 },
  { shortName: "ROM", fullNames: ["Romans"], chapters: 16 },
  { shortName: "1CO", fullNames: ["1 Corinthians"], chapters: 16 },
  { shortName: "2CO", fullNames: ["2 Corinthians"], chapters: 13 },
  { shortName: "GAL", fullNames: ["Galatians"], chapters: 6 },
  { shortName: "EPH", fullNames: ["Ephesians"], chapters: 6 },
  { shortName: "PHP", fullNames: ["Philippians"], chapters: 4 },
  { shortName: "COL", fullNames: ["Colossians"], chapters: 4 },
  { shortName: "1TH", fullNames: ["1 Thessalonians"], chapters: 5 },
  { shortName: "2TH", fullNames: ["2 Thessalonians"], chapters: 3 },
  { shortName: "1TI", fullNames: ["1 Timothy"], chapters: 6 },
  { shortName: "2TI", fullNames: ["2 Timothy"], chapters: 4 },
  { shortName: "TIT", fullNames: ["Titus"], chapters: 3 },
  { shortName: "PHM", fullNames: ["Philemon"], chapters: 1 },
  { shortName: "HEB", fullNames: ["Hebrews"], chapters: 13 },
  { shortName: "JAS", fullNames: ["James"], chapters: 5 },
  { shortName: "1PE", fullNames: ["1 Peter"], chapters: 5 },
  { shortName: "2PE", fullNames: ["2 Peter"], chapters: 3 },
  { shortName: "1JN", fullNames: ["1 John"], chapters: 5 },
  { shortName: "2JN", fullNames: ["2 John"], chapters: 1 },
  { shortName: "3JN", fullNames: ["3 John"], chapters: 1 },
  { shortName: "JUD", fullNames: ["Jude"], chapters: 1 },
  { shortName: "REV", fullNames: ["Revelation"], chapters: 22 }
<<<<<<< HEAD
], D = 1, B = C.length - 1, G = 1, I = 1, k = (e) => {
  var r;
  return ((r = C[e]) == null ? void 0 : r.chapters) ?? -1;
}, Oe = (e, r) => ({
  bookNum: Math.max(D, Math.min(e.bookNum + r, B)),
=======
], _ = 1, L = R.length - 1, K = 1, F = 1, W = (r) => {
  var e;
  return ((e = R[r]) == null ? void 0 : e.chapters) ?? -1;
}, Re = (r, e) => ({
  bookNum: Math.max(_, Math.min(r.bookNum + e, L)),
>>>>>>> e08d669c
  chapterNum: 1,
  verseNum: 1
}), $e = (r, e) => ({
  ...r,
  chapterNum: Math.min(
    Math.max(K, r.chapterNum + e),
    W(r.bookNum)
  ),
  verseNum: 1
}), De = (r, e) => ({
  ...r,
  verseNum: Math.max(F, r.verseNum + e)
}), Je = (r) => (...e) => r.map((s) => s(...e)).every((s) => s), xe = (r) => async (...e) => {
  const t = r.map(async (s) => s(...e));
  return (await Promise.all(t)).every((s) => s);
};
<<<<<<< HEAD
function we() {
  return "00-0-4-1-000".replace(
    /[^-]/g,
    (e) => (
      // @ts-expect-error ts(2363) this works fine
      // eslint-disable-next-line no-bitwise
      ((Math.random() + ~~e) * 65536 >> e).toString(16).padStart(4, "0")
    )
  );
}
function H(e) {
  return typeof e == "string" || e instanceof String;
}
function Te(e, r = 300) {
  if (H(e))
    throw new Error("Tried to debounce a string! Could be XSS");
  let t;
  return (...a) => {
    clearTimeout(t), t = setTimeout(() => e(...a), r);
  };
}
function Pe(e, r, t) {
  const a = /* @__PURE__ */ new Map();
  return e.forEach((s) => {
    const n = r(s), u = a.get(n), o = t ? t(s, n) : s;
    u ? u.push(o) : a.set(n, [o]);
  }), a;
}
function z(e) {
  return typeof e == "object" && // We're potentially dealing with objects we didn't create, so they might contain `null`
  // eslint-disable-next-line no-null/no-null
  e !== null && "message" in e && // Type assert `error` to check it's `message`.
  // eslint-disable-next-line no-type-assertion/no-type-assertion
  typeof e.message == "string";
}
function U(e) {
  if (z(e))
    return e;
  try {
    return new Error(JSON.stringify(e));
  } catch {
    return new Error(String(e));
  }
}
function je(e) {
  return U(e).message;
}
function _(e) {
  return new Promise((r) => setTimeout(r, e));
}
function Ce(e, r) {
  const t = _(r).then(() => {
  });
  return Promise.any([t, e()]);
}
function Re(e, r = "obj") {
  const t = /* @__PURE__ */ new Set();
  Object.getOwnPropertyNames(e).forEach((s) => {
    try {
      typeof e[s] == "function" && t.add(s);
    } catch (n) {
      console.debug(`Skipping ${s} on ${r} due to error: ${n}`);
    }
  });
  let a = Object.getPrototypeOf(e);
  for (; a && Object.getPrototypeOf(a); )
    Object.getOwnPropertyNames(a).forEach((s) => {
      try {
        typeof e[s] == "function" && t.add(s);
      } catch (n) {
        console.debug(`Skipping ${s} on ${r}'s prototype due to error: ${n}`);
      }
    }), a = Object.getPrototypeOf(a);
  return t;
}
function Me(e, r = {}) {
  return new Proxy(r, {
    get(t, a) {
      return a in t ? t[a] : async (...s) => (await e())[a](...s);
    }
  });
}
var F = Object.getOwnPropertyNames, L = Object.getOwnPropertySymbols, V = Object.prototype.hasOwnProperty;
function O(e, r) {
  return function(a, s, n) {
    return e(a, s, n) && r(a, s, n);
=======
var k = Object.getOwnPropertyNames, Z = Object.getOwnPropertySymbols, X = Object.prototype.hasOwnProperty;
function y(r, e) {
  return function(s, a, i) {
    return r(s, a, i) && e(s, a, i);
>>>>>>> e08d669c
  };
}
function g(r) {
  return function(t, s, a) {
    if (!t || !s || typeof t != "object" || typeof s != "object")
      return r(t, s, a);
    var i = a.cache, n = i.get(t), u = i.get(s);
    if (n && u)
      return n === s && u === t;
    i.set(t, s), i.set(s, t);
    var c = r(t, s, a);
    return i.delete(t), i.delete(s), c;
  };
}
<<<<<<< HEAD
function q(e) {
  return F(e).concat(L(e));
}
var R = Object.hasOwn || function(e, r) {
  return V.call(e, r);
=======
function w(r) {
  return k(r).concat(Z(r));
}
var $ = Object.hasOwn || function(r, e) {
  return X.call(r, e);
>>>>>>> e08d669c
};
function E(r, e) {
  return r || e ? r === e : r === e || r !== r && e !== e;
}
var D = "_owner", q = Object.getOwnPropertyDescriptor, A = Object.keys;
function Q(r, e, t) {
  var s = r.length;
  if (e.length !== s)
    return !1;
  for (; s-- > 0; )
    if (!t.equals(r[s], e[s], s, s, r, e, t))
      return !1;
  return !0;
}
function Y(r, e) {
  return E(r.getTime(), e.getTime());
}
function S(r, e, t) {
  if (r.size !== e.size)
    return !1;
  for (var s = {}, a = r.entries(), i = 0, n, u; (n = a.next()) && !n.done; ) {
    for (var c = e.entries(), f = !1, o = 0; (u = c.next()) && !u.done; ) {
      var l = n.value, h = l[0], N = l[1], m = u.value, b = m[0], J = m[1];
      !f && !s[o] && (f = t.equals(h, b, i, o, r, e, t) && t.equals(N, J, h, b, r, e, t)) && (s[o] = !0), o++;
    }
    if (!f)
      return !1;
    i++;
  }
  return !0;
}
function ee(r, e, t) {
  var s = A(r), a = s.length;
  if (A(e).length !== a)
    return !1;
  for (var i; a-- > 0; )
    if (i = s[a], i === D && (r.$$typeof || e.$$typeof) && r.$$typeof !== e.$$typeof || !$(e, i) || !t.equals(r[i], e[i], i, i, r, e, t))
      return !1;
  return !0;
}
function d(r, e, t) {
  var s = w(r), a = s.length;
  if (w(e).length !== a)
    return !1;
  for (var i, n, u; a-- > 0; )
    if (i = s[a], i === D && (r.$$typeof || e.$$typeof) && r.$$typeof !== e.$$typeof || !$(e, i) || !t.equals(r[i], e[i], i, i, r, e, t) || (n = q(r, i), u = q(e, i), (n || u) && (!n || !u || n.configurable !== u.configurable || n.enumerable !== u.enumerable || n.writable !== u.writable)))
      return !1;
  return !0;
}
function re(r, e) {
  return E(r.valueOf(), e.valueOf());
}
function te(r, e) {
  return r.source === e.source && r.flags === e.flags;
}
function j(r, e, t) {
  if (r.size !== e.size)
    return !1;
  for (var s = {}, a = r.values(), i, n; (i = a.next()) && !i.done; ) {
    for (var u = e.values(), c = !1, f = 0; (n = u.next()) && !n.done; )
      !c && !s[f] && (c = t.equals(i.value, n.value, i.value, n.value, r, e, t)) && (s[f] = !0), f++;
    if (!c)
      return !1;
  }
  return !0;
}
function se(r, e) {
  var t = r.length;
  if (e.length !== t)
    return !1;
  for (; t-- > 0; )
    if (r[t] !== e[t])
      return !1;
  return !0;
}
<<<<<<< HEAD
var ee = "[object Arguments]", re = "[object Boolean]", te = "[object Date]", ae = "[object Map]", se = "[object Number]", ne = "[object Object]", ue = "[object RegExp]", ie = "[object Set]", oe = "[object String]", le = Array.isArray, T = typeof ArrayBuffer == "function" && ArrayBuffer.isView ? ArrayBuffer.isView : null, P = Object.assign, ce = Object.prototype.toString.call.bind(Object.prototype.toString);
function fe(e) {
  var r = e.areArraysEqual, t = e.areDatesEqual, a = e.areMapsEqual, s = e.areObjectsEqual, n = e.arePrimitiveWrappersEqual, u = e.areRegExpsEqual, o = e.areSetsEqual, c = e.areTypedArraysEqual;
  return function(i, l, f) {
    if (i === l)
=======
var ae = "[object Arguments]", ie = "[object Boolean]", ne = "[object Date]", oe = "[object Map]", ue = "[object Number]", le = "[object Object]", ce = "[object RegExp]", he = "[object Set]", fe = "[object String]", pe = Array.isArray, T = typeof ArrayBuffer == "function" && ArrayBuffer.isView ? ArrayBuffer.isView : null, C = Object.assign, me = Object.prototype.toString.call.bind(Object.prototype.toString);
function Ne(r) {
  var e = r.areArraysEqual, t = r.areDatesEqual, s = r.areMapsEqual, a = r.areObjectsEqual, i = r.arePrimitiveWrappersEqual, n = r.areRegExpsEqual, u = r.areSetsEqual, c = r.areTypedArraysEqual;
  return function(o, l, h) {
    if (o === l)
>>>>>>> e08d669c
      return !0;
    if (o == null || l == null || typeof o != "object" || typeof l != "object")
      return o !== o && l !== l;
    var N = o.constructor;
    if (N !== l.constructor)
      return !1;
    if (N === Object)
      return a(o, l, h);
    if (pe(o))
      return e(o, l, h);
    if (T != null && T(o))
      return c(o, l, h);
    if (N === Date)
      return t(o, l, h);
    if (N === RegExp)
      return n(o, l, h);
    if (N === Map)
      return s(o, l, h);
    if (N === Set)
      return u(o, l, h);
    var m = me(o);
    return m === ne ? t(o, l, h) : m === ce ? n(o, l, h) : m === oe ? s(o, l, h) : m === he ? u(o, l, h) : m === le ? typeof o.then != "function" && typeof l.then != "function" && a(o, l, h) : m === ae ? a(o, l, h) : m === ie || m === ue || m === fe ? i(o, l, h) : !1;
  };
}
function ve(r) {
  var e = r.circular, t = r.createCustomConfig, s = r.strict, a = {
    areArraysEqual: s ? d : Q,
    areDatesEqual: Y,
    areMapsEqual: s ? y(S, d) : S,
    areObjectsEqual: s ? d : ee,
    arePrimitiveWrappersEqual: re,
    areRegExpsEqual: te,
    areSetsEqual: s ? y(j, d) : j,
    areTypedArraysEqual: s ? d : se
  };
<<<<<<< HEAD
  if (t && (s = P({}, s, t(s))), r) {
    var n = d(s.areArraysEqual), u = d(s.areMapsEqual), o = d(s.areObjectsEqual), c = d(s.areSetsEqual);
    s = P({}, s, {
      areArraysEqual: n,
      areMapsEqual: u,
      areObjectsEqual: o,
=======
  if (t && (a = C({}, a, t(a))), e) {
    var i = g(a.areArraysEqual), n = g(a.areMapsEqual), u = g(a.areObjectsEqual), c = g(a.areSetsEqual);
    a = C({}, a, {
      areArraysEqual: i,
      areMapsEqual: n,
      areObjectsEqual: u,
>>>>>>> e08d669c
      areSetsEqual: c
    });
  }
  return a;
}
function Ee(r) {
  return function(e, t, s, a, i, n, u) {
    return r(e, t, u);
  };
}
function de(r) {
  var e = r.circular, t = r.comparator, s = r.createState, a = r.equals, i = r.strict;
  if (s)
    return function(c, f) {
      var o = s(), l = o.cache, h = l === void 0 ? e ? /* @__PURE__ */ new WeakMap() : void 0 : l, N = o.meta;
      return t(c, f, {
        cache: h,
        equals: a,
        meta: N,
        strict: i
      });
    };
  if (e)
    return function(c, f) {
      return t(c, f, {
        cache: /* @__PURE__ */ new WeakMap(),
        equals: a,
        meta: void 0,
        strict: i
      });
    };
  var n = {
    cache: void 0,
    equals: a,
    meta: void 0,
    strict: i
  };
  return function(c, f) {
    return t(c, f, n);
  };
}
var ge = v();
v({ strict: !0 });
v({ circular: !0 });
v({
  circular: !0,
  strict: !0
});
v({
  createInternalComparator: function() {
    return E;
  }
});
v({
  strict: !0,
  createInternalComparator: function() {
    return E;
  }
});
v({
  circular: !0,
  createInternalComparator: function() {
    return E;
  }
});
v({
  circular: !0,
  createInternalComparator: function() {
    return E;
  },
  strict: !0
});
<<<<<<< HEAD
function v(e) {
  e === void 0 && (e = {});
  var r = e.circular, t = r === void 0 ? !1 : r, a = e.createInternalComparator, s = e.createState, n = e.strict, u = n === void 0 ? !1 : n, o = he(e), c = fe(o), h = a ? a(c) : me(c);
  return pe({ circular: t, comparator: c, createState: s, equals: h, strict: u });
}
function $e(e, r) {
  return Ne(e, r);
}
function j(e, r, t) {
  return JSON.stringify(e, (s, n) => {
    let u = n;
    return r && (u = r(s, u)), u === void 0 && (u = null), u;
=======
function v(r) {
  r === void 0 && (r = {});
  var e = r.circular, t = e === void 0 ? !1 : e, s = r.createInternalComparator, a = r.createState, i = r.strict, n = i === void 0 ? !1 : i, u = ve(r), c = Ne(u), f = s ? s(c) : Ee(c);
  return de({ circular: t, comparator: c, createState: a, equals: f, strict: n });
}
function Be(r, e) {
  return ge(r, e);
}
function P(r, e, t) {
  return JSON.stringify(r, (a, i) => {
    let n = i;
    return e && (n = e(a, n)), n === void 0 && (n = null), n;
>>>>>>> e08d669c
  }, t);
}
function Oe(r, e) {
  function t(a) {
    return Object.keys(a).forEach((i) => {
      a[i] === null ? a[i] = void 0 : typeof a[i] == "object" && (a[i] = t(a[i]));
    }), a;
  }
  const s = JSON.parse(r, e);
  if (s !== null)
    return typeof s == "object" ? t(s) : s;
}
<<<<<<< HEAD
function Je(e) {
  try {
    const r = j(e);
    return r === j(ve(r));
=======
function Ie(r) {
  try {
    const e = P(r);
    return e === P(Oe(e));
>>>>>>> e08d669c
  } catch {
    return !1;
  }
}
<<<<<<< HEAD
const xe = (e) => e.replace(/&/g, "&amp;").replace(/</g, "&lt;").replace(/>/g, "&gt;").replace(/"/g, "&quot;").replace(/'/g, "&#x27;").replace(/\//g, "&#x2F;");
export {
  ge as AsyncVariable,
  D as FIRST_SCR_BOOK_NUM,
  G as FIRST_SCR_CHAPTER_NUM,
  I as FIRST_SCR_VERSE_NUM,
  B as LAST_SCR_BOOK_NUM,
  ye as PlatformEventEmitter,
  de as UnsubscriberAsyncList,
  Se as aggregateUnsubscriberAsyncs,
  Ae as aggregateUnsubscribers,
  Me as createSyncProxyForAsyncObject,
  Te as debounce,
  $e as deepEqual,
  ve as deserialize,
  Re as getAllObjectFunctionNames,
  k as getChaptersForBook,
  je as getErrorMessage,
  Pe as groupBy,
  xe as htmlEncode,
  Je as isSerializable,
  H as isString,
  we as newGuid,
  Oe as offsetBook,
  qe as offsetChapter,
  be as offsetVerse,
  j as serialize,
  _ as wait,
  Ce as waitForDuration
=======
const Ge = (r) => r.replace(/&/g, "&amp;").replace(/</g, "&lt;").replace(/>/g, "&gt;").replace(/"/g, "&quot;").replace(/'/g, "&#x27;").replace(/\//g, "&#x2F;");
export {
  ye as AsyncVariable,
  Ce as DocumentCombinerEngine,
  _ as FIRST_SCR_BOOK_NUM,
  K as FIRST_SCR_CHAPTER_NUM,
  F as FIRST_SCR_VERSE_NUM,
  L as LAST_SCR_BOOK_NUM,
  Me as PlatformEventEmitter,
  Pe as UnsubscriberAsyncList,
  xe as aggregateUnsubscriberAsyncs,
  Je as aggregateUnsubscribers,
  qe as debounce,
  O as deepClone,
  Be as deepEqual,
  Oe as deserialize,
  Te as getAllObjectFunctionNames,
  W as getChaptersForBook,
  Se as getErrorMessage,
  Ae as groupBy,
  Ge as htmlEncode,
  Ie as isSerializable,
  I as isString,
  we as newGuid,
  Re as offsetBook,
  $e as offsetChapter,
  De as offsetVerse,
  P as serialize,
  H as wait,
  je as waitForDuration
>>>>>>> e08d669c
};
//# sourceMappingURL=index.js.map<|MERGE_RESOLUTION|>--- conflicted
+++ resolved
@@ -1,14 +1,7 @@
-<<<<<<< HEAD
-var J = Object.defineProperty;
-var x = (e, r, t) => r in e ? J(e, r, { enumerable: !0, configurable: !0, writable: !0, value: t }) : e[r] = t;
-var p = (e, r, t) => (x(e, typeof r != "symbol" ? r + "" : r, t), t);
-class ge {
-=======
 var x = Object.defineProperty;
 var B = (r, e, t) => e in r ? x(r, e, { enumerable: !0, configurable: !0, writable: !0, value: t }) : r[e] = t;
-var p = (r, e, t) => (B(r, typeof e != "symbol" ? e + "" : e, t), t);
-class ye {
->>>>>>> e08d669c
+var m = (r, e, t) => (B(r, typeof e != "symbol" ? e + "" : e, t), t);
+class be {
   /**
    * Creates an instance of the class
    *
@@ -18,10 +11,10 @@
    *   do not want a timeout at all.
    */
   constructor(e, t = 1e4) {
-    p(this, "variableName");
-    p(this, "promiseToValue");
-    p(this, "resolver");
-    p(this, "rejecter");
+    m(this, "variableName");
+    m(this, "promiseToValue");
+    m(this, "resolver");
+    m(this, "rejecter");
     this.variableName = e, this.promiseToValue = new Promise((s, a) => {
       this.resolver = s, this.rejecter = a;
     }), t > 0 && setTimeout(() => {
@@ -98,7 +91,7 @@
 function O(r) {
   return JSON.parse(JSON.stringify(r));
 }
-function qe(r, e = 300) {
+function Ae(r, e = 300) {
   if (I(r))
     throw new Error("Tried to debounce a string! Could be XSS");
   let t;
@@ -106,11 +99,11 @@
     clearTimeout(t), t = setTimeout(() => r(...s), e);
   };
 }
-function Ae(r, e, t) {
+function qe(r, e, t) {
   const s = /* @__PURE__ */ new Map();
   return r.forEach((a) => {
-    const i = e(a), n = s.get(i), u = t ? t(a, i) : a;
-    n ? n.push(u) : s.set(i, [u]);
+    const n = e(a), i = s.get(n), o = t ? t(a, n) : a;
+    i ? i.push(o) : s.set(n, [o]);
   }), s;
 }
 function G(r) {
@@ -145,8 +138,8 @@
   Object.getOwnPropertyNames(r).forEach((a) => {
     try {
       typeof r[a] == "function" && t.add(a);
-    } catch (i) {
-      console.debug(`Skipping ${a} on ${e} due to error: ${i}`);
+    } catch (n) {
+      console.debug(`Skipping ${a} on ${e} due to error: ${n}`);
     }
   });
   let s = Object.getPrototypeOf(r);
@@ -154,13 +147,20 @@
     Object.getOwnPropertyNames(s).forEach((a) => {
       try {
         typeof r[a] == "function" && t.add(a);
-      } catch (i) {
-        console.debug(`Skipping ${a} on ${e}'s prototype due to error: ${i}`);
+      } catch (n) {
+        console.debug(`Skipping ${a} on ${e}'s prototype due to error: ${n}`);
       }
     }), s = Object.getPrototypeOf(s);
   return t;
 }
-class Ce {
+function Ce(r, e = {}) {
+  return new Proxy(e, {
+    get(t, s) {
+      return s in t ? t[s] : async (...a) => (await r())[s](...a);
+    }
+  });
+}
+class Pe {
   /**
    * Create a DocumentCombinerEngine instance
    *
@@ -170,10 +170,10 @@
    *   contributed will be reflected in the next time output is composed.
    */
   constructor(e, t) {
-    p(this, "baseDocument");
-    p(this, "contributions", /* @__PURE__ */ new Map());
-    p(this, "latestOutput");
-    p(this, "options");
+    m(this, "baseDocument");
+    m(this, "contributions", /* @__PURE__ */ new Map());
+    m(this, "latestOutput");
+    m(this, "options");
     this.baseDocument = e, this.options = t, this.updateBaseDocument(e);
   }
   /**
@@ -199,8 +199,8 @@
     this.contributions.set(e, a);
     try {
       return this.rebuild();
-    } catch (i) {
-      throw s ? this.contributions.set(e, s) : this.contributions.delete(e), new Error(`Error when setting the document named ${e}: ${i}`);
+    } catch (n) {
+      throw s ? this.contributions.set(e, s) : this.contributions.delete(e), new Error(`Error when setting the document named ${e}: ${n}`);
     }
   }
   /**
@@ -274,9 +274,9 @@
       s[a] = e[a];
   }), s;
 }
-class Pe {
+class Me {
   constructor(e = "Anonymous") {
-    p(this, "unsubscribers", /* @__PURE__ */ new Set());
+    m(this, "unsubscribers", /* @__PURE__ */ new Set());
     this.name = e;
   }
   /**
@@ -299,7 +299,7 @@
     return this.unsubscribers.clear(), t.every((s, a) => (s || console.error(`UnsubscriberAsyncList ${this.name}: Unsubscriber at index ${a} failed!`), s));
   }
 }
-class Me {
+class Re {
   constructor() {
     /**
      * Subscribes a function to run when this event is emitted.
@@ -309,21 +309,21 @@
      *   emitted
      * @alias event
      */
-    p(this, "subscribe", this.event);
+    m(this, "subscribe", this.event);
     /** All callback functions that will run when this event is emitted. Lazy loaded */
-    p(this, "subscriptions");
+    m(this, "subscriptions");
     /** Event for listeners to subscribe to. Lazy loaded */
-    p(this, "lazyEvent");
+    m(this, "lazyEvent");
     /** Whether this emitter has been disposed */
-    p(this, "isDisposed", !1);
+    m(this, "isDisposed", !1);
     /** Disposes of this event, preparing it to release from memory */
-    p(this, "dispose", () => this.disposeFn());
+    m(this, "dispose", () => this.disposeFn());
     /**
      * Runs the subscriptions for the event
      *
      * @param event Event data to provide to subscribed callbacks
      */
-    p(this, "emit", (e) => {
+    m(this, "emit", (e) => {
       this.emitFn(e);
     });
   }
@@ -436,160 +436,55 @@
   { shortName: "3JN", fullNames: ["3 John"], chapters: 1 },
   { shortName: "JUD", fullNames: ["Jude"], chapters: 1 },
   { shortName: "REV", fullNames: ["Revelation"], chapters: 22 }
-<<<<<<< HEAD
-], D = 1, B = C.length - 1, G = 1, I = 1, k = (e) => {
-  var r;
-  return ((r = C[e]) == null ? void 0 : r.chapters) ?? -1;
-}, Oe = (e, r) => ({
-  bookNum: Math.max(D, Math.min(e.bookNum + r, B)),
-=======
-], _ = 1, L = R.length - 1, K = 1, F = 1, W = (r) => {
+], _ = 1, L = R.length - 1, F = 1, K = 1, W = (r) => {
   var e;
   return ((e = R[r]) == null ? void 0 : e.chapters) ?? -1;
-}, Re = (r, e) => ({
+}, $e = (r, e) => ({
   bookNum: Math.max(_, Math.min(r.bookNum + e, L)),
->>>>>>> e08d669c
   chapterNum: 1,
   verseNum: 1
-}), $e = (r, e) => ({
+}), De = (r, e) => ({
   ...r,
   chapterNum: Math.min(
-    Math.max(K, r.chapterNum + e),
+    Math.max(F, r.chapterNum + e),
     W(r.bookNum)
   ),
   verseNum: 1
-}), De = (r, e) => ({
+}), Je = (r, e) => ({
   ...r,
-  verseNum: Math.max(F, r.verseNum + e)
-}), Je = (r) => (...e) => r.map((s) => s(...e)).every((s) => s), xe = (r) => async (...e) => {
+  verseNum: Math.max(K, r.verseNum + e)
+}), xe = (r) => (...e) => r.map((s) => s(...e)).every((s) => s), Be = (r) => async (...e) => {
   const t = r.map(async (s) => s(...e));
   return (await Promise.all(t)).every((s) => s);
 };
-<<<<<<< HEAD
-function we() {
-  return "00-0-4-1-000".replace(
-    /[^-]/g,
-    (e) => (
-      // @ts-expect-error ts(2363) this works fine
-      // eslint-disable-next-line no-bitwise
-      ((Math.random() + ~~e) * 65536 >> e).toString(16).padStart(4, "0")
-    )
-  );
-}
-function H(e) {
-  return typeof e == "string" || e instanceof String;
-}
-function Te(e, r = 300) {
-  if (H(e))
-    throw new Error("Tried to debounce a string! Could be XSS");
-  let t;
-  return (...a) => {
-    clearTimeout(t), t = setTimeout(() => e(...a), r);
-  };
-}
-function Pe(e, r, t) {
-  const a = /* @__PURE__ */ new Map();
-  return e.forEach((s) => {
-    const n = r(s), u = a.get(n), o = t ? t(s, n) : s;
-    u ? u.push(o) : a.set(n, [o]);
-  }), a;
-}
-function z(e) {
-  return typeof e == "object" && // We're potentially dealing with objects we didn't create, so they might contain `null`
-  // eslint-disable-next-line no-null/no-null
-  e !== null && "message" in e && // Type assert `error` to check it's `message`.
-  // eslint-disable-next-line no-type-assertion/no-type-assertion
-  typeof e.message == "string";
-}
-function U(e) {
-  if (z(e))
-    return e;
-  try {
-    return new Error(JSON.stringify(e));
-  } catch {
-    return new Error(String(e));
-  }
-}
-function je(e) {
-  return U(e).message;
-}
-function _(e) {
-  return new Promise((r) => setTimeout(r, e));
-}
-function Ce(e, r) {
-  const t = _(r).then(() => {
-  });
-  return Promise.any([t, e()]);
-}
-function Re(e, r = "obj") {
-  const t = /* @__PURE__ */ new Set();
-  Object.getOwnPropertyNames(e).forEach((s) => {
-    try {
-      typeof e[s] == "function" && t.add(s);
-    } catch (n) {
-      console.debug(`Skipping ${s} on ${r} due to error: ${n}`);
-    }
-  });
-  let a = Object.getPrototypeOf(e);
-  for (; a && Object.getPrototypeOf(a); )
-    Object.getOwnPropertyNames(a).forEach((s) => {
-      try {
-        typeof e[s] == "function" && t.add(s);
-      } catch (n) {
-        console.debug(`Skipping ${s} on ${r}'s prototype due to error: ${n}`);
-      }
-    }), a = Object.getPrototypeOf(a);
-  return t;
-}
-function Me(e, r = {}) {
-  return new Proxy(r, {
-    get(t, a) {
-      return a in t ? t[a] : async (...s) => (await e())[a](...s);
-    }
-  });
-}
-var F = Object.getOwnPropertyNames, L = Object.getOwnPropertySymbols, V = Object.prototype.hasOwnProperty;
-function O(e, r) {
-  return function(a, s, n) {
-    return e(a, s, n) && r(a, s, n);
-=======
 var k = Object.getOwnPropertyNames, Z = Object.getOwnPropertySymbols, X = Object.prototype.hasOwnProperty;
-function y(r, e) {
-  return function(s, a, i) {
-    return r(s, a, i) && e(s, a, i);
->>>>>>> e08d669c
+function b(r, e) {
+  return function(s, a, n) {
+    return r(s, a, n) && e(s, a, n);
   };
 }
 function g(r) {
   return function(t, s, a) {
     if (!t || !s || typeof t != "object" || typeof s != "object")
       return r(t, s, a);
-    var i = a.cache, n = i.get(t), u = i.get(s);
-    if (n && u)
-      return n === s && u === t;
-    i.set(t, s), i.set(s, t);
+    var n = a.cache, i = n.get(t), o = n.get(s);
+    if (i && o)
+      return i === s && o === t;
+    n.set(t, s), n.set(s, t);
     var c = r(t, s, a);
-    return i.delete(t), i.delete(s), c;
+    return n.delete(t), n.delete(s), c;
   };
 }
-<<<<<<< HEAD
-function q(e) {
-  return F(e).concat(L(e));
-}
-var R = Object.hasOwn || function(e, r) {
-  return V.call(e, r);
-=======
 function w(r) {
   return k(r).concat(Z(r));
 }
 var $ = Object.hasOwn || function(r, e) {
   return X.call(r, e);
->>>>>>> e08d669c
 };
 function E(r, e) {
   return r || e ? r === e : r === e || r !== r && e !== e;
 }
-var D = "_owner", q = Object.getOwnPropertyDescriptor, A = Object.keys;
+var D = "_owner", A = Object.getOwnPropertyDescriptor, q = Object.keys;
 function Q(r, e, t) {
   var s = r.length;
   if (e.length !== s)
@@ -605,23 +500,23 @@
 function S(r, e, t) {
   if (r.size !== e.size)
     return !1;
-  for (var s = {}, a = r.entries(), i = 0, n, u; (n = a.next()) && !n.done; ) {
-    for (var c = e.entries(), f = !1, o = 0; (u = c.next()) && !u.done; ) {
-      var l = n.value, h = l[0], N = l[1], m = u.value, b = m[0], J = m[1];
-      !f && !s[o] && (f = t.equals(h, b, i, o, r, e, t) && t.equals(N, J, h, b, r, e, t)) && (s[o] = !0), o++;
+  for (var s = {}, a = r.entries(), n = 0, i, o; (i = a.next()) && !i.done; ) {
+    for (var c = e.entries(), f = !1, u = 0; (o = c.next()) && !o.done; ) {
+      var l = i.value, h = l[0], N = l[1], p = o.value, y = p[0], J = p[1];
+      !f && !s[u] && (f = t.equals(h, y, n, u, r, e, t) && t.equals(N, J, h, y, r, e, t)) && (s[u] = !0), u++;
     }
     if (!f)
       return !1;
-    i++;
+    n++;
   }
   return !0;
 }
 function ee(r, e, t) {
-  var s = A(r), a = s.length;
-  if (A(e).length !== a)
+  var s = q(r), a = s.length;
+  if (q(e).length !== a)
     return !1;
-  for (var i; a-- > 0; )
-    if (i = s[a], i === D && (r.$$typeof || e.$$typeof) && r.$$typeof !== e.$$typeof || !$(e, i) || !t.equals(r[i], e[i], i, i, r, e, t))
+  for (var n; a-- > 0; )
+    if (n = s[a], n === D && (r.$$typeof || e.$$typeof) && r.$$typeof !== e.$$typeof || !$(e, n) || !t.equals(r[n], e[n], n, n, r, e, t))
       return !1;
   return !0;
 }
@@ -629,8 +524,8 @@
   var s = w(r), a = s.length;
   if (w(e).length !== a)
     return !1;
-  for (var i, n, u; a-- > 0; )
-    if (i = s[a], i === D && (r.$$typeof || e.$$typeof) && r.$$typeof !== e.$$typeof || !$(e, i) || !t.equals(r[i], e[i], i, i, r, e, t) || (n = q(r, i), u = q(e, i), (n || u) && (!n || !u || n.configurable !== u.configurable || n.enumerable !== u.enumerable || n.writable !== u.writable)))
+  for (var n, i, o; a-- > 0; )
+    if (n = s[a], n === D && (r.$$typeof || e.$$typeof) && r.$$typeof !== e.$$typeof || !$(e, n) || !t.equals(r[n], e[n], n, n, r, e, t) || (i = A(r, n), o = A(e, n), (i || o) && (!i || !o || i.configurable !== o.configurable || i.enumerable !== o.enumerable || i.writable !== o.writable)))
       return !1;
   return !0;
 }
@@ -643,9 +538,9 @@
 function j(r, e, t) {
   if (r.size !== e.size)
     return !1;
-  for (var s = {}, a = r.values(), i, n; (i = a.next()) && !i.done; ) {
-    for (var u = e.values(), c = !1, f = 0; (n = u.next()) && !n.done; )
-      !c && !s[f] && (c = t.equals(i.value, n.value, i.value, n.value, r, e, t)) && (s[f] = !0), f++;
+  for (var s = {}, a = r.values(), n, i; (n = a.next()) && !n.done; ) {
+    for (var o = e.values(), c = !1, f = 0; (i = o.next()) && !i.done; )
+      !c && !s[f] && (c = t.equals(n.value, i.value, n.value, i.value, r, e, t)) && (s[f] = !0), f++;
     if (!c)
       return !1;
   }
@@ -660,89 +555,72 @@
       return !1;
   return !0;
 }
-<<<<<<< HEAD
-var ee = "[object Arguments]", re = "[object Boolean]", te = "[object Date]", ae = "[object Map]", se = "[object Number]", ne = "[object Object]", ue = "[object RegExp]", ie = "[object Set]", oe = "[object String]", le = Array.isArray, T = typeof ArrayBuffer == "function" && ArrayBuffer.isView ? ArrayBuffer.isView : null, P = Object.assign, ce = Object.prototype.toString.call.bind(Object.prototype.toString);
-function fe(e) {
-  var r = e.areArraysEqual, t = e.areDatesEqual, a = e.areMapsEqual, s = e.areObjectsEqual, n = e.arePrimitiveWrappersEqual, u = e.areRegExpsEqual, o = e.areSetsEqual, c = e.areTypedArraysEqual;
-  return function(i, l, f) {
-    if (i === l)
-=======
-var ae = "[object Arguments]", ie = "[object Boolean]", ne = "[object Date]", oe = "[object Map]", ue = "[object Number]", le = "[object Object]", ce = "[object RegExp]", he = "[object Set]", fe = "[object String]", pe = Array.isArray, T = typeof ArrayBuffer == "function" && ArrayBuffer.isView ? ArrayBuffer.isView : null, C = Object.assign, me = Object.prototype.toString.call.bind(Object.prototype.toString);
+var ae = "[object Arguments]", ne = "[object Boolean]", ie = "[object Date]", ue = "[object Map]", oe = "[object Number]", le = "[object Object]", ce = "[object RegExp]", he = "[object Set]", fe = "[object String]", me = Array.isArray, T = typeof ArrayBuffer == "function" && ArrayBuffer.isView ? ArrayBuffer.isView : null, C = Object.assign, pe = Object.prototype.toString.call.bind(Object.prototype.toString);
 function Ne(r) {
-  var e = r.areArraysEqual, t = r.areDatesEqual, s = r.areMapsEqual, a = r.areObjectsEqual, i = r.arePrimitiveWrappersEqual, n = r.areRegExpsEqual, u = r.areSetsEqual, c = r.areTypedArraysEqual;
-  return function(o, l, h) {
-    if (o === l)
->>>>>>> e08d669c
+  var e = r.areArraysEqual, t = r.areDatesEqual, s = r.areMapsEqual, a = r.areObjectsEqual, n = r.arePrimitiveWrappersEqual, i = r.areRegExpsEqual, o = r.areSetsEqual, c = r.areTypedArraysEqual;
+  return function(u, l, h) {
+    if (u === l)
       return !0;
-    if (o == null || l == null || typeof o != "object" || typeof l != "object")
-      return o !== o && l !== l;
-    var N = o.constructor;
+    if (u == null || l == null || typeof u != "object" || typeof l != "object")
+      return u !== u && l !== l;
+    var N = u.constructor;
     if (N !== l.constructor)
       return !1;
     if (N === Object)
-      return a(o, l, h);
-    if (pe(o))
-      return e(o, l, h);
-    if (T != null && T(o))
-      return c(o, l, h);
+      return a(u, l, h);
+    if (me(u))
+      return e(u, l, h);
+    if (T != null && T(u))
+      return c(u, l, h);
     if (N === Date)
-      return t(o, l, h);
+      return t(u, l, h);
     if (N === RegExp)
-      return n(o, l, h);
+      return i(u, l, h);
     if (N === Map)
-      return s(o, l, h);
+      return s(u, l, h);
     if (N === Set)
-      return u(o, l, h);
-    var m = me(o);
-    return m === ne ? t(o, l, h) : m === ce ? n(o, l, h) : m === oe ? s(o, l, h) : m === he ? u(o, l, h) : m === le ? typeof o.then != "function" && typeof l.then != "function" && a(o, l, h) : m === ae ? a(o, l, h) : m === ie || m === ue || m === fe ? i(o, l, h) : !1;
+      return o(u, l, h);
+    var p = pe(u);
+    return p === ie ? t(u, l, h) : p === ce ? i(u, l, h) : p === ue ? s(u, l, h) : p === he ? o(u, l, h) : p === le ? typeof u.then != "function" && typeof l.then != "function" && a(u, l, h) : p === ae ? a(u, l, h) : p === ne || p === oe || p === fe ? n(u, l, h) : !1;
   };
 }
 function ve(r) {
   var e = r.circular, t = r.createCustomConfig, s = r.strict, a = {
     areArraysEqual: s ? d : Q,
     areDatesEqual: Y,
-    areMapsEqual: s ? y(S, d) : S,
+    areMapsEqual: s ? b(S, d) : S,
     areObjectsEqual: s ? d : ee,
     arePrimitiveWrappersEqual: re,
     areRegExpsEqual: te,
-    areSetsEqual: s ? y(j, d) : j,
+    areSetsEqual: s ? b(j, d) : j,
     areTypedArraysEqual: s ? d : se
   };
-<<<<<<< HEAD
-  if (t && (s = P({}, s, t(s))), r) {
-    var n = d(s.areArraysEqual), u = d(s.areMapsEqual), o = d(s.areObjectsEqual), c = d(s.areSetsEqual);
-    s = P({}, s, {
+  if (t && (a = C({}, a, t(a))), e) {
+    var n = g(a.areArraysEqual), i = g(a.areMapsEqual), o = g(a.areObjectsEqual), c = g(a.areSetsEqual);
+    a = C({}, a, {
       areArraysEqual: n,
-      areMapsEqual: u,
+      areMapsEqual: i,
       areObjectsEqual: o,
-=======
-  if (t && (a = C({}, a, t(a))), e) {
-    var i = g(a.areArraysEqual), n = g(a.areMapsEqual), u = g(a.areObjectsEqual), c = g(a.areSetsEqual);
-    a = C({}, a, {
-      areArraysEqual: i,
-      areMapsEqual: n,
-      areObjectsEqual: u,
->>>>>>> e08d669c
       areSetsEqual: c
     });
   }
   return a;
 }
 function Ee(r) {
-  return function(e, t, s, a, i, n, u) {
-    return r(e, t, u);
+  return function(e, t, s, a, n, i, o) {
+    return r(e, t, o);
   };
 }
 function de(r) {
-  var e = r.circular, t = r.comparator, s = r.createState, a = r.equals, i = r.strict;
+  var e = r.circular, t = r.comparator, s = r.createState, a = r.equals, n = r.strict;
   if (s)
     return function(c, f) {
-      var o = s(), l = o.cache, h = l === void 0 ? e ? /* @__PURE__ */ new WeakMap() : void 0 : l, N = o.meta;
+      var u = s(), l = u.cache, h = l === void 0 ? e ? /* @__PURE__ */ new WeakMap() : void 0 : l, N = u.meta;
       return t(c, f, {
         cache: h,
         equals: a,
         meta: N,
-        strict: i
+        strict: n
       });
     };
   if (e)
@@ -751,17 +629,17 @@
         cache: /* @__PURE__ */ new WeakMap(),
         equals: a,
         meta: void 0,
-        strict: i
+        strict: n
       });
     };
-  var n = {
+  var i = {
     cache: void 0,
     equals: a,
     meta: void 0,
-    strict: i
+    strict: n
   };
   return function(c, f) {
-    return t(c, f, n);
+    return t(c, f, i);
   };
 }
 var ge = v();
@@ -795,121 +673,68 @@
   },
   strict: !0
 });
-<<<<<<< HEAD
-function v(e) {
-  e === void 0 && (e = {});
-  var r = e.circular, t = r === void 0 ? !1 : r, a = e.createInternalComparator, s = e.createState, n = e.strict, u = n === void 0 ? !1 : n, o = he(e), c = fe(o), h = a ? a(c) : me(c);
-  return pe({ circular: t, comparator: c, createState: s, equals: h, strict: u });
-}
-function $e(e, r) {
-  return Ne(e, r);
-}
-function j(e, r, t) {
-  return JSON.stringify(e, (s, n) => {
-    let u = n;
-    return r && (u = r(s, u)), u === void 0 && (u = null), u;
-=======
 function v(r) {
   r === void 0 && (r = {});
-  var e = r.circular, t = e === void 0 ? !1 : e, s = r.createInternalComparator, a = r.createState, i = r.strict, n = i === void 0 ? !1 : i, u = ve(r), c = Ne(u), f = s ? s(c) : Ee(c);
-  return de({ circular: t, comparator: c, createState: a, equals: f, strict: n });
-}
-function Be(r, e) {
+  var e = r.circular, t = e === void 0 ? !1 : e, s = r.createInternalComparator, a = r.createState, n = r.strict, i = n === void 0 ? !1 : n, o = ve(r), c = Ne(o), f = s ? s(c) : Ee(c);
+  return de({ circular: t, comparator: c, createState: a, equals: f, strict: i });
+}
+function Ie(r, e) {
   return ge(r, e);
 }
 function P(r, e, t) {
-  return JSON.stringify(r, (a, i) => {
-    let n = i;
-    return e && (n = e(a, n)), n === void 0 && (n = null), n;
->>>>>>> e08d669c
+  return JSON.stringify(r, (a, n) => {
+    let i = n;
+    return e && (i = e(a, i)), i === void 0 && (i = null), i;
   }, t);
 }
 function Oe(r, e) {
   function t(a) {
-    return Object.keys(a).forEach((i) => {
-      a[i] === null ? a[i] = void 0 : typeof a[i] == "object" && (a[i] = t(a[i]));
+    return Object.keys(a).forEach((n) => {
+      a[n] === null ? a[n] = void 0 : typeof a[n] == "object" && (a[n] = t(a[n]));
     }), a;
   }
   const s = JSON.parse(r, e);
   if (s !== null)
     return typeof s == "object" ? t(s) : s;
 }
-<<<<<<< HEAD
-function Je(e) {
-  try {
-    const r = j(e);
-    return r === j(ve(r));
-=======
-function Ie(r) {
+function Ge(r) {
   try {
     const e = P(r);
     return e === P(Oe(e));
->>>>>>> e08d669c
   } catch {
     return !1;
   }
 }
-<<<<<<< HEAD
-const xe = (e) => e.replace(/&/g, "&amp;").replace(/</g, "&lt;").replace(/>/g, "&gt;").replace(/"/g, "&quot;").replace(/'/g, "&#x27;").replace(/\//g, "&#x2F;");
+const ze = (r) => r.replace(/&/g, "&amp;").replace(/</g, "&lt;").replace(/>/g, "&gt;").replace(/"/g, "&quot;").replace(/'/g, "&#x27;").replace(/\//g, "&#x2F;");
 export {
-  ge as AsyncVariable,
-  D as FIRST_SCR_BOOK_NUM,
-  G as FIRST_SCR_CHAPTER_NUM,
-  I as FIRST_SCR_VERSE_NUM,
-  B as LAST_SCR_BOOK_NUM,
-  ye as PlatformEventEmitter,
-  de as UnsubscriberAsyncList,
-  Se as aggregateUnsubscriberAsyncs,
-  Ae as aggregateUnsubscribers,
-  Me as createSyncProxyForAsyncObject,
-  Te as debounce,
-  $e as deepEqual,
-  ve as deserialize,
-  Re as getAllObjectFunctionNames,
-  k as getChaptersForBook,
-  je as getErrorMessage,
-  Pe as groupBy,
-  xe as htmlEncode,
-  Je as isSerializable,
-  H as isString,
-  we as newGuid,
-  Oe as offsetBook,
-  qe as offsetChapter,
-  be as offsetVerse,
-  j as serialize,
-  _ as wait,
-  Ce as waitForDuration
-=======
-const Ge = (r) => r.replace(/&/g, "&amp;").replace(/</g, "&lt;").replace(/>/g, "&gt;").replace(/"/g, "&quot;").replace(/'/g, "&#x27;").replace(/\//g, "&#x2F;");
-export {
-  ye as AsyncVariable,
-  Ce as DocumentCombinerEngine,
+  be as AsyncVariable,
+  Pe as DocumentCombinerEngine,
   _ as FIRST_SCR_BOOK_NUM,
-  K as FIRST_SCR_CHAPTER_NUM,
-  F as FIRST_SCR_VERSE_NUM,
+  F as FIRST_SCR_CHAPTER_NUM,
+  K as FIRST_SCR_VERSE_NUM,
   L as LAST_SCR_BOOK_NUM,
-  Me as PlatformEventEmitter,
-  Pe as UnsubscriberAsyncList,
-  xe as aggregateUnsubscriberAsyncs,
-  Je as aggregateUnsubscribers,
-  qe as debounce,
+  Re as PlatformEventEmitter,
+  Me as UnsubscriberAsyncList,
+  Be as aggregateUnsubscriberAsyncs,
+  xe as aggregateUnsubscribers,
+  Ce as createSyncProxyForAsyncObject,
+  Ae as debounce,
   O as deepClone,
-  Be as deepEqual,
+  Ie as deepEqual,
   Oe as deserialize,
   Te as getAllObjectFunctionNames,
   W as getChaptersForBook,
   Se as getErrorMessage,
-  Ae as groupBy,
-  Ge as htmlEncode,
-  Ie as isSerializable,
+  qe as groupBy,
+  ze as htmlEncode,
+  Ge as isSerializable,
   I as isString,
   we as newGuid,
-  Re as offsetBook,
-  $e as offsetChapter,
-  De as offsetVerse,
+  $e as offsetBook,
+  De as offsetChapter,
+  Je as offsetVerse,
   P as serialize,
   H as wait,
   je as waitForDuration
->>>>>>> e08d669c
 };
 //# sourceMappingURL=index.js.map