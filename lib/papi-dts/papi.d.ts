--- conflicted
+++ resolved
@@ -3890,10 +3890,6 @@
    *
    * _＠param_ `subscriberOptions` various options to adjust how the subscriber emits updates
    *
-<<<<<<< HEAD
-   * WARNING: If provided, MUST BE STABLE - const or wrapped in useState, useMemo, etc. The
-   * reference must not be updated every render
-=======
    * WARNING: If provided, MUST BE STABLE - const or wrapped in useState, useMemo, etc. The reference
    * must not be updated every render
    *
@@ -4009,20 +4005,10 @@
   }): void;
   /**
    * Static definition of a dialog that can be shown in Platform.Bible
->>>>>>> 0606b72a
-   *
-   * _＠returns_ `[data, setData, isLoading]`
-   *
-<<<<<<< HEAD
-   * - `data`: the current value for the data from the project data provider for the specified project
-   *   id with the specified data type and selector, either the defaultValue or the resolved data
-   * - `setData`: asynchronous function to request that the data provider for the specified project id
-   *   update the data at this data type and selector. Returns true if successful. Note that this
-   *   function does not update the data. The project data provider sends out an update to this
-   *   subscription if it successfully updates data.
-   * - `isLoading`: whether the data with the data type and selector is awaiting retrieval from the
-   *   project data provider for this project id
-=======
+   *
+   * For good defaults, dialogs can include all the properties of this dialog. Dialogs must then
+   * specify `tabType` and `Component` in order to comply with `DialogDefinition`
+   *
    * Note: this is not a class that can be inherited because all properties would be static but then
    * we would not be able to use the default `loadDialog` because it would be using a static reference
    * to a nonexistent `Component`. Instead of inheriting this as a class, any dialog definition can
@@ -4053,18 +4039,11 @@
   };
   /**
    * Mapped type for dialog functions to use in getting various types for dialogs
->>>>>>> 0606b72a
-   *
-   * _＠type_ `TProjectDataTypes` - the project data types associated with the `projectType` used.
-   * You can specify this type with `ProjectDataTypes['<project_type>']`
-   *
-   * _＠type_ `TDataType` - the specific data type on this project you want to use. Must match the
-   * data type specified in `useProjectData.<data_type>`
-   */
-<<<<<<< HEAD
-  const useProjectData: UseProjectDataHook;
-  export default useProjectData;
-=======
+   *
+   * Keys should be dialog names, and values should be {@link DialogDataTypes}
+   *
+   * If you add a dialog here, you must also add it on {@link DIALOGS}
+   */
   export interface DialogTypes {
     [SELECT_PROJECT_DIALOG_TYPE]: DialogDataTypes<SelectProjectDialogOptions, string>;
     [SELECT_MULTIPLE_PROJECTS_DIALOG_TYPE]: DialogDataTypes<
@@ -4146,7 +4125,6 @@
   import { DialogService } from 'shared/services/dialog.service-model';
   const dialogService: DialogService;
   export default dialogService;
->>>>>>> 0606b72a
 }
 declare module 'renderer/hooks/papi-hooks/use-dialog-callback.hook' {
   import { DialogTabTypes, DialogTypes } from 'renderer/components/dialogs/dialog-definition.model';
@@ -4232,21 +4210,6 @@
   export default useDataProviderMulti;
 }
 declare module 'renderer/hooks/papi-hooks/index' {
-<<<<<<< HEAD
-  export { default as usePromise } from 'renderer/hooks/papi-hooks/use-promise.hook';
-  export { default as useEvent } from 'renderer/hooks/papi-hooks/use-event.hook';
-  export { default as useEventAsync } from 'renderer/hooks/papi-hooks/use-event-async.hook';
-  export { default as useDataProvider } from 'renderer/hooks/papi-hooks/use-data-provider.hook';
-  export { default as useData } from 'renderer/hooks/papi-hooks/use-data.hook';
-  export { default as useSetting } from 'renderer/hooks/papi-hooks/use-setting.hook';
-  export { default as useProjectData } from 'renderer/hooks/papi-hooks/use-project-data.hook';
-  export { default as useProjectDataProvider } from 'renderer/hooks/papi-hooks/use-project-data-provider.hook';
-  export { default as useDialogCallback } from 'renderer/hooks/papi-hooks/use-dialog-callback.hook';
-  export { default as useDataProviderMulti } from 'renderer/hooks/papi-hooks/use-data-provider-multi.hook';
-}
-declare module 'papi-frontend/react' {
-  export * from 'renderer/hooks/papi-hooks/index';
-=======
   import usePromise from 'renderer/hooks/papi-hooks/use-promise.hook';
   import useEvent from 'renderer/hooks/papi-hooks/use-event.hook';
   import useEventAsync from 'renderer/hooks/papi-hooks/use-event-async.hook';
@@ -4421,7 +4384,6 @@
   /** All React hooks to be exposed on the papi */
   const papiHooks: PapiHooks;
   export default papiHooks;
->>>>>>> 0606b72a
 }
 declare module 'papi-frontend' {
   /**
