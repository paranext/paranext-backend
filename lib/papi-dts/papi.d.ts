--- conflicted
+++ resolved
@@ -2084,47 +2084,7 @@
    * @see {@link IDataProviderEngine} for more information on using this type.
    */
   export type WithNotifyUpdate<TDataTypes extends DataProviderDataTypes> = {
-<<<<<<< HEAD
     /** JSDOC DESTINATION DataProviderEngineNotifyUpdate */
-=======
-    /**
-     *
-     * Method to run to send clients updates for a specific data type outside of the `set<data_type>`
-     * method. papi overwrites this function on the DataProviderEngine itself to emit an update based on
-     * the `updateInstructions` and then run the original `notifyUpdateMethod` from the
-     * `DataProviderEngine`.
-     *
-     * _＠example_ To run `notifyUpdate` function so it updates the Verse and Heresy data types (in a
-     * data provider engine):
-     *
-     * ```typescript
-     * this.notifyUpdate(['Verse', 'Heresy']);
-     * ```
-     *
-     * _＠example_ You can log the manual updates in your data provider engine by specifying the
-     * following `notifyUpdate` function in the data provider engine:
-     *
-     * ```typescript
-     * notifyUpdate(updateInstructions) {
-     *   papi.logger.info(updateInstructions);
-     * }
-     * ```
-     *
-     * Note: This function's return is treated the same as the return from `set<data_type>`
-     *
-     * _＠param_ `updateInstructions` Information that papi uses to interpret whether to send out
-     * updates. Defaults to `'*'` (meaning send updates for all data types) if parameter
-     * `updateInstructions` is not provided or is undefined. Otherwise returns `updateInstructions`.
-     * papi passes the interpreted update value into this `notifyUpdate` function. For example, running
-     * `this.notifyUpdate()` will call the data provider engine's `notifyUpdate` with
-     * `updateInstructions` of `'*'`.
-     *
-     * _＠see_ {@link DataProviderUpdateInstructions} for more info on the `updateInstructions` parameter
-     *
-     * WARNING: Do not update a data type in its `get<data_type>` method (unless you make a base case)!
-     * It will create a destructive infinite loop.
-     */
->>>>>>> f9a37044
     notifyUpdate: DataProviderEngineNotifyUpdate<TDataTypes>;
   };
   /**
@@ -2200,6 +2160,7 @@
       Partial<WithNotifyUpdate<TDataTypes>>;
   export default IDataProviderEngine;
   /**
+   * JSDOC SOURCE DataProviderEngine
    *
    * Abstract class that provides a placeholder `notifyUpdate` for data provider engine classes. If a
    * data provider engine class extends this class, it doesn't have to specify its own `notifyUpdate`
@@ -3243,7 +3204,7 @@
   } from 'papi-shared-types';
   import IDataProvider, { IDisposableDataProvider } from 'shared/models/data-provider.interface';
   /**
-   * JSDOC SOURCE DataProviderEngine
+   * JSDOC SOURCE DataProviderServiceHasKnown
    *
    * Indicate if we are aware of an existing data provider with the given name. If a data provider
    * with the given name is somewhere else on the network, this function won't tell you about it
@@ -3251,6 +3212,7 @@
    */
   function hasKnown(providerName: string): boolean;
   /**
+   * JSDOC SOURCE DataProviderServiceDecoratorsIgnore
    *
    * Decorator function that marks a data provider engine `set___` or `get___` method to be ignored.
    * papi will not layer over these methods or consider them to be data type methods
@@ -3298,6 +3260,7 @@
    */
   function ignore(target: object, member: string): void;
   /**
+   * JSDOC SOURCE DataProviderServiceDecoratorsDoNotNotify
    *
    * Decorator function that marks a data provider engine `set<data_type>` method not to automatically
    * emit an update and notify subscribers of a change to the data. papi will still consider the
@@ -3347,6 +3310,7 @@
    */
   function doNotNotify(target: object, member: string): void;
   /**
+   * JSDOC SOURCE DataProviderServiceDecorators
    *
    * A collection of decorators to be used with the data provider service
    *
@@ -3364,73 +3328,13 @@
    * decorator.
    */
   const decorators: {
-    /**
-     *
-     * Decorator function that marks a data provider engine `set___` or `get___` method to be ignored.
-     * papi will not layer over these methods or consider them to be data type methods
-     *
-     * @example Use this as a decorator on a class's method:
-     *
-     * ```typescript
-     * class MyDataProviderEngine {
-     * ＠papi.dataProviders.decorators.ignore
-     * async getInternal() {}
-     * }
-     * ```
-     *
-     * WARNING: Do not copy and paste this example. The `@` symbol does not render correctly in JSDoc
-     * code blocks, so a different unicode character was used. Please use a normal `@` when using a
-     * decorator.
-     *
-     * OR
-     *
-     * @example Call this function signature on an object's method:
-     *
-     * ```typescript
-     * const myDataProviderEngine = {
-     *   async getInternal() {},
-     * };
-     * papi.dataProviders.decorators.ignore(dataProviderEngine.getInternal);
-     * ```
-     *
-     * @param method The method to ignore
-     */
+    /** JSDOC DESTINATION DataProviderServiceDecoratorsIgnore */
     ignore: typeof ignore;
-    /**
-     *
-     * Decorator function that marks a data provider engine `set<data_type>` method not to automatically
-     * emit an update and notify subscribers of a change to the data. papi will still consider the
-     * `set<data_type>` method to be a data type method, but it will not layer over it to emit updates.
-     *
-     * @example Use this as a decorator on a class's method:
-     *
-     * ```typescript
-     * class MyDataProviderEngine {
-     * ＠papi.dataProviders.decorators.doNotNotify
-     * async setVerse() {}
-     * }
-     * ```
-     *
-     * WARNING: Do not copy and paste this example. The `@` symbol does not render correctly in JSDoc
-     * code blocks, so a different unicode character was used. Please use a normal `@` when using a
-     * decorator.
-     *
-     * OR
-     *
-     * @example Call this function signature on an object's method:
-     *
-     * ```typescript
-     * const myDataProviderEngine = {
-     *   async setVerse() {},
-     * };
-     * papi.dataProviders.decorators.ignore(dataProviderEngine.setVerse);
-     * ```
-     *
-     * @param method The method not to layer over to send an automatic update
-     */
+    /** JSDOC DESTINATION DataProviderServiceDecoratorsDoNotNotify */
     doNotNotify: typeof doNotNotify;
   };
   /**
+   * JSDOC SOURCE DataProviderServiceRegisterEngine
    *
    * Creates a data provider to be shared on the network layering over the provided data provider
    * engine.
@@ -3493,6 +3397,7 @@
       | undefined,
   ): Promise<IDisposableDataProvider<IDataProvider<TDataTypes>>>;
   /**
+   * JSDOC SOURCE DataProviderServiceGet
    *
    * Get a data provider that has previously been set up
    *
@@ -3518,67 +3423,15 @@
     providerName: string,
   ): Promise<T | undefined>;
   export interface DataProviderService {
-    /**
-     *
-     * Indicate if we are aware of an existing data provider with the given name. If a data provider
-     * with the given name is somewhere else on the network, this function won't tell you about it
-     * unless something else in the existing process is subscribed to it.
-     */
+    /** JSDOC DESTINATION DataProviderServiceHasKnown */
     hasKnown: typeof hasKnown;
-    /**
-     *
-     * Creates a data provider to be shared on the network layering over the provided data provider
-     * engine.
-     *
-     * @param providerName Name this data provider should be called on the network
-     * @param dataProviderEngine The object to layer over with a new data provider object
-     * @param dataProviderType String to send in a network event to clarify what type of data provider
-     *   is represented by this engine. For generic data providers, the default value of `dataProvider`
-     *   can be used. For data provider types that have multiple instances (e.g., project data
-     *   providers), a unique type name should be used to distinguish from generic data providers.
-     * @param dataProviderAttributes Optional object that will be sent in a network event to provide
-     *   additional metadata about the data provider represented by this engine.
-     *
-     *   WARNING: registering a dataProviderEngine mutates the provided object. Its `notifyUpdate` and
-     *   `set` methods are layered over to facilitate data provider subscriptions.
-     * @returns The data provider including control over disposing of it. Note that this data provider
-     *   is a new object distinct from the data provider engine passed in.
-     */
+    /** JSDOC DESTINATION DataProviderServiceRegisterEngine */
     registerEngine: typeof registerEngine;
-    /**
-     *
-     * Get a data provider that has previously been set up
-     *
-     * @param providerName Name of the desired data provider
-     * @returns The data provider with the given name if one exists, undefined otherwise
-     */
+    /** JSDOC DESTINATION DataProviderServiceGet */
     get: typeof get;
-    /**
-     *
-     * A collection of decorators to be used with the data provider service
-     *
-     * @example To use the `ignore` a decorator on a class's method:
-     *
-     * ```typescript
-     * class MyDataProviderEngine {
-     * ＠papi.dataProviders.decorators.ignore
-     * async getInternal() {}
-     * }
-     * ```
-     *
-     * WARNING: Do not copy and paste this example. The `@` symbol does not render correctly in JSDoc
-     * code blocks, so a different unicode character was used. Please use a normal `@` when using a
-     * decorator.
-     */
+    /** JSDOC DESTINATION DataProviderServiceDecorators */
     decorators: typeof decorators;
-    /**
-     *
-     * Abstract class that provides a placeholder `notifyUpdate` for data provider engine classes. If a
-     * data provider engine class extends this class, it doesn't have to specify its own `notifyUpdate`
-     * function in order to use `notifyUpdate`.
-     *
-     * @see {@link IDataProviderEngine} for more information on extending this class.
-     */
+    /** JSDOC DESTINATION DataProviderEngine */
     DataProviderEngine: typeof DataProviderEngine;
   }
   /**
@@ -3672,6 +3525,7 @@
       WithProjectDataProviderEngineSettingMethods<TProjectDataTypes> &
       WithProjectDataProviderEngineExtensionDataMethods<TProjectDataTypes>;
   /**
+   * JSDOC SOURCE ProjectDataProviderEngine
    *
    * Abstract class that provides default implementations of a number of {@link IProjectDataProvider}
    * functions including all the `Setting` and `ExtensionData`-related methods. Extensions can create
@@ -4494,12 +4348,10 @@
   ): (optionOverrides?: Partial<DialogOptions & UseDialogCallbackOptions>) => Promise<void>;
   export default useDialogCallback;
 }
-<<<<<<< HEAD
-declare module 'shared/services/papi-core.service' {
-=======
 declare module 'shared/services/project-settings.service-model' {
   import { ProjectSettingNames, ProjectSettingTypes, ProjectTypes } from 'papi-shared-types';
   /**
+   * JSDOC SOURCE projectSettingsService
    *
    * Provides utility functions that project storage interpreters should call when handling project
    * settings
@@ -4560,8 +4412,7 @@
   };
   export const projectSettingsServiceNetworkObjectName = 'ProjectSettingsService';
 }
-declare module '@papi/core' {
->>>>>>> f9a37044
+declare module 'shared/services/papi-core.service' {
   /** Exporting empty object so people don't have to put 'type' in their import statements */
   const core: {};
   export default core;
@@ -4809,16 +4660,12 @@
   const settingsService: ISettingsService;
   export default settingsService;
 }
-<<<<<<< HEAD
-declare module 'extension-host/services/papi-backend.service' {
-=======
 declare module 'shared/services/project-settings.service' {
   import { IProjectSettingsService } from 'shared/services/project-settings.service-model';
   const projectSettingsService: IProjectSettingsService;
   export default projectSettingsService;
 }
-declare module '@papi/backend' {
->>>>>>> f9a37044
+declare module 'extension-host/services/papi-backend.service' {
   /**
    * Unified module for accessing API features in the extension host.
    *
@@ -4840,34 +4687,9 @@
   import { IProjectSettingsService } from 'shared/services/project-settings.service-model';
   import { ProjectDataProviderEngine as PapiProjectDataProviderEngine } from 'shared/models/project-data-provider-engine.model';
   const papi: {
-<<<<<<< HEAD
     /** JSDOC DESTINATION DataProviderEngine */
-=======
-    /**
-     *
-     * Abstract class that provides a placeholder `notifyUpdate` for data provider engine classes. If a
-     * data provider engine class extends this class, it doesn't have to specify its own `notifyUpdate`
-     * function in order to use `notifyUpdate`.
-     *
-     * @see {@link IDataProviderEngine} for more information on extending this class.
-     */
->>>>>>> f9a37044
     DataProviderEngine: typeof PapiDataProviderEngine;
-    /**
-     *
-     * Abstract class that provides default implementations of a number of {@link IProjectDataProvider}
-     * functions including all the `Setting` and `ExtensionData`-related methods. Extensions can create
-     * their own Project Data Provider Engine classes and implement this class to meet the requirements
-     * of {@link MandatoryProjectDataTypes} automatically by passing these calls through to the Project
-     * Storage Interpreter. This class also subscribes to `Setting` and `ExtensionData` updates from the
-     * PSI to make sure it keeps its data up-to-date.
-     *
-     * This class also provides a placeholder `notifyUpdate` for Project Data Provider Engine classes.
-     * If a Project Data Provider Engine class extends this class, it doesn't have to specify its own
-     * `notifyUpdate` function in order to use `notifyUpdate`.
-     *
-     * @see {@link IProjectDataProviderEngine} for more information on extending this class.
-     */
+    /** JSDOC DESTINATION ProjectDataProviderEngine */
     ProjectDataProviderEngine: typeof PapiProjectDataProviderEngine;
     /** This is just an alias for internet.fetch */
     fetch: typeof globalThis.fetch;
@@ -4893,22 +4715,9 @@
     projectDataProviders: PapiBackendProjectDataProviderService;
     /** JSDOC DESTINATION projectLookupService */
     projectLookup: ProjectLookupServiceType;
-<<<<<<< HEAD
+    /** JSDOC DESTINATION projectSettingsService */
+    projectSettings: IProjectSettingsService;
     /** JSDOC DESTINATION extensionStorageService */
-=======
-    /**
-     *
-     * Provides utility functions that project storage interpreters should call when handling project
-     * settings
-     */
-    projectSettings: IProjectSettingsService;
-    /**
-     *
-     * This service provides extensions in the extension host the ability to read/write data based on
-     * the extension identity and current user (as identified by the OS). This service will not work
-     * within the renderer.
-     */
->>>>>>> f9a37044
     storage: ExtensionStorageService;
     /** JSDOC DESTINATION settingsService */
     settings: ISettingsService;
@@ -4916,34 +4725,9 @@
     menuData: IMenuDataService;
   };
   export default papi;
-<<<<<<< HEAD
   /** JSDOC DESTINATION DataProviderEngine */
-=======
-  /**
-   *
-   * Abstract class that provides a placeholder `notifyUpdate` for data provider engine classes. If a
-   * data provider engine class extends this class, it doesn't have to specify its own `notifyUpdate`
-   * function in order to use `notifyUpdate`.
-   *
-   * @see {@link IDataProviderEngine} for more information on extending this class.
-   */
->>>>>>> f9a37044
   export const DataProviderEngine: typeof PapiDataProviderEngine;
-  /**
-   *
-   * Abstract class that provides default implementations of a number of {@link IProjectDataProvider}
-   * functions including all the `Setting` and `ExtensionData`-related methods. Extensions can create
-   * their own Project Data Provider Engine classes and implement this class to meet the requirements
-   * of {@link MandatoryProjectDataTypes} automatically by passing these calls through to the Project
-   * Storage Interpreter. This class also subscribes to `Setting` and `ExtensionData` updates from the
-   * PSI to make sure it keeps its data up-to-date.
-   *
-   * This class also provides a placeholder `notifyUpdate` for Project Data Provider Engine classes.
-   * If a Project Data Provider Engine class extends this class, it doesn't have to specify its own
-   * `notifyUpdate` function in order to use `notifyUpdate`.
-   *
-   * @see {@link IProjectDataProviderEngine} for more information on extending this class.
-   */
+  /** JSDOC DESTINATION ProjectDataProviderEngine */
   export const ProjectDataProviderEngine: typeof PapiProjectDataProviderEngine;
   /** This is just an alias for internet.fetch */
   export const fetch: typeof globalThis.fetch;
@@ -4969,22 +4753,9 @@
   export const projectDataProviders: PapiBackendProjectDataProviderService;
   /** JSDOC DESTINATION projectLookupService */
   export const projectLookup: ProjectLookupServiceType;
-<<<<<<< HEAD
+  /** JSDOC DESTINATION projectSettingsService */
+  export const projectSettings: IProjectSettingsService;
   /** JSDOC DESTINATION extensionStorageService */
-=======
-  /**
-   *
-   * Provides utility functions that project storage interpreters should call when handling project
-   * settings
-   */
-  export const projectSettings: IProjectSettingsService;
-  /**
-   *
-   * This service provides extensions in the extension host the ability to read/write data based on
-   * the extension identity and current user (as identified by the OS). This service will not work
-   * within the renderer.
-   */
->>>>>>> f9a37044
   export const storage: ExtensionStorageService;
   /** JSDOC DESTINATION menuDataService */
   export const menuData: IMenuDataService;
