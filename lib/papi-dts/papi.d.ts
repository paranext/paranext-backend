/// <reference types="react" />
/// <reference types="node" />
declare module 'shared/utils/papi-util' {
  /** Function to run to dispose of something. Returns true if successfully unsubscribed */
  export type Unsubscriber = () => boolean;
  /** Object containing both a function to run to dispose of something and a promise that resolves when that thing is done subscribing */
  export type UnsubPromise<T = unknown> = {
    /** Promise that resolves when done registering */
    promise: Promise<T>;
    /** Unsubscriber function that unregisters */
    unsubscriber: Unsubscriber;
  };
  /**
   * Returns an Unsubscriber function that combines all the unsubscribers passed in.
   * @param unsubscribers all unsubscribers to aggregate into one unsubscriber
   * @returns function that unsubscribes from all passed in unsubscribers when run
   */
  export const aggregateUnsubscribers: (unsubscribers: Unsubscriber[]) => Unsubscriber;
  /** Function to run to dispose of something that runs asynchronously. The promise resolves to true if successfully unsubscribed */
  export type UnsubscriberAsync = () => Promise<boolean>;
  /** Object containing both a function to run to dispose of something and a promise that resolves when that thing is done subscribing */
  export type UnsubPromiseAsync<T = unknown> = {
    /** Promise that resolves when done registering */
    promise: Promise<T>;
    /** Unsubscriber function that unregisters */
    unsubscriber: UnsubscriberAsync;
  };
  /**
   * Returns an UnsubscriberAsync function that combines all the unsubscribers passed in.
   * @param unsubscribers all unsubscribers to aggregate into one unsubscriber
   * @returns function that unsubscribes from all passed in unsubscribers when run
   */
  export const aggregateUnsubscriberAsyncs: (
    unsubscribers: UnsubscriberAsync[],
  ) => UnsubscriberAsync;
  /**
   * Creates a safe version of a register function that returns an UnsubPromiseAsync.
   * This is a challenge because we want to provide an unsubscriber that functions
   * even before the UnsubPromise.promise resolves.
   * TODO: This isn't quite fully safe yet. See TODO below. Basically, if you run this
   * before initializing, the unsubscriber returned may not work if you call it
   * immediately, but it will also throw an exception (we can remove this if we
   * actually run into this case and it seems to work fine). You should wait to call the unsubscriber later
   * @param unsafeRegisterFn function that does some kind of async registration and returns an unsubscriber and a promise that resolves when the registration is finished
   * @param isInitialized whether the service associated with this safe unsubPromiseAsync function is initialized
   * @param initialize promise that resolves when the service is finished initializing
   * @param backupUnregisterFn a backup unsubscriber function that should attempt to unsubscribe whatever the unsafeRegisterFn is subscribing before unsafeRegisterFn finishes subscribing and resolves. Will be overwritten with the actual unsubscriber once the unsafeRegisterFn promise resolves. See TODO above for more info
   * @returns safe version of an unsafe function that returns an UnsubPromiseAsync (meaning it will wait to register until the service is initialized)
   */
  export const createSafeRegisterFn: <TParam extends unknown[], TReturn>(
    unsafeRegisterFn: (...args: TParam) => UnsubPromiseAsync<TReturn>,
    isInitialized: boolean,
    initialize: () => Promise<void>,
    backupUnregisterFn?: ((...args: TParam) => Promise<boolean>) | undefined,
  ) => (...args: TParam) => UnsubPromiseAsync<TReturn>;
  /**
   * Type of object passed to a complex request handler that provides information about the request.
   * This type is used as the public-facing interface for requests
   */
  export type ComplexRequest<TParam = unknown> = {
    contents: TParam;
  };
  type ComplexResponseSuccess<TReturn = unknown> = {
    /** Whether the handler that created this response was successful in handling the request */
    success: true;
    /** Content with which to respond to the request. Must be provided unless the response failed or TReturn is undefined */
    contents: TReturn;
  };
  type ComplexResponseFailure = {
    /** Whether the handler that created this response was successful in handling the request */
    success: false;
    /**
     * Content with which to respond to the request. Must be provided unless the response failed or TReturn is undefined
     * Removed from failure so we do not change the type of contents for type safety. We could add errorContents one day if we really need it
     */
    /** Error explaining the problem that is only populated if success is false */
    errorMessage: string;
  };
  /**
   * Type of object to create when handling a complex request where you desire to provide additional information beyond the contents of the response
   * This type is used as the public-facing interface for responses
   */
  export type ComplexResponse<TReturn = unknown> =
    | ComplexResponseSuccess<TReturn>
    | ComplexResponseFailure;
  /** Type of request handler - indicates what type of parameters and what return type the handler has */
  export enum RequestHandlerType {
    Args = 'args',
    Contents = 'contents',
    Complex = 'complex',
  }
  /**
   * Handler function for a command. Called when a command is executed.
   * The function should accept the command's parameters as its parameters.
   * The function should return a promise that resolves with the "return" value of the command.
   */
  export type CommandHandler<TParam extends Array<unknown> = any[], TReturn = any> = (
    ...args: TParam
  ) => Promise<TReturn> | TReturn;
  /** Check that two objects are deeply equal, comparing members of each object and such */
  export function deepEqual(a: unknown, b: unknown): boolean;
  /** Information about a request that tells us what to do with it */
  export type RequestType = {
    /** the general category of request */
    category: string;
    /** specific identifier for this type of request */
    directive: string;
  };
  /**
   * Create a request message requestType string from a category and a directive
   * @param category the general category of request
   * @param directive specific identifier for this type of request
   * @returns full requestType for use in network calls
   */
  export function serializeRequestType(category: string, directive: string): string;
  /** Split a request message requestType string into its parts */
  export function deserializeRequestType(requestType: string): RequestType;
  /** Parts of a Dock Tab ID */
  export interface TabIdParts {
    /** Type of the tab */
    type: string;
    /** ID of the particular tab type */
    typeId: string;
  }
  /**
   * Create a tab ID.
   * @param type Type of the tab.
   * @param typeId ID of the particular tab type.
   * @returns a tab ID
   */
  export function serializeTabId(type: string, typeId: string): string;
  /**
   * Split the tab ID into its parts.
   * @param id Tab ID.
   * @returns The two parts of the tab ID
   */
  export function deserializeTabId(id: string): TabIdParts;
  /**
   * HTML Encodes the provided string.
   * Thanks to ChatGPT
   * @param str string to HTML encode
   * @returns HTML-encoded string
   */
  export const htmlEncode: (str: string) => string;
  /**
   * Modules that someone might try to require in their extensions that we have similar apis for.
   * When an extension requires these modules, an error throws that lets them know about our similar api.
   */
  export const MODULE_SIMILAR_APIS: Readonly<{
    [moduleName: string]: string | undefined;
  }>;
  /**
   * Get a message that says the module import was rejected and to try a similar api if available.
   * @param moduleName name of `require`d module that was rejected
   * @returns string that says the import was rejected and a similar api to try
   */
  export function getModuleSimilarApiMessage(moduleName: string): string;
}
declare module 'shared/data/internal-connection.model' {
  /**
   * Types that are internal to the communication we do through WebSocket.
   * These types should not need to be used outside of NetworkConnectors and ConnectionService.ts
   */
  import { ComplexRequest, ComplexResponse } from 'shared/utils/papi-util';
  /** Represents when the client id has not been assigned by the server */
  export const CLIENT_ID_UNASSIGNED = -1;
  /** "Client id" for the server */
  export const CLIENT_ID_SERVER = 0;
  /** Represents when the connector info has not been populated by the server */
  export const CONNECTOR_INFO_DISCONNECTED: Readonly<{
    clientId: -1;
  }>;
  /** Information about the network connector */
  export type NetworkConnectorInfo = Readonly<{
    clientId: number;
  }>;
  /** Event emitted when client connections are established */
  export type ClientConnectEvent = {
    clientId: number;
    didReconnect: boolean;
  };
  /** Event emitted when client connections are lost */
  export type ClientDisconnectEvent = {
    clientId: number;
  };
  /**
   * Functions that run when network connector events occur.
   * These should likely be emit functions from NetworkEventEmitters so the events inform all interested connections
   */
  export type NetworkConnectorEventHandlers = {
    /** Handles when a new connection is established */
    didClientConnectHandler?: (event: ClientConnectEvent) => void;
    /** Handles when a client disconnects */
    didClientDisconnectHandler?: (event: ClientDisconnectEvent) => void;
  };
  /** Whether this connector is setting up or has finished setting up its connection and is ready to communicate on the network */
  export enum ConnectionStatus {
    /** This connector is not connected to the network */
    Disconnected = 0,
    /** This connector is attempting to connect to the network and retrieve connectorInfo */
    Connecting = 1,
    /** This connector has finished setting up its connection - has connectorInfo and such */
    Connected = 2,
  }
  /** Request to do something and to respond */
  export type InternalRequest<TParam = unknown> = {
    senderId: number;
    requestId: number;
  } & ComplexRequest<TParam>;
  /** Response to a request */
  export type InternalResponse<TReturn = unknown> = {
    /** The process that sent this Response */
    senderId: number;
    requestId: number;
    /** The process that originally sent the Request that matches to this response */
    requesterId: number;
  } & ComplexResponse<TReturn>;
  /** Handler for requests from the server. Used internally between network connector and Connection Service */
  export type InternalRequestHandler = <TParam, TReturn>(
    requestType: string,
    request: InternalRequest<TParam>,
  ) => Promise<InternalResponse<TReturn>>;
  /** Handler for requests from the server */
  export type RequestHandler = <TParam, TReturn>(
    requestType: string,
    request: ComplexRequest<TParam>,
  ) => Promise<ComplexResponse<TReturn>>;
  /** Function that returns a clientId to which to send the request based on the requestType */
  export type RequestRouter = (requestType: string) => number;
  /** Event to be sent out throughout all processes */
  export type InternalEvent<T> = {
    /** The process that emitted this Event */
    senderId: number;
    /** Contents of the event */
    event: T;
  };
  /** Handler for events from on the network. Used internally between network connector and Connection Service */
  export type InternalNetworkEventHandler = <T>(
    eventType: string,
    incomingEvent: InternalEvent<T>,
  ) => void;
  /** Handler for events from on the network */
  export type NetworkEventHandler = <T>(eventType: string, event: T) => void;
}
declare module 'shared/utils/util' {
  export function newGuid(): string;
  /**
   * Create a nonce that is at least 128 bits long and should be (is not currently) cryptographically random.
   * See nonce spec at https://w3c.github.io/webappsec-csp/#security-nonces
   *
   * WARNING: THIS IS NOT CURRENTLY CRYPTOGRAPHICALLY SECURE!
   * TODO: Make this cryptographically random! Use some polymorphic library that works in all contexts?
   * https://developer.mozilla.org/en-US/docs/Web/API/Crypto/getRandomValues only works in browser
   */
  export function newNonce(): string;
  /**
   * Determine whether the object is a string
   * @param o object to determine if it is a string
   * @returns true if the object is a string; false otherwise
   */
  export function isString(o: unknown): o is string;
  /**
   * Get a function that reduces calls to the function passed in
   * @param fn The function to debounce
   * @param delay How much delay in milliseconds after the most recent call to the debounced function to call the function
   * @returns function that, when called, only calls the function passed in at maximum every delay ms
   */
  export function debounce<T extends (...args: any[]) => void>(fn: T, delay?: number): T;
  /**
   * Groups each item in the array of items into a map according to the keySelector
   * @param items array of items to group by
   * @param keySelector function to run on each item to get the key for the group to which it belongs
   * @param valueSelector function to run on each item to get the value it should have in the group (like map function). If not provided, uses the item itself
   * @returns map of keys to groups of values corresponding to each item
   */
  export function groupBy<T, K>(items: T[], keySelector: (item: T) => K): Map<K, Array<T>>;
  export function groupBy<T, K, V>(
    items: T[],
    keySelector: (item: T) => K,
    valueSelector: (item: T) => V,
  ): Map<K, Array<V>>;
  /**
   * Function to get an error message from the object (useful for getting error message in a catch block)
   * @param error error object whose message to get
   * @returns message of the error - if object has message, returns message. Otherwise tries to stringify
   * @example
   *  try {...}
   *  catch (e) { logger.info(getErrorMessage(e)) }
   */
  export function getErrorMessage(error: unknown): string;
  /**
   * Asynchronously waits for the specified number of milliseconds.
   * (wraps setTimeout in a promise)
   */
  export function wait(ms: number): Promise<void>;
  /**
   * Runs the specified function and will timeout if it takes longer than the specified wait time
   * @param fn The function to run
   * @param maxWaitTimeInMS The maximum amount of time to wait for the function to resolve
   * @returns Promise that resolves to the resolved value of the function or null if it
   * ran longer than the specified wait time
   */
  export function waitForDuration<TResult>(
    fn: () => Promise<TResult>,
    maxWaitTimeInMS: number,
  ): Promise<Awaited<TResult> | null>;
  /**
   * Generic container so we don't need to have XYZContainer types whenever we need to wrap something.
   * This type is basically a pointer to an object.
   */
  export interface Container<T> {
    contents: T | undefined;
  }
}
declare module 'shared/services/network-connector.interface' {
  import {
    ConnectionStatus,
    InternalEvent,
    InternalNetworkEventHandler,
    InternalRequestHandler,
    NetworkConnectorEventHandlers,
    NetworkConnectorInfo,
    RequestRouter,
  } from 'shared/data/internal-connection.model';
  /**
   * Interface that defines the network connection functionality the server and the client must implement.
   * Used by NetworkConnectorFactory to supply the right kind of NetworkConnector to ConnectionService
   */
  export default interface INetworkConnector {
    /** Information about the connector. Populated by the server while connecting */
    connectorInfo: NetworkConnectorInfo;
    /** Whether this connector is setting up or has finished setting up its connection and is ready to communicate on the network */
    connectionStatus: ConnectionStatus;
    /**
     * Sets up the NetworkConnector by populating connector info, setting up event handlers, and doing one of the following:
     * - On Client: connecting to the server.
     * - On Server: opening an endpoint for clients to connect.
     * MUST ALSO RUN notifyClientConnected() WHEN PROMISE RESOLVES
     * @param localRequestHandler function that handles requests from the connection. Only called when this connector can handle the request
     * @param requestRouter function that returns a clientId to which to send the request based on the requestType. If requestRouter returns this connector's clientId, localRequestHandler is used
     * @param localEventHandler function that handles events from the server by accepting an eventType and an event and emitting the event locally
     * @param networkConnectorEventHandlers functions that run when network connector events occur like when clients are disconnected
     * @returns Promise that resolves with connector info when finished connecting
     */
    connect: (
      localRequestHandler: InternalRequestHandler,
      requestRouter: RequestRouter,
      localEventHandler: InternalNetworkEventHandler,
      networkConnectorEventHandlers: NetworkConnectorEventHandlers,
    ) => Promise<NetworkConnectorInfo>;
    /**
     * Notify the server that this client has received its connectorInfo and is ready to go.
     * MUST RUN AFTER connect() WHEN ITS PROMISE RESOLVES
     * TODO: Is this necessary?
     */
    notifyClientConnected: () => Promise<void>;
    /**
     * Disconnects from the connection:
     * - On Client: disconnects from the server
     * - On Server: disconnects from clients and closes its connection endpoint
     */
    disconnect: () => void;
    /**
     * Send a request to the server/a client and resolve after receiving a response
     * @param requestType the type of request
     * @param contents contents to send in the request
     * @returns promise that resolves with the response message
     */
    request: InternalRequestHandler;
    /**
     * Sends an event to other processes. Does NOT run the local event subscriptions
     * as they should be run by NetworkEventEmitter after sending on network.
     * @param eventType unique network event type for coordinating between processes
     * @param event event to emit on the network
     */
    emitEventOnNetwork: <T>(eventType: string, event: InternalEvent<T>) => Promise<void>;
  }
}
declare module 'shared/global-this.model' {
  import { FunctionComponent } from 'react';
  /**
   * Variables that are defined in global scope. These must be defined in main.ts (main), index.ts (renderer), and extension-host.ts (extension host)
   */
  global {
    /** Type of process this is. Helps with running specific code based on which process you're in */
    var processType: ProcessType;
    /** Whether this process is packaged or running from sources */
    var isPackaged: boolean;
    /** Path to the app's resources directory. This is a string representation of the resources uri on frontend */
    var resourcesPath: string;
    /**
     * A function that each React WebView extension must provide for Paranext to display it.
     * Only used in WebView iframes
     */
    var webViewComponent: FunctionComponent;
  }
  /** Type of Paranext process */
  export enum ProcessType {
    Main = 'main',
    Renderer = 'renderer',
    ExtensionHost = 'extension-host',
  }
}
declare module 'shared/utils/internal-util' {
  /**
   * Utility functions specific to the internal technologies we are using.
   */
  import { ProcessType } from 'shared/global-this.model';
  /**
   * Determine if running on a client process (renderer, extension-host) or on the server.
   * @returns Returns true if running on a client, false otherwise
   */
  export const isClient: () => boolean;
  /**
   * Determine if running on the server process (main)
   * @returns Returns true if running on the server, false otherwise
   */
  export const isServer: () => boolean;
  /**
   * Determine if running on the renderer process
   * @returns Returns true if running on the renderer, false otherwise
   */
  export const isRenderer: () => boolean;
  /**
   * Determine if running on the extension host
   * @returns Returns true if running on the extension host, false otherwise
   */
  export const isExtensionHost: () => boolean;
  /**
   * Gets which kind of process this is (main, renderer, extension-host)
   * @returns ProcessType for this process
   */
  export const getProcessType: () => ProcessType;
}
declare module 'shared/data/network-connector.model' {
  /**
   * Types that are relevant particularly to the implementation of communication on NetworkConnector.ts files
   * Do not use these types outside of ClientNetworkConnector.ts and ServerNetworkConnector.ts
   */
  import {
    InternalEvent,
    InternalRequest,
    InternalResponse,
    NetworkConnectorInfo,
  } from 'shared/data/internal-connection.model';
  /** Port to use for the webSocket */
  export const WEBSOCKET_PORT = 8876;
  /** Number of attempts a client will make to connect to the WebSocket server before failing */
  export const WEBSOCKET_ATTEMPTS_MAX = 5;
  /** Time in ms for the client to wait before attempting to connect to the WebSocket server again after a failure */
  export const WEBSOCKET_ATTEMPTS_WAIT = 1000;
  /** WebSocket message type that indicates how to handle it */
  export enum MessageType {
    InitClient = 'init-client',
    ClientConnect = 'client-connect',
    Request = 'request',
    Response = 'response',
    Event = 'event',
  }
  /** Message sent to the client to give it NetworkConnectorInfo */
  export type InitClient = {
    type: MessageType.InitClient;
    senderId: number;
    connectorInfo: NetworkConnectorInfo;
    /** Guid unique to this connection. Used to verify important messages like reconnecting */
    clientGuid: string;
  };
  /** Message responding to the server to let it know this connection is ready to receive messages */
  export type ClientConnect = {
    type: MessageType.ClientConnect;
    senderId: number;
    /** clientGuid for this client the last time it was connected to the server. Used when reconnecting (like if the browser refreshes):
     * if the server has a connection with this clientGuid, it will unregister all requests on that client so the reconnecting client
     * can register its request handlers again.
     */
    reconnectingClientGuid?: string | null;
  };
  /** Request to do something and to respond */
  export type WebSocketRequest<TParam = unknown> = {
    type: MessageType.Request;
    /** What kind of request this is. Certain command, etc */
    requestType: string;
  } & InternalRequest<TParam>;
  /** Response to a request */
  export type WebSocketResponse<TReturn = unknown> = {
    type: MessageType.Response;
    /** What kind of request this is. Certain command, etc */
    requestType: string;
  } & InternalResponse<TReturn>;
  /** Event to be sent out throughout all processes */
  export type WebSocketEvent<T> = {
    type: MessageType.Event;
    /** What kind of event this is */
    eventType: string;
  } & InternalEvent<T>;
  /** Messages send by the WebSocket */
  export type Message =
    | InitClient
    | ClientConnect
    | WebSocketRequest
    | WebSocketResponse
    | WebSocketEvent<unknown>;
}
declare module 'shared/services/logger.service' {
  import log from 'electron-log';
  /**
   * Format a string of a service message
   * @param message message from the service
   * @param serviceName name of the service to show in the log
   * @param tag optional tag at the end of the service name
   * @returns formatted string of a service message
   */
  export function formatLog(message: string, serviceName: string, tag?: string): string;
  const logger: log.Logger & {
    default: log.Logger;
  };
  export default logger;
}
declare module 'shared/models/papi-event.model' {
  import { Unsubscriber, UnsubscriberAsync } from 'shared/utils/papi-util';
  /** Callback function that accepts an event and should run when an event is emitted */
  export type PapiEventHandler<T> = (event: T) => void;
  /**
   * Function that subscribes the provided callback to run when this event is emitted.
   * @param callback function to run with the event when it is emitted
   * @returns unsubscriber function to run to stop calling the passed-in function when the event is emitted
   */
  export type PapiEvent<T> = (callback: PapiEventHandler<T>) => Unsubscriber;
  /**
   * A PapiEvent that subscribes asynchronously and resolves an asynchronous unsubscriber.
   *
   * Note: The callback itself is not asynchronous.
   */
  export type PapiEventAsync<T> = (callback: PapiEventHandler<T>) => Promise<UnsubscriberAsync>;
}
declare module 'shared/models/papi-event-emitter.model' {
  /**
   * Interfaces, classes, and functions related to events and event emitters
   */
  import { PapiEvent } from 'shared/models/papi-event.model';
  /**
   * Event manager - accepts subscriptions to an event and runs the subscription callbacks when the event is emitted
   * Use eventEmitter.event(callback) to subscribe to the event.
   * Use eventEmitter.emit(event) to run the subscriptions.
   * Generally, this EventEmitter should be private, and its event should be public. That way, the emitter is not publicized,
   * but anyone can subscribe to the event.
   */
  export default class PapiEventEmitter<T> {
    /**
     * Subscribes a function to run when this event is emitted.
     * @alias event
     * @param callback function to run with the event when it is emitted
     * @returns unsubscriber function to run to stop calling the passed-in function when the event is emitted
     */
    subscribe: PapiEvent<T>;
    /** All callback functions that will run when this event is emitted. Lazy loaded */
    private subscriptions?;
    /** Event for listeners to subscribe to. Lazy loaded */
    private lazyEvent?;
    /** Whether this emitter has been disposed */
    private isDisposed;
    /**
     * Event for listeners to subscribe to. Subscribes a function to run when this event is emitted.
     * Use like `const unsubscriber = event(callback)`
     * @param callback function to run with the event when it is emitted
     * @returns unsubscriber function to run to stop calling the passed-in function when the event is emitted
     */
    get event(): PapiEvent<T>;
    /** Disposes of this event, preparing it to release from memory */
    dispose: () => void;
    /**
     * Runs the subscriptions for the event
     * @param event event data to provide to subscribed callbacks
     */
    emit: (event: T) => void;
    /**
     * Function that runs the subscriptions for the event.
     * Added here so children can override emit and still call the base functionality.
     * See NetworkEventEmitter.emit for example
     */
    protected emitFn(event: T): void;
    /** Check to make sure this emitter is not disposed. Throw if it is */
    protected assertNotDisposed(): void;
    /**
     * Disposes of this event, preparing it to release from memory.
     * Added here so children can override emit and still call the base functionality.
     */
    protected disposeFn(): void;
  }
}
declare module 'client/services/web-socket.interface' {
  /**
   * Interface that defines the webSocket functionality the extension host and the renderer must implement.
   * Used by WebSocketFactory to supply the right kind of WebSocket to ClientNetworkConnector.
   * For now, we are just using the browser WebSocket type. We may need specific functionality that don't
   * line up between the ws library's implementation and the browser implementation. We can adjust as needed at that point.
   */
  export type IWebSocket = WebSocket;
}
declare module 'renderer/services/renderer-web-socket.model' {
  /**
   * The renderer's implementation of WebSocket is the browser-supplied WebSocket, which doesn't work in Node
   */
  export default WebSocket;
}
declare module 'extension-host/services/extension-host-web-socket.model' {
  import ws from 'ws';
  /**
   * extension-host client uses ws as its WebSocket client, but the renderer can't use it. So we need to exclude it from the renderer webpack bundle like this.
   */
  export default ws;
}
declare module 'client/services/web-socket.factory' {
  import { IWebSocket } from 'client/services/web-socket.interface';
  /**
   * Creates a WebSocket for the renderer or extension host depending on where you're running
   * @returns WebSocket
   */
  export const createWebSocket: (url: string) => Promise<IWebSocket>;
}
declare module 'client/services/client-network-connector.service' {
  import {
    ConnectionStatus,
    InternalEvent,
    InternalNetworkEventHandler,
    InternalRequest,
    InternalRequestHandler,
    InternalResponse,
    NetworkConnectorInfo,
    RequestRouter,
  } from 'shared/data/internal-connection.model';
  import INetworkConnector from 'shared/services/network-connector.interface';
  /**
   * Handles the connection from the client to the server
   */
  export default class ClientNetworkConnector implements INetworkConnector {
    connectorInfo: NetworkConnectorInfo;
    connectionStatus: ConnectionStatus;
    /** The webSocket connected to the server */
    private webSocket?;
    /** All message subscriptions - emitters that emit an event each time a message with a specific message type comes in */
    private messageEmitters;
    /** Promise that resolves when the connection is finished or rejects if disconnected before the connection finishes */
    private connectPromise?;
    /** Function that removes this initClient handler from the connection */
    private unsubscribeHandleInitClientMessage?;
    /** Function that removes this response handler from the connection */
    private unsubscribeHandleResponseMessage?;
    /** Function that removes this handleRequest from the connection */
    private unsubscribeHandleRequestMessage?;
    /** Function that removes this handleEvent from the connection */
    private unsubscribeHandleEventMessage?;
    /**
     * Function to call when we receive a request that is registered on this connector.
     * Handles requests from the connection and returns a response to send back
     */
    private localRequestHandler?;
    /**
     * Function to call when we are sending a request.
     * Returns a clientId to which to send the request based on the requestType
     */
    private requestRouter?;
    /**
     * Function to call when we receive an event.
     * Handles events from the connection by emitting the event locally
     */
    private localEventHandler?;
    /** All requests that are waiting for a response */
    private requests;
    /** Unique Guid associated with this connection. Used to verify certain things with server */
    private clientGuid;
    connect: (
      localRequestHandler: InternalRequestHandler,
      requestRouter: RequestRouter,
      localEventHandler: InternalNetworkEventHandler,
    ) => Promise<
      Readonly<{
        clientId: number;
      }>
    >;
    notifyClientConnected: () => Promise<void>;
    disconnect: () => void;
    request: <TParam, TReturn>(
      requestType: string,
      request: InternalRequest<TParam>,
    ) => Promise<InternalResponse<TReturn>>;
    emitEventOnNetwork: <T>(eventType: string, event: InternalEvent<T>) => Promise<void>;
    /**
     * Send a message to the server via webSocket. Throws if not connected
     * @param message message to send
     */
    private sendMessage;
    /**
     * Receives and appropriately publishes server webSocket messages
     * @param event webSocket message information
     * @param fromSelf whether this message is from this connector instead of from someone else
     */
    private onMessage;
    /**
     * Subscribes a function to run on webSocket messages of a particular type
     * @param messageType the type of message on which to subscribe the function
     * @param callback function to run with the contents of the webSocket message
     * @returns unsubscriber function to run to stop calling the passed-in function on webSocket messages
     */
    private subscribe;
    /**
     * Function that handles webSocket messages of type Response.
     * Resolves the request associated with the received response message
     * @param response Response message to resolve
     */
    private handleResponseMessage;
    /**
     * Function that handles incoming webSocket messages and locally sent messages of type Request.
     * Runs the requestHandler provided in connect() and sends a message with the response
     * @param requestMessage request message to handle
     * @param isIncoming whether this message is coming from the server and we should definitely handle it locally
     *   or if it is a locally sent request and we should send to the server if we don't have a local handler
     */
    private handleRequestMessage;
    /**
     * Function that handles incoming webSocket messages of type Event.
     * Runs the eventHandler provided in connect()
     * @param eventMessage event message to handle
     */
    private handleEventMessage;
  }
}
declare module 'main/services/server-network-connector.service' {
  import {
    ConnectionStatus,
    InternalEvent,
    InternalNetworkEventHandler,
    InternalRequest,
    InternalRequestHandler,
    InternalResponse,
    NetworkConnectorEventHandlers,
    NetworkConnectorInfo,
    RequestRouter,
  } from 'shared/data/internal-connection.model';
  import INetworkConnector from 'shared/services/network-connector.interface';
  /**
   * Handles the endpoint and connections from the server to the clients
   */
  export default class ServerNetworkConnector implements INetworkConnector {
    connectorInfo: NetworkConnectorInfo;
    connectionStatus: ConnectionStatus;
    /** The webSocket connected to the server */
    private webSocketServer?;
    /** The next client id to use for a new connection. Starts at 1 because the server is 0 */
    private nextClientId;
    /** The webSocket clients that are connected and information about them */
    private clientSockets;
    /** All message subscriptions - emitters that emit an event each time a message with a specific message type comes in */
    private messageEmitters;
    /** Promise that resolves when finished starting the server or rejects if disconnected before the server finishes */
    private connectPromise?;
    /** Function that removes this clientConnect handler from connections */
    private unsubscribeHandleClientConnectMessage?;
    /** Function that removes this response handler from connections */
    private unsubscribeHandleResponseMessage?;
    /** Function that removes this handleRequest from connections */
    private unsubscribeHandleRequestMessage?;
    /** Function that removes this handleEvent from the connection */
    private unsubscribeHandleEventMessage?;
    /**
     * Function to call when we receive a request that is registered on this connector.
     * Handles requests from connections and returns a response to send back
     */
    private localRequestHandler?;
    /**
     * Function to call when we are sending a request.
     * Returns a clientId to which to send the request based on the requestType
     */
    private requestRouter?;
    /**
     * Function to call when we receive an event.
     * Handles events from connections and emits the event locally
     */
    private localEventHandler?;
    /**
     * Functions to run when network connector events occur like when clients are disconnected
     */
    private networkConnectorEventHandlers?;
    /** All requests that are waiting for a response */
    private requests;
    connect: (
      localRequestHandler: InternalRequestHandler,
      requestRouter: RequestRouter,
      localEventHandler: InternalNetworkEventHandler,
      networkConnectorEventHandlers: NetworkConnectorEventHandlers,
    ) => Promise<
      Readonly<{
        clientId: number;
      }>
    >;
    notifyClientConnected: () => Promise<void>;
    disconnect: () => void;
    request: <TParam, TReturn>(
      requestType: string,
      request: InternalRequest<TParam>,
    ) => Promise<InternalResponse<TReturn>>;
    emitEventOnNetwork: <T>(eventType: string, event: InternalEvent<T>) => Promise<void>;
    /** Get the client socket for a certain clientId. Throws if not found */
    private getClientSocket;
    /**
     * Attempts to get the client socket for a certain clientGuid. Returns undefined if not found.
     * This does not throw because it will likely be very common that we do not have a clientId for a certain clientGuid
     * as connecting clients will often supply old clientGuids.
     */
    private getClientSocketFromGuid;
    /** Get the clientId for a certain webSocket. Throws if not found */
    private getClientIdFromSocket;
    /**
     * Send a message to a client via webSocket. Throws if not connected
     * @param message message to send
     * @param recipientId the client to which to send the message. TODO: determine if we can intuit this instead
     */
    private sendMessage;
    /**
     * Receives and appropriately publishes webSocket messages
     * @param event webSocket message information
     * @param fromSelf whether this message is from this connector instead of from someone else
     */
    private onMessage;
    /**
     * Subscribes a function to run on webSocket messages of a particular type
     * @param messageType the type of message on which to subscribe the function
     * @param callback function to run with the contents of the webSocket message
     * @returns unsubscriber function to run to stop calling the passed-in function on webSocket messages
     */
    private subscribe;
    /**
     * Registers an incoming webSocket connection and sends connection info with InitClient.
     * Does not consider the client fully connected yet until they respond and tell us they connected with ClientConnect
     */
    private onClientConnect;
    /** Handles when client connection disconnects. Unregisters and such */
    private onClientDisconnect;
    /** Closes connection and unregisters a client webSocket when it has disconnected */
    private disconnectClient;
    /**
     * Function that handles webSocket messages of type ClientConnect.
     * Mark the connection fully connected and notify that a client connected or reconnected
     * @param clientConnect message from the client about the connection
     * @param connectorId clientId of the client who is sending this ClientConnect message
     */
    private handleClientConnectMessage;
    /**
     * Function that handles webSocket messages of type Response.
     * Resolves the request associated with the received response message or forwards to appropriate client
     * @param response Response message to resolve
     * @param responderId responding client
     */
    private handleResponseMessage;
    /**
     * Function that handles incoming webSocket messages and locally sent messages of type Request.
     * Handles the request and sends a response if we have a handler or forwards to the appropriate client
     * @param requestMessage request to handle
     * @param requesterId who sent this message
     */
    private handleRequestMessage;
    /**
     * Function that handles incoming webSocket messages of type Event.
     * Runs the eventHandler provided in connect() and forwards the event to other clients
     * @param eventMessage event message to handle
     */
    private handleEventMessage;
  }
}
declare module 'shared/services/network-connector.factory' {
  import INetworkConnector from 'shared/services/network-connector.interface';
  /**
   * Creates a NetworkConnector for the client or the server depending on where you're running
   * @returns NetworkConnector
   */
  export const createNetworkConnector: () => Promise<INetworkConnector>;
}
declare module 'shared/services/connection.service' {
  /**
   * Handles setting up a connection to the electron backend and exchanging simple messages.
   * Do not use outside NetworkService.ts. For communication, use NetworkService.ts as it is an abstraction over this.
   */
  import {
    NetworkConnectorEventHandlers,
    NetworkEventHandler,
    RequestHandler,
    RequestRouter,
  } from 'shared/data/internal-connection.model';
  import { ComplexResponse } from 'shared/utils/papi-util';
  /**
   * Send a request to the server and resolve after receiving a response
   * @param requestType the type of request
   * @param contents contents to send in the request
   * @returns promise that resolves with the response message
   */
  export const request: <TParam, TReturn>(
    requestType: string,
    contents: TParam,
  ) => Promise<ComplexResponse<TReturn>>;
  /**
   * Sends an event to other processes. Does NOT run the local event subscriptions
   * as they should be run by NetworkEventEmitter after sending on network.
   * @param eventType unique network event type for coordinating between processes
   * @param event event to emit on the network
   */
  export const emitEventOnNetwork: <T>(eventType: string, event: T) => Promise<void>;
  /** Disconnects from the server */
  export const disconnect: () => void;
  /**
   * Sets up the ConnectionService by connecting to the server and setting up event handlers
   * @param localRequestHandler function that handles requests from the server by accepting a requestType and a ComplexRequest and returning a Promise of a Complex Response
   * @param networkRequestRouter function that determines the appropriate clientId to which to send requests of the given type
   * @param localEventHandler function that handles events from the server by accepting an eventType and an event and emitting the event locally
   * @param connectorEventHandlers functions that run when network connector events occur like when clients are disconnected
   * @returns Promise that resolves when finished connecting
   */
  export const connect: (
    localRequestHandler: RequestHandler,
    networkRequestRouter: RequestRouter,
    localEventHandler: NetworkEventHandler,
    connectorEventHandlers: NetworkConnectorEventHandlers,
  ) => Promise<void>;
  /** Gets this connection's clientId */
  export const getClientId: () => number;
}
declare module 'shared/models/papi-network-event-emitter.model' {
  import { PapiEventHandler } from 'shared/models/papi-event.model';
  import PapiEventEmitter from 'shared/models/papi-event-emitter.model';
  /**
   * Networked version of EventEmitter - accepts subscriptions to an event and runs the subscription callbacks when the event is emitted.
   * Events on NetworkEventEmitters can be emitted across processes. They are coordinated between processes by their type.
   * Use eventEmitter.event(callback) to subscribe to the event.
   * Use eventEmitter.emit(event) to run the subscriptions.
   * Generally, this EventEmitter should be private, and its event should be public. That way, the emitter is not publicized,
   * but anyone can subscribe to the event.
   *
   * WARNING: Do not use this class directly outside of NetworkService, or it will not do what you expect. Use NetworkService.createNetworkEventEmitter.
   *
   * WARNING: You cannot emit events with complex types on the network.
   */
  export default class PapiNetworkEventEmitter<T> extends PapiEventEmitter<T> {
    /** Callback that sends the event to other processes on the network when it is emitted */
    private networkSubscriber;
    /** Callback that runs when the emitter is disposed - should handle unlinking from the network */
    private networkDisposer;
    /**
     * Creates a NetworkEventEmitter
     * @param networkSubscriber callback that accepts the event and emits it to other processes
     * @param networkDisposer callback that unlinks this emitter from the network
     */
    constructor(
      /** Callback that sends the event to other processes on the network when it is emitted */
      networkSubscriber: PapiEventHandler<T>,
      /** Callback that runs when the emitter is disposed - should handle unlinking from the network */
      networkDisposer: () => void,
    );
    emit: (event: T) => void;
    /**
     * Runs only the subscriptions for the event that are on this process. Does not send over network
     * @param event event data to provide to subscribed callbacks
     */
    emitLocal(event: T): void;
    dispose: () => void;
  }
}
declare module 'shared/services/network.service' {
  /**
   * Handles requests, responses, subscriptions, etc. to the backend.
   * Likely shouldn't need/want to expose this whole service on papi,
   * but there are a few things that are exposed via papiNetworkService
   */
  import { ClientConnectEvent, ClientDisconnectEvent } from 'shared/data/internal-connection.model';
  import {
    CommandHandler,
    ComplexRequest,
    ComplexResponse,
    RequestHandlerType,
    UnsubPromiseAsync,
  } from 'shared/utils/papi-util';
  import PapiEventEmitter from 'shared/models/papi-event-emitter.model';
  import { PapiEvent } from 'shared/models/papi-event.model';
  /**
   * Args handler function for a request. Called when a request is handled.
   * The function should accept the spread of the contents array of the request as its parameters.
   * The function should return an object that becomes the contents object of the response.
   * This type of handler is a normal function.
   */
  type ArgsRequestHandler<TParam extends Array<unknown> = any[], TReturn = any> = CommandHandler<
    TParam,
    TReturn
  >;
  /**
   * Contents handler function for a request. Called when a request is handled.
   * The function should accept the contents object of the request as its single parameter.
   * The function should return an object that becomes the contents object of the response.
   */
  type ContentsRequestHandler<TParam = any, TReturn = any> = (contents: TParam) => Promise<TReturn>;
  /**
   * Complex handler function for a request. Called when a request is handled.
   * The function should accept a ComplexRequest object as its single parameter.
   * The function should return a ComplexResponse object that becomes the response..
   * This type of handler is the most flexible of the request handlers.
   */
  type ComplexRequestHandler<TParam = any, TReturn = any> = (
    request: ComplexRequest<TParam>,
  ) => Promise<ComplexResponse<TReturn>>;
  /** Event that emits with clientId when a client connects */
  export const onDidClientConnect: PapiEvent<ClientConnectEvent>;
  /** Event that emits with clientId when a client disconnects */
  export const onDidClientDisconnect: PapiEvent<ClientDisconnectEvent>;
  /** Closes the network services gracefully */
  export const shutdown: () => void;
  /** Sets up the NetworkService. Runs only once */
  export const initialize: () => Promise<void>;
  /**
   * Send a request on the network and resolve the response contents
   * @param requestType the type of request
   * @param args arguments to send in the request (put in request.contents)
   * @returns promise that resolves with the response message
   */
  export const request: <TParam extends unknown[], TReturn>(
    requestType: string,
    ...args: TParam
  ) => Promise<TReturn>;
  /**
   * Register a local request handler to run on requests.
   * @param requestType the type of request on which to register the handler
   * @param handler function to register to run on requests
   * @param handlerType type of handler function - indicates what type of parameters and what return type the handler has
   * @returns promise that resolves if the request successfully registered and unsubscriber function to run to stop the passed-in function from handling requests
   */
  export function registerRequestHandler(
    requestType: string,
    handler: ArgsRequestHandler,
    handlerType?: RequestHandlerType,
  ): UnsubPromiseAsync<void>;
  export function registerRequestHandler(
    requestType: string,
    handler: ContentsRequestHandler,
    handlerType?: RequestHandlerType,
  ): UnsubPromiseAsync<void>;
  export function registerRequestHandler(
    requestType: string,
    handler: ComplexRequestHandler,
    handlerType?: RequestHandlerType,
  ): UnsubPromiseAsync<void>;
  /**
   * Creates an event emitter that works properly over the network.
   * Other connections receive this event when it is emitted.
   *
   * WARNING: You can only create a network event emitter once per eventType to prevent hijacked event emitters.
   *
   * WARNING: You cannot emit events with complex types on the network.
   * @param eventType unique network event type for coordinating between connections
   * @returns event emitter whose event works between connections
   */
  export const createNetworkEventEmitter: <T>(eventType: string) => PapiEventEmitter<T>;
  /**
   * Gets the network event with the specified type. Creates the emitter if it does not exist
   * @param eventType unique network event type for coordinating between connections
   * @returns event for the event type that runs the callback provided when the event is emitted
   */
  export const getNetworkEvent: <T>(eventType: string) => PapiEvent<T>;
  /**
   * Creates a function that is a request function with a baked requestType.
   * This is also nice because you get TypeScript type support using this function.
   * @param requestType requestType for request function
   * @returns function to call with arguments of request that performs the request and resolves with the response contents
   */
  export const createRequestFunction: <TParam extends unknown[], TReturn>(
    requestType: string,
  ) => (...args: TParam) => Promise<TReturn>;
  /** All the exports in this service that are to be exposed on the PAPI */
  export const papiNetworkService: {
    onDidClientConnect: PapiEvent<ClientConnectEvent>;
    onDidClientDisconnect: PapiEvent<ClientDisconnectEvent>;
    createNetworkEventEmitter: <T>(eventType: string) => PapiEventEmitter<T>;
    getNetworkEvent: <T_1>(eventType: string) => PapiEvent<T_1>;
  };
}
declare module 'shared/services/command.service' {
  import { CommandHandler, UnsubPromiseAsync } from 'shared/utils/papi-util';
  /**
   * Register a command on the papi to be handled here.
   *
   * WARNING: THIS DOES NOT CHECK FOR INITIALIZATION. DO NOT USE OUTSIDE OF INITIALIZATION. Use registerCommand
   * @param commandName command name to register for handling here
   * @param handler function to run when the command is invoked
   * @returns promise that resolves if the request successfully registered and unsubscriber function to run to stop the passed-in function from handling requests
   */
  export const registerCommandUnsafe: (
    commandName: string,
    handler: CommandHandler,
  ) => UnsubPromiseAsync<void>;
  /** Sets up the CommandService. Only runs once and always returns the same promise after that */
  export const initialize: () => Promise<void>;
  /**
   * Send a command to the backend.
   */
  export const sendCommand: <TParam extends unknown[], TReturn>(
    commandName: string,
    ...args: TParam
  ) => Promise<TReturn>;
  /**
   * Creates a function that is a command function with a baked commandName.
   * This is also nice because you get TypeScript type support using this function.
   * @param commandName command name for command function
   * @returns function to call with arguments of command that sends the command and resolves with the result of the command
   */
  export const createSendCommandFunction: <TParam extends unknown[], TReturn>(
    commandName: string,
  ) => (...args: TParam) => Promise<TReturn>;
  /**
   * Register a command on the papi to be handled here
   * @param commandName command name to register for handling here
   * @param handler function to run when the command is invoked
   * @returns true if successfully registered, throws with error message if not
   */
  export const registerCommand: (
    commandName: string,
    handler: CommandHandler,
  ) => UnsubPromiseAsync<void>;
}
declare module 'shared/data/web-view.model' {
  import { ReactNode } from 'react';
  export type WebViewProps = Omit<WebViewContents, 'componentName'>;
  /**
   * Information used to recreate a tab
   */
  export type SavedTabInfo = {
    /**
     * Tab ID - must be unique
     */
    id?: string;
    /**
     * Data needed to recreate the tab during load
     */
    data?: unknown;
  };
  /**
   * Information needed to create a tab inside of Paranext
   */
  export type TabInfo = {
    /**
     * Text to show on the title bar of the tab
     */
    title: string;
    /**
     * Content to show inside the tab
     */
    content: ReactNode;
    /**
     * (optional) Minimum width that the tab can become
     */
    minWidth?: number;
    /**
     * (optional) Minimum height that the tab can become
     */
    minHeight?: number;
  };
  /**
   * For now all tab creators must do their own data type verification
   */
  export type TabCreator = (tabData: SavedTabInfo) => TabInfo;
  export enum WebViewContentType {
    React = 'react',
    HTML = 'html',
  }
  /** Base WebView properties that all WebViews share */
  type WebViewContentsBase = {
    id: string;
    content: string;
    title?: string;
  };
  /** WebView representation using React */
  export type WebViewContentsReact = WebViewContentsBase & {
    contentType?: WebViewContentType.React;
    styles?: string;
  };
  /** WebView representation using HTML */
  export type WebViewContentsHtml = WebViewContentsBase & {
    contentType: WebViewContentType.HTML;
  };
  /** WebView definition created by extensions to show web content */
  export type WebViewContents = WebViewContentsReact | WebViewContentsHtml;
  export const TYPE_WEBVIEW = 'webView';
  interface TabLayout {
    type: 'tab';
  }
  export interface FloatLayout {
    type: 'float';
    floatSize?: {
      width: number;
      height: number;
    };
  }
  export type PanelDirection =
    | 'left'
    | 'right'
    | 'bottom'
    | 'top'
    | 'before-tab'
    | 'after-tab'
    | 'maximize'
    | 'move'
    | 'active'
    | 'update';
  interface PanelLayout {
    type: 'panel';
    direction?: PanelDirection;
    /** If undefined, it will add in the `direction` relative to the previously added tab. */
    targetTabId?: string;
  }
  export type Layout = TabLayout | FloatLayout | PanelLayout;
  /** Event emitted when webViews are added */
  export type AddWebViewEvent = {
    webView: WebViewProps;
    layout: Layout;
  };
}
declare module 'shared/services/web-view.service' {
  import { AddWebViewEvent, Layout, WebViewContents } from 'shared/data/web-view.model';
  /** Event that emits with webView info when a webView is added */
  export const onDidAddWebView: import('shared/models/papi-event.model').PapiEvent<AddWebViewEvent>;
  /**
   * Adds a WebView and runs all event handlers who are listening to this event
   * @param webView full html document to set as the webview iframe contents. Can be shortened to just a string
   * @returns promise that resolves nothing if we successfully handled the webView
   */
  export const addWebView: (webView: WebViewContents, layout?: Layout) => Promise<void>;
  /** Sets up the WebViewService. Runs only once */
  export const initialize: () => Promise<void>;
  /** All the exports in this service that are to be exposed on the PAPI */
  export const papiWebViewService: {
    onDidAddWebView: import('shared/models/papi-event.model').PapiEvent<AddWebViewEvent>;
    addWebView: (webView: WebViewContents, layout?: Layout) => Promise<void>;
    initialize: () => Promise<void>;
  };
}
declare module 'shared/services/internet.service' {
  const internetService: {
    fetch: typeof fetch;
  };
  export default internetService;
}
declare module 'shared/models/disposal.model' {
  import { PapiEvent } from 'shared/models/papi-event.model';
  import { UnsubscriberAsync } from 'shared/utils/papi-util';
  /** Require a `dispose` function */
  export interface Dispose {
    /** Release resources and notify dependent services when tearing down an object */
    dispose: UnsubscriberAsync;
  }
  /** Require an `onDidDispose` event */
  export interface OnDidDispose {
    /** Event that emits when `dispose` is called on an object */
    onDidDispose: PapiEvent<void>;
  }
  /** Indicates than an object cannot have an `onDidDispose` event.
   *  Also allows an object to include a `dispose` function. */
  export interface CannotHaveOnDidDispose {
    /** Release resources and notify dependent services when tearing down an object */
    dispose?: UnsubscriberAsync;
    /** Event that emits when `dispose` is called on an object */
    onDidDispose?: undefined;
  }
  /** Allow onDidDispose to exist on the type if it was previously disallowed by CannotHaveOnDidDispose */
  export type CanHaveOnDidDispose<T extends CannotHaveOnDidDispose> = Omit<T, 'onDidDispose'>;
}
declare module 'shared/services/network-object.service' {
  import {
    NetworkObject,
    DisposableNetworkObject,
    NetworkableObject,
    LocalObjectToProxyCreator,
  } from 'shared/models/network-object.model';
  /**
   * Network objects are distributed objects within PAPI for TS/JS objects.
   * @see https://en.wikipedia.org/wiki/Distributed_object
   *
   * Objects registered via {@link networkObjectService.set} are retrievable using {@link networkObjectService.get}.
   *
   * Function calls made on network objects retrieved via {@link networkObjectService.get} are proxied and
   * sent to the original objects registered via {@link networkObjectService.set}.
   *
   * Functions on a network object will be called asynchronously by other processes regardless of
   * whether the functions are synchronous or asynchronous, so it is best to make them all
   * asynchronous. All shared functions' arguments and return values must be serializable to be
   * called across processes.
   *
   * When a service registers an object via {@link networkObjectService.set}, it is the responsibility of
   * that service, and only that service, to call `dispose` on that object when it is no longer
   * intended to be shared with other services.
   *
   * When an object is disposed by calling `dispose`, all functions registered with the `onDidDispose`
   * event handler will be called. After an object is disposed, calls to its functions will no longer
   * be proxied to the original object.
   */
  const networkObjectService: {
    initialize: () => Promise<void>;
    has: (id: string) => Promise<boolean>;
    get: <T extends object>(
      id: string,
      createLocalObjectToProxy?: LocalObjectToProxyCreator<T> | undefined,
    ) => Promise<NetworkObject<T> | undefined>;
    set: <T_1 extends NetworkableObject<object>>(
      id: string,
      objectToShare: T_1,
    ) => Promise<DisposableNetworkObject<T_1>>;
  };
  export default networkObjectService;
}
declare module 'shared/models/network-object.model' {
  import { Container } from 'shared/utils/util';
  import {
    Dispose,
    OnDidDispose,
    CannotHaveOnDidDispose,
    CanHaveOnDidDispose,
  } from 'shared/models/disposal.model';
  /**
   * An object of this type is returned from {@link networkObjectService.get}.
   *
   * Override the NetworkableObject type's force-undefined onDidDispose to NetworkObject's
   * onDidDispose type because it will have an onDidDispose added.
   *
   * @see networkObjectService
   */
  export type NetworkObject<T extends NetworkableObject> = CanHaveOnDidDispose<T> & OnDidDispose;
  /**
   * An object of this type is returned from {@link networkObjectService.set}.
   *
   * @see networkObjectService
   */
  export type DisposableNetworkObject<T extends NetworkableObject> = NetworkObject<T> & Dispose;
  /**
   * An object of this type is passed into {@link networkObjectService.set}.
   *
   * @see networkObjectService
   */
  export type NetworkableObject<T = object> = T & CannotHaveOnDidDispose;
  /**
   * If a network object with the provided ID exists remotely but has not been set up to use inside
   * this process, this function is run in {@link networkObjectService.get}, and the returned object is used
   * as a base on which to set up a NetworkObject for use on this process. All properties that are
   * exposed in the base object will be used as-is, and all other properties will be assumed to exist
   * on the remote network object.
   *
   * @see networkObjectService
   *
   * @param id ID of the network object to get
   *
   * @param networkObjectContainer Holds a reference to the NetworkObject that will be setup within
   * {@link networkObjectService.get}. It is passed in to allow the return value to call functions on
   * the NetworkObject.
   * NOTE: networkObjectContainer.contents does not point to a real NetworkObject while this function
   * is running. The real reference is assigned later, but before the NetworkObject will be used. The
   * return value should always reference the NetworkObject as `networkObjectContainer.contents` to
   * avoid acting upon an undefined NetworkObject.
   *
   * @returns the local object to proxy into a network object.
   *
   * Note: This function should return Partial<T>. For some reason, TypeScript can't infer the type
   * (probably has to do with that it's a wrapped and layered type). Functions that implement this
   * type should return Partial<T>
   */
  export type LocalObjectToProxyCreator<T extends NetworkableObject> = (
    id: string,
    networkObjectContainer: Container<NetworkObject<T>>,
  ) => Partial<NetworkableObject>;
}
declare module 'shared/models/data-provider.model' {
  import { UnsubscriberAsync } from 'shared/utils/papi-util';
  import { PapiEventHandler } from 'shared/models/papi-event.model';
  import { NetworkableObject } from 'shared/models/network-object.model';
  /** Various options to adjust how the data provider subscriber emits updates */
  export type DataProviderSubscriberOptions = {
    /**
     * Whether to immediately retrieve the data for this subscriber and run the callback as soon as possible.
     *
     * This allows a subscriber to simply subscribe and provide a callback instead of subscribing, running `get`,
     * and managing the race condition of an event coming in to update the data and the initial `get` coming back in.
     * @default true
     */
    retrieveDataImmediately?: boolean;
    /**
     * Under which conditions to run the callback when we receive updates to the data.
     *  - `'deeply-equal'` - only run the update callback when the data at this selector has changed.
     *
     *    For example, suppose your selector is targeting John 3:5, and the data provider updates its data for Luke 5:3. Your data
     *    at John 3:5 does not change, and your callback will not run.
     *  - `'all'` - run the update callback every time the data has been updated whether or not the data
     *    at this selector has changed.
     *
     *    For example, suppose your selector is targeting John 3:5, and the data provider updates its data for Luke 5:3. Your data
     *    at John 3:5 does not change, but your callback will run again with the same data anyway.
     *
     * @default 'deeply-equal'
     */
    whichUpdates?: 'deeply-equal' | 'all';
  };
  /**
   * Subscribe to receive updates from this data provider that are relevant to the provided selector.
   *
   * Note: By default, this `subscribe` function automatically retrieves the current state of the data
   * and runs the provided callback as soon as possible. That way, if you want to keep your data up-to-date,
   * you do not also have to run `get`. You can turn this functionality off in the `options` parameter.
   * @param selector tells the provider what data this listener is listening for
   * @param callback function to run with the updated data for this selector
   * @param options various options to adjust how the subscriber emits updates
   * @returns unsubscriber to stop listening for updates
   */
  export type DataProviderSubscriber<TSelector, TGetData> = (
    selector: TSelector,
    callback: PapiEventHandler<TGetData>,
    options?: DataProviderSubscriberOptions,
  ) => Promise<UnsubscriberAsync>;
  /**
   * An internal object created locally when someone runs dataProviderService.registerEngine.
   * This object layers over the data provider engine and runs its methods along with other methods.
   * This object is transformed into an IDataProvider by networkObjectService.set.
   *
   * @type `TSelector` - the type of selector used to get some data from this provider.
   *  A selector is an object a caller provides to the data provider to tell the provider what subset of data it wants.
   *  Note: A selector must be stringifiable.
   * @type `TGetData` - the type of data provided by this data provider when you run `get` based on a provided selector
   * @type `TSetData` - the type of data ingested by this data provider when you run `set` based on a provided selector
   *
   * @see IDataProvider
   */
  interface DataProviderInternal<TSelector, TGetData, TSetData> extends NetworkableObject {
    /**
     * Set a subset of data according to the selector.
     *
     * Note: if a data provider engine does not provide `set` (possibly indicating it is read-only), this will throw an exception.
     * @param selector tells the provider what subset of data is being set
     * @param data the data that determines what to set at the selector
     * @returns true if successfully set (will send updates), false otherwise (will not send updates)
     */
    set: (selector: TSelector, data: TSetData) => Promise<boolean>;
    /**
     * Get a subset of data from the provider according to the selector.
     *
     * Note: This is good for retrieving data from a provider once. If you want to keep the data up-to-date,
     * use `subscribe` instead, which can immediately give you the data and keep it up-to-date.
     * @param selector tells the provider what subset of data to get
     * @returns the subset of data represented by the selector
     */
    get: (selector: TSelector) => Promise<TGetData>;
    /**
     * Subscribe to receive updates from this data provider that are relevant to the provided selector.
     *
     * Note: By default, this `subscribe` function automatically retrieves the current state of the data
     * and runs the provided callback as soon as possible. That way, if you want to keep your data up-to-date,
     * you do not also have to run `get`. You can turn this functionality off in the `options` parameter.
     * @param selector tells the provider what data this listener is listening for
     * @param callback function to run with the updated data for this selector
     * @param options various options to adjust how the subscriber emits updates
     * @returns unsubscriber to stop listening for updates
     */
    subscribe: DataProviderSubscriber<TSelector, TGetData>;
  }
  export default DataProviderInternal;
}
declare module 'shared/models/data-provider.interface' {
  import DataProviderInternal from 'shared/models/data-provider.model';
  import {
    DisposableNetworkObject,
    NetworkObject,
    NetworkableObject,
  } from 'shared/models/network-object.model';
  import { CanHaveOnDidDispose } from 'shared/models/disposal.model';
  /**
   * An object on the papi that manages data and has methods for interacting with that data.
   * Created by the papi and layers over an IDataProviderEngine provided by an extension.
   * Returned from getting a data provider with dataProviderService.get.
   * @type `TSelector` - the type of selector used to get some data from this provider.
   *  A selector is an object a caller provides to the data provider to tell the provider what subset of data it wants.
   *  Note: A selector must be stringifiable.
   * @type `TGetData` - the type of data provided by this data provider when you run `get` based on a provided selector
   * @type `TSetData` - the type of data ingested by this data provider when you run `set` based on a provided selector
   */
  interface IDataProvider<TSelector, TGetData, TSetData>
    extends NetworkObject<NetworkableObject>,
      CanHaveOnDidDispose<DataProviderInternal<TSelector, TGetData, TSetData>> {}
  export default IDataProvider;
  /**
   * A data provider that has control over disposing of it with dispose.
   * Returned from registering a data provider (only the service that set it up should dispose of it)
   * with dataProviderService.registerEngine
   *
   * @see IDataProvider
   */
  export interface IDisposableDataProvider<TSelector, TGetData, TSetData>
    extends DisposableNetworkObject<NetworkableObject>,
      Omit<IDataProvider<TSelector, TGetData, TSetData>, 'dispose'> {}
}
declare module 'shared/models/data-provider-engine.model' {
  import { NetworkableObject } from 'shared/models/network-object.model';
  /**
   * The object to register with the DataProviderService to create a data provider.
   * The DataProviderService creates an IDataProvider on the papi that layers over this engine, providing special functionality
   *
   * Note: methods on objects that implement this interface must be unbound functions, not arrow functions.
   * @type `TSelector` - the type of selector used to get some data from this provider.
   *  A selector is an object a caller provides to the data provider to tell the provider what subset of data it wants.
   * @type `TGetData` - the type of data provided by this data provider when you run `get` based on a provided selector
   * @type `TSetData` - the type of data ingested by this data provider when you run `set` based on a provided selector
   */
  interface IDataProviderEngine<TSelector, TGetData, TSetData> extends NetworkableObject {
    /**
     * Method to run to send clients updates outside of the `set` method.
     * papi overwrites this function on the DataProviderEngine itself to emit an update after running the defined `notifyUpdate` method in the DataProviderEngine.
     *
     * WARNING: Never run this in the `get` method! It will create a destructive infinite loop.
     *
     * @returns true if we should send updates, false otherwise (will not send updates). Same return as `set`
     */
    notifyUpdate?(): boolean;
    /**
     * Set a subset of data according to the selector.
     * papi overwrites this function on the DataProviderEngine itself to emit an update after running the defined `set` method in the DataProviderEngine.
     *
     * Note: you could consider this data provider to be read-only if this method is not provided.
     *
     * WARNING: Do not run this recursively in its own `set` method! It will create as many updates as you run `set` methods.
     * @param selector tells the provider what subset of data is being set
     * @param data the data that determines what to set at the selector
     * @returns true if successfully set (will send updates), false otherwise (will not send updates)
     */
    set?(selector: TSelector, data: TSetData): Promise<boolean>;
    /**
     * Get a subset of data from the provider according to the selector.
     * Run by the data provider on get
     * @param selector tells the provider what subset of data to get
     * @returns the subset of data represented by the selector
     */
    get(selector: TSelector): Promise<TGetData>;
  }
  export default IDataProviderEngine;
}
declare module 'shared/services/data-provider.service' {
  /**
   * Handles registering data providers and serving data around the papi.
   * Exposed on the papi.
   */
  import IDataProvider, { IDisposableDataProvider } from 'shared/models/data-provider.interface';
  import IDataProviderEngine from 'shared/models/data-provider-engine.model';
  /** Determine if a data provider with the given name exists anywhere on the network */
  function has(providerName: string): Promise<boolean>;
  /**
   * Creates a data provider to be shared on the network layering over the provided data provider engine.
   * @param providerName name this data provider should be called on the network
   * @param dataProviderEngine the object to layer over with a new data provider object
   *
   * WARNING: registering a dataProviderEngine mutates the provided object.
   * Its `notifyUpdate` and `set` methods are layered over to facilitate data provider subscriptions.
   * @returns information about the data provider including control over disposing of it.
   *  Note that this data provider is a new object distinct from the data provider engine passed in.
   * @type `TSelector` - the type of selector used to get some data from this provider.
   *  A selector is an object a caller provides to the data provider to tell the provider what subset of data it wants.
   *  Note: A selector must be stringifiable.
   * @type `TData` - the type of data provided by this data provider based on a provided selector
   */
  function registerEngine<TSelector, TGetData, TSetData>(
    providerName: string,
    dataProviderEngine: IDataProviderEngine<TSelector, TGetData, TSetData>,
  ): Promise<IDisposableDataProvider<TSelector, TGetData, TSetData>>;
  /**
   * Get a data provider that has previously been set up
   * @param providerName Name of the desired data provider
   * @returns The data provider with the given name if one exists, undefined otherwise
   */
  function get<T extends IDataProvider<any, any, any>>(
    providerName: string,
  ): Promise<T | undefined>;
  const dataProviderService: {
    has: typeof has;
    registerEngine: typeof registerEngine;
    get: typeof get;
  };
  export default dataProviderService;
}
declare module 'shared/data/file-system.model' {
  /**
   * Types to use with file system operations
   */
  /**
   * Represents a path in file system or other.
   * Has a scheme followed by :// followed by a relative path.
   * If no scheme is provided, the app scheme is used.
   * Available schemes are as follows:
   *  - app:// - goes to the app's data directory (platform-dependent)
   *  - resources:// - goes to the resources directory installed in the app
   */
  export type Uri = string;
}
declare module 'node/utils/util' {
  import { Uri } from 'shared/data/file-system.model';
  export function resolveHtmlPath(htmlFileName: string): string;
  /**
   * Gets the platform-specific user appdata folder for this application
   * Thanks to Luke at https://stackoverflow.com/a/26227660
   */
  export const getAppDir: import('memoize-one').MemoizedFn<() => string>;
  /**
   * Resolves the uri to a path
   * @param uri the uri to resolve
   * @returns real path to the uri supplied
   */
  export function getPathFromUri(uri: Uri): string;
  /**
   * Combines the uri passed in with the paths passed in to make one uri
   * @param uri uri to start from
   * @param paths paths to combine into the uri
   * @returns one uri that combines the uri and the paths in left-to-right order
   */
  export function joinUriPaths(uri: Uri, ...paths: string[]): Uri;
}
declare module 'node/services/node-file-system.service' {
  import { Uri } from 'shared/data/file-system.model';
  /**
   * Reads a text file asynchronously
   * @param uri Uri of file
   * @returns promise that resolves to the contents of the file
   */
  export function readFileText(uri: Uri): Promise<string>;
  /**
   * Reads a binary file asynchronously
   * @param uri Uri of file
   * @returns promise that resolves to the contents of the file
   */
  export function readFileBinary(uri: Uri): Promise<Buffer>;
  /**
   * Writes the string to a file asynchronously
   * @param uri Uri of file
   * @param fileContents string to write into the file
   * @returns promise that resolves after writing the file
   */
  export function writeFileText(uri: Uri, fileContents: string): Promise<void>;
  export function deleteFile(uri: Uri): Promise<void>;
  /** Type of file system item in a directory */
  export enum EntryType {
    File = 'file',
    Directory = 'directory',
    Unknown = 'unknown',
  }
  /** All entries in a directory, mapped from entry type to array of uris for the entries */
  export type DirectoryEntries = Readonly<{
    [entryType in EntryType]: Uri[];
  }>;
  /**
   * Reads a directory and returns lists of entries in the directory by entry type
   * @param uri uri of directory
   * @returns map of entry type to list of uris for each entry in the directory with that type
   */
  export function readDir(uri: Uri): Promise<DirectoryEntries>;
}
declare module 'node/utils/crypto-util' {
  export function createUuid(): string;
  /**
   * Create a cryptographically secure nonce that is at least 128 bits long
   * See nonce spec at https://w3c.github.io/webappsec-csp/#security-nonces
   *
   * @param encoding: "base64url" (HTML safe, shorter string) or "hex" (longer string)
   * From https://base64.guru/standards/base64url, the purpose of this encoding is
   * "the ability to use the encoding result as filename or URL address"
   * @param numberOfBytes: number of bytes the resulting nonce should contain
   * @returns cryptographically secure, pseudo-randomly generated value encoded as a string
   */
  export function createNonce(encoding: 'base64url' | 'hex', numberOfBytes?: number): string;
}
declare module 'node/models/execution-token.model' {
  /** For now this is just for extensions, but maybe we will want to expand this in the future */
  export type ExecutionTokenType = 'extension';
  /** Execution tokens can be passed into API calls to provide context about their identity */
  export class ExecutionToken {
    readonly type: ExecutionTokenType;
    readonly name: string;
    readonly nonce: string;
    constructor(tokenType: ExecutionTokenType, name: string);
    getHash(): string;
  }
}
declare module 'node/services/execution-token.service' {
  import { ExecutionToken } from 'node/models/execution-token.model';
  /** This should be called when extensions are being loaded
   *  @param extensionName Name of the extension to register
   *  @returns Token that can be passed to `tokenIsValid` to authenticate or authorize API callers.
   *  It is important that the token is not shared to avoid impersonation of API callers.
   */
  function registerExtension(extensionName: string): ExecutionToken;
  /** Remove a registered token.  Note that a hash of a token is what is needed to unregister, not
   *  the full token itself (notably not the nonce), so something can be delegated the ability to
   *  unregister a token without having been given the full token itself.
   *  @param extensionName Name of the extension that was originally registered
   *  @param tokenHash Value of `getHash()` of the token that was originally registered.
   *  @returns `true` if the token was successfully unregistered, `false` otherwise
   */
  function unregisterExtension(extensionName: string, tokenHash: string): boolean;
  /** This should only be needed by services that need to contextualize the response for the caller
   *  @param executionToken Token that was previously registered.
   *  @returns `true` if the token matches a token that was previous registered, `false` otherwise.
   */
  function tokenIsValid(executionToken: ExecutionToken): boolean;
  const executionTokenService: {
    registerExtension: typeof registerExtension;
    unregisterExtension: typeof unregisterExtension;
    tokenIsValid: typeof tokenIsValid;
  };
  export default executionTokenService;
}
declare module 'extension-host/services/extension-storage.service' {
  import { ExecutionToken } from 'node/models/execution-token.model';
  import { Buffer } from 'buffer';
  /** This is only intended to be called by the extension service.
   *  This service cannot call into the extension service or it causes a circular dependency.
   */
  export function setExtensionUris(urisPerExtension: Map<string, string>): void;
  /** Return a path to the specified file within the extension's installation directory */
  export function buildExtensionPathFromName(extensionName: string, fileName: string): string;
  /** Read a text file from the the extension's installation directory
   *  @param token ExecutionToken provided to the extension when `activate()` was called
   *  @param fileName Name of the file to be read
   *  @returns Promise for a string with the contents of the file
   */
  function readTextFileFromInstallDirectory(
    token: ExecutionToken,
    fileName: string,
  ): Promise<string>;
  /** Read a binary file from the the extension's installation directory
   *  @param token ExecutionToken provided to the extension when `activate()` was called
   *  @param fileName Name of the file to be read
   *  @returns Promise for a Buffer with the contents of the file
   */
  function readBinaryFileFromInstallDirectory(
    token: ExecutionToken,
    fileName: string,
  ): Promise<Buffer>;
  /** Read data specific to the user (as identified by the OS) and extension (as identified by
   *  the ExecutionToken)
   *  @param token ExecutionToken provided to the extension when `activate()` was called
   *  @param key Unique identifier of the data
   *  @returns Promise for a string containing the data
   */
  function readUserData(token: ExecutionToken, key: string): Promise<string>;
  /** Write data specific to the user (as identified by the OS) and extension (as identified by
   *  the ExecutionToken)
   *  @param token ExecutionToken provided to the extension when `activate()` was called
   *  @param key Unique identifier of the data
   *  @param data Data to be written
   *  @returns Promise that will resolve if the data is written successfully
   */
  function writeUserData(token: ExecutionToken, key: string, data: string): Promise<void>;
  /** Delete data previously written that is specific to the user (as identified by the OS)
   *  and extension (as identified by the ExecutionToken)
   *  @param token ExecutionToken provided to the extension when `activate()` was called
   *  @param key Unique identifier of the data
   *  @returns Promise that will resolve if the data is deleted successfully
   */
  function deleteUserData(token: ExecutionToken, key: string): Promise<void>;
  /** This service provides extensions in the extension host the ability to read/write data
   *  based on the extension identity and current user (as identified by the OS). This service will
   *  not work within the renderer.
   */
  const extensionStorageService: {
    readTextFileFromInstallDirectory: typeof readTextFileFromInstallDirectory;
    readBinaryFileFromInstallDirectory: typeof readBinaryFileFromInstallDirectory;
    readUserData: typeof readUserData;
    writeUserData: typeof writeUserData;
    deleteUserData: typeof deleteUserData;
  };
  export default extensionStorageService;
  export type ExtensionStorageService = typeof extensionStorageService;
}
declare module 'renderer/components/papi-components/button.component' {
  import { MouseEventHandler, PropsWithChildren } from 'react';
  import 'renderer/components/papi-components/button.component.css';
  export type ButtonProps = PropsWithChildren<{
    /**
     * Enabled status of button
     * @default false
     */
    isDisabled?: boolean;
    /**
     * Additional css classes to help with unique styling of the button
     */
    className?: string;
    /**
     * Optional click handler
     */
    onClick?: MouseEventHandler<HTMLButtonElement>;
    /**
     * Optional context menu handler
     */
    onContextMenu?: MouseEventHandler<HTMLButtonElement>;
  }>;
  /**
   * Button a user can click to do something
   *
   * Thanks to MUI for heavy inspiration and documentation
   * https://mui.com/material-ui/getting-started/overview/
   */
  function Button({
    isDisabled,
    className,
    onClick,
    onContextMenu,
    children,
  }: ButtonProps): JSX.Element;
  export default Button;
}
declare module 'renderer/components/papi-components/combo-box.component' {
  import { AutocompleteChangeDetails, AutocompleteChangeReason } from '@mui/material';
  import { FocusEventHandler, SyntheticEvent } from 'react';
  import 'renderer/components/papi-components/combo-box.component.css';
  export type ComboBoxChangeDetails<T = string> = AutocompleteChangeDetails<T>;
  export type ComboBoxChangeReason = AutocompleteChangeReason;
  export type ComboBoxProps = {
    /**
     * Text label title for combobox
     */
    title?: string;
    /**
     * If `true`, the component is disabled.
     * @default false
     */
    isDisabled?: boolean;
    /**
     * True when (input related to) switch is erroneous
     * @default false
     */
    hasError?: boolean;
    /**
     * If `true`, the input will take up the full width of its container.
     * @default false
     */
    isFullWidth?: boolean;
    /**
     * List of available options for the dropdown menu
     */
    options?: readonly (
      | string
      | {
          label: string;
        }
    )[];
    /**
     * Additional css classes to help with unique styling of the combo box
     */
    className?: string;
    /**
     * Triggers when content of textfield is changed
     */
    onChange?: (
      event: SyntheticEvent<Element, Event>,
      value: unknown,
      reason: ComboBoxChangeReason,
      details?: ComboBoxChangeDetails<unknown> | undefined,
    ) => void;
    /**
     * Triggers when textfield gets focus
     */
    onFocus?: FocusEventHandler<HTMLDivElement>;
    /**
     * Triggers when textfield loses focus
     */
    onBlur?: FocusEventHandler<HTMLDivElement>;
  };
  /**
   * Dropdown selector displaying various options from which to choose
   *
   * Thanks to MUI for heavy inspiration and documentation
   * https://mui.com/material-ui/getting-started/overview/
   */
  function ComboBox({
    title,
    isDisabled,
    hasError,
    isFullWidth,
    options,
    className,
    onChange,
    onFocus,
    onBlur,
  }: ComboBoxProps): JSX.Element;
  export default ComboBox;
}
declare module 'renderer/components/papi-components/slider.component' {
  import { SyntheticEvent } from 'react';
  import 'renderer/components/papi-components/slider.component.css';
  export type SliderProps = {
    /**
     * If `true`, the component is disabled.
     * @default false
     */
    isDisabled?: boolean;
    /**
     * The component orientation.
     * @default 'horizontal'
     */
    orientation?: 'horizontal' | 'vertical';
    /**
     * The minimum allowed value of the slider.
     * Should not be equal to max.
     * @default 0
     */
    min?: number;
    /**
     * The maximum allowed value of the slider.
     * Should not be equal to min.
     * @default 100
     */
    max?: number;
    /**
     * The granularity with which the slider can step through values. (A "discrete" slider.)
     * The `min` prop serves as the origin for the valid values.
     * We recommend (max - min) to be evenly divisible by the step.
     * @default 1
     */
    step?: number;
    /**
     * Marks indicate predetermined values to which the user can move the slider.
     * If `true` the marks are spaced according the value of the `step` prop.
     * @default false
     */
    showMarks?: boolean;
    /**
     * The default value. Use when the component is not controlled.
     */
    defaultValue?: number;
    /**
     * Controls when the value label is displayed:
     *
     * - `auto` the value label will display when the thumb is hovered or focused.
     * - `on` will display persistently.
     * - `off` will never display.
     * @default 'off'
     */
    valueLabelDisplay?: 'on' | 'auto' | 'off';
    /**
     * Additional css classes to help with unique styling of the button
     */
    className?: string;
    /**
     * Callback function that is fired when the slider's value changed.
     * @param event The event source of the callback. You can pull out the new value by accessing event.target.value (any).
     * Warning: This is a generic event not a change event.
     * @param value The new value.
     * @param activeThumb Index of the currently moved thumb.
     */
    onChange?: (event: Event, value: number | number[], activeThumb: number) => void;
    /**
     * Callback function that is fired when the mouseup is triggered.
     * @param event The event source of the callback. Warning: This is a generic event not a change event.
     * @param value The new value.
     */
    onChangeCommitted?: (
      event: Event | SyntheticEvent<Element, Event>,
      value: number | number[],
    ) => void;
  };
  /**
   * Slider that allows selecting a value from a range
   *
   * Thanks to MUI for heavy inspiration and documentation
   * https://mui.com/material-ui/getting-started/overview/
   */
  function Slider({
    isDisabled,
    orientation,
    min,
    max,
    step,
    showMarks,
    defaultValue,
    valueLabelDisplay,
    className,
    onChange,
    onChangeCommitted,
  }: SliderProps): JSX.Element;
  export default Slider;
}
declare module 'renderer/components/papi-components/switch.component' {
  import { ChangeEvent } from 'react';
  import 'renderer/components/papi-components/switch.component.css';
  export type SwitchProps = {
    /**
     * If `true`, the component is checked.
     */
    isChecked?: boolean;
    /**
     * Enabled status of switch
     * @default false
     */
    isDisabled?: boolean;
    /**
     * True when (input related to) switch is erroneous
     * @default false
     */
    hasError?: boolean;
    /**
     * Additional css classes to help with unique styling of the switch
     */
    className?: string;
    /**
     * Callback fired when the state is changed.
     * @param event The event source of the callback. You can pull out the new value by accessing event.target.value (string).
     * You can pull out the new checked state by accessing event.target.checked (boolean).
     */
    onChange?: (event: ChangeEvent<HTMLInputElement>) => void;
  };
  /**
   * Switch to toggle on and off
   *
   * Thanks to MUI for heavy inspiration and documentation
   * https://mui.com/material-ui/getting-started/overview/
   */
  function Switch({
    isChecked: checked,
    isDisabled,
    hasError,
    className,
    onChange,
  }: SwitchProps): JSX.Element;
  export default Switch;
}
declare module 'renderer/components/papi-components/text-field.component' {
  import { ChangeEventHandler, FocusEventHandler } from 'react';
  export type TextFieldProps = {
    /**
     * The variant to use.
     * @default 'outlined'
     */
    variant?: 'outlined' | 'filled';
    /**
     * If `true`, the component is disabled.
     * @default false
     */
    isDisabled?: boolean;
    /**
     * If `true`, the label is displayed in an error state.
     * @default false
     */
    hasError?: boolean;
    /**
     * If `true`, the input will take up the full width of its container.
     * @default false
     */
    isFullWidth?: boolean;
    /**
     * Text that gives the user instructions on what contents the TextField expects
     */
    helperText?: string;
    /**
     * The title of the TextField
     */
    label?: string;
    /**
     * The short hint displayed in the `input` before the user enters a value.
     */
    placeholder?: string;
    /**
     * If `true`, the label is displayed as required and the `input` element is required.
     * @default false
     */
    isRequired?: boolean;
    /**
     * Additional css classes to help with unique styling of the button
     */
    className?: string;
    /**
     * Starting value for the text field if it is not controlled
     */
    defaultValue?: unknown;
    /**
     * Value of the text field if controlled
     */
    value?: unknown;
    /**
     * Triggers when content of textfield is changed
     */
    onChange?: ChangeEventHandler<HTMLInputElement>;
    /**
     * Triggers when textfield gets focus
     */
    onFocus?: FocusEventHandler<HTMLInputElement>;
    /**
     * Triggers when textfield loses focus
     */
    onBlur?: FocusEventHandler<HTMLInputElement>;
  };
  /**
   * Text input field
   *
   * Thanks to MUI for heavy inspiration and documentation
   * https://mui.com/material-ui/getting-started/overview/
   */
  function TextField({
    variant,
    isDisabled,
    hasError,
    isFullWidth,
    helperText,
    label,
    placeholder,
    isRequired,
    className,
    defaultValue,
    value,
    onChange,
    onFocus,
    onBlur,
  }: TextFieldProps): JSX.Element;
  export default TextField;
}
declare module 'renderer/components/papi-components/index' {
  import Button from 'renderer/components/papi-components/button.component';
  import ComboBox from 'renderer/components/papi-components/combo-box.component';
  import Slider from 'renderer/components/papi-components/slider.component';
  import Switch from 'renderer/components/papi-components/switch.component';
  import TextField from 'renderer/components/papi-components/text-field.component';
  /** All React components to be exposed on the papi */
  const papiComponents: {
    Button: typeof Button;
    ComboBox: typeof ComboBox;
    Slider: typeof Slider;
    Switch: typeof Switch;
    TextField: typeof TextField;
  };
  export default papiComponents;
  export type PapiComponents = typeof papiComponents;
}
declare module 'renderer/context/papi-context/test.context' {
  const TestContext: import('react').Context<string>;
  export default TestContext;
}
declare module 'renderer/context/papi-context/index' {
  /** All React contexts to be exposed on the papi */
  const papiContext: {
    TestContext: import('react').Context<string>;
  };
  export default papiContext;
  export type PapiContext = typeof papiContext;
}
declare module 'renderer/hooks/papi-hooks/use-promise.hook' {
  /**
   * Awaits a promise and returns a loading value while the promise is unresolved
   * @param promiseFactoryCallback a function that returns the promise to await. If the promise resolves to null, the value will not change.
   * If this callback is undefined, the current value will be returned (defaultValue unless it was previously changed and preserveValue is true), and there will be no loading.
   *
   *    WARNING: MUST BE STABLE - const or wrapped in useCallback. The reference must not be updated every render
   * @param defaultValue the initial value to return while first awaiting the promise. If preserveValue is false, this value is also shown while awaiting the promise on subsequent calls.
   *
   *    WARNING: MUST BE STABLE - const or wrapped in useState, useMemo, etc. The reference must not be updated every render
   * @param preserveValue whether to leave the value as the most recent resolved promise value or set it back to defaultValue while running the promise again. Default to true
   * @returns [value, isLoading]
   *  - `value`: the current value for the promise, either the defaultValue or the resolved promise value
   *  - `isLoading`: whether the promise is waiting to be resolved
   */
  const usePromise: <T>(
    promiseFactoryCallback: (() => Promise<T | null>) | undefined,
    defaultValue: T,
    preserveValue?: boolean,
  ) => [value: T, isLoading: boolean];
  export default usePromise;
}
declare module 'renderer/hooks/papi-hooks/use-event.hook' {
  import { PapiEvent, PapiEventHandler } from 'shared/models/papi-event.model';
  /**
   * Adds an event handler to an event so the event handler runs when the event is emitted
   * @param event the event to subscribe to. Can be either a string or an Event
   *  - If event is a `string`, the network event associated with this type will automatically be used
   *  - If event is a `PapiEvent`, that event will be used
   *  - If event is undefined, the callback will not be subscribed. Useful if the event is not yet available for example
   * @param eventHandler the callback to run when the event is emitted
   *
   *    WARNING: MUST BE STABLE - const or wrapped in useCallback. The reference must not be updated every render
   */
  const useEvent: <T>(
    event: string | PapiEvent<T> | undefined,
    eventHandler: PapiEventHandler<T>,
  ) => void;
  export default useEvent;
}
declare module 'renderer/hooks/papi-hooks/use-event-async.hook' {
  import { PapiEvent, PapiEventAsync, PapiEventHandler } from 'shared/models/papi-event.model';
  /**
   * Adds an event handler to an asynchronously subscribing/unsubscribing event so the event handler runs when the event is emitted
   * @param event the asynchronously (un)subscribing event to subscribe to. Can be either a string or an Event
   *  - If event is a `string`, the network event associated with this type will automatically be used
   *  - If event is a `PapiEvent` or `PapiEventAsync`, that event will be used
   *  - If event is undefined, the callback will not be subscribed. Useful if the event is not yet available for example
   * @param eventHandler the callback to run when the event is emitted
   *
   *    WARNING: MUST BE STABLE - const or wrapped in useCallback. The reference must not be updated every render
   */
  const useEventAsync: <T>(
    event: string | PapiEvent<T> | PapiEventAsync<T> | undefined,
    eventHandler: PapiEventHandler<T>,
  ) => void;
  export default useEventAsync;
}
declare module 'renderer/hooks/papi-hooks/use-data-provider.hook' {
  import IDataProvider from 'shared/models/data-provider.interface';
  /**
   * Gets a data provider with specified name
   * @param providerName name of the data provider to get
   * @returns undefined if the data provider has not been retrieved,
   *  data provider if it has been retrieved and is not disposed,
   *  and undefined again if the data provider is disposed
   *
   * @type `T` - the type of data provider to return. Use `IDataProvider<TSelector, TGetData, TSetData>`,
   *  specifying your own types, or provide a custom data provider type
   */
  function useDataProvider<T extends IDataProvider<any, any, any>>(
    providerName: string | undefined,
  ): T | undefined;
  /**
   * Passes the provided data provider through. Used to support hooks that already have a dataProvider
   * @param dataProvider result of useDataProvider if you want this hook to just return the data provider again
   * @returns undefined if the data provider has not been retrieved,
   *  data provider if it has been retrieved and is not disposed,
   *  and undefined again if the data provider is disposed
   *
   * @type `T` - the type of data provider to return. Use `IDataProvider<TSelector, TGetData, TSetData>`,
   *  specifying your own types, or provide a custom data provider type
   */
  function useDataProvider<T extends IDataProvider<any, any, any>>(
    dataProvider: T | undefined,
  ): T | undefined;
  /**
   * Gets a data provider with specified provider name
   * @param dataProviderSource string name of the data provider to get OR dataProvider (result of useDataProvider if you
   * want this hook to just return the data provider again)
   * @returns undefined if the data provider has not been retrieved,
   *  data provider if it has been retrieved and is not disposed,
   *  and undefined again if the data provider is disposed
   *
   * @type `T` - the type of data provider to return. Use `IDataProvider<TSelector, TGetData, TSetData>`,
   *  specifying your own types, or provide a custom data provider type
   */
  function useDataProvider<T extends IDataProvider<any, any, any>>(
    dataProviderSource: string | T | undefined,
  ): T | undefined;
  export default useDataProvider;
}
declare module 'renderer/hooks/papi-hooks/use-data.hook' {
  import { DataProviderSubscriberOptions } from 'shared/models/data-provider.model';
  import IDataProvider from 'shared/models/data-provider.interface';
  /**
   * Subscribes to run a callback on a data provider's data with specified selector
   * @param providerName name of the data provider to subscribe to
   * @param selector tells the provider what data this listener is listening for
   * @param defaultValue the initial value to return while first awaiting the data
   *
   *    WARNING: MUST BE STABLE - const or wrapped in useState, useMemo, etc. The reference must not be updated every render
   * @param subscriberOptions various options to adjust how the subscriber emits updates
   *
   *    WARNING: If provided, MUST BE STABLE - const or wrapped in useState, useMemo, etc. The reference must not be updated every render
   * @returns [data, setData, isLoading]
   *  - `data`: the current value for the data from the data provider with the specified selector, either the defaultValue or the resolved data
   *  - `setData`: asynchronous function to request that the data provider update the data at this selector. Returns true if successful.
   *    Note that this function does not update the data. The data provider sends out an update to this subscription if it successfully updates data.
   *  - `isLoading`: whether the data with the selector is awaiting retrieval from the data provider
   */
  function useData<TSelector, TGetData, TSetData>(
    providerName: string | undefined,
    selector: TSelector,
    defaultValue: TGetData,
    subscriberOptions?: DataProviderSubscriberOptions,
  ): [TGetData, ((newData: TSetData) => Promise<boolean>) | undefined, boolean];
  /**
   * Subscribes to run a callback on a data provider's data with specified selector
   * @param dataProvider result of useDataProvider if you want to consolidate and only get the data provider once
   * @param selector tells the provider what data this listener is listening for
   * @param defaultValue the initial value to return while first awaiting the data
   *
   *    WARNING: MUST BE STABLE - const or wrapped in useState, useMemo, etc. The reference must not be updated every render
   * @param subscriberOptions various options to adjust how the subscriber emits updates
   *
   *    WARNING: If provided, MUST BE STABLE - const or wrapped in useState, useMemo, etc. The reference must not be updated every render
   * @returns [data, setData, isLoading]
   *  - `data`: the current value for the data from the data provider with the specified selector, either the defaultValue or the resolved data
   *  - `setData`: asynchronous function to request that the data provider update the data at this selector. Returns true if successful.
   *    Note that this function does not update the data. The data provider sends out an update to this subscription if it successfully updates data.
   *  - `isLoading`: whether the data with the selector is awaiting retrieval from the data provider
   */
  function useData<TSelector, TGetData, TSetData>(
    dataProvider: IDataProvider<TSelector, TGetData, TSetData> | undefined,
    selector: TSelector,
    defaultValue: TGetData,
    subscriberOptions?: DataProviderSubscriberOptions,
  ): [TGetData, ((newData: TSetData) => Promise<boolean>) | undefined, boolean];
  export default useData;
}
declare module 'renderer/hooks/papi-hooks/index' {
  import useDataProvider from 'renderer/hooks/papi-hooks/use-data-provider.hook';
  import useData from 'renderer/hooks/papi-hooks/use-data.hook';
  /** All React hooks to be exposed on the papi */
  const papiHooks: {
    usePromise: <T>(
      promiseFactoryCallback: (() => Promise<T | null>) | undefined,
      defaultValue: T,
      preserveValue?: boolean,
    ) => [value: T, isLoading: boolean];
    useEvent: <T_1>(
      event: string | import('shared/models/papi-event.model').PapiEvent<T_1> | undefined,
      eventHandler: import('shared/models/papi-event.model').PapiEventHandler<T_1>,
    ) => void;
    useEventAsync: <T_2>(
      event:
        | string
        | import('shared/models/papi-event.model').PapiEvent<T_2>
        | import('shared/models/papi-event.model').PapiEventAsync<T_2>
        | undefined,
      eventHandler: import('shared/models/papi-event.model').PapiEventHandler<T_2>,
    ) => void;
    useDataProvider: typeof useDataProvider;
    useData: typeof useData;
  };
  export default papiHooks;
  export type PapiHooks = typeof papiHooks;
}
declare module 'papi' {
  /**
   * Unified module for accessing API features in extensions.
   *
   * WARNING: DO NOT IMPORT papi IN ANY FILE THAT papi IMPORTS AND EXPOSES.
   */
  import * as commandService from 'shared/services/command.service';
  import * as papiUtil from 'shared/utils/papi-util';
  import * as webViewService from 'shared/services/web-view.service';
  import PapiEventEmitter from 'shared/models/papi-event-emitter.model';
  const papi: {
    EventEmitter: typeof PapiEventEmitter;
    fetch: typeof fetch;
    commands: typeof commandService;
    util: typeof papiUtil;
    webViews: typeof webViewService;
    react: {
      components: {
        Button: typeof import('renderer/components/papi-components/button.component').default;
        ComboBox: typeof import('renderer/components/papi-components/combo-box.component').default;
        Slider: typeof import('renderer/components/papi-components/slider.component').default;
        Switch: typeof import('renderer/components/papi-components/switch.component').default;
        TextField: typeof import('renderer/components/papi-components/text-field.component').default;
      };
      context: {
        TestContext: import('react').Context<string>;
      };
      hooks: {
        usePromise: <T>(
          promiseFactoryCallback: (() => Promise<T | null>) | undefined,
          defaultValue: T,
          preserveValue?: boolean,
        ) => [value: T, isLoading: boolean];
        useEvent: <T_1>(
          event: string | import('shared/models/papi-event.model').PapiEvent<T_1> | undefined,
          eventHandler: import('shared/models/papi-event.model').PapiEventHandler<T_1>,
        ) => void;
        useEventAsync: <T_2>(
          event:
            | string
            | import('shared/models/papi-event.model').PapiEvent<T_2>
            | import('shared/models/papi-event.model').PapiEventAsync<T_2>
            | undefined,
          eventHandler: import('shared/models/papi-event.model').PapiEventHandler<T_2>,
        ) => void;
        useDataProvider: typeof import('renderer/hooks/papi-hooks/use-data-provider.hook').default;
        useData: typeof import('renderer/hooks/papi-hooks/use-data.hook').default;
      };
    };
    network: {
      onDidClientConnect: import('shared/models/papi-event.model').PapiEvent<
        import('shared/data/internal-connection.model').ClientConnectEvent
      >;
      onDidClientDisconnect: import('shared/models/papi-event.model').PapiEvent<
        import('shared/data/internal-connection.model').ClientDisconnectEvent
      >;
      createNetworkEventEmitter: <T_3>(eventType: string) => PapiEventEmitter<T_3>;
      getNetworkEvent: <T_4>(
        eventType: string,
      ) => import('shared/models/papi-event.model').PapiEvent<T_4>;
    };
    logger: import('electron-log').Logger & {
      default: import('electron-log').Logger;
    };
    internet: {
      fetch: typeof fetch;
    };
    dataProvider: {
      has: (providerName: string) => Promise<boolean>;
      registerEngine: <TSelector, TGetData, TSetData>(
        providerName: string,
        dataProviderEngine: import('shared/models/data-provider-engine.model').default<
          TSelector,
          TGetData,
          TSetData
        >,
      ) => Promise<
        import('shared/models/data-provider.interface').IDisposableDataProvider<
          TSelector,
          TGetData,
          TSetData
        >
      >;
      get: <T_5 extends import('shared/models/data-provider.interface').default<any, any, any>>(
        providerName: string,
      ) => Promise<T_5 | undefined>;
    };
    storage: {
      readTextFileFromInstallDirectory: (
        token: import('node/models/execution-token.model').ExecutionToken,
        fileName: string,
      ) => Promise<string>;
      readBinaryFileFromInstallDirectory: (
        token: import('node/models/execution-token.model').ExecutionToken,
        fileName: string,
      ) => Promise<Buffer>;
      readUserData: (
        token: import('node/models/execution-token.model').ExecutionToken,
        key: string,
      ) => Promise<string>;
      writeUserData: (
        token: import('node/models/execution-token.model').ExecutionToken,
        key: string,
        data: string,
      ) => Promise<void>;
      deleteUserData: (
        token: import('node/models/execution-token.model').ExecutionToken,
        key: string,
      ) => Promise<void>;
    };
  };
  export default papi;
<<<<<<< HEAD
=======
  /**
   * Modules that someone might try to require in their extensions that we have similar apis for.
   * When an extension requires these modules, an error throws that lets them know about our similar api.
   */
  export const MODULE_SIMILAR_APIS: Readonly<{
    [moduleName: string]: string | undefined;
  }>;
}
declare module 'extension-host/extension-types/extension-activation-context.model' {
  import { ExecutionToken } from 'node/models/execution-token.model';
  /** An object of this type is passed into `activate()` for each extension during initialization */
  export type ExecutionActivationContext = {
    executionToken: ExecutionToken;
  };
}
declare module 'extension-host/extension-types/extension.interface' {
  import { UnsubscriberAsync } from 'shared/utils/papi-util';
  import { ExecutionActivationContext } from 'extension-host/extension-types/extension-activation-context.model';
  /** Interface for all extensions to implement */
  export interface IExtension {
    /**
     * Sets up this extension! Runs when paranext wants this extension to activate. For example, activate() should register commands for this extension
     * @param context data and utilities that are specific to this particular extension
     * @returns unsubscriber to run to deactivate this extension
     */
    activate: (context: ExecutionActivationContext) => Promise<UnsubscriberAsync>;
    /**
     * Deactivate anything in this extension that is not covered by the unsubscriber returned from the activate function, unsubscribing from things and such.
     * @returns promise that resolves to true if successfully deactivated
     */
    deactivate?: UnsubscriberAsync;
  }
>>>>>>> eaa41cf3
}<|MERGE_RESOLUTION|>--- conflicted
+++ resolved
@@ -2434,15 +2434,6 @@
     };
   };
   export default papi;
-<<<<<<< HEAD
-=======
-  /**
-   * Modules that someone might try to require in their extensions that we have similar apis for.
-   * When an extension requires these modules, an error throws that lets them know about our similar api.
-   */
-  export const MODULE_SIMILAR_APIS: Readonly<{
-    [moduleName: string]: string | undefined;
-  }>;
 }
 declare module 'extension-host/extension-types/extension-activation-context.model' {
   import { ExecutionToken } from 'node/models/execution-token.model';
@@ -2468,5 +2459,4 @@
      */
     deactivate?: UnsubscriberAsync;
   }
->>>>>>> eaa41cf3
 }