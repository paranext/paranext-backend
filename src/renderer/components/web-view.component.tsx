--- conflicted
+++ resolved
@@ -17,28 +17,21 @@
   updateWebViewDefinitionSync,
 } from '@renderer/services/web-view.service-host';
 import logger from '@shared/services/logger.service';
-<<<<<<< HEAD
-import { formatReplacementString, isLocalizeKey, serialize } from 'platform-bible-utils';
-import { useLocalizedStrings } from '@renderer/hooks/papi-hooks';
-
-export const TAB_TYPE_WEBVIEW = 'webView';
-
-=======
-import { getLocalizeKeysForScrollGroupIds, serialize } from 'platform-bible-utils';
 import { BookChapterControl, ScrollGroupSelector } from 'platform-bible-react';
 import './web-view.component.css';
 import { useLocalizedStrings, useScrollGroupScrRef } from '@renderer/hooks/papi-hooks';
 import { availableScrollGroupIds } from '@renderer/services/scroll-group.service-host';
+import {
+  formatReplacementString,
+  isLocalizeKey,
+  serialize,
+  getLocalizeKeysForScrollGroupIds,
+} from 'platform-bible-utils';
 
 export const TAB_TYPE_WEBVIEW = 'webView';
 
-export function getTitle({ webViewType, title, contentType }: Partial<WebViewTabProps>): string {
-  return title || `${webViewType || contentType} Web View`;
-}
-
 const scrollGroupLocalizedStringKeys = getLocalizeKeysForScrollGroupIds(availableScrollGroupIds);
 
->>>>>>> 7cd52b80
 export default function WebView({
   id,
   webViewType,
@@ -91,35 +84,6 @@
   const [scrollGroupLocalizedStrings] = useLocalizedStrings(scrollGroupLocalizedStringKeys);
 
   return (
-<<<<<<< HEAD
-    <iframe
-      ref={iframeRef}
-      title={localizedTitle}
-      /**
-       * Sandbox attribute for the webview - controls what resources scripts and other things can
-       * access. See `ALLOWED_IFRAME_SRC_SANDBOX_VALUES` in `web-view.service.ts` for more info.
-       *
-       * Note that this does NOT change after the iframe is first added to the dom. We are relying
-       * on the `MutationObserver` in `web-view.service.ts` to catch if an extension tries to change
-       * its WebViewContentType and src/srcdoc to some combination that is forbidden (unless
-       * changing src or srcdoc re-adds the iframe to the dom, in which case it is fine)
-       *
-       * TODO: test this sometime to see what happens
-       *
-       * DO NOT CHANGE THIS WITHOUT A SERIOUS REASON
-       */
-      sandbox={`${shouldUseSrc ? WEBVIEW_IFRAME_SRC_SANDBOX : WEBVIEW_IFRAME_SRCDOC_SANDBOX}${
-        allowSameOrigin ? ` ${IFRAME_SANDBOX_ALLOW_SAME_ORIGIN}` : ''
-      }${allowScripts ? ` ${IFRAME_SANDBOX_ALLOW_SCRIPTS}` : ''}${allowPopups ? ` ${IFRAME_SANDBOX_ALLOW_POPUPS}` : ''}`}
-      // TODO: csp?
-      // TODO: credentialless?
-      // TODO: referrerpolicy?
-      src={shouldUseSrc ? content : undefined}
-      srcDoc={shouldUseSrc ? undefined : content}
-      // Allow WebViews to go fullscreen because why not (fullscreen YouTube video of Psalms LBL)
-      allow="fullscreen;"
-    />
-=======
     <div className="web-view-parent">
       <div className="web-view-tab-nav">
         <BookChapterControl scrRef={scrRef} handleSubmit={setScrRef} />
@@ -133,7 +97,7 @@
       <iframe
         className="web-view"
         ref={iframeRef}
-        title={getTitle({ webViewType, title, contentType })}
+        title={localizedTitle}
         /**
          * Sandbox attribute for the webview - controls what resources scripts and other things can
          * access. See `ALLOWED_IFRAME_SRC_SANDBOX_VALUES` in `web-view.service.ts` for more info.
@@ -159,7 +123,6 @@
         allow="fullscreen;"
       />
     </div>
->>>>>>> 7cd52b80
   );
 }
 
