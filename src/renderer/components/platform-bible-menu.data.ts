import { LocalizedMenus } from '@shared/utils/menu-document-combiner';
import { MultiColumnMenu } from 'platform-bible-utils';

<<<<<<< HEAD
type LocalizedMainMenu = LocalizedMenus['mainMenu'];

const standardMenuLayout: LocalizedMainMenu = {
  columns: {
    'paratext.paratext': { label: 'Paratext', order: 0 },
    'platform.window': { label: 'Window', order: 1 },
    'platform.layout': { label: 'Layout', order: 2 },
    'platform.help': { label: 'Help', order: 3, isExtensible: true },
    isExtensible: true,
  },
  groups: {
    'paratext.sendReceive': { column: 'paratext.paratext', order: 1 },
    'paratext.openCreate': { column: 'paratext.paratext', order: 2 },
    'paratext.saveDelete': { column: 'paratext.paratext', order: 3 },
    'paratext.resourceTools': { column: 'paratext.paratext', order: 4 },
    'platform.misc': { column: 'paratext.paratext', order: 9999999, isExtensible: true },
    'platform.windowGroup1': { column: 'platform.window', order: 1, isExtensible: true },
    'platform.windowGroup2': { column: 'platform.window', order: 2 },
    'platform.layoutSaveDelete': { column: 'platform.layout', order: 1 },
    'platform.helpGroup': { column: 'platform.help', order: 1 },
    'paratext.helpGroup': { column: 'platform.help', order: 100 },
    'paratext.helpSubgroup': { menuItem: 'paratext.helpRoot', order: 1 },
  },
  items: [
    {
      label: 'Download/Install Resources',
      localizeNotes: 'Main application menu > Paratext column > Download/Install Resources',
      group: 'paratext.sendReceive',
      order: 1,
      command: 'platform.downloadAndInstallResources',
    },
    {
      label: 'Open Project...',
      tooltip: 'Open project or resource text(s)',
      localizeNotes: 'Main application menu > Paratext column > Open Project',
      group: 'paratext.openCreate',
      order: 1,
      command: 'platform.openProjectDialog',
    },
    {
      label: 'Download/Update Project',
      localizeNotes: 'Main application menu > Paratext column > Download/Update Project',
      group: 'paratext.openCreate',
      order: 2,
      command: 'platform.openDownloadUpdateProjectDialog',
    },
    {
      label: 'Open Resource Viewer',
      localizeNotes: 'Main application menu > Paratext column > Open Resource Viewer...',
      group: 'paratext.resourceTools',
      order: 1,
      command: 'resourceViewer.open',
    },
    {
      label: 'Open Text Collection',
      tooltip: 'Open a collection of project or Scripture resource text(s)',
      localizeNotes: 'Main application menu > Paratext column > Open Text Collection',
      group: 'paratext.resourceTools',
      order: 2,
      command: 'paratextBibleTextCollection.open',
    },
    {
      label: 'Open Word List',
      localizeNotes: 'Main application menu > Paratext column > Open Word List',
      group: 'paratext.resourceTools',
      order: 3,
      command: 'paratextBibleWordList.open',
    },
    {
      label: 'Settings',
      localizeNotes: 'Main application menu > Paratext column > Settings',
      group: 'platform.misc',
      order: 1,
      command: 'platform.settings',
    },
    {
      label: 'Exit',
      localizeNotes: 'Main application menu > Paratext column > Exit',
      group: 'platform.misc',
      order: 3,
      command: 'platform.quit',
    },
  ],
};

const supportAndDevelopmentMenuLayout: LocalizedMainMenu = {
  columns: {
    'paratext.paratext': { label: 'Paratext', order: 0 },
    'platform.window': { label: 'Window', order: 1 },
    'platform.layout': { label: 'Layout', order: 2 },
    'platform.help': { label: 'Help', order: 3, isExtensible: true },
    isExtensible: true,
  },
  groups: {
    'paratext.sendReceive': { column: 'paratext.paratext', order: 1 },
    'paratext.openCreate': { column: 'paratext.paratext', order: 2 },
    'paratext.saveDelete': { column: 'paratext.paratext', order: 3 },
    'paratext.resourceTools': { column: 'paratext.paratext', order: 4 },
    'platform.misc': { column: 'paratext.paratext', order: 9999999, isExtensible: true },
    'platform.windowGroup1': { column: 'platform.window', order: 1, isExtensible: true },
    'platform.windowGroup2': { column: 'platform.window', order: 2 },
    'platform.layoutSaveDelete': { column: 'platform.layout', order: 1 },
    'platform.helpGroup': { column: 'platform.help', order: 1 },
    'paratext.helpGroup': { column: 'platform.help', order: 100 },
    'paratext.helpSubgroup': { menuItem: 'paratext.helpRoot', order: 1 },
  },
  items: [
    {
      label: 'Download/Install Resources',
      localizeNotes: 'Main application menu > Paratext column > Download/Install Resources',
      group: 'paratext.sendReceive',
      order: 1,
      command: 'platform.downloadAndInstallResources',
    },
    {
      label: 'Open Project...',
      tooltip: 'Open project or resource text(s)',
      localizeNotes: 'Main application menu > Paratext column > Open Project',
      group: 'paratext.openCreate',
      order: 1,
      command: 'platform.openProjectDialog',
    },
    {
      label: 'Download/Update Project',
      localizeNotes: 'Main application menu > Paratext column > Download/Update Project',
      group: 'paratext.openCreate',
      order: 2,
      command: 'platform.openDownloadUpdateProjectDialog',
    },
    {
      label: 'Open Resource Viewer',
      localizeNotes: 'Main application menu > Paratext column > Open Resource Viewer...',
      group: 'paratext.resourceTools',
      order: 1,
      command: 'resourceViewer.open',
    },
    {
      label: 'Open Text Collection',
      tooltip: 'Open a collection of project or Scripture resource text(s)',
      localizeNotes: 'Main application menu > Paratext column > Open Text Collection',
      group: 'paratext.resourceTools',
      order: 2,
      command: 'paratextBibleTextCollection.open',
    },
    {
      label: 'Open Word List',
      localizeNotes: 'Main application menu > Paratext column > Open Word List',
      group: 'paratext.resourceTools',
      order: 3,
      command: 'paratextBibleWordList.open',
    },
    {
      label: 'Settings',
      localizeNotes: 'Main application menu > Paratext column > Settings',
      group: 'platform.misc',
      order: 1,
      command: 'platform.settings',
    },
    {
      label: 'Reload Extensions',
      localizeNotes: 'Main application menu > Paratext column > Reload Extensions',
      group: 'platform.misc',
      order: 2,
      command: 'platform.restartExtensionHost',
    },
    {
      label: 'Exit',
      localizeNotes: 'Main application menu > Paratext column > Exit',
      group: 'platform.misc',
      order: 3,
      command: 'platform.quit',
    },
    {
      label: 'Visit Support Bible',
      localizeNotes: 'Main application menu > Help column > Visit Support.Bible',
      group: 'platform.helpGroup',
      order: 1,
      id: 'platform.visitSupportPage',
    },
    {
      label: 'About Platform Bible',
      localizeNotes: 'Main application menu > Help column > About Platform.Bible',
      group: 'platform.helpGroup',
      order: 2,
      id: 'platform.about',
=======
const standardMenuLayout: GridMenuInfo = {
  columns: [
    {
      name: 'Project',
      items: [
        {
          name: 'Open',
          command: 'platform.openProjectDialog',
          hasDivider: true,
        },
        {
          name: 'Download/Update Project',
          command: 'platform.openDownloadUpdateProjectDialog',
          hasDivider: true,
        },
        {
          name: 'Download/Install Resources...',
          command: 'platform.downloadAndInstallResources',
          hasDivider: true,
        },
        {
          name: 'Open Resource Viewer...',
          command: 'resourceViewer.open',
          hasDivider: true,
        },
        {
          name: 'Open Text Collection...',
          command: 'paratextBibleTextCollection.open',
          hasDivider: true,
        },
        {
          name: 'Open Word List...',
          command: 'paratextBibleWordList.open',
          hasDivider: true,
        },
        {
          name: 'Open Hello World Project...',
          command: 'helloWorld.openProject',
          hasDivider: true,
        },
        {
          name: 'Settings...',
          command: 'platform.settings',
          hasDivider: true,
        },
        {
          name: 'Exit',
          command: 'platform.quit',
          hasDivider: true,
        },
      ],
    },
    {
      name: 'Window',
      items: [],
    },
    {
      name: 'Layout',
      items: [],
    },
    {
      name: 'Help',
      items: [
        {
          name: 'Visit Support.Bible',
          command: 'platform.visitSupportPage',
          hasDivider: true,
        },
        {
          name: 'About Platform.Bible...',
          command: 'platform.about',
          hasDivider: true,
        },
      ],
    },
  ],
};

export const supportAndDevelopmentMenuLayout: GridMenuInfo = {
  columns: [
    {
      name: 'Project',
      items: [
        {
          name: 'Open',
          command: 'platform.openProjectDialog',
          hasDivider: true,
        },
        {
          name: 'Download/Update Project',
          command: 'platform.openDownloadUpdateProjectDialog',
          hasDivider: true,
        },
        {
          name: 'Download/Install Resources...',
          command: 'platform.downloadAndInstallResources',
          hasDivider: true,
        },
        {
          name: 'Open Resource Viewer...',
          command: 'resourceViewer.open',
          hasDivider: true,
        },
        {
          name: 'Open Text Collection...',
          command: 'paratextBibleTextCollection.open',
          hasDivider: true,
        },
        {
          name: 'Open Word List...',
          command: 'paratextBibleWordList.open',
          hasDivider: true,
        },
        {
          name: 'Open Hello World Project...',
          command: 'helloWorld.openProject',
          hasDivider: true,
        },
        {
          name: 'Settings...',
          command: 'platform.settings',
          hasDivider: true,
        },
        {
          name: 'Reload Extensions',
          command: 'platform.restartExtensionHost',
          hasDivider: true,
        },
        {
          name: 'Exit',
          command: 'platform.quit',
          hasDivider: true,
        },
      ],
    },
    {
      name: 'Window',
      items: [],
    },
    {
      name: 'Layout',
      items: [],
    },
    {
      name: 'Help',
      items: [
        {
          name: 'Visit Support.Bible',
          command: 'platform.visitSupportPage',
          hasDivider: true,
        },
        {
          name: 'About Platform.Bible...',
          command: 'platform.about',
          hasDivider: true,
        },
      ],
>>>>>>> 4fe0c411
    },
  ],
};

export function provideMenuData(isSupportAndDevelopment: boolean): MultiColumnMenu {
  // TODO: As part of #425 (Menus: Stitch together back end services and UI components to get menu
  // contributions working end-to-end), we will want to create a parallel type to MultiColumnMenu
  // that should be used in the React components (and returned here) that does not expect the
  // ReferencedItem keys, but rather takes a plain string.
  // eslint-disable-next-line no-type-assertion/no-type-assertion
  return (
    isSupportAndDevelopment ? supportAndDevelopmentMenuLayout : standardMenuLayout
  ) as MultiColumnMenu;
}

export default standardMenuLayout;<|MERGE_RESOLUTION|>--- conflicted
+++ resolved
@@ -1,10 +1,100 @@
 import { LocalizedMenus } from '@shared/utils/menu-document-combiner';
 import { MultiColumnMenu } from 'platform-bible-utils';
 
-<<<<<<< HEAD
 type LocalizedMainMenu = LocalizedMenus['mainMenu'];
 
 const standardMenuLayout: LocalizedMainMenu = {
+  columns: {
+    'paratext.paratext': { label: 'Paratext', order: 0 },
+    'platform.window': { label: 'Window', order: 1 },
+    'platform.layout': { label: 'Layout', order: 2 },
+    'platform.help': { label: 'Help', order: 3, isExtensible: true },
+    isExtensible: true,
+  },
+  groups: {
+    'paratext.sendReceive': { column: 'paratext.paratext', order: 1 },
+    'paratext.openCreate': { column: 'paratext.paratext', order: 2 },
+    'paratext.saveDelete': { column: 'paratext.paratext', order: 3 },
+    'platform.project': { column: 'paratext.paratext', order: 4 },
+    'paratext.resourceTools': { column: 'paratext.paratext', order: 4 },
+    'platform.misc': { column: 'paratext.paratext', order: 9999999, isExtensible: true },
+    'platform.windowGroup1': { column: 'platform.window', order: 1, isExtensible: true },
+    'platform.windowGroup2': { column: 'platform.window', order: 2 },
+    'platform.layoutSaveDelete': { column: 'platform.layout', order: 1 },
+    'platform.helpGroup': { column: 'platform.help', order: 1 },
+    'paratext.helpGroup': { column: 'platform.help', order: 100 },
+    'paratext.helpSubgroup': { menuItem: 'paratext.helpRoot', order: 1 },
+  },
+  items: [
+    {
+      label: 'Download/Install Resources',
+      localizeNotes: 'Main application menu > Paratext column > Download/Install Resources',
+      group: 'paratext.sendReceive',
+      order: 1,
+      command: 'platform.downloadAndInstallResources',
+    },
+    {
+      label: 'Open Project...',
+      tooltip: 'Open project or resource text(s)',
+      localizeNotes: 'Main application menu > Paratext column > Open Project',
+      group: 'paratext.openCreate',
+      order: 1,
+      command: 'platform.openProjectDialog',
+    },
+    {
+      label: 'Download/Update Project',
+      localizeNotes: 'Main application menu > Paratext column > Download/Update Project',
+      group: 'paratext.openCreate',
+      order: 2,
+      command: 'platform.openDownloadUpdateProjectDialog',
+    },
+    {
+      label: 'Open Resource Viewer',
+      localizeNotes: 'Main application menu > Paratext column > Open Resource Viewer...',
+      group: 'paratext.resourceTools',
+      order: 1,
+      command: 'resourceViewer.open',
+    },
+    {
+      label: 'Open Text Collection',
+      tooltip: 'Open a collection of project or Scripture resource text(s)',
+      localizeNotes: 'Main application menu > Paratext column > Open Text Collection',
+      group: 'paratext.resourceTools',
+      order: 2,
+      command: 'paratextBibleTextCollection.open',
+    },
+    {
+      label: 'Open Word List',
+      localizeNotes: 'Main application menu > Paratext column > Open Word List',
+      group: 'paratext.resourceTools',
+      order: 3,
+      command: 'paratextBibleWordList.open',
+    },
+    {
+      label: 'Open Hello World Project...',
+      localizeNotes: 'Main application menu > Paratext column > Open Hello World Project',
+      group: 'platform.project',
+      order: 1,
+      command: 'helloWorld.openProject',
+    },
+    {
+      label: 'Settings',
+      localizeNotes: 'Main application menu > Paratext column > Settings',
+      group: 'platform.misc',
+      order: 1,
+      command: 'platform.settings',
+    },
+    {
+      label: 'Exit',
+      localizeNotes: 'Main application menu > Paratext column > Exit',
+      group: 'platform.misc',
+      order: 3,
+      command: 'platform.quit',
+    },
+  ],
+};
+
+const supportAndDevelopmentMenuLayout: LocalizedMainMenu = {
   columns: {
     'paratext.paratext': { label: 'Paratext', order: 0 },
     'platform.window': { label: 'Window', order: 1 },
@@ -69,89 +159,11 @@
       group: 'paratext.resourceTools',
       order: 3,
       command: 'paratextBibleWordList.open',
-    },
-    {
-      label: 'Settings',
-      localizeNotes: 'Main application menu > Paratext column > Settings',
-      group: 'platform.misc',
-      order: 1,
-      command: 'platform.settings',
-    },
-    {
-      label: 'Exit',
-      localizeNotes: 'Main application menu > Paratext column > Exit',
-      group: 'platform.misc',
-      order: 3,
-      command: 'platform.quit',
-    },
-  ],
-};
-
-const supportAndDevelopmentMenuLayout: LocalizedMainMenu = {
-  columns: {
-    'paratext.paratext': { label: 'Paratext', order: 0 },
-    'platform.window': { label: 'Window', order: 1 },
-    'platform.layout': { label: 'Layout', order: 2 },
-    'platform.help': { label: 'Help', order: 3, isExtensible: true },
-    isExtensible: true,
-  },
-  groups: {
-    'paratext.sendReceive': { column: 'paratext.paratext', order: 1 },
-    'paratext.openCreate': { column: 'paratext.paratext', order: 2 },
-    'paratext.saveDelete': { column: 'paratext.paratext', order: 3 },
-    'paratext.resourceTools': { column: 'paratext.paratext', order: 4 },
-    'platform.misc': { column: 'paratext.paratext', order: 9999999, isExtensible: true },
-    'platform.windowGroup1': { column: 'platform.window', order: 1, isExtensible: true },
-    'platform.windowGroup2': { column: 'platform.window', order: 2 },
-    'platform.layoutSaveDelete': { column: 'platform.layout', order: 1 },
-    'platform.helpGroup': { column: 'platform.help', order: 1 },
-    'paratext.helpGroup': { column: 'platform.help', order: 100 },
-    'paratext.helpSubgroup': { menuItem: 'paratext.helpRoot', order: 1 },
-  },
-  items: [
-    {
-      label: 'Download/Install Resources',
-      localizeNotes: 'Main application menu > Paratext column > Download/Install Resources',
-      group: 'paratext.sendReceive',
-      order: 1,
-      command: 'platform.downloadAndInstallResources',
-    },
-    {
-      label: 'Open Project...',
-      tooltip: 'Open project or resource text(s)',
-      localizeNotes: 'Main application menu > Paratext column > Open Project',
-      group: 'paratext.openCreate',
-      order: 1,
-      command: 'platform.openProjectDialog',
-    },
-    {
-      label: 'Download/Update Project',
-      localizeNotes: 'Main application menu > Paratext column > Download/Update Project',
-      group: 'paratext.openCreate',
-      order: 2,
-      command: 'platform.openDownloadUpdateProjectDialog',
-    },
-    {
-      label: 'Open Resource Viewer',
-      localizeNotes: 'Main application menu > Paratext column > Open Resource Viewer...',
-      group: 'paratext.resourceTools',
-      order: 1,
-      command: 'resourceViewer.open',
-    },
-    {
-      label: 'Open Text Collection',
-      tooltip: 'Open a collection of project or Scripture resource text(s)',
-      localizeNotes: 'Main application menu > Paratext column > Open Text Collection',
-      group: 'paratext.resourceTools',
-      order: 2,
-      command: 'paratextBibleTextCollection.open',
-    },
-    {
-      label: 'Open Word List',
-      localizeNotes: 'Main application menu > Paratext column > Open Word List',
-      group: 'paratext.resourceTools',
-      order: 3,
-      command: 'paratextBibleWordList.open',
+      hasDivider: true,
+    },
+    {
+      name: 'Open Hello World Project...',
+      command: 'helloWorld.openProject',
     },
     {
       label: 'Settings',
@@ -187,165 +199,6 @@
       group: 'platform.helpGroup',
       order: 2,
       id: 'platform.about',
-=======
-const standardMenuLayout: GridMenuInfo = {
-  columns: [
-    {
-      name: 'Project',
-      items: [
-        {
-          name: 'Open',
-          command: 'platform.openProjectDialog',
-          hasDivider: true,
-        },
-        {
-          name: 'Download/Update Project',
-          command: 'platform.openDownloadUpdateProjectDialog',
-          hasDivider: true,
-        },
-        {
-          name: 'Download/Install Resources...',
-          command: 'platform.downloadAndInstallResources',
-          hasDivider: true,
-        },
-        {
-          name: 'Open Resource Viewer...',
-          command: 'resourceViewer.open',
-          hasDivider: true,
-        },
-        {
-          name: 'Open Text Collection...',
-          command: 'paratextBibleTextCollection.open',
-          hasDivider: true,
-        },
-        {
-          name: 'Open Word List...',
-          command: 'paratextBibleWordList.open',
-          hasDivider: true,
-        },
-        {
-          name: 'Open Hello World Project...',
-          command: 'helloWorld.openProject',
-          hasDivider: true,
-        },
-        {
-          name: 'Settings...',
-          command: 'platform.settings',
-          hasDivider: true,
-        },
-        {
-          name: 'Exit',
-          command: 'platform.quit',
-          hasDivider: true,
-        },
-      ],
-    },
-    {
-      name: 'Window',
-      items: [],
-    },
-    {
-      name: 'Layout',
-      items: [],
-    },
-    {
-      name: 'Help',
-      items: [
-        {
-          name: 'Visit Support.Bible',
-          command: 'platform.visitSupportPage',
-          hasDivider: true,
-        },
-        {
-          name: 'About Platform.Bible...',
-          command: 'platform.about',
-          hasDivider: true,
-        },
-      ],
-    },
-  ],
-};
-
-export const supportAndDevelopmentMenuLayout: GridMenuInfo = {
-  columns: [
-    {
-      name: 'Project',
-      items: [
-        {
-          name: 'Open',
-          command: 'platform.openProjectDialog',
-          hasDivider: true,
-        },
-        {
-          name: 'Download/Update Project',
-          command: 'platform.openDownloadUpdateProjectDialog',
-          hasDivider: true,
-        },
-        {
-          name: 'Download/Install Resources...',
-          command: 'platform.downloadAndInstallResources',
-          hasDivider: true,
-        },
-        {
-          name: 'Open Resource Viewer...',
-          command: 'resourceViewer.open',
-          hasDivider: true,
-        },
-        {
-          name: 'Open Text Collection...',
-          command: 'paratextBibleTextCollection.open',
-          hasDivider: true,
-        },
-        {
-          name: 'Open Word List...',
-          command: 'paratextBibleWordList.open',
-          hasDivider: true,
-        },
-        {
-          name: 'Open Hello World Project...',
-          command: 'helloWorld.openProject',
-          hasDivider: true,
-        },
-        {
-          name: 'Settings...',
-          command: 'platform.settings',
-          hasDivider: true,
-        },
-        {
-          name: 'Reload Extensions',
-          command: 'platform.restartExtensionHost',
-          hasDivider: true,
-        },
-        {
-          name: 'Exit',
-          command: 'platform.quit',
-          hasDivider: true,
-        },
-      ],
-    },
-    {
-      name: 'Window',
-      items: [],
-    },
-    {
-      name: 'Layout',
-      items: [],
-    },
-    {
-      name: 'Help',
-      items: [
-        {
-          name: 'Visit Support.Bible',
-          command: 'platform.visitSupportPage',
-          hasDivider: true,
-        },
-        {
-          name: 'About Platform.Bible...',
-          command: 'platform.about',
-          hasDivider: true,
-        },
-      ],
->>>>>>> 4fe0c411
     },
   ],
 };
