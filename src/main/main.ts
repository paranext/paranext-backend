--- conflicted
+++ resolved
@@ -249,14 +249,10 @@
   // Start the dotnet data provider early so its ready when needed once the
   // WebSocket is up.
   dotnetDataProvider.start();
-<<<<<<< HEAD
 
   // TODO: Probably should return Promise.all of these registrations
   return undefined;
-})().catch(console.error);
-=======
 })().catch(logger.error);
->>>>>>> f93560ba
 
 // #endregion
 
@@ -265,7 +261,7 @@
 extensionHostService.start();
 
 setTimeout(async () => {
-  console.log(
+  logger.log(
     `Add Many (from EH): ${await papi.commands.sendCommand(
       'addMany',
       2,
