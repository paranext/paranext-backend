/**
 * This module executes inside of electron's main process. You can start electron renderer process
 * from here and communicate with the other processes through IPC.
 *
 * When running `npm run build` or `npm run build:main`, this file is compiled to `./src/main.js`
 * using webpack. This gives us some performance wins.
 */
import path from 'path';
import { app, BrowserWindow, shell, ipcMain, IpcMainInvokeEvent } from 'electron';
// Removed until we have a release. See https://github.com/paranext/paranext-core/issues/83
/* import { autoUpdater } from 'electron-updater'; */
import windowStateKeeper from 'electron-window-state';
import '@main/global-this.model';
import dotnetDataProvider from '@main/services/dotnet-data-provider.service';
import logger from '@shared/services/logger.service';
import * as networkService from '@shared/services/network.service';
import * as commandService from '@shared/services/command.service';
import { resolveHtmlPath } from '@node/utils/util';
import extensionHostService from '@main/services/extension-host.service';
import networkObjectService from '@shared/services/network-object.service';
import extensionAssetProtocolService from '@main/services/extension-asset-protocol.service';
import { wait, serialize } from 'platform-bible-utils';
import { CommandNames } from 'papi-shared-types';
import { SerializedRequestType } from '@shared/utils/util';
import networkObjectStatusService from '@shared/services/network-object-status.service';
import { get } from '@shared/services/project-data-provider.service';
import { VerseRef } from '@sillsdev/scripture';
import { startNetworkObjectStatusService } from '@main/services/network-object-status.service-host';
<<<<<<< HEAD
import { initialize as initializeSettingsService } from '@main/services/settings.service-host';
import { startProjectSettingsService } from '@main/services/project-settings.service-host';
import { initialize as initializeLocalizationService } from '@main/services/localization.service-host';
=======
import { startLocalizationService } from '@main/services/localization.service-host';
>>>>>>> 223d0e75

const PROCESS_CLOSE_TIME_OUT = 2000;

// `main.ts`'s command handler declarations are in `command.service.ts` so they can be picked up
// by papi-dts
// This map should allow any functions because commands can be any function type
// eslint-disable-next-line @typescript-eslint/no-explicit-any
const commandHandlers: { [commandName: string]: (...args: any[]) => any } = {
  'test.echo': async (message: string) => {
    return message;
  },
  'test.echoRenderer': async (message: string) => {
    /* const start = performance.now(); */
    /* const result =  */ await commandService.sendCommand('test.addThree', 1, 4, 9);
    /* logger.debug(
      `test.addThree(...) = ${result} took ${performance.now() - start} ms`,
    ); */
    return message;
  },
  'test.echoExtensionHost': async (message: string) => {
    await commandService.sendCommand('test.addMany', 3, 5, 7, 1, 4);
    return message;
  },
  'test.throwError': async (message: string) => {
    throw new Error(`Test Error thrown in throwError command: ${message}`);
  },
  'platform.restartExtensionHost': async () => {
    restartExtensionHost();
  },
  'platform.quit': async () => {
    app.quit();
  },
};

async function main() {
  // The network service relies on nothing else, and other things rely on it, so start it first
  await networkService.initialize();

  // The network object status service relies on seeing everything else start up later
  await startNetworkObjectStatusService();

  // The .NET data provider relies on the network service and nothing else
  dotnetDataProvider.start();

  // TODO (maybe): Wait for signal from the .NET data provider process that it is ready

  // The extension host service relies on the network service.
  // Extensions inside the extension host might rely on the .NET data provider and each other
  // Some extensions inside the extension host rely on the renderer to accept 'getWebView' commands.
  // The renderer relies on the extension host, so something has to break the dependency loop.
  // For now, the dependency loop is broken by retrying 'getWebView' in a loop for a while.
  await extensionHostService.start();

  await initializeLocalizationService();

  // TODO (maybe): Wait for signal from the extension host process that it is ready (except 'getWebView')
  // We could then wait for the renderer to be ready and signal the extension host

  // Extension host test
  setTimeout(async () => {
    logger.debug(
      `Add Many (from EH): ${await commandService.sendCommand('test.addMany', 2, 5, 9, 7)}`,
    );
  }, 20000);

  // #region Start the renderer

  // Removed until we have a release. See https://github.com/paranext/paranext-core/issues/83
  /* class AppUpdater {
  constructor() {
    autoUpdater.logger = logger;
    autoUpdater.checkForUpdatesAndNotify();
  }
} */

  // Keep a global reference of the window object. If you don't, the window will
  // be closed automatically when the JavaScript object is garbage collected.
  let mainWindow: BrowserWindow | undefined;

  if (process.env.NODE_ENV === 'production') {
    const sourceMapSupport = await import('source-map-support');
    sourceMapSupport.install();
  }

  const isDebug = process.env.NODE_ENV === 'development' || process.env.DEBUG_PROD === 'true';

  if (isDebug) {
    const electronDebug = await import('electron-debug');
    electronDebug.default();
  }

  /** Install extensions into the Chromium renderer process */
  async function installExtensions() {
    const installer = await import('electron-devtools-installer');
    const forceDownload = !!process.env.UPGRADE_EXTENSIONS;
    const extensions = [installer.REACT_DEVELOPER_TOOLS];
    return installer.default(extensions, forceDownload).catch(logger.info);
  }

  function getAssetPath(...paths: string[]): string {
    return path.join(globalThis.resourcesPath, 'assets', ...paths);
  }

  /** Sets up the electron BrowserWindow renderer process */
  const createWindow = async () => {
    if (isDebug) {
      await installExtensions();
    }

    // Load the previous state with fallback to defaults
    const mainWindowState = windowStateKeeper({
      defaultWidth: 1024,
      defaultHeight: 728,
    });

    mainWindow = new BrowserWindow({
      show: false,
      x: mainWindowState.x,
      y: mainWindowState.y,
      width: mainWindowState.width,
      height: mainWindowState.height,
      icon: getAssetPath('icon.png'),
      webPreferences: {
        preload: app.isPackaged
          ? path.join(__dirname, 'preload.js')
          : path.join(__dirname, '../../.erb/dll/preload.js'),
      },
    });

    // Set our custom protocol handler to load assets from extensions
    extensionAssetProtocolService.initialize();

    // Register listeners on the window, so the state is updated automatically
    // (the listeners will be removed when the window is closed)
    // and restore the maximized or full screen state
    mainWindowState.manage(mainWindow);

    mainWindow.loadURL(resolveHtmlPath('index.html'));

    mainWindow.on('ready-to-show', () => {
      if (!mainWindow) {
        throw new Error('"mainWindow" is not defined');
      }
      if (process.env.START_MINIMIZED) {
        mainWindow.minimize();
      } else {
        mainWindow.show();
      }
    });

    mainWindow.on('closed', () => {
      mainWindow = undefined;
    });

    // 'null' to interact with external API
    // eslint-disable-next-line no-null/no-null
    mainWindow.setMenu(null);

    // Open urls in the user's browser
    mainWindow.webContents.setWindowOpenHandler((handlerDetails) => {
      shell.openExternal(handlerDetails.url);
      return { action: 'deny' };
    });

    // Remove this if your app does not use auto updates
    // eslint-disable-next-line
    // Removed until we have a release. See https://github.com/paranext/paranext-core/issues/83
    // new AppUpdater();
  };

  app.on('window-all-closed', () => {
    // Respect the OSX convention of having the application in memory even
    // after all windows have been closed
    if (process.platform !== 'darwin') {
      app.quit();
    }
  });

  let isClosing = false;
  app.on('will-quit', async (e) => {
    if (!isClosing) {
      // Prevent closing before graceful shutdown is complete.
      // Also, in the future, this should allow a "are you sure?" dialog to display.
      e.preventDefault();
      isClosing = true;

      networkService.shutdown();
      await Promise.all([
        dotnetDataProvider.waitForClose(PROCESS_CLOSE_TIME_OUT),
        extensionHostService.waitForClose(PROCESS_CLOSE_TIME_OUT),
      ]);

      // In development, the dotnet watcher was killed so we have to wait here.
      if (process.env.NODE_ENV !== 'production') await wait(500);

      app.quit();
    } else {
      dotnetDataProvider.kill();
      extensionHostService.kill();
    }
  });

  /** Map from ipc channel to handler function. Use with ipcRenderer.invoke */
  const ipcHandlers: {
    [ipcChannel: SerializedRequestType]: (
      event: IpcMainInvokeEvent,
      // We don't know the exact parameter types since ipc handlers can be anything
      // eslint-disable-next-line @typescript-eslint/no-explicit-any
      ...args: any[]
    ) => Promise<unknown> | unknown;
  } = {
    'electronAPI:env.test': (_event, message: string) => `From main.ts: test ${message}`,
  };

  app
    .whenReady()
    // eslint-disable-next-line promise/always-return
    .then(() => {
      // Set up ipc handlers
      Object.entries(ipcHandlers).forEach(([ipcChannel, ipcHandler]) =>
        ipcMain.handle(ipcChannel, ipcHandler),
      );

      createWindow();
      app.on('activate', () => {
        // On macOS it's common to re-create a window in the app when the
        // dock icon is clicked and there are no other windows open.
        if (!mainWindow) createWindow();
      });

      return undefined;
    })
    .catch(logger.info);

  Object.entries(ipcHandlers).forEach(([ipcHandle, handler]) => {
    networkService.registerRequestHandler(
      // Re-assert type after passing through `forEach`.
      // eslint-disable-next-line no-type-assertion/no-type-assertion
      ipcHandle as SerializedRequestType,
      // Handle with an empty event.
      // eslint-disable-next-line no-type-assertion/no-type-assertion
      async (...args: unknown[]) => handler({} as IpcMainInvokeEvent, ...args),
    );
  });

  // #endregion

  // #region Register test command handlers

  Object.entries(commandHandlers).forEach(([commandName, handler]) => {
    // Re-assert type after passing through `forEach`.
    // eslint-disable-next-line no-type-assertion/no-type-assertion
    commandService.registerCommand(commandName as CommandNames, handler);
  });

  // #endregion

  // #region Test network objects

  const testMain = {
    doStuff: (stuff: string) => {
      const result = `testMain did stuff: ${stuff}!`;
      logger.debug(result);
      return result;
    },
    dispose: () => {
      logger.debug('testMain.dispose() ran in testMain');
      return Promise.resolve(true);
    },
  };

  const testMainDisposer = await networkObjectService.set('testMain', testMain);
  testMain.doStuff('main things');
  testMainDisposer.onDidDispose(() => {
    logger.debug('testMain disposed in main message #1');
  });
  testMainDisposer.onDidDispose(() => {
    logger.debug('testMain disposed in main message #2');
  });

  setTimeout(testMainDisposer.dispose, 20000);

  setTimeout(async () => {
    let testExtensionHost = await networkObjectService.get<{
      getVerse: () => Promise<string>;
    }>('testExtensionHost');
    if (testExtensionHost) {
      logger.debug(`get verse: ${await testExtensionHost.getVerse()}`);
      testExtensionHost.onDidDispose(() => {
        logger.debug('testExtensionHost disposed in main');
        testExtensionHost = undefined;
      });
    } else logger.error('Could not get testExtensionHost from main');
  }, 5000);

  setTimeout(async () => {
    logger.info(
      `Available network objects after 30 seconds: ${serialize(
        await networkObjectStatusService.getAllNetworkObjectDetails(),
      )}`,
    );
  }, 30000);

  // #endregion

  // #region Test a .NET data provider
  setTimeout(async () => {
    const paratextPdp = await get<'ParatextStandard'>(
      'ParatextStandard',
      '32664dc3288a28df2e2bb75ded887fc8f17a15fb',
    );
    const verse = await paratextPdp.getChapterUSX(new VerseRef('JHN', '1', '1'));
    logger.info(`Got PDP data: ${verse}`);

    if (verse !== undefined) await paratextPdp.setChapterUSX(new VerseRef('JHN', '1', '1'), verse);

    paratextPdp.setExtensionData(
      { extensionName: 'foo', dataQualifier: 'fooData' },
      'This is the data from extension foo',
    );
  }, 20000);
  // #endregion
}

async function restartExtensionHost() {
  await extensionHostService.waitForClose(PROCESS_CLOSE_TIME_OUT);
  await extensionHostService.start();
}

(async () => {
  logger.info('Starting main');
  await main();
  logger.info('Main is complete');
})().catch(logger.error);<|MERGE_RESOLUTION|>--- conflicted
+++ resolved
@@ -1,4 +1,4 @@
-/**
+﻿/**
  * This module executes inside of electron's main process. You can start electron renderer process
  * from here and communicate with the other processes through IPC.
  *
@@ -26,13 +26,7 @@
 import { get } from '@shared/services/project-data-provider.service';
 import { VerseRef } from '@sillsdev/scripture';
 import { startNetworkObjectStatusService } from '@main/services/network-object-status.service-host';
-<<<<<<< HEAD
-import { initialize as initializeSettingsService } from '@main/services/settings.service-host';
-import { startProjectSettingsService } from '@main/services/project-settings.service-host';
 import { initialize as initializeLocalizationService } from '@main/services/localization.service-host';
-=======
-import { startLocalizationService } from '@main/services/localization.service-host';
->>>>>>> 223d0e75
 
 const PROCESS_CLOSE_TIME_OUT = 2000;
 
