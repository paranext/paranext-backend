--- conflicted
+++ resolved
@@ -3,43 +3,12 @@
 import * as NetworkService from '@shared/services/NetworkService';
 import papi from '@shared/services/papi';
 import { CommandHandler } from '@shared/util/PapiUtil';
-<<<<<<< HEAD
-import { ProcessType } from '@shared/globalThis';
-import polyfillLocalStorage from '@node/polyfill/LocalStorage';
 import * as ExtensionService from '@extension-host/services/ExtensionService';
 import logger from '@shared/util/logger';
 
-// #region command-line arguments
-
-const isPackaged = process.argv.includes('--packaged');
-const resourcesPathIndex = process.argv.indexOf('--resourcesPath');
-const resourcesPath =
-  resourcesPathIndex >= 0 && process.argv.length > resourcesPathIndex + 1
-    ? process.argv[resourcesPathIndex + 1]
-    : 'resources://';
-
-// #endregion
-
-// #region globalThis setup
-
-globalThis.processType = ProcessType.ExtensionHost;
-globalThis.isPackaged = isPackaged;
-globalThis.resourcesPath = resourcesPath;
-
-// #endregion
-
-// #region polyfills
-
-polyfillLocalStorage();
-
-// #endregion
-=======
-import logger from '@shared/util/logger';
->>>>>>> d5d933e1
-
 // #region Test logs
 
-logger.log('Hello from the extension host!');
+logger.log('Starting extension-host');
 logger.log(`Extension host is${isClient() ? '' : ' not'} client`);
 logger.log(`Extension host process.type = ${process.type}`);
 logger.log(`Extension host process.env.NODE_ENV = ${process.env.NODE_ENV}`);
@@ -56,10 +25,6 @@
     /* logger.log(
       `addThree(...) = ${result} took ${performance.now() - start} ms`,
     ); */
-<<<<<<< HEAD
-=======
-    logger.log(`Extension host is handling addMany!!`);
->>>>>>> d5d933e1
     return nums.reduce((acc, current) => acc + current, 0);
   },
   throwErrorExtensionHost: async (message: string) => {
@@ -80,8 +45,7 @@
     // TODO: Probably should return Promise.all of these registrations
     return undefined;
   })
-<<<<<<< HEAD
-  .catch((e) => logger.error(e));
+  .catch(logger.error);
 
 // Need to wait a bit to initialize extensions in production because the extension host launches faster than the renderer.
 // TODO: Fix this so we can await renderer connecting event or something
@@ -91,8 +55,5 @@
   },
   globalThis.isPackaged ? 3000 : 0,
 );
-=======
-  .catch(logger.error);
->>>>>>> d5d933e1
 
 // #endregion