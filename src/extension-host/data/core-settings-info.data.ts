--- conflicted
+++ resolved
@@ -4,24 +4,16 @@
 /** Contribution of all settings built into core. Does not contain info for extensions' settings */
 export const platformSettings: SettingsContribution = {
   label: '%settings_platform_settingName_group1%',
-  description: '%settings_platform_group1_description%',
+  description: '%settings_platform_description_group1%',
   properties: {
     'platform.verseRef': {
-<<<<<<< HEAD
       label: '%settings_platform_settingName_verseRef%',
+      description: '%settings_platform_verseRef_description%',
       default: { bookNum: 1, chapterNum: 1, verseNum: 1 },
     },
     'platform.interfaceLanguage': {
       label: '%settings_platform_settingName_interfaceLanguage%',
-=======
-      label: '%settings_platform_verseRef_label%',
-      description: '%settings_platform_verseRef_description%',
-      default: { bookNum: 1, chapterNum: 1, verseNum: 1 },
-    },
-    'platform.interfaceLanguage': {
-      label: '%settings_platform_interfaceLanguage_label%',
-      description: '%settings_platform_interfaceLanguage_description%',
->>>>>>> 7cd52b80
+      description: '%settings_platform_description_interfaceLanguage%',
       default: ['eng'],
     },
     'platform.ptxUtilsMementoData': {
