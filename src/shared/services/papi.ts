/**
 * Unified module for accessing API features in extensions
 */

import * as CommandService from '@shared/services/CommandService';
import { papiExports } from '@shared/services/NetworkService';
import * as PapiUtil from '@shared/util/PapiUtil';
// We need the WebViewService here to include on the papi, but WebViewService passes papi into WebViews
// eslint-disable-next-line import/no-cycle
import * as WebViewService from '@shared/services/WebViewService';
<<<<<<< HEAD
import papiComponents from '@renderer/components/papi-components/papi-components';
import papiContext from '@renderer/context/papi-context/papi-context';
import papiHooks from '@renderer/hooks/papi-hooks/papi-hooks';
import { PEventEmitter } from '@shared/util/PEvent';
=======
import logger from '@shared/util/logger';
import { isRenderer } from '@shared/util/InternalUtil';

// TODO: Fix these to use NormalModuleReplacementPlugin or something https://webpack.js.org/plugins/normal-module-replacement-plugin/
const papiComponents = isRenderer()
  ? require('@renderer/components/papi-components/papi-components').default
  : {};
const papiContext = isRenderer()
  ? require('@renderer/context/papi-context/papi-context').default
  : {};
const papiHooks = isRenderer()
  ? require('@renderer/hooks/papi-hooks/papi-hooks').default
  : {};
>>>>>>> 215cb8f1

export default {
  // Classes
  PEventEmitter,

  // Services/modules
  commands: CommandService,
  util: PapiUtil,
  webViews: WebViewService,
  react: {
    components: papiComponents,
    context: papiContext,
    hooks: papiHooks,
  },
<<<<<<< HEAD
  network: papiExports,
=======
  logger,
>>>>>>> 215cb8f1
};<|MERGE_RESOLUTION|>--- conflicted
+++ resolved
@@ -8,12 +8,7 @@
 // We need the WebViewService here to include on the papi, but WebViewService passes papi into WebViews
 // eslint-disable-next-line import/no-cycle
 import * as WebViewService from '@shared/services/WebViewService';
-<<<<<<< HEAD
-import papiComponents from '@renderer/components/papi-components/papi-components';
-import papiContext from '@renderer/context/papi-context/papi-context';
-import papiHooks from '@renderer/hooks/papi-hooks/papi-hooks';
 import { PEventEmitter } from '@shared/util/PEvent';
-=======
 import logger from '@shared/util/logger';
 import { isRenderer } from '@shared/util/InternalUtil';
 
@@ -27,7 +22,6 @@
 const papiHooks = isRenderer()
   ? require('@renderer/hooks/papi-hooks/papi-hooks').default
   : {};
->>>>>>> 215cb8f1
 
 export default {
   // Classes
@@ -42,9 +36,6 @@
     context: papiContext,
     hooks: papiHooks,
   },
-<<<<<<< HEAD
   network: papiExports,
-=======
   logger,
->>>>>>> 215cb8f1
 };