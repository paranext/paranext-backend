import { Unsubscriber, deserialize, serialize, PlatformEventEmitter } from 'platform-bible-utils';
import { SettingNames, SettingTypes } from 'papi-shared-types';

/** Event to set or update a setting */
export type UpdateSettingEvent<SettingName extends SettingNames> = {
  type: 'update-setting';
  setting: SettingTypes[SettingName];
};

/** Event to remove a setting */
export type ResetSettingEvent = {
  type: 'reset-setting';
};

/** All supported setting events */
export type SettingEvent<SettingName extends SettingNames> =
  | UpdateSettingEvent<SettingName>
  | ResetSettingEvent;

/** All message subscriptions - emitters that emit an event each time a setting is updated */
const onDidUpdateSettingEmitters = new Map<
  SettingNames,
<<<<<<< HEAD
  PlatformEventEmitter<SettingTypes[SettingNames] | undefined>
=======
  PapiEventEmitter<SettingEvent<SettingNames>>
>>>>>>> ff2fcc9d
>();

/**
 * Retrieves the value of the specified setting
 *
 * @param key The string id of the setting for which the value is being retrieved
 * @param defaultSetting The default value used for the setting if no value is available for the key
 * @returns The value of the specified setting, parsed to an object. Returns `undefined` if setting
 *   is not present or no value is available
 * @throws When defaultSetting is required but not provided
 */
const getSetting = <SettingName extends SettingNames>(
  key: SettingName,
  defaultSetting: SettingTypes[SettingName],
): SettingTypes[SettingName] => {
  const settingString = localStorage.getItem(key);
  // Null is used by the external API
  // eslint-disable-next-line no-null/no-null
  if (settingString !== null) {
    return deserialize(settingString);
  }
  if (defaultSetting) {
    return defaultSetting;
  }
  throw new Error(`No default value provided for setting '${key}'`);
};

/**
 * Sets the value of the specified setting
 *
 * @param key The string id of the setting for which the value is being retrieved
 * @param newSetting The value that is to be stored. Setting the new value to `undefined` is the
 *   equivalent of deleting the setting
 */
const setSetting = <SettingName extends SettingNames>(
  key: SettingName,
  newSetting: SettingTypes[SettingName],
) => {
  localStorage.setItem(key, serialize(newSetting));
  // Assert type of the particular SettingName of the emitter.
  // eslint-disable-next-line no-type-assertion/no-type-assertion
<<<<<<< HEAD
  const emitter = onDidUpdateSettingEmitters.get(key) as
    | PlatformEventEmitter<SettingTypes[SettingName] | undefined>
    | undefined;
  emitter?.emit(newSetting);
=======
  const emitter = onDidUpdateSettingEmitters.get(key);
  const setMessage: UpdateSettingEvent<SettingName> = {
    setting: newSetting,
    type: 'update-setting',
  };
  emitter?.emit(setMessage);
};

/**
 * Removes the setting from memory
 *
 * @param key The string id of the setting for which the value is being removed
 */
const resetSetting = <SettingName extends SettingNames>(key: SettingName) => {
  localStorage.removeItem(key);
  // Assert type of the particular SettingName of the emitter.
  // eslint-disable-next-line no-type-assertion/no-type-assertion
  const emitter = onDidUpdateSettingEmitters.get(key);
  const resetMessage: ResetSettingEvent = { type: 'reset-setting' };
  emitter?.emit(resetMessage);
>>>>>>> ff2fcc9d
};

/**
 * Subscribes to updates of the specified setting. Whenever the value of the setting changes, the
 * callback function is executed.
 *
 * @param key The string id of the setting for which the value is being subscribed to
 * @param callback The function that will be called whenever the specified setting is updated
 * @returns Unsubscriber that should be called whenever the subscription should be deleted
 */
const subscribeToSetting = <SettingName extends SettingNames>(
  key: SettingName,
  callback: (newSetting: SettingEvent<SettingName>) => void,
): Unsubscriber => {
  // Assert type of the particular SettingName of the emitter.
  // eslint-disable-next-line no-type-assertion/no-type-assertion
  let emitter = onDidUpdateSettingEmitters.get(key) as
<<<<<<< HEAD
    | PlatformEventEmitter<SettingTypes[SettingName] | undefined>
    | undefined;
  if (!emitter) {
    emitter = new PlatformEventEmitter<SettingTypes[SettingName] | undefined>();
    onDidUpdateSettingEmitters.set(
      key,
      // Assert type of the general SettingTypes of the emitter.
      // eslint-disable-next-line no-type-assertion/no-type-assertion
      emitter as PlatformEventEmitter<SettingTypes[SettingNames] | undefined>,
    );
=======
    | PapiEventEmitter<SettingEvent<SettingName>>
    | undefined;
  if (!emitter) {
    emitter = new PapiEventEmitter<SettingEvent<SettingName>>();
    // Assert type of the general SettingNames of the emitter.
    // eslint-disable-next-line no-type-assertion/no-type-assertion
    onDidUpdateSettingEmitters.set(key, emitter as PapiEventEmitter<SettingEvent<SettingNames>>);
>>>>>>> ff2fcc9d
  }
  return emitter.subscribe(callback);
};

// Declare an interface for the object we're exporting so that JSDoc comments propagate
export interface SettingsService {
  get: typeof getSetting;
  set: typeof setSetting;
  reset: typeof resetSetting;
  subscribe: typeof subscribeToSetting;
}

/**
 * JSDOC SOURCE settingsService
 *
 * Service that allows to get and set settings in local storage
 */
const settingsService: SettingsService = {
  get: getSetting,
  set: setSetting,
  reset: resetSetting,
  subscribe: subscribeToSetting,
};
export default settingsService;<|MERGE_RESOLUTION|>--- conflicted
+++ resolved
@@ -20,11 +20,7 @@
 /** All message subscriptions - emitters that emit an event each time a setting is updated */
 const onDidUpdateSettingEmitters = new Map<
   SettingNames,
-<<<<<<< HEAD
-  PlatformEventEmitter<SettingTypes[SettingNames] | undefined>
-=======
-  PapiEventEmitter<SettingEvent<SettingNames>>
->>>>>>> ff2fcc9d
+  PlatformEventEmitter<SettingEvent<SettingNames>>
 >();
 
 /**
@@ -66,12 +62,6 @@
   localStorage.setItem(key, serialize(newSetting));
   // Assert type of the particular SettingName of the emitter.
   // eslint-disable-next-line no-type-assertion/no-type-assertion
-<<<<<<< HEAD
-  const emitter = onDidUpdateSettingEmitters.get(key) as
-    | PlatformEventEmitter<SettingTypes[SettingName] | undefined>
-    | undefined;
-  emitter?.emit(newSetting);
-=======
   const emitter = onDidUpdateSettingEmitters.get(key);
   const setMessage: UpdateSettingEvent<SettingName> = {
     setting: newSetting,
@@ -92,7 +82,6 @@
   const emitter = onDidUpdateSettingEmitters.get(key);
   const resetMessage: ResetSettingEvent = { type: 'reset-setting' };
   emitter?.emit(resetMessage);
->>>>>>> ff2fcc9d
 };
 
 /**
@@ -110,26 +99,16 @@
   // Assert type of the particular SettingName of the emitter.
   // eslint-disable-next-line no-type-assertion/no-type-assertion
   let emitter = onDidUpdateSettingEmitters.get(key) as
-<<<<<<< HEAD
-    | PlatformEventEmitter<SettingTypes[SettingName] | undefined>
+    | PlatformEventEmitter<SettingEvent<SettingName>>
     | undefined;
   if (!emitter) {
-    emitter = new PlatformEventEmitter<SettingTypes[SettingName] | undefined>();
+    emitter = new PlatformEventEmitter<SettingEvent<SettingName>>();
     onDidUpdateSettingEmitters.set(
       key,
-      // Assert type of the general SettingTypes of the emitter.
+      // Assert type of the general SettingNames of the emitter.
       // eslint-disable-next-line no-type-assertion/no-type-assertion
-      emitter as PlatformEventEmitter<SettingTypes[SettingNames] | undefined>,
+      emitter as PlatformEventEmitter<SettingEvent<SettingNames>>,
     );
-=======
-    | PapiEventEmitter<SettingEvent<SettingName>>
-    | undefined;
-  if (!emitter) {
-    emitter = new PapiEventEmitter<SettingEvent<SettingName>>();
-    // Assert type of the general SettingNames of the emitter.
-    // eslint-disable-next-line no-type-assertion/no-type-assertion
-    onDidUpdateSettingEmitters.set(key, emitter as PapiEventEmitter<SettingEvent<SettingNames>>);
->>>>>>> ff2fcc9d
   }
   return emitter.subscribe(callback);
 };
