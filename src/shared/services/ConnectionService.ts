--- conflicted
+++ resolved
@@ -217,13 +217,8 @@
       return networkConnector;
     })
     .catch((e) => {
-<<<<<<< HEAD
-      connecting = false;
+      connectionStatus = ConnectionStatus.Disconnected;
       const err = `ConnectionService: Failed to create NetworkConnection object: ${e}`;
-=======
-      connectionStatus = ConnectionStatus.Disconnected;
-      const err = `ConnectionService: Failed to creacte NetworkConnection object: ${e}`;
->>>>>>> 5ced4b00
       if (connectReject) connectReject(err);
       throw new Error(err);
     });
