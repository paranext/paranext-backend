/**
 * Handles requests, responses, subscriptions, etc. to the backend.
 * Likely shouldn't need/want to expose this whole service on papi,
 * but there are a few things that are exposed
 */

import {
  ClientConnectEvent,
  ClientDisconnectEvent,
  CLIENT_ID_SERVER,
  NetworkEventHandler,
  RequestHandler,
  RequestRouter,
} from '@shared/data/InternalConnectionTypes';
import {
  aggregateUnsubscriberAsyncs,
  CommandHandler,
  ComplexRequest,
  ComplexResponse,
  createSafeRegisterFn,
<<<<<<< HEAD
  PEvent,
=======
  RequestHandlerType,
>>>>>>> 1bf121a2
  UnsubPromiseAsync,
  UnsubscriberAsync,
} from '@shared/util/PapiUtil';
import { getErrorMessage } from '@shared/util/Util';
import * as ConnectionService from '@shared/services/ConnectionService';
import { isClient, isRenderer, isServer } from '@shared/util/InternalUtil';
import logger from '@shared/util/logger';
<<<<<<< HEAD
import PNetworkEventEmitter from '@shared/util/PNetworkEvent';
import PEventEmitter from '@shared/util/PEvent';
=======
import PNetworkEventEmitter from '@shared/models/PNetworkEvent';
import { PEvent, PEventEmitter } from '@shared/models/PEvent';
>>>>>>> 1bf121a2

/** Whether this service has finished setting up */
let isInitialized = false;

/** Promise that resolves when this service is finished initializing */
let initializePromise: Promise<void> | undefined;

/** Map of requestType to registered handler for that request or (on server) information about which connection to send the request */
const requestRegistrations = new Map<string, RequestRegistration>();

/**
 * Map from event type to the emitter for that type as well as if that emitter is "registered" aka one
 * reference to that emitter has been provided somewhere such that that event can be emitted from that one place.
 * NetworkEventEmitter types should not occur multiple times so extensions cannot emit events they
 * shouldn't, so we have a quick and easy no sharing in process rule in createNetworkEventEmitter.
 * TODO: sync these between processes
 */
const networkEventEmitters = new Map<
  string,
  { emitter: PNetworkEventEmitter<unknown>; isRegistered: boolean }
>();

/** Request handler that is a local function and can be handled locally */
type LocalRequestRegistration<TParam, TReturn> = {
  registrationType: 'local';
  requestType: string;
  handlerType: RequestHandlerType;
  handler:
    | RoutedRequestHandler<TParam, TReturn>
    | RoutedRequestHandler<TParam[], TReturn>;
};

/** Request handler that is not on this network service and must be requested on the network. Server-only as clients will all just send to the server */
type RemoteRequestRegistration = {
  registrationType: 'remote';
  requestType: string;
  clientId: number;
};

/** Information about the request handler and how to run it */
// Any is probably fine because we likely never know or care about the args or return
// eslint-disable-next-line @typescript-eslint/no-explicit-any
type RequestRegistration<TParam = any, TReturn = any> =
  | LocalRequestRegistration<TParam, TReturn>
  | RemoteRequestRegistration;

/**
 * Args handler function for a request. Called when a request is handled.
 * The function should accept the spread of the contents array of the request as its parameters.
 * The function should return an object that becomes the contents object of the response.
 * This type of handler is a normal function.
 */
type ArgsRequestHandler<
  // Any is probably fine because we likely never know or care about the args or return
  // eslint-disable-next-line @typescript-eslint/no-explicit-any
  TParam extends Array<unknown> = any[],
  // Any is probably fine because we likely never know or care about the args or return
  // eslint-disable-next-line @typescript-eslint/no-explicit-any
  TReturn = any,
> = CommandHandler<TParam, TReturn>;

/**
 * Contents handler function for a request. Called when a request is handled.
 * The function should accept the contents object of the request as its single parameter.
 * The function should return an object that becomes the contents object of the response.
 */
// Any is probably fine because we likely never know or care about the args or return
// eslint-disable-next-line @typescript-eslint/no-explicit-any
type ContentsRequestHandler<TParam = any, TReturn = any> = (
  contents: TParam,
) => Promise<TReturn>;

/**
 * Complex handler function for a request. Called when a request is handled.
 * The function should accept a ComplexRequest object as its single parameter.
 * The function should return a ComplexResponse object that becomes the response..
 * This type of handler is the most flexible of the request handlers.
 */
// Any is probably fine because we likely never know or care about the args or return
// eslint-disable-next-line @typescript-eslint/no-explicit-any
type ComplexRequestHandler<TParam = any, TReturn = any> = (
  request: ComplexRequest<TParam>,
) => Promise<ComplexResponse<TReturn>>;

/** Handler function for a request */
// Any is probably fine because we likely never know or care about the args or return
// eslint-disable-next-line @typescript-eslint/no-explicit-any
type RoutedRequestHandler<TParam = any, TReturn = any> =
  | ArgsRequestHandler<TParam[], TReturn>
  | ContentsRequestHandler<TParam, TReturn>
  | ComplexRequestHandler<TParam, TReturn>;

// #region Private unsafe functions (do not call manually outside of initialization)

/**
 * Send a request to the server and resolve a ComplexResponse after receiving a response.
 *
 * Note: Unless you need access to ComplexResponse properties, you probably just want to use request
 *
 * WARNING: THIS THROWS IF NOT INITIALIZED. DO NOT USE OUTSIDE OF INITIALIZATION. Use requestRaw
 * @param requestType the type of request
 * @param contents contents to send in the request
 * @returns promise that resolves with the response message
 */
const requestRawUnsafe = async <TParam, TReturn>(
  requestType: string,
  contents: TParam,
): Promise<ComplexResponse<TReturn>> => {
  if (!isInitialized)
    throw new Error(
      `Cannot perform raw request ${requestType} as the NetworkService is not initialized`,
    );
  return ConnectionService.request<TParam, TReturn>(requestType, contents);
};

/**
 * Send a request on the network and resolve the response contents.
 *
 * WARNING: THIS THROWS IF NOT INITIALIZED. DO NOT USE OUTSIDE OF INITIALIZATION. Use request
 * @param requestType the type of request
 * @param args arguments to send in the request (put in request.contents)
 * @returns promise that resolves with the response message
 */
const requestUnsafe = async <TParam extends Array<unknown>, TReturn>(
  requestType: string,
  ...args: TParam
) => {
  if (!isInitialized)
    throw new Error(
      `Cannot perform request ${requestType} as the NetworkService is not initialized`,
    );
  const response = await requestRawUnsafe<TParam, TReturn>(requestType, args);
  if (!response.success) throw new Error(response.errorMessage);
  return response.contents;
};

/**
 * Unregisters a local request handler from running on requests.
 *
 * WARNING: DO NOT USE OUTSIDE OF INITIALIZATION. Use unregisterRequestHandler (not created yet as it may never be necessary)
 * @param requestType the type of request from which to unregister the handler
 * @param handler function to unregister from running on requests
 * @returns true if successfully unregistered, false if registration not found or trying to unregister a handler that is not local. Throws if provided handler is not the correct handler
 * Likely will never need to be exported from this file. Just use registerRequestHandler, which returns a matching unsubscriber function that runs this.
 */
async function unregisterRequestHandlerUnsafe(
  requestType: string,
  handler: RoutedRequestHandler,
): Promise<boolean> {
  const requestRegistration = requestRegistrations.get(requestType);

  if (!requestRegistration)
    // The request isn't registered locally
    // TODO: If you run the unsubscribe from registerRequestHandler before it resolves, you
    // may accidentally hit here before the handler is registered. That would be a memory
    // leak, I suppose. We should consider a better solution
    return false;

  if (requestRegistration.registrationType === 'remote')
    // The request handler is someone else's to unregister. Is this egregious enough that we should throw here? This only really happens if you're the server right now as the server holds remote handlers
    return false;

  if (requestRegistration.handler !== handler)
    // Somehow the handlers do not match. Probably can't happen unless you call this function directly which shouldn't happen. Is this egregious enough that we should throw? I guess...?
    throw new Error(
      `Handler to unsubscribe from ${requestType} does not match registered handler`,
    );

  // Check with the server to make sure we can unregister this registration
  const remoteUnregisterSuccessful = isClient()
    ? await requestUnsafe(
        'server:unregisterRequest',
        requestType,
        ConnectionService.getClientId(),
      )
    : true;

  if (!remoteUnregisterSuccessful)
    // The server did not allow us to unregister
    return false;

  // We can unregister this handler! Remove it from the registrations
  requestRegistrations.delete(requestType);
  return true;
}

/**
 * Register a local request handler to run on requests.
 *
 * WARNING: DO NOT USE OUTSIDE OF INITIALIZATION. Use registerRequestHandler
 * @param requestType the type of request on which to register the handler
 * @param handler function to register to run on requests
 * @param handlerType type of handler function - indicates what type of parameters and what return type the handler has
 * @returns promise that resolves if the request successfully registered and unsubscriber function to run to stop the passed-in function from handling requests
 */
function registerRequestHandlerUnsafe(
  requestType: string,
  handler: ArgsRequestHandler,
  handlerType?: RequestHandlerType,
): UnsubPromiseAsync<void>;
function registerRequestHandlerUnsafe(
  requestType: string,
  handler: ContentsRequestHandler,
  handlerType?: RequestHandlerType,
): UnsubPromiseAsync<void>;
function registerRequestHandlerUnsafe(
  requestType: string,
  handler: ComplexRequestHandler,
  handlerType?: RequestHandlerType,
): UnsubPromiseAsync<void>;
function registerRequestHandlerUnsafe(
  requestType: string,
  handler: RoutedRequestHandler,
  handlerType = RequestHandlerType.Args,
): UnsubPromiseAsync<void> {
  let resolveRegistration:
    | ((value: void | PromiseLike<void>) => void)
    | undefined;
  let rejectRegistration: ((reason: string) => void) | undefined;
  /** Promise that resolves when this request successfully finishes registering */
  const promise = new Promise<void>((resolve, reject) => {
    resolveRegistration = resolve;
    rejectRegistration = reject;
  });
  // Typescript does not understand these are definitely defined because the promise above is synchronous
  if (!resolveRegistration || !rejectRegistration)
    throw new Error(`Somehow the promise functions are not defined`);
  // Only register the first handler provided for this request type
  // Check locally if we already have a handler for this requestType
  if (requestRegistrations.has(requestType)) {
    // This rejectRegistration before remoteRequest so we can reject the promise returned instead
    // of throwing an error is the only reason we can't just return remoteRequest and avoid all
    // the complication of holding promise resolve and reject and all this. Consider just
    // throwing an exception. That would mean you would have to check for registerRequestHandler
    // to throw exceptions in addition to .catch-ing its promise, but maybe it's worth it. Dunno
    rejectRegistration(
      `requestType ${requestType} already has a local handler registered`,
    );
    return { promise, unsubscriber: async () => false };
  }

  // Check with the server if it already has a handler for this requestType
  const remoteRequest: Promise<void> = isClient()
    ? // If we are the client, try to register with the server because server has all registrations
      requestUnsafe(
        'server:registerRequest',
        requestType,
        ConnectionService.getClientId(),
      )
    : // If we are the server, we just checked if there was already a registration
      Promise.resolve();

  remoteRequest
    .then(() => {
      // We have successfully checked that this is the first registration for this requestType, set up the handler
      requestRegistrations.set(requestType, {
        registrationType: 'local',
        requestType,
        handler,
        handlerType,
      });
      if (!resolveRegistration)
        throw new Error(`Somehow resolveRegistration is not defined`);
      resolveRegistration();
      return undefined;
    })
    .catch((e) => {
      if (!rejectRegistration)
        throw new Error(`Somehow rejectRegistration is not defined`);
      rejectRegistration(e);
    });

  return {
    promise,
    unsubscriber: () => unregisterRequestHandlerUnsafe(requestType, handler),
  };
}

/**
 * Sends an event to other processes. Does NOT run the local event subscriptions
 * as they should be run by NetworkEventEmitter after sending on network.
 *
 * WARNING: THIS THROWS IF NOT INITIALIZED. DO NOT USE OUTSIDE OF INITIALIZATION. Use createNetworkEventEmitter
 * @param eventType unique network event type for coordinating between processes
 * @param event event to emit on the network
 */
const emitEventOnNetworkUnsafe = async <T>(eventType: string, event: T) => {
  if (!isInitialized)
    throw new Error(
      `Cannot emit event ${eventType} on network as the NetworkService is not initialized`,
    );
  await ConnectionService.emitEventOnNetwork(eventType, event);
};

/**
 * Removes a network event emitter.
 *
 * WARNING: DO NOT USE OUTSIDE OF createNetworkEventEmitterUnsafe.
 * This is internal only as it does not actually dispose of the emitter.
 * Use the emitter's dispose method, and it will automatically run this.
 * @param eventType type of network event emitter to remove
 * @returns true if successfully removed an emitter with the specified type, false otherwise
 */
const removeNetworkEventEmitterInternal = (eventType: string): boolean =>
  networkEventEmitters.delete(eventType);

/**
 * Creates an event emitter that works properly over the network.
 * Other processes receive this event when it is emitted.
 *
 * WARNING: You cannot emit events with complex types on the network.
 *
 * WARNING: DO NOT USE OUTSIDE OF INITIALIZATION. Use createNetworkEventEmitter
 * @param eventType unique network event type for coordinating between processes
 * @param emitOnNetwork the function to use to emit the event on the network. Defaults to emitEventOnNetworkUnsafe.
 *   Should only need to provide this in createNetworkEventEmitter to make this function safe.
 * @param register whether to register the emitter aka whether one reference to the emitter has been released
 *   and therefore the emitter should not be distributed anymore
 * @returns event emitter whose event works between processes
 */
const createNetworkEventEmitterUnsafe = <T>(
  eventType: string,
  emitOnNetwork = emitEventOnNetworkUnsafe,
  register = true,
): PEventEmitter<T> => {
  const existingEmitter = networkEventEmitters.get(eventType);
  if (existingEmitter) {
    if (existingEmitter.isRegistered)
      throw new Error(
        `type ${eventType} is already registered to a network event emitter`,
      );
    existingEmitter.isRegistered = register;
    return existingEmitter.emitter as PEventEmitter<T>;
  }
  const newNetworkEventEmitter = new PNetworkEventEmitter<T>(
    (event) => emitOnNetwork(eventType, event),
    () => removeNetworkEventEmitterInternal(eventType),
  );
  networkEventEmitters.set(eventType, {
    emitter: newNetworkEventEmitter as PNetworkEventEmitter<unknown>,
    isRegistered: register,
  });
  return newNetworkEventEmitter;
};

// #endregion

// #region Server-only variables and functions

/**
 * Unregisters a client connection's request handler
 * SERVER-ONLY. This should not be needed on the client
 * @param requestType the type of request on which to unregister the handler
 * @param clientId clientId of the client who wants to unregister the handler
 * @returns true if successfully unregistered, false otherwise
 */
const unregisterRemoteRequestHandler = async (
  requestType: string,
  clientId: number,
): Promise<boolean> => {
  const requestRegistration = requestRegistrations.get(requestType);

  if (!requestRegistration)
    // The request isn't registered
    return false;

  if (
    requestRegistration.registrationType === 'local' ||
    requestRegistration.clientId !== clientId
  )
    // The request handler is not theirs to unregister. Is this egregious enough that we should throw here?
    return false;

  // We can unregister this handler! Remove it from the registrations
  requestRegistrations.delete(requestType);
  return true;
};

/**
 * Registers a client connection's request handler
 * SERVER-ONLY. This should not be needed on the client
 * @param requestType the type of request on which to register the handler
 * @param clientId clientId of the client who wants to register the handler
 */
const registerRemoteRequestHandler = async (
  requestType: string,
  clientId: number,
): Promise<void> => {
  // TODO: Consider a good way to expose senderId in this scenario instead of just passing it as an argument.
  // Maybe create a registerRequestHandlerInternal function that uses InternalRequest and InternalResponse?

  // Check to see if there is already a handler for this requestType
  if (requestRegistrations.has(requestType)) {
    throw new Error(
      `requestType ${requestType} already has a remote handler registered`,
    );
  }

  // Once we have checked that this is the first registration for this requestType, set up the handler
  requestRegistrations.set(requestType, {
    registrationType: 'remote',
    requestType,
    clientId,
  });
};

/**
 * Remove all requestRegistrations associated with a client.
 * SERVER-ONLY. Probably should only be run from ServerNetworkConnector.
 */
const handleClientDisconnect = ({ clientId }: ClientDisconnectEvent) => {
  // TODO: there will probably be something worth doing when a client gets disconnected in the future. Do that here instead of throwing
  if (ConnectionService.getClientId() === clientId)
    throw new Error(
      `NetworkService cannot disconnect itself! clientId: ${clientId}`,
    );

  // Collect which registrations are for that clientId
  const requestTypesToRemove: string[] = [];
  requestRegistrations.forEach((requestRegistration) => {
    if (
      requestRegistration.registrationType === 'remote' &&
      requestRegistration.clientId === clientId
    )
      requestTypesToRemove.push(requestRegistration.requestType);
  });

  // Remove registrations for this clientId
  logger.log(
    `Client ${clientId} disconnected! Unregistering ${requestTypesToRemove.join(
      ', ',
    )}`,
  );
  requestTypesToRemove.forEach((requestType) =>
    unregisterRemoteRequestHandler(requestType, clientId),
  );
};

/** Map of requestTypes to server-side handlers for those requests */
const serverRequestHandlers = {
  'server:registerRequest': registerRemoteRequestHandler,
  'server:unregisterRequest': unregisterRemoteRequestHandler,
};
/** Function that unsubscribes all the server request handlers */
let unsubscribeServerRequestHandlers: UnsubscriberAsync | undefined;

// #endregion

// #region functions passed down to INetworkConnector in initialize and helpers for those functions

/**
 * Calls the appropriate request handler according to the request type and returns a promise of the response
 * @param requestType type of request to handle
 * @param request the request to handle
 * @returns promise of response to the request
 */
const handleRequestLocal: RequestHandler = async <TParam, TReturn>(
  requestType: string,
  incomingRequest: ComplexRequest<TParam>,
): Promise<ComplexResponse<TReturn>> => {
  const registration = requestRegistrations.get(requestType);

  // Result should always be defined if success is true (and not defined if success is false), which seems to be the case in this function.
  // However, for some reason, TypeScript can't seem to tell that result is defined if success is true.
  // So we will just coerce it to start undefined but pretend it's TReturn.
  let result: TReturn = undefined as unknown as TReturn;
  let success = false;
  let errorMessage = '';

  if (!registration)
    // There is no handler registered for this request. Respond failure
    errorMessage = `No handler was found to process the request of type ${requestType}`;
  else if (registration.registrationType === 'remote')
    errorMessage = `Requested to handle local request but request ${requestType} is remote`;
  else
    switch (registration.handlerType) {
      case RequestHandlerType.Args:
        try {
          result = await (incomingRequest.contents
            ? (registration.handler as ArgsRequestHandler)(
                ...(incomingRequest.contents as unknown as unknown[]),
              )
            : (registration.handler as ArgsRequestHandler)());
          success = true;
        } catch (e) {
          errorMessage = getErrorMessage(e);
        }
        break;
      case RequestHandlerType.Contents:
        try {
          result = await (registration.handler as ContentsRequestHandler)(
            incomingRequest.contents,
          );
          success = true;
        } catch (e) {
          errorMessage = getErrorMessage(e);
        }
        break;
      case RequestHandlerType.Complex: {
        try {
          const response = await (
            registration.handler as ComplexRequestHandler
          )(incomingRequest);
          // Break out the contents of the ComplexResponse to use existing variables. Should we destructure instead to future-proof for other fields? It was not playing well with Typescript
          success = response.success;
          if (response.success) result = response.contents;
          else errorMessage = response.errorMessage;
        } catch (e) {
          errorMessage = getErrorMessage(e);
        }
        break;
      }
      default:
        throw Error(
          `RequestHandlerType.${registration.handlerType} not supported! On requestType ${requestType}`,
        );
    }

  if (!success && !errorMessage) {
    errorMessage = `The JS-handled request of type ${requestType} was not handled successfully`;
  }

  return {
    contents: result,
    success,
    errorMessage,
  };
};

/**
 * Determines the appropriate clientId to which to send requests of the given type
 * @param requestType type of request to determine which clientId will handle the request
 * @returns clientId that handles requests of the given type
 */
const routeRequest: RequestRouter = (requestType: string): number => {
  const registration = requestRegistrations.get(requestType);
  if (!registration)
    // We are the client and we need to send the request to the server or we are the server and we need to return an error
    return CLIENT_ID_SERVER;
  if (registration.registrationType === 'local')
    // We will handle this request here
    return ConnectionService.getClientId();
  // This registration is for another connection
  return registration.clientId;
};

/**
 * Emits the appropriate network event on this process according to the event type
 * @param eventType type of event to handle
 * @param event the event data to emit
 */
const handleEventFromNetwork: NetworkEventHandler = <T>(
  eventType: string,
  event: T,
) => {
  const emitter = networkEventEmitters.get(eventType);
  // TODO: register events so we only receive events we are listening for, then throw here if we get an event we are not listening for
  emitter?.emitter?.emitLocal(event);
};

// TODO: Why doesn't createNetworkEventEmitterUnsafe require that I specify a generic type? I can't figure it out.
/** Emitter for when clients connect. Provides clientId */
const onDidClientConnectEmitter =
  createNetworkEventEmitterUnsafe<ClientConnectEvent>(
    'network:onDidClientConnect',
  );
/** Event that emits with clientId when a client connects */
export const onDidClientConnect = onDidClientConnectEmitter.event;
/** Emitter for when clients disconnect. Provides clientId */
const onDidClientDisconnectEmitter =
  createNetworkEventEmitterUnsafe<ClientDisconnectEvent>(
    'network:onDidClientDisconnect',
  );
/** Event that emits with clientId when a client disconnects */
export const onDidClientDisconnect = onDidClientDisconnectEmitter.event;

// #endregion

/** Sets up the NetworkService. Runs only once */
export const initialize = () => {
  if (initializePromise) return initializePromise;

  initializePromise = (async (): Promise<void> => {
    if (isInitialized) return;

    // Wait to connect to the server
    await ConnectionService.connect(
      handleRequestLocal,
      routeRequest,
      handleEventFromNetwork,
      // Only emit connector events as server because clients will get them from the server
      isServer()
        ? {
            didClientConnectHandler: onDidClientConnectEmitter.emit,
            didClientDisconnectHandler: onDidClientDisconnectEmitter.emit,
          }
        : {},
    );

    // Register server-only request handlers
    if (isServer()) {
      onDidClientDisconnect(handleClientDisconnect);

      const registrationUnsubAndPromises = Object.entries(
        serverRequestHandlers,
      ).map(([requestType, handler]) =>
        registerRequestHandlerUnsafe(requestType, handler),
      );
      unsubscribeServerRequestHandlers = aggregateUnsubscriberAsyncs(
        registrationUnsubAndPromises.map(({ unsubscriber }) => unsubscriber),
      );
      // Wait to successfully register all requests
      await Promise.all(
        registrationUnsubAndPromises.map(({ promise }) => promise),
      );
    }

    // On closing, try to close the connection
    // TODO: should do this on the server when the connection closes or when the server exists as well
    if (isRenderer())
      window.addEventListener('beforeunload', async () => {
        ConnectionService.disconnect();
        if (unsubscribeServerRequestHandlers)
          unsubscribeServerRequestHandlers();
      });

    isInitialized = true;
  })();

  return initializePromise;
};

// #region Public safe functions (call these, not the private unsafe functions above)

/**
 * Send a request on the network and resolve the response contents
 * @param requestType the type of request
 * @param args arguments to send in the request (put in request.contents)
 * @returns promise that resolves with the response message
 */
export const request = async <TParam extends Array<unknown>, TReturn>(
  requestType: string,
  ...args: TParam
) => {
  await initialize();
  return requestUnsafe<TParam, TReturn>(requestType, ...args);
};

/** Helper function so we can overload registerRequestHandler */
const registerRequestHandlerInternal = createSafeRegisterFn(
  registerRequestHandlerUnsafe,
  isInitialized,
  initialize,
  unregisterRequestHandlerUnsafe,
);
/**
 * Register a local request handler to run on requests.
 * @param requestType the type of request on which to register the handler
 * @param handler function to register to run on requests
 * @param handlerType type of handler function - indicates what type of parameters and what return type the handler has
 * @returns promise that resolves if the request successfully registered and unsubscriber function to run to stop the passed-in function from handling requests
 */
export function registerRequestHandler(
  requestType: string,
  handler: ArgsRequestHandler,
  handlerType?: RequestHandlerType,
): UnsubPromiseAsync<void>;
export function registerRequestHandler(
  requestType: string,
  handler: ContentsRequestHandler,
  handlerType?: RequestHandlerType,
): UnsubPromiseAsync<void>;
export function registerRequestHandler(
  requestType: string,
  handler: ComplexRequestHandler,
  handlerType?: RequestHandlerType,
): UnsubPromiseAsync<void>;
export function registerRequestHandler(
  requestType: string,
  handler: RoutedRequestHandler,
  handlerType = RequestHandlerType.Args,
): UnsubPromiseAsync<void> {
  return registerRequestHandlerInternal(requestType, handler, handlerType);
}

/**
 * Sends an event to other connections. Does NOT run the local event subscriptions
 * as they should be run by NetworkEventEmitter after sending on network.
 * @param eventType unique network event type for coordinating between connections
 * @param event event to emit on the network
 */
const emitEventOnNetwork = async <T>(eventType: string, event: T) => {
  await initialize();
  return emitEventOnNetworkUnsafe(eventType, event);
};

/**
 * Creates an event emitter that works properly over the network.
 * Other connections receive this event when it is emitted.
 *
 * WARNING: You can only create a network event emitter once per eventType to prevent hijacked event emitters.
 *
 * WARNING: You cannot emit events with complex types on the network.
 * @param eventType unique network event type for coordinating between connections
 * @returns event emitter whose event works between connections
 */
export const createNetworkEventEmitter = <T>(
  eventType: string,
): PEventEmitter<T> =>
  // Note: running createNetworkEventEmitterUnsafe without initializing is not technically an initialization
  // problem. However, emitting a network event before initializing is. As such, we create an emitter here
  // without awaiting initialization, but we pass in emitEventOnNetwork, which does wait for initialization.
  createNetworkEventEmitterUnsafe(eventType, emitEventOnNetwork);

/**
 * Gets the network event with the specified type. Creates the emitter if it does not exist
 * @param eventType unique network event type for coordinating between connections
 * @returns event for the event type that runs the callback provided when the event is emitted
 */
export const getNetworkEvent = <T>(eventType: string): PEvent<T> => {
  const existingEmitter = networkEventEmitters.get(eventType);
  if (existingEmitter) return existingEmitter.emitter.event as PEvent<T>;
  // We didn't find an existing emitter, so create one but don't mark it as registered because you can't emit the event from this function
  return createNetworkEventEmitterUnsafe(eventType, emitEventOnNetwork, false)
    .event as PEvent<T>;
};

// #endregion

/**
 * Creates a function that is a request function with a baked requestType.
 * This is also nice because you get TypeScript type support using this function.
 * @param requestType requestType for request function
 * @returns function to call with arguments of request that performs the request and resolves with the response contents
 */
export const createRequestFunction = <TParam extends Array<unknown>, TReturn>(
  requestType: string,
) => {
  return async (...args: TParam) =>
    request<TParam, TReturn>(requestType, ...args);
};

/** All the exports in this service that are to be exposed on the PAPI */
export const papiExports = {
  onDidClientConnect,
  onDidClientDisconnect,
  createNetworkEventEmitter,
  getNetworkEvent,
};<|MERGE_RESOLUTION|>--- conflicted
+++ resolved
@@ -18,11 +18,8 @@
   ComplexRequest,
   ComplexResponse,
   createSafeRegisterFn,
-<<<<<<< HEAD
   PEvent,
-=======
   RequestHandlerType,
->>>>>>> 1bf121a2
   UnsubPromiseAsync,
   UnsubscriberAsync,
 } from '@shared/util/PapiUtil';
@@ -30,13 +27,8 @@
 import * as ConnectionService from '@shared/services/ConnectionService';
 import { isClient, isRenderer, isServer } from '@shared/util/InternalUtil';
 import logger from '@shared/util/logger';
-<<<<<<< HEAD
-import PNetworkEventEmitter from '@shared/util/PNetworkEvent';
-import PEventEmitter from '@shared/util/PEvent';
-=======
 import PNetworkEventEmitter from '@shared/models/PNetworkEvent';
-import { PEvent, PEventEmitter } from '@shared/models/PEvent';
->>>>>>> 1bf121a2
+import PEventEmitter from '@shared/models/PEvent';
 
 /** Whether this service has finished setting up */
 let isInitialized = false;
