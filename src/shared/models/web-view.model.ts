--- conflicted
+++ resolved
@@ -1,11 +1,7 @@
-<<<<<<< HEAD
-import { LocalizeKey } from 'platform-bible-utils';
-=======
 import type { ScrollGroupScrRef } from '@shared/services/scroll-group.service-model';
 // Used in JSDoc link
 // eslint-disable-next-line @typescript-eslint/no-unused-vars
-import { ScriptureReference, ScrollGroupId } from 'platform-bible-utils';
->>>>>>> 7cd52b80
+import { ScriptureReference, ScrollGroupId, LocalizeKey } from 'platform-bible-utils';
 
 /** The type of code that defines a webview's content */
 export enum WebViewContentType {
