import { VerseRef } from '@sillsdev/scripture';
import papi, { logger, DataProviderEngine } from 'papi-backend';
import type { ExecutionActivationContext } from 'extension-host/extension-types/extension-activation-context.model';
import type { ExecutionToken } from 'node/models/execution-token.model';
import type IDataProviderEngine from 'shared/models/data-provider-engine.model';
import type { QuickVerseDataTypes, QuickVerseSetData } from 'quick-verse';
import type { DataProviderUpdateInstructions } from 'shared/models/data-provider.model';
import type { UsfmDataProvider } from 'usfm-data-provider';

logger.info('Quick Verse is importing!');

/**
 * Example data provider engine that provides easy access to Scripture from an internet API.
 *
 * It has three data types:
 *
 * - Verse: get a portion of Scripture by its reference. You can also change the Scripture at a
 *   reference, but you have to clarify that you are heretical because you really shouldn't change
 *   published Scriptures like this ;)
 * - Heresy: get or set Scripture freely. It automatically marks the verse as heretical if changed
 * - Chapter: get a whole chapter of Scripture by book name and chapter number. Read-only
 *
 *   - This data type is provided to demonstrate a more complex selector - an array of typed values.
 *       This is one way to make a `get<data_type>` function that feels more like a normal function
 *       that has "multiple" parameters in its selector.
 *
 * For each data type, an engine needs a `get<data_type>` and a `set<data_type>`.
 *
 * Papi will create a data provider that internally uses this engine. The data provider layers over
 * this engine and adds functionality like `subscribe<data_type>` functions with automatic updates.
 *
 * This data provider engine is defined by a class, which we recommend trying once you get
 * comfortable with the data provider api because of the following pros and cons:
 *
 * - Pros
 *
 *   - Can freely add properties and methods without specifying them in an extra type
 *   - Can use private methods (prefix with `#`) that are automatically ignored by papi
 *   - Can use @papi.dataProvider.decorators.ignore to tell papi to ignore methods
 *   - Can extend `DataProviderEngine` so TypeScript will understand you can call `this.notifyUpdate`
 *       without specifying a `notifyUpdate` function
 *   - Can easily create multiple data providers from the same engine if you have two independent sets
 *       of data or something
 * - Cons
 *
 *   - Intellisense does not tell you all the `set<data_type>` and `get<data_type>` methods you need to
 *       provide, so it is slightly more challenging to use. However, TypeScript still shows an
 *       error unless you have the right methods.
 *   - You must specify parameter and return types. They are not inferred
 *
 * If you would like better Intellisense support to get familiar with the api, you can alternatively
 * define a data provider engine with an object. An example of this is found in `hello-someone.ts`.
 */
class QuickVerseDataProviderEngine
  extends DataProviderEngine<QuickVerseDataTypes>
  implements IDataProviderEngine<QuickVerseDataTypes>
{
  /**
<<<<<<< HEAD
   * Verses stored by the Data Provider. Keys are Scripture References. Values are { text:
   * '<verse_text>', isChanged?: boolean }
=======
   * Verses stored by the Data Provider.
   *
   * - Keys are Scripture References.
   * - Values are { text: '<verse_text>', isChanged?: boolean }
>>>>>>> 0606b72a
   */
  verses: { [scrRef: string]: { text: string; isChanged?: boolean } } = {};

  /** Latest updated verse reference */
  latestVerseRef = 'JHN 11:35';

  usfmDataProviderPromise = papi.dataProvider.get<UsfmDataProvider>('usfm');

  /** Number of times any verse has been modified by a user this session */
  heresyCount = 0;

  /** @param heresyWarning String to prefix heretical data */
  constructor(public heresyWarning: string) {
    // `DataProviderEngine`'s constructor currently does nothing, but TypeScript requires that we
    // call it.
    super();

    this.heresyWarning = this.heresyWarning ?? 'heresyCount =';
  }

  /**
   * Internal set method that doesn't send updates so we can update how we want from setVerse and
   * setHeresy
   *
   * @param selector String Scripture reference
   * @param data Verse string, and you must inform us that you are a heretic
   * @returns '*' - update instructions for updating all data types because we want subscribers to
   *   Verse and Heresy data types to update based on this change.
   *
   *   Note: this method is named `setInternal`, which would normally mean papi would consider it to
   *   be a data type method and would fail to use this engine because it would expect a
   *   `getInternal` as well. However, we added the `ignore` decorator, so papi will not pick it up.
   *   Alternatively, you can name it anything that doesn't start with `set` like `_setInternal` or
   *   `internalSet`.
   */
  @papi.dataProvider.decorators.ignore
  async setInternal(
    selector: string,
    data: QuickVerseSetData,
  ): Promise<DataProviderUpdateInstructions<QuickVerseDataTypes>> {
    // Just get notifications of updates with the 'notify' selector. Nothing to change
    if (selector === 'notify') return false;

    // You can't change scripture from just a string. You have to tell us you're a heretic
    if (typeof data === 'string' || data instanceof String) return false;

    // Only heretics change Scripture, so you have to tell us you're a heretic
    if (!data.isHeresy) return false;

    // If there is no change in the verse text, don't update
    if (data.text === this.verses[this.#getSelector(selector)].text) return false;

    // Update the verse text, track the latest change, and send an update
    this.verses[this.#getSelector(selector)] = {
      text: data.text,
      isChanged: true,
    };
    if (selector !== 'latest') this.latestVerseRef = this.#getSelector(selector);
    this.heresyCount += 1;
    // Update all data types, so Verse and Heresy in this case
    return '*';
  }

  /**
   * Set a verse's text. You must manually specify that the verse contains heresy, or you cannot
   * set.
   *
   * @param verseRef Verse reference to change
   * @param data Verse string, and you must inform us that you are a heretic
   * @returns '*' - update instructions for updating all data types because we want subscribers to
   *   Verse and Heresy data types to update based on this change.
   *
   *   Note: this method gets layered over so that you can run `this.setVerse` inside this data
   *   provider engine, and it will send updates after returning.
   *
   *   Note: this method is used when someone uses the `useData.Verse` hook on the data provider papi
   *   creates for this engine.
   */
  async setVerse(verseRef: string, data: QuickVerseSetData) {
    return this.setInternal(verseRef, data);
  }

  /**
   * Set a verse's text. Using this function implies that you identify as heresy, so you do not have
   * to identify as heresy in any special way
   *
   * @param verseRef Verse reference to change
   * @param verseText Text to update the verse to, you heretic
   * @returns '*' - update instructions for updating all data types because we want subscribers to
   *   Verse and Heresy data types to update based on this change.
   *
   *   Note: this method gets layered over so that you can run `this.setHeresy` inside this data
   *   provider engine, and it will send updates after returning.
   *
   *   Note: this method is used when someone uses the `useData.Heresy` hook on the data provider papi
   *   creates for this engine.
   */
  async setHeresy(verseRef: string, verseText: string) {
    return this.setInternal(verseRef, { text: verseText, isHeresy: true });
  }

  /**
   * Get a verse by its reference
   *
   * @param verseRef Verse reference to get
   * @returns Verse contents at this reference
   *
   *   Note: this method is used when someone uses the `useData.Verse` hook or the `subscribeVerse`
   *   method on the data provider papi creates for this engine.
   */
  getVerse = async (verseRef: string) => {
    // Just get notifications of updates with the 'notify' selector
    if (verseRef === 'notify') return undefined;
    const selector = this.#getSelector(verseRef);

    // Lookup the cached data first
    let responseVerse = this.verses[selector];

    // If we don't already have the verse cached, cache it
    if (!responseVerse) {
      // Fetch the verse, cache it, and return it
      try {
        const usfmDataProvider = await this.usfmDataProviderPromise;
        if (!usfmDataProvider) throw Error('Unable to get USFM data provider');
        const verseData = usfmDataProvider.getVerse(new VerseRef(selector));
        responseVerse = { text: (await verseData) ?? `${selector} not found` };
        // Cache the verse text, track the latest cached verse, and send an update
        this.verses[selector] = responseVerse;
        this.latestVerseRef = selector;
        this.notifyUpdate();
      } catch (e) {
        responseVerse = {
          text: `Failed to fetch ${selector} from USFM data provider! Reason: ${e}`,
        };
      }
    }

    if (responseVerse.isChanged) {
      // Remove any previous heresy warning from the beginning of the text so they don't stack
      responseVerse.text = responseVerse.text.replace(/^\[.* \d*\] /, '');
      return `[${this.heresyWarning} ${this.heresyCount}] ${responseVerse.text}`;
    }
    return responseVerse.text;
  };

  /**
   * Get a verse by its reference. Need to provide a get for every set, so we specify getHeresy here
   * which does the same thing as getVerse.
   *
   * @param verseRef Verse reference to get
   * @returns Verse contents at this reference
   *
   *   Note: this method is used when someone uses the `useData.Heresy` hook or the `subscribeHeresy`
   *   method on the data provider papi creates for this engine.
   */
  async getHeresy(verseRef: string) {
    return this.getVerse(verseRef);
  }

  /**
   * Does nothing (meaning the Chapter data type is read-only). This method is provided to match
   * with `getChapter`.
   *
   * @returns False meaning do not update anything
   */
  // Does nothing, so we don't need to use `this`
  // eslint-disable-next-line class-methods-use-this
  async setChapter() {
    // We are not supporting setting chapters now, so don't update anything
    return false;
  }

  /**
   * Get a chapter by its book name and chapter number.
   *
   * @example To get the contents of John 3, you can use `getChapter(['John', 3])`.
   *
   * Note: this method is used when someone uses the `useData.Chapter` hook or the
   * `subscribeChapter` method on the data provider papi creates for this engine.
   *
   * @param chapterInfo Parameters for getting the chapter
   *
   *   - `book` - the name of the book like 'John'
   *   - `chapter` - the chapter number
   *
   * @returns Full contents of the chapter
   *
   *   This function demonstrates one way to make a `get<data_type>` function that feels more like a
   *   normal function in that it has "multiple" parameters in its selector, which is an array of
   *   parameters. To use it, you have to wrap the parameters in an array.
   */
  async getChapter(chapterInfo: [book: string, chapter: number]) {
    const [book, chapter] = chapterInfo;
    return this.getVerse(`${book} ${chapter}`);
  }

  /**
   * Private method that cannot be called on the network. Valid selectors:
   *
   * - `'notify'` - informs the listener of any changes in quick verse text but does not carry data
   * - `'latest'` - the latest-updated quick verse text including pulling a verse from the server and
   *   a heretic changing the verse
   * - Scripture Reference strings. Ex: `'Romans 1:16'`
   *
   * @param selector Selector provided by user
   * @returns Selector for use internally
   */
  #getSelector(selector: string) {
    const selectorL = selector.toLowerCase().trim();
    return selectorL === 'latest' ? this.latestVerseRef : selectorL;
  }
}

export async function activate(context: ExecutionActivationContext): Promise<void> {
  logger.info('Quick Verse is activating!');

  const token: ExecutionToken = context.executionToken;
  const warning = await papi.storage.readTextFileFromInstallDirectory(
    token,
    'assets/heresy-warning.txt',
  );
  const engine = new QuickVerseDataProviderEngine(warning.trim());

  let storedHeresyCount: number = 0;
  try {
    // If a user has never been a heretic, there is nothing to read
    const loadedData = await papi.storage.readUserData(token, 'heresy-count');
    if (loadedData) storedHeresyCount = Number(loadedData);
  } catch (error) {
    logger.debug(error);
  }
  engine.heresyCount = storedHeresyCount;

  const quickVerseDataProvider = await papi.dataProvider.registerEngine<QuickVerseDataTypes>(
    'quickVerse.quickVerse',
    engine,
  );

  quickVerseDataProvider.subscribeVerse('latest', () => {
    if (storedHeresyCount === engine.heresyCount) return;
    storedHeresyCount = engine.heresyCount;
    papi.storage.writeUserData(token, 'heresy-count', String(storedHeresyCount));
  });

  // Await the registration promises at the end so we don't hold everything else up
  context.registrations.add(quickVerseDataProvider);

  logger.info('Quick Verse is finished activating!');
}<|MERGE_RESOLUTION|>--- conflicted
+++ resolved
@@ -56,15 +56,10 @@
   implements IDataProviderEngine<QuickVerseDataTypes>
 {
   /**
-<<<<<<< HEAD
-   * Verses stored by the Data Provider. Keys are Scripture References. Values are { text:
-   * '<verse_text>', isChanged?: boolean }
-=======
    * Verses stored by the Data Provider.
    *
    * - Keys are Scripture References.
    * - Values are { text: '<verse_text>', isChanged?: boolean }
->>>>>>> 0606b72a
    */
   verses: { [scrRef: string]: { text: string; isChanged?: boolean } } = {};
 
