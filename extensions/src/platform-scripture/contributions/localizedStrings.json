--- conflicted
+++ resolved
@@ -10,14 +10,11 @@
       "%project_settings_platformScripture_booksPresent_description%": "Which books of the Bible are present in this Scripture project",
       "%project_settings_platformScripture_versification_label%": "Scripture Versification",
       "%project_settings_platformScripture_versification_description%": "Which versification scheme this Scripture project follows",
-<<<<<<< HEAD
       "%project_settings_platformScripture_validCharacters_label%": "Valid Characters",
       "%project_settings_platformScripture_validCharacters_description%": "List of characters that are accepted in this project.",
       "%project_settings_platformScripture_invalidCharacters_label%": "Is Editable",
-      "%project_settings_platformScripture_invalidCharacters_description%": "List of characters that are not accepted in this project."
-=======
+      "%project_settings_platformScripture_invalidCharacters_description%": "List of characters that are not accepted in this project.",
       "%mainMenu_toggleIncludeMyParatext9Projects%": "Toggle Include My Paratext 9 Projects"
->>>>>>> 47bb1ee4
     }
   }
 }