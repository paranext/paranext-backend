--- conflicted
+++ resolved
@@ -662,12 +662,6 @@
     'platformScripture.toggleIncludeMyParatext9Projects': (
       shouldIncludeMyParatext9Projects?: boolean,
     ) => Promise<boolean>;
-<<<<<<< HEAD
-
-    'platformScripture.openCharactersInventory': (
-      projectId?: string | undefined,
-    ) => Promise<string | undefined>;
-=======
     /**
      * Register a new check so it is runnable. It will not produce any check results until
      * {@link ICheckRunner.enableCheck} is run by something else.
@@ -683,7 +677,10 @@
       checkDetails: CheckDetails,
       createCheck: CheckCreatorFunction,
     ) => Promise<UnsubscriberAsync>;
->>>>>>> f6a52193
+
+    'platformScripture.openCharactersInventory': (
+      projectId?: string | undefined,
+    ) => Promise<string | undefined>;
   }
 
   export interface SettingTypes {
