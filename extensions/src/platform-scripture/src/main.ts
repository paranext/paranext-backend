--- conflicted
+++ resolved
@@ -78,16 +78,7 @@
 async function runPlatformBasicChecks(webViewId: string | undefined): Promise<string | undefined> {
   let projectId: string | undefined;
 
-<<<<<<< HEAD
-    // We know that the projectId (if present in the state) will be a string.
-    const projectId =
-      (getWebViewOptions.projectId ??
-        // eslint-disable-next-line no-type-assertion/no-type-assertion
-        (savedWebView.state?.projectId as string)) ||
-      undefined;
-=======
   logger.debug('Running checks');
->>>>>>> ee8c8849
 
   if (webViewId) {
     const webViewDefinition = await papi.webViews.getSavedWebViewDefinition(webViewId);
