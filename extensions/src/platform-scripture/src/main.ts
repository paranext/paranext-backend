<<<<<<< HEAD
import papi, { logger } from '@papi/backend';
import {
  ExecutionActivationContext,
  GetWebViewOptions,
  IWebViewProvider,
  ProjectSettingValidator,
  SavedWebViewDefinition,
  WebViewDefinition,
} from '@papi/core';
=======
import papi, { logger, projectLookup } from '@papi/backend';
import { ExecutionActivationContext, ProjectSettingValidator } from '@papi/core';
import { VerseRef } from '@sillsdev/scripture';
>>>>>>> f6a52193
import ScriptureExtenderProjectDataProviderEngineFactory, {
  SCRIPTURE_EXTENDER_PDPF_ID,
} from './project-data-provider/platform-scripture-extender-pdpef.model';
import { SCRIPTURE_EXTENDER_PROJECT_INTERFACES } from './project-data-provider/platform-scripture-extender-pdpe.model';
<<<<<<< HEAD
import characterInventoryWebView from './character-inventory.web-view?inline';

const characterInventoryWebViewType = 'platformScripture.characterInventory';

interface InventoryOptions extends GetWebViewOptions {
  projectId: string | undefined;
  // Add inventory/check type
}
=======
import checkHostingService from './checks/extension-host-check-runner.service';
import checkAggregatorService from './checks/check-aggregator.service';
>>>>>>> f6a52193

// #region Project Setting Validators

// Should be 123 characters long
const booksPresentValidator: ProjectSettingValidator<'platformScripture.booksPresent'> = async (
  newValue: string,
): Promise<boolean> => {
  return newValue.length === 123 && newValue.replace(/[01]/g, '').length === 0;
};

// There are 7 options in the enum
const versificationValidator: ProjectSettingValidator<'platformScripture.versification'> = async (
  newValue: number,
): Promise<boolean> => {
  return (
    typeof newValue === 'number' && newValue >= 0 && newValue <= 6 && Number.isInteger(newValue)
  );
};

const charactersValidator: ProjectSettingValidator<
  'platformScripture.validCharacters' | 'platformScripture.invalidCharacters'
> = async (newValue) => {
  return typeof newValue === 'string';
};

// #endregion

async function openPlatformCharactersInventory(
  webViewId: string | undefined,
): Promise<string | undefined> {
  let projectId: string | undefined;

  if (webViewId) {
    const webViewDefinition = await papi.webViews.getSavedWebViewDefinition(webViewId);
    projectId = webViewDefinition?.projectId;
  }

  if (!projectId) {
    return undefined;
  }

  const options: InventoryOptions = { projectId };
  return papi.webViews.getWebView(characterInventoryWebViewType, { type: 'float' }, options);
}

const inventoryWebViewProvider: IWebViewProvider = {
  async getWebView(
    savedWebView: SavedWebViewDefinition,
    getWebViewOptions: InventoryOptions,
  ): Promise<WebViewDefinition | undefined> {
    if (savedWebView.webViewType !== characterInventoryWebViewType)
      throw new Error(
        `${characterInventoryWebViewType} provider received request to provide a ${savedWebView.webViewType} web view`,
      );

    // We know that the projectId (if present in the state) will be a string.
    const projectId =
      getWebViewOptions.projectId ||
      // eslint-disable-next-line no-type-assertion/no-type-assertion
      (savedWebView.state?.projectId as string) ||
      undefined;
    const title = 'Character Inventory';

    return {
      title,
      ...savedWebView,
      content: characterInventoryWebView,
      state: {
        ...savedWebView.state,
        projectId,
      },
    };
  },
};

export async function activate(context: ExecutionActivationContext) {
  logger.info('platformScripture is activating!');

  const scriptureExtenderPdpefPromise =
    papi.projectDataProviders.registerProjectDataProviderEngineFactory(
      SCRIPTURE_EXTENDER_PDPF_ID,
      SCRIPTURE_EXTENDER_PROJECT_INTERFACES,
      new ScriptureExtenderProjectDataProviderEngineFactory(SCRIPTURE_EXTENDER_PDPF_ID),
    );

  const includeProjectsCommandPromise = papi.commands.registerCommand(
    'platformScripture.toggleIncludeMyParatext9Projects',
    async (shouldInclude) => {
      const currentSettingValue =
        shouldInclude !== undefined
          ? !shouldInclude
          : await papi.settings.get('platformScripture.includeMyParatext9Projects');
      const newSettingValue = !currentSettingValue;
      await papi.settings.set('platformScripture.includeMyParatext9Projects', newSettingValue);
      return newSettingValue;
    },
  );
  const includeProjectsValidatorPromise = papi.settings.registerValidator(
    'platformScripture.includeMyParatext9Projects',
    async (newValue) => typeof newValue === 'boolean',
  );
  const booksPresentPromise = papi.projectSettings.registerValidator(
    'platformScripture.booksPresent',
    booksPresentValidator,
  );
  const versificationPromise = papi.projectSettings.registerValidator(
    'platformScripture.versification',
    versificationValidator,
  );
  const validCharactersPromise = papi.projectSettings.registerValidator(
    'platformScripture.validCharacters',
    charactersValidator,
  );
  const invalidCharactersPromise = papi.projectSettings.registerValidator(
    'platformScripture.invalidCharacters',
    charactersValidator,
  );

  const openCharactersInventoryPromise = papi.commands.registerCommand(
    'platformScripture.openCharactersInventory',
    openPlatformCharactersInventory,
  );

  const inventoryWebViewProviderPromise = papi.webViewProviders.register(
    characterInventoryWebViewType,
    inventoryWebViewProvider,
  );

  await checkHostingService.initialize();
  await checkAggregatorService.initialize();

  context.registrations.add(
    await scriptureExtenderPdpefPromise,
    await includeProjectsCommandPromise,
    await includeProjectsValidatorPromise,
    await booksPresentPromise,
    await versificationPromise,
<<<<<<< HEAD
    await validCharactersPromise,
    await invalidCharactersPromise,
    await openCharactersInventoryPromise,
    await inventoryWebViewProviderPromise,
=======
    checkHostingService.dispose,
    checkAggregatorService.dispose,
>>>>>>> f6a52193
  );

  if (globalThis.isNoisyDevModeEnabled) {
    setTimeout(async () => {
      const checkSvc = checkAggregatorService.serviceObject;
      const checks = await checkSvc.getAvailableChecks(undefined);
      if (checks.length === 0) {
        logger.debug('Testing out checks: No checks registered');
        return;
      }
      const projectMetadata = await projectLookup.getMetadataForAllProjects();
      if (projectMetadata.length === 0) {
        logger.debug('Testing out checks: No projects available');
        return;
      }
      const projectId = projectMetadata[0].id;
      await Promise.all(
        checks.map(async (checkDetails) => {
          try {
            const problems = await checkSvc.enableCheck(checkDetails.checkId, projectId);
            logger.debug(
              `Testing out checks: enabled ${checkDetails.checkId} - ${JSON.stringify(problems)}`,
            );
          } catch (error) {
            logger.debug(`Testing out checks: threw enabling check: ${error}`);
          }
        }),
      );

      try {
        await checkSvc.setActiveRanges(undefined, [{ projectId, start: new VerseRef('JHN 1:1') }]);
        const results = await checkSvc.getCheckResults(undefined);
        logger.debug(`Testing out checks: results = ${JSON.stringify(results)}`);
      } catch (error) {
        logger.debug(`Error running checks: ${error}`);
      }
    }, 20000);
  }

  logger.info('platformScripture is finished activating!');
}

export async function deactivate() {
  logger.info('platformScripture is deactivating!');
  return true;
}<|MERGE_RESOLUTION|>--- conflicted
+++ resolved
@@ -1,5 +1,5 @@
-<<<<<<< HEAD
-import papi, { logger } from '@papi/backend';
+import papi, { logger, projectLookup } from '@papi/backend';
+import { VerseRef } from '@sillsdev/scripture';
 import {
   ExecutionActivationContext,
   GetWebViewOptions,
@@ -8,16 +8,12 @@
   SavedWebViewDefinition,
   WebViewDefinition,
 } from '@papi/core';
-=======
-import papi, { logger, projectLookup } from '@papi/backend';
-import { ExecutionActivationContext, ProjectSettingValidator } from '@papi/core';
-import { VerseRef } from '@sillsdev/scripture';
->>>>>>> f6a52193
 import ScriptureExtenderProjectDataProviderEngineFactory, {
   SCRIPTURE_EXTENDER_PDPF_ID,
 } from './project-data-provider/platform-scripture-extender-pdpef.model';
 import { SCRIPTURE_EXTENDER_PROJECT_INTERFACES } from './project-data-provider/platform-scripture-extender-pdpe.model';
-<<<<<<< HEAD
+import checkHostingService from './checks/extension-host-check-runner.service';
+import checkAggregatorService from './checks/check-aggregator.service';
 import characterInventoryWebView from './character-inventory.web-view?inline';
 
 const characterInventoryWebViewType = 'platformScripture.characterInventory';
@@ -26,10 +22,6 @@
   projectId: string | undefined;
   // Add inventory/check type
 }
-=======
-import checkHostingService from './checks/extension-host-check-runner.service';
-import checkAggregatorService from './checks/check-aggregator.service';
->>>>>>> f6a52193
 
 // #region Project Setting Validators
 
@@ -147,7 +139,6 @@
     'platformScripture.invalidCharacters',
     charactersValidator,
   );
-
   const openCharactersInventoryPromise = papi.commands.registerCommand(
     'platformScripture.openCharactersInventory',
     openPlatformCharactersInventory,
@@ -167,15 +158,12 @@
     await includeProjectsValidatorPromise,
     await booksPresentPromise,
     await versificationPromise,
-<<<<<<< HEAD
     await validCharactersPromise,
     await invalidCharactersPromise,
     await openCharactersInventoryPromise,
     await inventoryWebViewProviderPromise,
-=======
     checkHostingService.dispose,
     checkAggregatorService.dispose,
->>>>>>> f6a52193
   );
 
   if (globalThis.isNoisyDevModeEnabled) {
