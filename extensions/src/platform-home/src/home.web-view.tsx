--- conflicted
+++ resolved
@@ -1,17 +1,12 @@
 import { WebViewProps } from '@papi/core';
 import papi from '@papi/frontend';
 import { useData, useDataProvider, useLocalizedStrings } from '@papi/frontend/react';
-<<<<<<< HEAD
-import type { ResourceType } from 'platform-bible-utils';
 import {
   FilterableResourceList,
   FILTERABLE_RESOURCE_LIST_STRING_KEYS,
   usePromise,
 } from 'platform-bible-react';
 import { useCallback } from 'react';
-=======
-import { FilterableResourceList, FILTERABLE_RESOURCE_LIST_STRING_KEYS } from 'platform-bible-react';
->>>>>>> f9bd93a2
 
 globalThis.webViewComponent = function GetResourcesDialog({ useWebViewState }: WebViewProps) {
   const [localizedStrings] = useLocalizedStrings(FILTERABLE_RESOURCE_LIST_STRING_KEYS);
