--- conflicted
+++ resolved
@@ -127,22 +127,12 @@
     const isReadOnly = getWebViewOptions.isReadOnly || savedWebView.state?.isReadOnly;
     let title = '';
     if (projectId) {
-<<<<<<< HEAD
+      const pdp = await papi.projectDataProviders.get('platform.base', projectId);
       title = formatReplacementString(localizedProjectIdTitleFormatStr, {
-        projectId:
-          (await (
-            await papi.projectDataProviders.get('platform.base', projectId)
-          ).getSetting('platform.name')) ?? projectId,
+        projectId: (await pdp.getSetting('platform.name')) ?? projectId,
         editable: isReadOnly ? '' : localizedEditable,
       });
     } else title = isReadOnly ? localizedResourceViewer : localizedScriptureEditor;
-=======
-      const pdp = await papi.projectDataProviders.get('platform.base', projectId);
-      title = `${
-        (await pdp.getSetting('platform.name')) ?? projectId
-      }${isReadOnly ? '' : ' (Editable)'}`;
-    } else title = isReadOnly ? 'Resource Viewer' : 'Scripture Editor';
->>>>>>> 7cd52b80
 
     return {
       title,
