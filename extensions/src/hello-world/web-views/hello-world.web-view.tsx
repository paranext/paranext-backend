import { ScrVers, VerseRef } from '@sillsdev/scripture';
import papi from 'papi-frontend';
import {
  Button,
  Checkbox,
  ComboBox,
  RefSelector,
  Slider,
  Switch,
  TextField,
  Table,
  ScriptureReference,
} from 'papi-components';
import type { QuickVerseDataTypes } from 'quick-verse';
import type { PeopleDataProvider, PeopleDataTypes } from 'hello-someone';
import type { UsfmProviderDataTypes } from 'usfm-data-provider';
import { Key, useCallback, useContext, useEffect, useMemo, useRef, useState } from 'react';
import type { HelloWorldEvent } from 'hello-world';
import type { DialogTypes } from 'renderer/components/dialogs/dialog-definition.model';
<<<<<<< HEAD
import { ProjectDataTypes } from 'papi-shared-types';
=======
import type { WebViewProps } from 'shared/data/web-view.model';
>>>>>>> 60326ebc
import Clock from './components/clock.component';

type Row = {
  id: string;
  title: string;
  subtitle: string;
};

const {
  react: {
    context: { TestContext },
    hooks: {
      useData,
      useDataProvider,
      useProjectData,
      usePromise,
      useEvent,
      useSetting,
      useDialogCallback,
    },
  },
  logger,
} = papi;

const NAME = 'Hello World React WebView';

const initializeRows = (): Row[] => {
  return [
    { id: '0', title: 'Norem ipsum dolor sit amet', subtitle: 'Subtitle1' },
    { id: '1', title: 'Consectetur adipiscing elit', subtitle: 'Subtitle2' },
    { id: '2', title: 'Pellentesque suscipit tortor est', subtitle: 'Subtitle3' },
    { id: '3', title: 'Ut egestas massa aliquam a', subtitle: 'Subtitle4' },
    { id: '4', title: 'Nulla egestas vestibulum felis a venenatis', subtitle: 'Subtitle5' },
    { id: '5', title: 'Sed aliquet pulvinar neque', subtitle: 'Subtitle6' },
  ];
};

const defaultScrRef: ScriptureReference = {
  bookNum: 1,
  chapterNum: 1,
  verseNum: 1,
};

// Test fetching
papi
  .fetch('https://www.example.com', { mode: 'no-cors' })
  .catch((e) => logger.error(`Could not get data from example.com! Reason: ${e}`));

globalThis.webViewComponent = function HelloWorld({
  useWebViewState,
  getWebViewDefinitionUpdatableProperties,
  updateWebViewDefinition,
}: WebViewProps) {
  const test = useContext(TestContext) || "Context didn't work!! :(";

  const [clicks, setClicks] = useWebViewState<number>('clicks', 0);
  const [rows, setRows] = useState(initializeRows());
  const [selectedRows, setSelectedRows] = useState(new Set<Key>());
  const [scrRef, setScrRef] = useSetting('platform.verseRef', defaultScrRef);
  const verseRef = useMemo(
    () => new VerseRef(scrRef.bookNum, scrRef.chapterNum, scrRef.verseNum),
    [scrRef],
  );

  // Update the clicks when we are informed helloWorld has been run
  useEvent(
    'helloWorld.onHelloWorld',
    useCallback(
      ({ times }: HelloWorldEvent) => {
        if (times > clicks) setClicks(times);
      },
      [clicks, setClicks],
    ),
  );

  useEffect(() => {
    logger.log(
      `Hello World WebView previous title: ${getWebViewDefinitionUpdatableProperties()?.title}`,
    );
    updateWebViewDefinition({ title: `Hello World ${clicks}` });
  }, [getWebViewDefinitionUpdatableProperties, updateWebViewDefinition, clicks]);

  const [echoResult] = usePromise(
    useCallback(async () => {
      // Not using the promise's resolved value
      // eslint-disable-next-line no-promise-executor-return
      await new Promise<void>((resolve) => setTimeout(() => resolve(), 3000));
      return papi.commands.sendCommand('test.echoRenderer', `From ${NAME}`);
    }, []),
    'retrieving',
  );

  const [project, selectProject] = useDialogCallback(
    'platform.selectProject',
    useRef({
      prompt: 'Please select a project for Hello World WebView:',
      iconUrl: 'papi-extension://hello-world/assets/offline.svg',
      title: 'Select Hello World Project',
    }).current,
    // Assert as string type rather than string literal type.
    // eslint-disable-next-line no-type-assertion/no-type-assertion
    'None' as DialogTypes['platform.selectProject']['responseType'],
  );

  const [latestVerseText] = useData.Verse<QuickVerseDataTypes, 'Verse'>(
    'quickVerse.quickVerse',
    'latest',
    'Loading latest Scripture text...',
  );

  const [projects, selectProjects] = useDialogCallback(
    'platform.selectMultipleProjects',
    useRef({
      prompt: 'Please select one or more projects for Hello World WebView:',
      iconUrl: 'papi-extension://hello-world/assets/offline.svg',
      title: 'Select List of Hello World Projects',
    }).current,
    // Assert as string type rather than string literal type.
    // eslint-disable-next-line no-type-assertion/no-type-assertion
    ['None'] as DialogTypes['platform.selectMultipleProjects']['responseType'],
  );

  const [name, setName] = useState('Bill');

  const peopleDataProvider = useDataProvider<PeopleDataProvider>('helloSomeone.people');

  const [personGreeting] = useData.Greeting<PeopleDataTypes, 'Greeting'>(
    'helloSomeone.people',
    name,
    'Greeting loading',
  );

  const [personAge] = useData.Age<PeopleDataTypes, 'Age'>('helloSomeone.people', name, -1);

  const [psalm1] = useData.Chapter<UsfmProviderDataTypes, 'Chapter'>(
    'usfm',
    useMemo(() => new VerseRef('PSA', '1', '1', ScrVers.English), []),
    'Loading Psalm 1...',
  );

  const [john11] = useData.Verse<UsfmProviderDataTypes, 'Verse'>(
    'usfm',
    useMemo(() => new VerseRef('JHN 1:1'), []),
    'Loading John 1:1...',
  );

  const [webVerse] = useProjectData.VerseUSFM<ProjectDataTypes['ParatextStandard'], 'VerseUSFM'>(
    project,
    verseRef,
    'Loading WEB Verse',
  );

  return (
    <div>
      <div className="title">
        Hello World <span className="framework">React</span>
      </div>
      <div>
        <Button
          onClick={() => {
            papi.commands.sendCommand('helloWorld.helloWorld');
            setClicks(clicks + 1);
            papi
              .fetch('https://example.com', { mode: 'no-cors' })
              .catch((e) => logger.error(`Could not get data from example.com! Reason: ${e}`));
          }}
        >
          Hello World {clicks}
        </Button>
      </div>
      <div>{test}</div>
      <div>{echoResult}</div>
      <div>
        <Button
          onClick={() => {
            throw new Error(`${NAME} test exception!`);
          }}
        >
          Throw test exception
        </Button>
      </div>
      <div>{latestVerseText}</div>
      <Clock />
      <div>
        <input value={name} onChange={(e) => setName(e.target.value)} />
        <Button onClick={() => peopleDataProvider?.deletePerson(name)}>Delete {name}</Button>
      </div>
      <div>{personGreeting}</div>
      <div>{personAge}</div>
      <div>Selected Project: {project}</div>
      <div>
        <Button onClick={selectProject}>Select Project</Button>
      </div>
      <h3>John 1:1</h3>
      <div>{john11}</div>
      <h3>Psalm 1</h3>
      <div>{psalm1}</div>
      <h3>{verseRef.toString()} WEB</h3>
      <div>{webVerse}</div>
      <h3>List of Selected Project Id(s):</h3>
      <div>{projects.join(', ')}</div>
      <div>
        <Button onClick={selectProjects}>Select Projects</Button>
      </div>
      <br />
      <div>
        <TextField label="Test Me" />
        <Checkbox labelText="Test Me" />
        <Switch /> {/* no label available */}
        <ComboBox title="Test Me" options={['option 1', 'option 2']} />
        <Slider /> {/* no label available */}
        <RefSelector scrRef={scrRef} handleSubmit={(newScrRef) => setScrRef(newScrRef)} />
        <Table<Row>
          columns={[
            {
              key: 'id',
              name: 'ID',
            },
            {
              key: 'title',
              name: 'Title',
              editable: true,
            },
            {
              key: 'subtitle',
              name: 'Subtitle',
              editable: true,
            },
          ]}
          rows={rows}
          rowKeyGetter={(row: Row) => {
            return row.id;
          }}
          selectedRows={selectedRows}
          onSelectedRowsChange={(currentlySelectedRows: Set<Key>) =>
            setSelectedRows(currentlySelectedRows)
          }
          onRowsChange={(changedRows: Row[]) => setRows(changedRows)}
          enableSelectColumn
          selectColumnWidth={60}
          rowHeight={60}
          headerRowHeight={50}
        />
      </div>
    </div>
  );
};<|MERGE_RESOLUTION|>--- conflicted
+++ resolved
@@ -1,4 +1,4 @@
-import { ScrVers, VerseRef } from '@sillsdev/scripture';
+﻿import { ScrVers, VerseRef } from '@sillsdev/scripture';
 import papi from 'papi-frontend';
 import {
   Button,
@@ -17,11 +17,8 @@
 import { Key, useCallback, useContext, useEffect, useMemo, useRef, useState } from 'react';
 import type { HelloWorldEvent } from 'hello-world';
 import type { DialogTypes } from 'renderer/components/dialogs/dialog-definition.model';
-<<<<<<< HEAD
+import type { WebViewProps } from 'shared/data/web-view.model';
 import { ProjectDataTypes } from 'papi-shared-types';
-=======
-import type { WebViewProps } from 'shared/data/web-view.model';
->>>>>>> 60326ebc
 import Clock from './components/clock.component';
 
 type Row = {
