import { VerseRef } from '@sillsdev/scripture';
import type {
  DataProviderDataType,
  DataProviderSubscriberOptions,
  DataProviderUpdateInstructions,
} from 'shared/models/data-provider.model';
import type IDataProvider from 'shared/models/data-provider.interface';
import type {
  ExtensionDataScope,
  MandatoryProjectDataType,
} from 'shared/models/project-data-provider.model';
import type { Unsubscriber } from 'shared/utils/papi-util';

declare module 'usfm-data-provider' {
  export type UsfmProviderDataTypes = {
    BookNames: DataProviderDataType<boolean, string[], never>;
    Chapter: DataProviderDataType<VerseRef, string | undefined, never>;
<<<<<<< HEAD
    ChapterUsx: DataProviderDataType<VerseRef, string | undefined, string>;
=======
    ChapterUsx: DataProviderDataType<VerseRef, string | undefined, never>;
    BookUsx: DataProviderDataType<VerseRef, string | undefined, never>;
>>>>>>> 60326ebc
    Verse: DataProviderDataType<VerseRef, string | undefined, never>;
  };

  export type UsfmDataProvider = IDataProvider<UsfmProviderDataTypes>;
}

declare module 'papi-shared-types' {
  /**
   * Provides project data for Paratext Scripture projects.
   *
   * This is not yet a complete list of the data types available from Paratext projects.
   */
  export type ParatextStandardProjectDataTypes = MandatoryProjectDataType & {
    /** Gets/sets the "raw" USFM data for the specified book */
    BookUSFM: DataProviderDataType<VerseRef, string | undefined, string>;
    /** Gets/sets the "raw" USFM data for the specified chapter */
    ChapterUSFM: DataProviderDataType<VerseRef, string | undefined, string>;
    /** Gets/sets the "raw" USFM data for the specified verse */
    VerseUSFM: DataProviderDataType<VerseRef, string | undefined, string>;
    /** Gets/sets the data in USX form for the specified chapter */
    ChapterUSX: DataProviderDataType<VerseRef, string | undefined, string>;
    /**
     * Gets the tokenized USJ data for the specified book
     *
     * WARNING: USJ is one of many possible tokenized formats that we may use, so this may change
     * over time. Additionally, USJ is in very early stages of proposal, so it will likely also
     * change over time.
     */
    BookUSJ: DataProviderDataType<VerseRef, USJDocument | undefined, USJDocument>;
    /**
     * Gets the tokenized USJ data for the specified chapter
     *
     * WARNING: USJ is one of many possible tokenized formats that we may use, so this may change
     * over time. Additionally, USJ is in very early stages of proposal, so it will likely also
     * change over time.
     */
    ChapterUSJ: DataProviderDataType<VerseRef, USJDocument | undefined, USJDocument>;
    /**
     * Gets the tokenized USJ data for the specified verse
     *
     * WARNING: USJ is one of many possible tokenized formats that we may use, so this may change
     * over time. Additionally, USJ is in very early stages of proposal, so it will likely also
     * change over time.
     */
    VerseUSJ: DataProviderDataType<VerseRef, USJDocument | undefined, USJDocument>;
  };

  export interface ProjectDataTypes {
    ParatextStandard: ParatextStandardProjectDataTypes;
  }

  /**
   * Scripture data represented in JSON format. Transformation from USX
   *
   * [See more information here](https://github.com/paranext/paranext-core/issues/480#issuecomment-1751094148)
   */
  type USJDocument = {
    /** The Scripture data serialization format used for this document */
    type: 'USJ';
    /** The USJ spec version */
    version: '0.0.1-alpha.2';
    /** Scripture contents laid out in a linear fashion */
    content: MarkerContent[];
  };

  /** One piece of Scripture content. Can be a simple string or a marker and its contents */
  type MarkerContent = string | MarkerObject;

  /** A Scripture Marker and its contents */
  type MarkerObject = {
    /**
     * The kind of node or element this is, corresponding to each marker in USFM or each node in USX
     *
     * Its format is `type:style`
     *
     * @example `para:p`, `verse:v`, `char:nd`
     */
    type: `${string}:${string}`;
    /** This marker's contents laid out in a linear fashion */
    content?: MarkerContent[];
    /** Indicates the Book-chapter-verse value in the paragraph based structure */
    sid?: string;
    /** Chapter number or verse number */
    number?: string;
    /** The 3-letter book code in the id element */
    code?: BookCode;
    /** Alternate chapter number or verse number */
    altnumber?: string;
    /** Published character of chapter or verse */
    pubnumber?: string;
    /** Caller character for footnotes and cross-refs */
    caller?: string;
    /** Alignment of table cells */
    align?: string;
    /** Category of extended study bible sections */
    category?: string;
  };

  /** Three-letter Scripture book code */
  // prettier-ignore
  type BookCode = "GEN" | "EXO" | "LEV" | "NUM" | "DEU" | "JOS" | "JDG" | "RUT" | "1SA" | "2SA" | "1KI" | "2KI" | "1CH" | "2CH" | "EZR" | "NEH" | "EST" | "JOB" | "PSA" | "PRO" | "ECC" | "SNG" | "ISA" | "JER" | "LAM" | "EZK" | "DAN" | "HOS" | "JOL" | "AMO" | "OBA" | "JON" | "MIC" | "NAM" | "HAB" | "ZEP" | "HAG" | "ZEC" | "MAL" | "MAT" | "MRK" | "LUK" | "JHN" | "ACT" | "ROM" | "1CO" | "2CO" | "GAL" | "EPH" | "PHP" | "COL" | "1TH" | "2TH" | "1TI" | "2TI" | "TIT" | "PHM" | "HEB" | "JAS" | "1PE" | "2PE" | "1JN" | "2JN" | "3JN" | "JUD" | "REV" | "TOB" | "JDT" | "ESG" | "WIS" | "SIR" | "BAR" | "LJE" | "S3Y" | "SUS" | "BEL" | "1MA" | "2MA" | "3MA" | "4MA" | "1ES" | "2ES" | "MAN" | "PS2" | "ODA" | "PSS" | "EZA" | "5EZ" | "6EZ" | "DAG" | "PS3" | "2BA" | "LBA" | "JUB" | "ENO" | "1MQ" | "2MQ" | "3MQ" | "REP" | "4BA" | "LAO" | "FRT" | "BAK" | "OTH" | "INT" | "CNC" | "GLO" | "TDX" | "NDX" | "XXA" | "XXB" | "XXC" | "XXD" | "XXE" | "XXF" | "XXG";

  /**
   * Provides project data for Paratext Scripture projects. One is created for each project that is used
   *
   * This is a hand-written baked-out version of `ParatextStandardProjectDataProvider` for ease of reading
   */
  type ParatextStandardProjectDataProviderExpanded = {
    /** Gets the "raw" USFM data for the specified book */
    getBookUSFM(verseRef: VerseRef): Promise<string | undefined>;
    /** Sets the "raw" USFM data for the specified book */
    setBookUSFM(
      verseRef: VerseRef,
      usfm: string,
    ): Promise<DataProviderUpdateInstructions<ParatextStandardProjectDataTypes>>;
    /**
     * Subscribe to run a callback function when the "raw" USFM data is changed
     *
     * @param verseRef tells the provider what changes to listen for
     * @param callback function to run with the updated USFM for this selector
     * @param options various options to adjust how the subscriber emits updates
     *
     * @returns unsubscriber function (run to unsubscribe from listening for updates)
     */
    subscribeBookUSFM(
      verseRef: VerseRef,
      callback: (usfm: string | undefined) => void,
      options?: DataProviderSubscriberOptions,
    ): Unsubscriber;

    /** Gets the "raw" USFM data for the specified chapter */
    getChapterUSFM(verseRef: VerseRef): Promise<string | undefined>;
    /** Sets the "raw" USFM data for the specified chapter */
    setChapterUSFM(
      verseRef: VerseRef,
      usfm: string,
    ): Promise<DataProviderUpdateInstructions<ParatextStandardProjectDataTypes>>;
    /**
     * Subscribe to run a callback function when the "raw" USFM data is changed
     *
     * @param verseRef tells the provider what changes to listen for
     * @param callback function to run with the updated USFM for this selector
     * @param options various options to adjust how the subscriber emits updates
     *
     * @returns unsubscriber function (run to unsubscribe from listening for updates)
     */
    subscribeChapterUSFM(
      verseRef: VerseRef,
      callback: (usfm: string | undefined) => void,
      options?: DataProviderSubscriberOptions,
    ): Unsubscriber;

    /** Gets the "raw" USFM data for the specified verse */
    getVerseUSFM(verseRef: VerseRef): Promise<string | undefined>;
    /** Sets the "raw" USFM data for the specified verse */
    setVerseUSFM(
      verseRef: VerseRef,
      usfm: string,
    ): Promise<DataProviderUpdateInstructions<ParatextStandardProjectDataTypes>>;
    /**
     * Subscribe to run a callback function when the "raw" USFM data is changed
     *
     * @param verseRef tells the provider what changes to listen for
     * @param callback function to run with the updated USFM for this selector
     * @param options various options to adjust how the subscriber emits updates
     *
     * @returns unsubscriber function (run to unsubscribe from listening for updates)
     */
    subscribeVerseUSFM(
      verseRef: VerseRef,
      callback: (usfm: string | undefined) => void,
      options?: DataProviderSubscriberOptions,
    ): Unsubscriber;

    /** Gets the Scripture text in USX format for the specified chapter */
    getChapterUSX(verseRef: VerseRef): Promise<string | undefined>;
    /** Sets the Scripture text in USX format for the specified chapter */
    setChapterUSX(
      verseRef: VerseRef,
      usx: string,
    ): Promise<DataProviderUpdateInstructions<ParatextStandardProjectDataTypes>>;
    /**
     * Subscribe to run a callback function when the USX data is changed
     *
     * @param verseRef tells the provider what changes to listen for
     * @param callback function to run with the updated USX for this selector
     * @param options various options to adjust how the subscriber emits updates
     *
     * @returns unsubscriber function (run to unsubscribe from listening for updates)
     */
    subscribeChapterUSX(
      verseRef: VerseRef,
      callback: (usx: string | undefined) => void,
      options?: DataProviderSubscriberOptions,
    ): Unsubscriber;

    /**
     * Gets the tokenized USJ data for the specified book
     *
     * WARNING: USJ is one of many possible tokenized formats that we may use, so this may change
     * over time. Additionally, USJ is in very early stages of proposal, so it will likely also
     * change over time.
     */
    getBookUSJ(verseRef: VerseRef): Promise<USJDocument | undefined>;
    /**
     * Sets the tokenized USJ data for the specified book
     *
     * WARNING: USJ is one of many possible tokenized formats that we may use, so this may change
     * over time. Additionally, USJ is in very early stages of proposal, so it will likely also
     * change over time.
     */
    setBookUSJ(
      verseRef: VerseRef,
      usj: USJDocument,
    ): Promise<DataProviderUpdateInstructions<ParatextStandardProjectDataTypes>>;
    /**
     * Subscribe to run a callback function when the tokenized USJ data is changed
     *
     * WARNING: USJ is one of many possible tokenized formats that we may use, so this may change
     * over time. Additionally, USJ is in very early stages of proposal, so it will likely also
     * change over time.
     *
     * @param verseRef tells the provider what changes to listen for
     * @param callback function to run with the updated USJ for this selector
     * @param options various options to adjust how the subscriber emits updates
     *
     * @returns unsubscriber function (run to unsubscribe from listening for updates)
     */
    subscribeBookUSJ(
      verseRef: VerseRef,
      callback: (usj: USJDocument | undefined) => void,
      options?: DataProviderSubscriberOptions,
    ): Unsubscriber;

    /**
     * Gets the tokenized USJ data for the specified chapter
     *
     * WARNING: USJ is one of many possible tokenized formats that we may use, so this may change
     * over time. Additionally, USJ is in very early stages of proposal, so it will likely also
     * change over time.
     */
    getChapterUSJ(verseRef: VerseRef): Promise<USJDocument | undefined>;
    /**
     * Sets the tokenized USJ data for the specified chapter
     *
     * WARNING: USJ is one of many possible tokenized formats that we may use, so this may change
     * over time. Additionally, USJ is in very early stages of proposal, so it will likely also
     * change over time.
     */
    setChapterUSJ(
      verseRef: VerseRef,
      usj: USJDocument,
    ): Promise<DataProviderUpdateInstructions<ParatextStandardProjectDataTypes>>;
    /**
     * Subscribe to run a callback function when the tokenized USJ data is changed
     *
     * WARNING: USJ is one of many possible tokenized formats that we may use, so this may change
     * over time. Additionally, USJ is in very early stages of proposal, so it will likely also
     * change over time.
     *
     * @param verseRef tells the provider what changes to listen for
     * @param callback function to run with the updated USJ for this selector
     * @param options various options to adjust how the subscriber emits updates
     *
     * @returns unsubscriber function (run to unsubscribe from listening for updates)
     */
    subscribeChapterUSJ(
      verseRef: VerseRef,
      callback: (usj: USJDocument | undefined) => void,
      options?: DataProviderSubscriberOptions,
    ): Unsubscriber;

    /**
     * Gets the tokenized USJ data for the specified verse
     *
     * WARNING: USJ is one of many possible tokenized formats that we may use, so this may change
     * over time. Additionally, USJ is in very early stages of proposal, so it will likely also
     * change over time.
     */
    getVerseUSJ(verseRef: VerseRef): Promise<USJDocument | undefined>;
    /**
     * Sets the tokenized USJ data for the specified verse
     *
     * WARNING: USJ is one of many possible tokenized formats that we may use, so this may change
     * over time. Additionally, USJ is in very early stages of proposal, so it will likely also
     * change over time.
     */
    setVerseUSJ(
      verseRef: VerseRef,
      usj: USJDocument,
    ): Promise<DataProviderUpdateInstructions<ParatextStandardProjectDataTypes>>;
    /**
     * Subscribe to run a callback function when the tokenized USJ data is changed
     *
     * WARNING: USJ is one of many possible tokenized formats that we may use, so this may change
     * over time. Additionally, USJ is in very early stages of proposal, so it will likely also
     * change over time.
     *
     * @param verseRef tells the provider what changes to listen for
     * @param callback function to run with the updated USJ for this selector
     * @param options various options to adjust how the subscriber emits updates
     *
     * @returns unsubscriber function (run to unsubscribe from listening for updates)
     */
    subscribeVerseUSJ(
      verseRef: VerseRef,
      callback: (usj: USJDocument | undefined) => void,
      options?: DataProviderSubscriberOptions,
    ): Unsubscriber;

    /**
     * Gets an extension's serialized project data (so the extension can provide and manipulate its project data)
     *
     * @param dataScope contains the name of the extension requesting the data and which data it is requesting
     * @example `{ extensionName: 'biblicalTerms', dataQualifier: 'renderings' }`
     *
     * @returns promise that resolves to the requested extension project data
     */
    getExtensionData(dataScope: ExtensionDataScope): Promise<string | undefined>;
    /**
     * Sets an extension's serialized project data (so the extension can provide and manipulate its project data)
     *
     * @param dataScope contains the name of the extension requesting the data and which data it is requesting
     * @example `{ extensionName: 'biblicalTerms', dataQualifier: 'renderings' }`
     * @param extensionData the new project data for this extension
     *
     * @returns promise that resolves indicating which data types received updates
     */
    setExtensionData(
      dataScope: ExtensionDataScope,
      extensionData: string | undefined,
    ): Promise<DataProviderUpdateInstructions<ParatextStandardProjectDataTypes>>;
    /**
     * Subscribe to run a callback function when an extension's serialized project data is changed
     *
     * @param dataScope contains the name of the extension requesting the data and which data it is requesting
     * @example `{ extensionName: 'biblicalTerms', dataQualifier: 'renderings' }`
     * @param callback function to run with the updated extension data for this selector
     * @param options various options to adjust how the subscriber emits updates
     *
     * @returns unsubscriber function (run to unsubscribe from listening for updates)
     */
    subscribeExtensionData(
      dataScope: ExtensionDataScope,
      callback: (extensionData: string | undefined) => void,
      options?: DataProviderSubscriberOptions,
    ): Unsubscriber;
  };
}<|MERGE_RESOLUTION|>--- conflicted
+++ resolved
@@ -15,12 +15,8 @@
   export type UsfmProviderDataTypes = {
     BookNames: DataProviderDataType<boolean, string[], never>;
     Chapter: DataProviderDataType<VerseRef, string | undefined, never>;
-<<<<<<< HEAD
     ChapterUsx: DataProviderDataType<VerseRef, string | undefined, string>;
-=======
-    ChapterUsx: DataProviderDataType<VerseRef, string | undefined, never>;
     BookUsx: DataProviderDataType<VerseRef, string | undefined, never>;
->>>>>>> 60326ebc
     Verse: DataProviderDataType<VerseRef, string | undefined, never>;
   };
 
