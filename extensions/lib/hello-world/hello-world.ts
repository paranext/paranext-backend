import papi from 'papi';
import { UnsubscriberAsync } from 'shared/utils/papi-util';
import type { WebViewContentType } from 'shared/data/web-view.model';
import { GreetingsDataProvider } from '@extensions/hello-someone/hello-someone';
// @ts-expect-error ts(1192) this file has no default export; the text is exported by rollup
import helloWorldReactWebView from './hello-world.web-view';
import helloWorldReactWebViewStyles from './hello-world.web-view.scss?inline';
// @ts-expect-error ts(1192) this file has no default export; the text is exported by rollup
import helloWorldHtmlWebView from './hello-world.web-view.ejs';

const { logger } = papi;

logger.info('Hello world is importing!');

const unsubscribers: UnsubscriberAsync[] = [];

export async function activate(): Promise<UnsubscriberAsync> {
  logger.info('Hello world is activating!');

  const unsubPromises: Promise<UnsubscriberAsync>[] = [
    papi.commands.registerCommand('hello-world.hello-world', () => {
      return 'Hello world!';
    }),
    papi.commands.registerCommand('hello-world.hello-exception', (message: string) => {
      throw new Error(`Hello World Exception! ${message}`);
    }),
  ];

  papi
    .fetch('https://bible-api.com/matthew+24:14')
    .then((res) => res.json())
    .then((scr) => logger.info(scr.text.replace(/\n/g, '')))
    .catch((e) => logger.error(`Could not get Scripture from bible-api! Reason: ${e}`));

  papi.webViews.addWebView({
    id: 'Hello World HTML',
    title: 'Hello World HTML',
    contentType: 'html' as WebViewContentType.HTML,
    content: helloWorldHtmlWebView,
  });

  await papi.webViews.addWebView({
    id: 'Hello World React',
    title: 'Hello World React',
    content: helloWorldReactWebView,
    styles: helloWorldReactWebViewStyles,
  });

  const greetingsDataProvider = await papi.dataProvider.get<GreetingsDataProvider>(
    'hello-someone.greetings',
  );

  if (greetingsDataProvider) {
    // Test subscribing to a data provider
<<<<<<< HEAD
    const unsubGreetings = await greetingsDataProvider.subscribeGreeting('Bill', (billGreeting) =>
=======
    const unsubGreetings = await greetingsDataProvider.subscribe('Bill', (billGreeting: string) =>
>>>>>>> df469a84
      logger.info(`Bill's greeting: ${billGreeting}`),
    );

    unsubscribers.push(unsubGreetings);
  }

  const combinedUnsubscriber: UnsubscriberAsync = papi.util.aggregateUnsubscriberAsyncs(
    await Promise.all(unsubPromises),
  );
  logger.info('Hello World is finished activating!');
  return combinedUnsubscriber;
}

export async function deactivate() {
  return Promise.all(unsubscribers.map((unsubscriber) => unsubscriber()));
}<|MERGE_RESOLUTION|>--- conflicted
+++ resolved
@@ -52,11 +52,7 @@
 
   if (greetingsDataProvider) {
     // Test subscribing to a data provider
-<<<<<<< HEAD
     const unsubGreetings = await greetingsDataProvider.subscribeGreeting('Bill', (billGreeting) =>
-=======
-    const unsubGreetings = await greetingsDataProvider.subscribe('Bill', (billGreeting: string) =>
->>>>>>> df469a84
       logger.info(`Bill's greeting: ${billGreeting}`),
     );
 
